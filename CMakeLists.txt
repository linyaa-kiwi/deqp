# dEQP cmake file

cmake_minimum_required(VERSION 2.6)

# dEQP Target.
set(DEQP_TARGET "default" CACHE STRING "dEQP Target (default, android...)")

project(dEQP-Core-${DEQP_TARGET})

include(framework/delibs/cmake/Defs.cmake NO_POLICY_SCOPE)
include(framework/delibs/cmake/CFlags.cmake)

add_definitions(-DDE_ASSERT_FAILURE_CALLBACK)

# dEQP-specific configuration. Target file should override these.
set(DEQP_TARGET_NAME		"UNKNOWN")		# Target name

set(DEQP_SUPPORT_GLES1		OFF)			# Is GLESv1 supported
set(DEQP_GLES1_LIBRARIES	)				# GLESv1 libraries

set(DEQP_SUPPORT_GLES2		OFF)			# Is GLESv2 supported
set(DEQP_GLES2_LIBRARIES	)				# GLESv2 libraries. If empty, run-time linking is used

set(DEQP_SUPPORT_GLES3		OFF)			# Is GLESv3 supported
set(DEQP_GLES3_LIBRARIES	)				# GLESv3 libraries. If empty, run-time linking is used

set(DEQP_SUPPORT_VG			OFF)			# Is VG supported
set(DEQP_VG_LIBRARIES		)				# VG libraries

set(DEQP_SUPPORT_EGL		OFF)			# Is EGL supported
set(DEQP_EGL_LIBRARIES		)				# EGL libraries

set(DEQP_SUPPORT_GLX		OFF)			# Is GLX supported
set(DEQP_SUPPORT_WGL		OFF)			# Is WGL supported

set(DEQP_PLATFORM_LIBRARIES	)				# Other platform libraries

set(DEQP_SUPPORT_OPENGL		OFF)			# Is OpenGL supported on platform
											# \note OpenGL is always loaded on run-time

set(DEQP_PLATFORM_COPY_LIBRARIES	)		# Libraries / binaries that need to be copied to binary directory

set(DEQP_INSTALL_OPTDIR "opt/deqp" CACHE STRING
	"Path to install dEQP into, relative to CMAKE_INSTALL_PREFIX.")

# Delibs include directories
include_directories(
	framework/delibs/debase
	framework/delibs/decpp
	framework/delibs/depool
	framework/delibs/dethread
	framework/delibs/deutil
	framework/delibs/destream
	)

# Include target-specific definitions
include(targets/${DEQP_TARGET}/${DEQP_TARGET}.cmake)

# zlib
find_path(ZLIB_INCLUDE_PATH	zlib.h)
find_library(ZLIB_LIBRARY	z)

if (NOT ZLIB_INCLUDE_PATH OR NOT ZLIB_LIBRARY)
	message(STATUS "System version of zlib not found, using external/zlib")
	add_subdirectory(external/zlib)
	# \note ZLIB_LIBRARY and ZLIB_INCLUDE_PATH are promoted from external/zlib/CMakeLists.txt
endif ()

include_directories(${ZLIB_INCLUDE_PATH})

# libpng
<<<<<<< HEAD
#
# The FindPNG module defines PNG_INCLUDE_DIRS and PNG_LIBRARIES. But dEQP's
# CMake files expect the non-standard PNG_INCLUDE_PATH and PNG_LIBRARY. Set the
# non-standard variables here to retain compatibility with dEQP's existing
# CMake files.
include(FindPNG)
set(PNG_INCLUDE_PATH ${PNG_INCLUDE_DIRS})
set(PNG_LIBRARY ${PNG_LIBRARIES})
=======
find_path(PNG_INCLUDE_PATH	png.h)
find_library(PNG_LIBRARY	png)
>>>>>>> bded0f94

if (NOT PNG_INCLUDE_PATH OR NOT PNG_LIBRARY)
	message(STATUS "System version of libpng not found, using external/libpng")
	add_subdirectory(external/libpng)
	# \note PNG_LIBRARY and PNG_INCLUDE_PATH are promoted from external/libpng/CMakeLists.txt
endif ()

# glslang
add_subdirectory(external/glslang)

# spirv-tools
add_subdirectory(external/spirv-tools)

include_directories(${PNG_INCLUDE_PATH})

message(STATUS "DEQP_TARGET_NAME        = ${DEQP_TARGET_NAME}")
message(STATUS "DEQP_SUPPORT_GLES1      = ${DEQP_SUPPORT_GLES1}")
message(STATUS "DEQP_GLES1_LIBRARIES    = ${DEQP_GLES1_LIBRARIES}")
message(STATUS "DEQP_SUPPORT_GLES2      = ${DEQP_SUPPORT_GLES2}")
message(STATUS "DEQP_GLES2_LIBRARIES    = ${DEQP_GLES2_LIBRARIES}")
message(STATUS "DEQP_SUPPORT_GLES3      = ${DEQP_SUPPORT_GLES3}")
message(STATUS "DEQP_GLES3_LIBRARIES    = ${DEQP_GLES3_LIBRARIES}")
message(STATUS "DEQP_SUPPORT_VG         = ${DEQP_SUPPORT_VG}")
message(STATUS "DEQP_VG_LIBRARIES       = ${DEQP_VG_LIBRARIES}")
message(STATUS "DEQP_SUPPORT_EGL        = ${DEQP_SUPPORT_EGL}")
message(STATUS "DEQP_EGL_LIBRARIES      = ${DEQP_EGL_LIBRARIES}")
message(STATUS "DEQP_SUPPORT_OPENGL     = ${DEQP_SUPPORT_OPENGL}")
message(STATUS "DEQP_PLATFORM_LIBRARIES = ${DEQP_PLATFORM_LIBRARIES}")
message(STATUS "DEQP_SUPPORT_WGL        = ${DEQP_SUPPORT_WGL}")
message(STATUS "DEQP_SUPPORT_GLX        = ${DEQP_SUPPORT_GLX}")

# Defines
add_definitions(-DDEQP_TARGET_NAME="${DEQP_TARGET_NAME}")

if (DEQP_SUPPORT_GLES1)
	add_definitions(-DDEQP_SUPPORT_GLES1=1)
endif ()

if (DEQP_SUPPORT_GLES2)
	add_definitions(-DDEQP_SUPPORT_GLES2=1)
endif ()

if (DEQP_SUPPORT_GLES3)
	add_definitions(-DDEQP_SUPPORT_GLES3=1)
endif ()

if (DEQP_SUPPORT_VG)
	add_definitions(-DDEQP_SUPPORT_VG=1)
endif ()

if (DEQP_SUPPORT_EGL)
	add_definitions(-DDEQP_SUPPORT_EGL=1)
endif ()

if (DEQP_SUPPORT_OPENGL)
	add_definitions(-DDEQP_SUPPORT_OPENGL=1)
endif ()

if (DEQP_SUPPORT_WGL)
	add_definitions(-DDEQP_SUPPORT_WGL=1)
endif ()

if (DEQP_SUPPORT_GLX)
	add_definitions(-DDEQP_SUPPORT_GLX=1)
endif ()

# Check runtime linking support
if (DEQP_SUPPORT_GLES1 AND NOT DEFINED DEQP_GLES1_LIBRARIES)
	message(FATAL_ERROR "Run-time loading of GLES1 is not supported (DEQP_GLES1_LIBRARIES is not set)")
endif ()

if (DEQP_SUPPORT_GLES2 AND NOT DEFINED DEQP_GLES2_LIBRARIES)
	add_definitions(-DDEQP_GLES2_RUNTIME_LOAD=1)
endif ()

if (DEQP_SUPPORT_GLES3 AND NOT DEFINED DEQP_GLES3_LIBRARIES)
	add_definitions(-DDEQP_GLES3_RUNTIME_LOAD=1)
endif ()

if (DEQP_SUPPORT_VG AND NOT DEFINED DEQP_VG_LIBRARIES)
	message(FATAL_ERROR "Run-time loading of VG is not supported (DEQP_VG_LIBRARIES is not set)")
endif ()

if (DEQP_SUPPORT_EGL AND NOT DEFINED DEQP_EGL_LIBRARIES)
	add_definitions(-DDEQP_EGL_RUNTIME_LOAD=1)
endif ()

# OpenGL is always loaded on run-time
if (DEQP_SUPPORT_OPENGL)
	add_definitions(-DDEQP_OPENGL_RUNTIME_LOAD=1)
endif ()

if (DE_COMPILER_IS_MSC)
	# Don't nag about std::copy for example
	set(CMAKE_CXX_FLAGS "${CMAKE_CXX_FLAGS} -D_SCL_SECURE_NO_WARNINGS")
endif ()

# delibs projects
add_subdirectory(framework/delibs/debase)
add_subdirectory(framework/delibs/depool)
add_subdirectory(framework/delibs/dethread)
add_subdirectory(framework/delibs/destream)
add_subdirectory(framework/delibs/deutil)
add_subdirectory(framework/delibs/decpp)

# ExecServer
add_subdirectory(execserver)

# Executor framework and tools
if (IS_DIRECTORY ${CMAKE_CURRENT_SOURCE_DIR}/executor)
	add_subdirectory(executor)
endif ()

# Test framework include directories
include_directories(
	framework/common
	framework/qphelper
	framework/opengl
	framework/opengl/wrapper
	framework/referencerenderer
	framework/opengl/simplereference
	framework/randomshaders
	framework/egl
	framework/egl/wrapper
	external/vulkancts/framework/vulkan
	)

if (DE_OS_IS_ANDROID OR DE_OS_IS_IOS)
	# On Android deqp modules are compiled as libraries and linked into final .so
	set(DEQP_MODULE_LIBRARIES )
	set(DEQP_MODULE_ENTRY_POINTS )
endif ()

if (DE_OS_IS_WIN32)
	include_directories(framework/platform/win32)
endif ()

# Macro for adding targets for copying binaries (usually target libraries) to the target destination dir
macro (target_copy_files target dep_name files)
	if (NOT "${files}" STREQUAL "")
		set(COPY_TARGETS )
		foreach (SRCNAME ${files})
			get_filename_component(BASENAME ${SRCNAME} NAME)
			set(DSTNAME "${CMAKE_CURRENT_BINARY_DIR}/${BASENAME}")
			add_custom_command(OUTPUT ${DSTNAME}
							   COMMAND ${CMAKE_COMMAND} -E copy_if_different ${SRCNAME} ${DSTNAME})
			set(COPY_TARGETS ${COPY_TARGETS} ${DSTNAME})
		endforeach ()

		add_custom_target(${dep_name} ALL DEPENDS ${COPY_TARGETS})
		add_dependencies(${target} ${dep_name})
	endif ()
endmacro (target_copy_files)

# Macro for adding dEQP module
macro (add_deqp_module MODULE_NAME SRCS LIBS ENTRY)
	if (DE_OS_IS_ANDROID OR DE_OS_IS_IOS)
		# Single-binary targets
		add_library(${MODULE_NAME} STATIC ${SRCS})
		target_link_libraries(${MODULE_NAME} ${LIBS})

		set(DEQP_MODULE_LIBRARIES		${DEQP_MODULE_LIBRARIES} ${MODULE_NAME})
		set(DEQP_MODULE_ENTRY_POINTS	${DEQP_MODULE_ENTRY_POINTS} "${CMAKE_CURRENT_SOURCE_DIR}/${ENTRY}")

		# Forward to parent scope
		set(DEQP_MODULE_LIBRARIES		${DEQP_MODULE_LIBRARIES} PARENT_SCOPE)
		set(DEQP_MODULE_ENTRY_POINTS	${DEQP_MODULE_ENTRY_POINTS} PARENT_SCOPE)

	else ()
		# Separate binary per target
		add_executable(${MODULE_NAME} ${CMAKE_SOURCE_DIR}/framework/platform/tcuMain.cpp ${ENTRY} ${SRCS})
		target_link_libraries(${MODULE_NAME} tcutil-platform ${LIBS})
		target_copy_files(${MODULE_NAME} platform-libs-${MODULE_NAME} "${DEQP_PLATFORM_COPY_LIBRARIES}")

        string(REPLACE
               ${CMAKE_BINARY_DIR} # pattern
               ${DEQP_INSTALL_OPTDIR} # replacement
               DEQP_MODULE_INSTALL_DIR # output var
               ${CMAKE_CURRENT_BINARY_DIR}) # input string
        install(TARGETS ${MODULE_NAME}
                DESTINATION "${DEQP_MODULE_INSTALL_DIR}")
	endif ()

	# Data file target
	add_custom_target(${MODULE_NAME}-data)
	add_dependencies(${MODULE_NAME} ${MODULE_NAME}-data)
endmacro (add_deqp_module)

# Macro for adding data dirs to module
macro (add_data_dir MODULE_NAME SRC_DIR DST_DIR)
	if (DE_OS_IS_WIN32 OR DE_OS_IS_UNIX OR DE_OS_IS_OSX)
		add_custom_command(TARGET ${MODULE_NAME}-data POST_BUILD COMMAND ${CMAKE_COMMAND} -E copy_directory ${CMAKE_CURRENT_SOURCE_DIR}/${SRC_DIR} ${CMAKE_CURRENT_BINARY_DIR}/${DST_DIR})

        string(REPLACE
              ${CMAKE_BINARY_DIR} # pattern
              ${DEQP_INSTALL_OPTDIR} # replacement
              INSTALL_DST_DIR # output var
              ${CMAKE_CURRENT_BINARY_DIR}/${DST_DIR}) # input string
        get_filename_component(INSTALL_DST_DIR ${INSTALL_DST_DIR} DIRECTORY)
        install(DIRECTORY ${CMAKE_CURRENT_SOURCE_DIR}/${SRC_DIR}
                DESTINATION ${INSTALL_DST_DIR})

	elseif (DE_OS_IS_ANDROID)
		add_custom_command(TARGET ${MODULE_NAME}-data POST_BUILD COMMAND ${CMAKE_COMMAND} -E copy_directory ${CMAKE_CURRENT_SOURCE_DIR}/${SRC_DIR} ${CMAKE_BINARY_DIR}/assets/${DST_DIR})

	elseif (DE_OS_IS_IOS)
		add_custom_command(TARGET ${MODULE_NAME}-data POST_BUILD COMMAND ${CMAKE_COMMAND} -E copy_directory ${CMAKE_CURRENT_SOURCE_DIR}/${SRC_DIR} ${CMAKE_BINARY_DIR}/\${CONFIGURATION}\${EFFECTIVE_PLATFORM_NAME}/deqp.app/${DST_DIR})
	endif ()
endmacro (add_data_dir)

# Macro for adding individual data files to module
macro (add_data_file MODULE_NAME SRC_FILE DST_FILE)
	if (DE_OS_IS_WIN32 OR DE_OS_IS_UNIX OR DE_OS_IS_OSX)
		add_custom_command(TARGET ${MODULE_NAME}-data POST_BUILD COMMAND ${CMAKE_COMMAND} -E copy_if_different ${CMAKE_CURRENT_SOURCE_DIR}/${SRC_FILE} ${CMAKE_CURRENT_BINARY_DIR}/${DST_FILE})
        install(FILES ${CMAKE_CURRENT_SOURCE_DIR}/${SRC_FILE}
                RENAME ${DST_FILE}
                DESTINATION ${DEQP_MODULE_INSTALL_DIR})

	elseif (DE_OS_IS_ANDROID)
		add_custom_command(TARGET ${MODULE_NAME}-data POST_BUILD COMMAND ${CMAKE_COMMAND} -E copy_if_different ${CMAKE_CURRENT_SOURCE_DIR}/${SRC_FILE} ${CMAKE_BINARY_DIR}/assets/${DST_FILE})

	elseif (DE_OS_IS_IOS)
		add_custom_command(TARGET ${MODULE_NAME}-data POST_BUILD COMMAND ${CMAKE_COMMAND} -E copy_if_different ${CMAKE_CURRENT_SOURCE_DIR}/${SRC_FILE} ${CMAKE_BINARY_DIR}/\${CONFIGURATION}\${EFFECTIVE_PLATFORM_NAME}/deqp.app/${DST_FILE})
	endif ()
endmacro (add_data_file)

add_subdirectory(framework)
add_subdirectory(external/vulkancts/framework/vulkan)

if (DE_COMPILER_IS_MSC)
	add_compile_options(/bigobj) # Required by glsBuiltinPrecisionTests.cpp
endif ()

add_subdirectory(modules)
add_subdirectory(external/vulkancts/modules/vulkan)

# Single-binary targets
if (DE_OS_IS_ANDROID)
	include_directories(executor)

	add_library(deqp SHARED framework/platform/android/tcuAndroidMain.cpp framework/platform/android/tcuAndroidJNI.cpp framework/platform/android/tcuAndroidPlatformCapabilityQueryJNI.cpp framework/platform/android/tcuTestLogParserJNI.cpp ${DEQP_MODULE_ENTRY_POINTS})
	target_link_libraries(deqp tcutil-platform xecore ${DEQP_MODULE_LIBRARIES})

elseif (DE_OS_IS_IOS)
	# Code sign identity
	set(DEQP_IOS_CODE_SIGN_IDENTITY "drawElements" CACHE STRING "Code sign identity for iOS build")

	set(MACOSX_BUNDLE_PRODUCT_NAME "\${PRODUCT_NAME}")
	set(MACOSX_BUNDLE_GUI_IDENTIFIER "com.drawelements.\${PRODUCT_NAME:identifier}")

	include_directories(framework/platform/ios)
	set(TESTERCORE_SRC_FILES
		framework/platform/ios/tcuEAGLView.h
		framework/platform/ios/tcuEAGLView.m
		framework/platform/ios/tcuIOSAppDelegate.h
		framework/platform/ios/tcuIOSAppDelegate.m
		framework/platform/ios/tcuIOSViewController.h
		framework/platform/ios/tcuIOSViewController.m
		framework/platform/ios/tcuIOSMain.m
		)
	set_source_files_properties(${TESTERCORE_SRC_FILES} COMPILE_FLAGS "-std=c99")

	add_executable(deqp MACOSX_BUNDLE ${TESTERCORE_SRC_FILES} ${DEQP_MODULE_ENTRY_POINTS})
	target_link_libraries(deqp tcutil-platform xscore ${DEQP_MODULE_LIBRARIES})
	set_target_properties(deqp PROPERTIES XCODE_ATTRIBUTE_TARGETED_DEVICE_FAMILY "1,2")
	set_target_properties(deqp PROPERTIES XCODE_ATTRIBUTE_CODE_SIGN_IDENTITY "iPhone Developer: ${DEQP_IOS_CODE_SIGN_IDENTITY}")
endif ()<|MERGE_RESOLUTION|>--- conflicted
+++ resolved
@@ -69,7 +69,6 @@
 include_directories(${ZLIB_INCLUDE_PATH})
 
 # libpng
-<<<<<<< HEAD
 #
 # The FindPNG module defines PNG_INCLUDE_DIRS and PNG_LIBRARIES. But dEQP's
 # CMake files expect the non-standard PNG_INCLUDE_PATH and PNG_LIBRARY. Set the
@@ -78,10 +77,6 @@
 include(FindPNG)
 set(PNG_INCLUDE_PATH ${PNG_INCLUDE_DIRS})
 set(PNG_LIBRARY ${PNG_LIBRARIES})
-=======
-find_path(PNG_INCLUDE_PATH	png.h)
-find_library(PNG_LIBRARY	png)
->>>>>>> bded0f94
 
 if (NOT PNG_INCLUDE_PATH OR NOT PNG_LIBRARY)
 	message(STATUS "System version of libpng not found, using external/libpng")
