# -*- coding: utf-8 -*-

#-------------------------------------------------------------------------
# drawElements Quality Program utilities
# --------------------------------------
#
# Copyright 2015-2017 The Android Open Source Project
#
# Licensed under the Apache License, Version 2.0 (the "License");
# you may not use this file except in compliance with the License.
# You may obtain a copy of the License at
#
#      http://www.apache.org/licenses/LICENSE-2.0
#
# Unless required by applicable law or agreed to in writing, software
# distributed under the License is distributed on an "AS IS" BASIS,
# WITHOUT WARRANTIES OR CONDITIONS OF ANY KIND, either express or implied.
# See the License for the specific language governing permissions and
# limitations under the License.
#
#-------------------------------------------------------------------------

import os
import re
import sys

sys.path.append(os.path.dirname(os.path.dirname(__file__)))

import khr_util.format
import khr_util.registry
import khr_util.registry_cache

SCRIPTS_DIR			= os.path.dirname(__file__)
OPENGL_DIR			= os.path.normpath(os.path.join(SCRIPTS_DIR, "..", "..", "framework", "opengl"))
EGL_DIR				= os.path.normpath(os.path.join(SCRIPTS_DIR, "..", "..", "framework", "egl"))
OPENGL_INC_DIR		= os.path.join(OPENGL_DIR, "wrapper")

GL_SOURCE			= khr_util.registry_cache.RegistrySource(
						"https://raw.githubusercontent.com/KhronosGroup/OpenGL-Registry",
						"xml/gl.xml",
<<<<<<< HEAD
						"97558118d4a8ab2af749867899555273c20827ce",
=======
						"7ac9c857db1e3a6065485e4e2144151f48a4f1c4",
>>>>>>> 3d4d9aab
						"2475e1ff6d69048e67a49188d8be09195b261ed96b2b4108a0f7d7a459834674")

EXTENSIONS			= [
	'GL_KHR_texture_compression_astc_ldr',
	'GL_KHR_blend_equation_advanced',
	'GL_KHR_blend_equation_advanced_coherent',
	'GL_KHR_debug',
	'GL_KHR_robustness',
	'GL_KHR_no_error',
	'GL_EXT_bgra',
	'GL_EXT_geometry_point_size',
	'GL_EXT_tessellation_shader',
	'GL_EXT_geometry_shader',
	'GL_EXT_robustness',
	'GL_EXT_texture_buffer',
	'GL_EXT_texture_filter_anisotropic',
	'GL_EXT_texture_cube_map_array',
	'GL_EXT_texture_snorm',
	'GL_EXT_primitive_bounding_box',
	'GL_EXT_texture_compression_s3tc',
	'GL_EXT_texture_type_2_10_10_10_REV',
	'GL_EXT_copy_image',
	'GL_EXT_depth_bounds_test',
	'GL_EXT_direct_state_access',
	'GL_EXT_draw_buffers_indexed',
	'GL_EXT_draw_elements_base_vertex',
	'GL_EXT_direct_state_access',
	'GL_EXT_read_format_bgra',
	'GL_EXT_texture_storage',
	'GL_EXT_texture_sRGB_decode',
	'GL_EXT_texture_border_clamp',
	'GL_EXT_texture_sRGB_R8',
	'GL_EXT_texture_sRGB_RG8',
	'GL_EXT_debug_marker',
	'GL_IMG_texture_compression_pvrtc',
	'GL_OES_EGL_image',
	'GL_OES_EGL_image_external',
	'GL_OES_compressed_ETC1_RGB8_texture',
	'GL_OES_compressed_paletted_texture',
	'GL_OES_required_internalformat',
	'GL_OES_packed_depth_stencil',
	'GL_OES_texture_3D',
	'GL_OES_texture_half_float',
	'GL_OES_texture_storage_multisample_2d_array',
	'GL_OES_sample_shading',
	'GL_OES_standard_derivatives',
	'GL_OES_stencil1',
	'GL_OES_stencil4',
	'GL_OES_surfaceless_context',
	'GL_OES_mapbuffer',
	'GL_OES_vertex_array_object',
	'GL_OES_viewport_array',
	'GL_ARB_clip_control',
	'GL_ARB_buffer_storage',
	'GL_ARB_compute_shader',
	'GL_ARB_draw_instanced',
	'GL_ARB_draw_elements_base_vertex',
	'GL_ARB_direct_state_access',
	'GL_ARB_get_program_binary',
	'GL_ARB_indirect_parameters',
	'GL_ARB_internalformat_query',
	'GL_ARB_instanced_arrays',
	'GL_ARB_multi_draw_indirect',
	'GL_ARB_parallel_shader_compile',
	'GL_ARB_program_interface_query',
	'GL_ARB_separate_shader_objects',
	'GL_ARB_shader_ballot',
	'GL_ARB_shader_image_load_store',
	'GL_ARB_shader_viewport_layer_array',
	'GL_ARB_sparse_buffer',
	'GL_ARB_sparse_texture',
	'GL_ARB_tessellation_shader',
	'GL_ARB_texture_barrier',
	'GL_ARB_texture_filter_minmax',
	'GL_ARB_texture_gather',
	'GL_ARB_texture_storage',
	'GL_ARB_texture_storage_multisample',
	'GL_ARB_texture_multisample',
	'GL_ARB_texture_view',
	'GL_ARB_transform_feedback2',
	'GL_ARB_transform_feedback3',
	'GL_ARB_transform_feedback_instanced',
	'GL_ARB_transform_feedback_overflow_query',
	'GL_ARB_vertex_array_bgra',
	'GL_ARB_vertex_attrib_64bit',
	'GL_ARB_vertex_attrib_binding',
	'GL_NV_deep_texture3D',
	'GL_NV_internalformat_sample_query',
	'GL_OES_draw_elements_base_vertex',
]

def getGLRegistry ():
	return khr_util.registry_cache.getRegistry(GL_SOURCE)

def getHybridInterface (stripAliasedExtCommands = True):
	# This is a bit awkward, since we have to create a strange hybrid
	# interface that includes both GL and ES features and extensions.
	registry = getGLRegistry()
	glFeatures = registry.getFeatures('gl')
	esFeatures = registry.getFeatures('gles2')
	spec = khr_util.registry.InterfaceSpec()

	for feature in registry.getFeatures('gl'):
		spec.addFeature(feature, 'gl', 'core')

	for feature in registry.getFeatures('gles2'):
		spec.addFeature(feature, 'gles2')

	for extName in EXTENSIONS:
		extension = registry.extensions[extName]
		# Add all extensions using the ES2 api, but force even non-ES2
		# extensions to be included.
		spec.addExtension(extension, 'gles2', 'core', force=True)

	iface = khr_util.registry.createInterface(registry, spec, 'gles2')

	if stripAliasedExtCommands:
		# Remove redundant extension commands that are already provided by core.
		strippedCmds = []

		for command in iface.commands:
			if command.alias == None:
				strippedCmds.append(command)

		iface.commands = strippedCmds

	return iface

def getInterface (registry, api, version=None, profile=None, **kwargs):
	spec = khr_util.registry.spec(registry, api, version, profile, **kwargs)
	if api == 'gl' and profile == 'core' and version < "3.2":
		gl32 = registry.features['GL_VERSION_3_2']
		for eRemove in gl32.xpath('remove'):
			spec.addComponent(eRemove)
	return khr_util.registry.createInterface(registry, spec, api)

def getVersionToken (api, version):
	prefixes = { 'gles2': "ES", 'gl': "GL" }
	return prefixes[api] + version.replace(".", "")

def genCommandList(iface, renderCommand, directory, filename, align=False):
	lines = map(renderCommand, iface.commands)
	lines = filter(lambda l: l != None, lines)
	if align:
		lines = indentLines(lines)
	writeInlFile(os.path.join(directory, filename), lines)

def genCommandLists(registry, renderCommand, check, directory, filePattern, align=False):
	for eFeature in registry.features:
		api			= eFeature.get('api')
		version		= eFeature.get('number')
		profile		= check(api, version)
		if profile is True:
			profile = None
		elif profile is False:
			continue
		iface		= getInterface(registry, api, version=version, profile=profile)
		filename	= filePattern % getVersionToken(api, version)
		genCommandList(iface, renderCommand, directory, filename, align)

def getFunctionTypeName (funcName):
	return "%sFunc" % funcName

def getFunctionMemberName (funcName):
	assert funcName[:2] == "gl"
	if funcName[:5] == "glEGL":
		# Otherwise we end up with gl.eGLImage...
		return "egl%s" % funcName[5:]
	else:
		return "%c%s" % (funcName[2].lower(), funcName[3:])

INL_HEADER = khr_util.format.genInlHeader("Khronos GL API description (gl.xml)", GL_SOURCE.getRevision())

def writeInlFile (filename, source):
	khr_util.format.writeInlFile(filename, INL_HEADER, source)

# Aliases from khr_util.common
indentLines			= khr_util.format.indentLines
normalizeConstant	= khr_util.format.normalizeConstant
commandParams		= khr_util.format.commandParams
commandArgs			= khr_util.format.commandArgs<|MERGE_RESOLUTION|>--- conflicted
+++ resolved
@@ -38,11 +38,7 @@
 GL_SOURCE			= khr_util.registry_cache.RegistrySource(
 						"https://raw.githubusercontent.com/KhronosGroup/OpenGL-Registry",
 						"xml/gl.xml",
-<<<<<<< HEAD
 						"97558118d4a8ab2af749867899555273c20827ce",
-=======
-						"7ac9c857db1e3a6065485e4e2144151f48a4f1c4",
->>>>>>> 3d4d9aab
 						"2475e1ff6d69048e67a49188d8be09195b261ed96b2b4108a0f7d7a459834674")
 
 EXTENSIONS			= [
