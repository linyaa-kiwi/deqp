--- conflicted
+++ resolved
@@ -2024,15 +2024,9 @@
 		const tcu::IVec3 r0		= outside[ndx1];
 		const tcu::IVec3 r1		= outside[ndx2];
 		const tcu::IVec3 r2		= outside[ndx3];
-<<<<<<< HEAD
-		const tcu::Vec4 p0		= tcu::Vec4(float(r0.x()) * far * w0, float(r0.y()) * far * w0, float(r0.z()) * far * w0, w0);
-		const tcu::Vec4 p1		= tcu::Vec4(float(r1.x()) * far * w1, float(r1.y()) * far * w1, float(r1.z()) * far * w1, w1);
-		const tcu::Vec4 p2		= tcu::Vec4(float(r2.x()) * far * w2, float(r2.y()) * far * w2, float(r2.z()) * far * w2, w2);
-=======
-		const tcu::Vec4 p0		= tcu::Vec4(r0.x() * farForThreeVertex * w0, r0.y() * farForThreeVertex * w0, r0.z() * farForThreeVertex * w0, w0);
-		const tcu::Vec4 p1		= tcu::Vec4(r1.x() * farForThreeVertex * w1, r1.y() * farForThreeVertex * w1, r1.z() * farForThreeVertex * w1, w1);
-		const tcu::Vec4 p2		= tcu::Vec4(r2.x() * farForThreeVertex * w2, r2.y() * farForThreeVertex * w2, r2.z() * farForThreeVertex * w2, w2);
->>>>>>> d097869e
+		const tcu::Vec4 p0		= tcu::Vec4(float(r0.x()) * farForThreeVertex * w0, float(r0.y()) * farForThreeVertex * w0, float(r0.z()) * farForThreeVertex * w0, w0);
+		const tcu::Vec4 p1		= tcu::Vec4(float(r1.x()) * farForThreeVertex * w1, float(r1.y()) * farForThreeVertex * w1, float(r1.z()) * farForThreeVertex * w1, w1);
+		const tcu::Vec4 p2		= tcu::Vec4(float(r2.x()) * farForThreeVertex * w2, float(r2.y()) * farForThreeVertex * w2, float(r2.z()) * farForThreeVertex * w2, w2);
 
 		// ignore cases where polygon is along xz or yz planes
 		if (pointsOnLine(r0.swizzle(0, 1), r1.swizzle(0, 1), r2.swizzle(0, 1)))
