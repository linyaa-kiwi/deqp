/*
 * Copyright (C) 2014 The Android Open Source Project
 *
 * Licensed under the Apache License, Version 2.0 (the "License");
 * you may not use this file except in compliance with the License.
 * You may obtain a copy of the License at
 *
 *      http://www.apache.org/licenses/LICENSE-2.0
 *
 * Unless required by applicable law or agreed to in writing, software
 * distributed under the License is distributed on an "AS IS" BASIS,
 * WITHOUT WARRANTIES OR CONDITIONS OF ANY KIND, either express or implied.
 * See the License for the specific language governing permissions and
 * limitations under the License.
 */
package com.drawelements.deqp.runner;

import com.android.compatibility.common.tradefed.build.CompatibilityBuildHelper;
import com.android.ddmlib.AdbCommandRejectedException;
import com.android.ddmlib.IShellOutputReceiver;
import com.android.ddmlib.MultiLineReceiver;
import com.android.ddmlib.ShellCommandUnresponsiveException;
import com.android.ddmlib.TimeoutException;
import com.android.tradefed.build.IBuildInfo;
import com.android.tradefed.config.Option;
import com.android.tradefed.config.OptionClass;
import com.android.tradefed.device.DeviceNotAvailableException;
import com.android.tradefed.device.ITestDevice;
import com.android.tradefed.log.LogUtil.CLog;
import com.android.tradefed.metrics.proto.MetricMeasurement.Metric;
import com.android.tradefed.result.ByteArrayInputStreamSource;
import com.android.tradefed.result.ITestInvocationListener;
import com.android.tradefed.result.LogDataType;
import com.android.tradefed.result.TestDescription;
import com.android.tradefed.testtype.IAbi;
import com.android.tradefed.testtype.IAbiReceiver;
import com.android.tradefed.testtype.IBuildReceiver;
import com.android.tradefed.testtype.IDeviceTest;
import com.android.tradefed.testtype.IRemoteTest;
import com.android.tradefed.testtype.IRuntimeHintProvider;
import com.android.tradefed.testtype.IShardableTest;
import com.android.tradefed.testtype.ITestCollector;
import com.android.tradefed.testtype.ITestFilterReceiver;
import com.android.tradefed.util.AbiUtils;
import com.android.tradefed.util.IRunUtil;
import com.android.tradefed.util.RunInterruptedException;
import com.android.tradefed.util.RunUtil;

import java.io.BufferedReader;
import java.io.File;
import java.io.FileNotFoundException;
import java.io.FileReader;
import java.io.IOException;
import java.io.Reader;
import java.lang.reflect.InvocationTargetException;
import java.lang.reflect.Method;
import java.util.ArrayList;
import java.util.Collection;
import java.util.Collections;
import java.util.HashMap;
import java.util.HashSet;
import java.util.Iterator;
import java.util.LinkedHashMap;
import java.util.LinkedHashSet;
import java.util.LinkedList;
import java.util.List;
import java.util.Map;
import java.util.Set;
import java.util.concurrent.TimeUnit;
import java.util.regex.Pattern;

/**
 * Test runner for dEQP tests
 *
 * Supports running drawElements Quality Program tests found under external/deqp.
 */
@OptionClass(alias="deqp-test-runner")
public class DeqpTestRunner implements IBuildReceiver, IDeviceTest,
        ITestFilterReceiver, IAbiReceiver, IShardableTest, ITestCollector,
        IRuntimeHintProvider {
    private static final String DEQP_ONDEVICE_APK = "com.drawelements.deqp.apk";
    private static final String DEQP_ONDEVICE_PKG = "com.drawelements.deqp";
    private static final String INCOMPLETE_LOG_MESSAGE = "Crash: Incomplete test log";
    private static final String SKIPPED_INSTANCE_LOG_MESSAGE = "Configuration skipped";
    private static final String NOT_EXECUTABLE_LOG_MESSAGE = "Abort: Test cannot be executed";
    private static final String CASE_LIST_FILE_NAME = "/sdcard/dEQP-TestCaseList.txt";
    private static final String LOG_FILE_NAME = "/sdcard/TestLog.qpa";
    public static final String FEATURE_LANDSCAPE = "android.hardware.screen.landscape";
    public static final String FEATURE_PORTRAIT = "android.hardware.screen.portrait";
    public static final String FEATURE_VULKAN_LEVEL = "android.hardware.vulkan.level";

    private static final int TESTCASE_BATCH_LIMIT = 1000;
    private static final int UNRESPONSIVE_CMD_TIMEOUT_MS = 10 * 60 * 1000; // 10min

    // !NOTE: There's a static method copyOptions() for copying options during split.
    // If you add state update copyOptions() as appropriate!

    @Option(name="deqp-package",
            description="Name of the deqp module used. Determines GLES version.",
            importance=Option.Importance.ALWAYS)
    private String mDeqpPackage;
    @Option(name="deqp-gl-config-name",
            description="GL render target config. See deqp documentation for syntax. ",
            importance=Option.Importance.NEVER)
    private String mConfigName = "";
    @Option(name="deqp-caselist-file",
            description="File listing the names of the cases to be run.",
            importance=Option.Importance.ALWAYS)
    private String mCaselistFile;
    @Option(name="deqp-screen-rotation",
            description="Screen orientation. Defaults to 'unspecified'",
            importance=Option.Importance.NEVER)
    private String mScreenRotation = "unspecified";
    @Option(name="deqp-surface-type",
            description="Surface type ('window', 'pbuffer', 'fbo'). Defaults to 'window'",
            importance=Option.Importance.NEVER)
    private String mSurfaceType = "window";
    @Option(name="deqp-config-required",
            description="Is current config required if API is supported? Defaults to false.",
            importance=Option.Importance.NEVER)
    private boolean mConfigRequired = false;
    @Option(name = "include-filter",
            description="Test include filter. '*' is zero or more letters. '.' has no special meaning.")
    private List<String> mIncludeFilters = new ArrayList<>();
    @Option(name = "include-filter-file",
            description="Load list of includes from the files given.")
    private List<String> mIncludeFilterFiles = new ArrayList<>();
    @Option(name = "exclude-filter",
            description="Test exclude filter. '*' is zero or more letters. '.' has no special meaning.")
    private List<String> mExcludeFilters = new ArrayList<>();
    @Option(name = "exclude-filter-file",
            description="Load list of excludes from the files given.")
    private List<String> mExcludeFilterFiles = new ArrayList<>();
    @Option(name = "collect-tests-only",
            description = "Only invoke the instrumentation to collect list of applicable test "
                    + "cases. All test run callbacks will be triggered, but test execution will "
                    + "not be actually carried out.")
    private boolean mCollectTestsOnly = false;
    @Option(name = "runtime-hint",
            isTimeVal = true,
            description="The estimated config runtime. Defaults to 200ms x num tests.")
    private long mRuntimeHint = -1;

    private Collection<TestDescription> mRemainingTests = null;
    private Map<TestDescription, Set<BatchRunConfiguration>> mTestInstances = null;
    private final TestInstanceResultListener mInstanceListerner = new TestInstanceResultListener();
    private final Map<TestDescription, Integer> mTestInstabilityRatings = new HashMap<>();
    private IAbi mAbi;
    private CompatibilityBuildHelper mBuildHelper;
    private boolean mLogData = false;
    private ITestDevice mDevice;
    private Set<String> mDeviceFeatures;
    private Map<String, Boolean> mConfigQuerySupportCache = new HashMap<>();
    private IRunUtil mRunUtil = RunUtil.getDefault();
    // When set will override the mCaselistFile for testing purposes.
    private Reader mCaselistReader = null;

    private IRecovery mDeviceRecovery = new Recovery(); {
        mDeviceRecovery.setSleepProvider(new SleepProvider());
    }

    public DeqpTestRunner() {
    }

    private DeqpTestRunner(DeqpTestRunner optionTemplate,
                Map<TestDescription, Set<BatchRunConfiguration>> tests) {
        copyOptions(this, optionTemplate);
        mTestInstances = tests;
    }

    /**
     * @param abi the ABI to run the test on
     */
    @Override
    public void setAbi(IAbi abi) {
        mAbi = abi;
    }

    @Override
    public IAbi getAbi() {
        return mAbi;
    }

    /**
     * {@inheritDoc}
     */
    @Override
    public void setBuild(IBuildInfo buildInfo) {
        setBuildHelper(new CompatibilityBuildHelper(buildInfo));
    }

    /**
     * Exposed for better mockability during testing. In real use, always flows from
     * setBuild() called by the framework
     */
    public void setBuildHelper(CompatibilityBuildHelper helper) {
        mBuildHelper = helper;
    }

    /**
     * Enable or disable raw dEQP test log collection.
     */
    public void setCollectLogs(boolean logData) {
        mLogData = logData;
    }

    /**
     * Get the deqp-package option contents.
     */
    public String getPackageName() {
        return mDeqpPackage;
    }

    /**
     * {@inheritDoc}
     */
    @Override
    public void setDevice(ITestDevice device) {
        mDevice = device;
    }

    /**
     * {@inheritDoc}
     */
    @Override
    public ITestDevice getDevice() {
        return mDevice;
    }

    /**
     * Set recovery handler.
     *
     * Exposed for unit testing.
     */
    public void setRecovery(IRecovery deviceRecovery) {
        mDeviceRecovery = deviceRecovery;
    }

    /**
     * Set IRunUtil.
     *
     * Exposed for unit testing.
     */
    public void setRunUtil(IRunUtil runUtil) {
        mRunUtil = runUtil;
    }

    /**
     * Exposed for unit testing
     */
    public void setCaselistReader(Reader caselistReader) {
        mCaselistReader = caselistReader;
    }

    private static final class CapabilityQueryFailureException extends Exception {
    }

    /**
     * dEQP test instance listerer and invocation result forwarded
     */
    private class TestInstanceResultListener {
        private ITestInvocationListener mSink;
        private BatchRunConfiguration mRunConfig;

        private TestDescription mCurrentTestId;
        private boolean mGotTestResult;
        private String mCurrentTestLog;

        private class PendingResult {
            boolean allInstancesPassed;
            Map<BatchRunConfiguration, String> testLogs;
            Map<BatchRunConfiguration, String> errorMessages;
            Set<BatchRunConfiguration> remainingConfigs;
        }

        private final Map<TestDescription, PendingResult> mPendingResults = new HashMap<>();

        public void setSink(ITestInvocationListener sink) {
            mSink = sink;
        }

        public void setCurrentConfig(BatchRunConfiguration runConfig) {
            mRunConfig = runConfig;
        }

        /**
         * Get currently processed test id, or null if not currently processing a test case
         */
        public TestDescription getCurrentTestId() {
            return mCurrentTestId;
        }

        /**
         * Forward result to sink
         */
        private void forwardFinalizedPendingResult(TestDescription testId) {
            if (mRemainingTests.contains(testId)) {
                final PendingResult result = mPendingResults.get(testId);

                mPendingResults.remove(testId);
                mRemainingTests.remove(testId);

                // Forward results to the sink
                mSink.testStarted(testId);

                // Test Log
                if (mLogData) {
                    for (Map.Entry<BatchRunConfiguration, String> entry :
                            result.testLogs.entrySet()) {
                        final ByteArrayInputStreamSource source
                                = new ByteArrayInputStreamSource(entry.getValue().getBytes());

                        mSink.testLog(testId.getClassName() + "." + testId.getTestName() + "@"
                                + entry.getKey().getId(), LogDataType.XML, source);

                        source.close();
                    }
                }

                // Error message
                if (!result.allInstancesPassed) {
                    final StringBuilder errorLog = new StringBuilder();

                    for (Map.Entry<BatchRunConfiguration, String> entry :
                            result.errorMessages.entrySet()) {
                        if (errorLog.length() > 0) {
                            errorLog.append('\n');
                        }
                        errorLog.append(String.format("=== with config %s ===\n",
                                entry.getKey().getId()));
                        errorLog.append(entry.getValue());
                    }

                    mSink.testFailed(testId, errorLog.toString());
                }

                final HashMap<String, Metric> emptyMap = new HashMap<>();
                mSink.testEnded(testId, emptyMap);
            }
        }

        /**
         * Declare existence of a test and instances
         */
        public void setTestInstances(TestDescription testId, Set<BatchRunConfiguration> configs) {
            // Test instances cannot change at runtime, ignore if we have already set this
            if (!mPendingResults.containsKey(testId)) {
                final PendingResult pendingResult = new PendingResult();
                pendingResult.allInstancesPassed = true;
                pendingResult.testLogs = new LinkedHashMap<>();
                pendingResult.errorMessages = new LinkedHashMap<>();
                pendingResult.remainingConfigs = new HashSet<>(configs); // avoid mutating argument
                mPendingResults.put(testId, pendingResult);
            }
        }

        /**
         * Query if test instance has not yet been executed
         */
        public boolean isPendingTestInstance(TestDescription testId,
                BatchRunConfiguration config) {
            final PendingResult result = mPendingResults.get(testId);
            if (result == null) {
                // test is not in the current working batch of the runner, i.e. it cannot be
                // "partially" completed.
                if (!mRemainingTests.contains(testId)) {
                    // The test has been fully executed. Not pending.
                    return false;
                } else {
                    // Test has not yet been executed. Check if such instance exists
                    return mTestInstances.get(testId).contains(config);
                }
            } else {
                // could be partially completed, check this particular config
                return result.remainingConfigs.contains(config);
            }
        }

        /**
         * Fake execution of an instance with current config
         */
        public void skipTest(TestDescription testId) {
            final PendingResult result = mPendingResults.get(testId);

            result.errorMessages.put(mRunConfig, SKIPPED_INSTANCE_LOG_MESSAGE);
            result.remainingConfigs.remove(mRunConfig);

            // Pending result finished, report result
            if (result.remainingConfigs.isEmpty()) {
                forwardFinalizedPendingResult(testId);
            }
        }

        /**
         * Fake failure of an instance with current config
         */
        public void abortTest(TestDescription testId, String errorMessage) {
            final PendingResult result = mPendingResults.get(testId);

            // Mark as executed
            result.allInstancesPassed = false;
            result.errorMessages.put(mRunConfig, errorMessage);
            result.remainingConfigs.remove(mRunConfig);

            // Pending result finished, report result
            if (result.remainingConfigs.isEmpty()) {
                forwardFinalizedPendingResult(testId);
            }

            if (testId.equals(mCurrentTestId)) {
                mCurrentTestId = null;
            }
        }

        /**
         * Handles beginning of dEQP session.
         */
        private void handleBeginSession(Map<String, String> values) {
            // ignore
        }

        /**
         * Handles end of dEQP session.
         */
        private void handleEndSession(Map<String, String> values) {
            // ignore
        }

        /**
         * Handles beginning of dEQP testcase.
         */
        private void handleBeginTestCase(Map<String, String> values) {
            mCurrentTestId = pathToIdentifier(values.get("dEQP-BeginTestCase-TestCasePath"));
            mCurrentTestLog = "";
            mGotTestResult = false;

            // mark instance as started
            if (mPendingResults.get(mCurrentTestId) != null) {
                mPendingResults.get(mCurrentTestId).remainingConfigs.remove(mRunConfig);
            } else {
                CLog.w("Got unexpected start of %s", mCurrentTestId);
            }
        }

        /**
         * Handles end of dEQP testcase.
         */
        private void handleEndTestCase(Map<String, String> values) {
            final PendingResult result = mPendingResults.get(mCurrentTestId);

            if (result != null) {
                if (!mGotTestResult) {
                    result.allInstancesPassed = false;
                    result.errorMessages.put(mRunConfig, INCOMPLETE_LOG_MESSAGE);
                }

                if (mLogData && mCurrentTestLog != null && mCurrentTestLog.length() > 0) {
                    result.testLogs.put(mRunConfig, mCurrentTestLog);
                }

                // Pending result finished, report result
                if (result.remainingConfigs.isEmpty()) {
                    forwardFinalizedPendingResult(mCurrentTestId);
                }
            } else {
                CLog.w("Got unexpected end of %s", mCurrentTestId);
            }
            mCurrentTestId = null;
        }

        /**
         * Handles dEQP testcase result.
         */
        private void handleTestCaseResult(Map<String, String> values) {
            String code = values.get("dEQP-TestCaseResult-Code");
            String details = values.get("dEQP-TestCaseResult-Details");

            if (mPendingResults.get(mCurrentTestId) == null) {
                CLog.w("Got unexpected result for %s", mCurrentTestId);
                mGotTestResult = true;
                return;
            }

            if (code.compareTo("Pass") == 0) {
                mGotTestResult = true;
            } else if (code.compareTo("NotSupported") == 0) {
                mGotTestResult = true;
            } else if (code.compareTo("QualityWarning") == 0) {
                mGotTestResult = true;
            } else if (code.compareTo("CompatibilityWarning") == 0) {
                mGotTestResult = true;
            } else if (code.compareTo("Fail") == 0 || code.compareTo("ResourceError") == 0
                    || code.compareTo("InternalError") == 0 || code.compareTo("Crash") == 0
                    || code.compareTo("Timeout") == 0) {
                mPendingResults.get(mCurrentTestId).allInstancesPassed = false;
                mPendingResults.get(mCurrentTestId)
                        .errorMessages.put(mRunConfig, code + ": " + details);
                mGotTestResult = true;
            } else {
                String codeError = "Unknown result code: " + code;
                mPendingResults.get(mCurrentTestId).allInstancesPassed = false;
                mPendingResults.get(mCurrentTestId)
                        .errorMessages.put(mRunConfig, codeError + ": " + details);
                mGotTestResult = true;
            }
        }

        /**
         * Handles terminated dEQP testcase.
         */
        private void handleTestCaseTerminate(Map<String, String> values) {
            final PendingResult result = mPendingResults.get(mCurrentTestId);

            if (result != null) {
                String reason = values.get("dEQP-TerminateTestCase-Reason");
                mPendingResults.get(mCurrentTestId).allInstancesPassed = false;
                mPendingResults.get(mCurrentTestId)
                        .errorMessages.put(mRunConfig, "Terminated: " + reason);

                // Pending result finished, report result
                if (result.remainingConfigs.isEmpty()) {
                    forwardFinalizedPendingResult(mCurrentTestId);
                }
            } else {
                CLog.w("Got unexpected termination of %s", mCurrentTestId);
            }

            mCurrentTestId = null;
            mGotTestResult = true;
        }

        /**
         * Handles dEQP testlog data.
         */
        private void handleTestLogData(Map<String, String> values) {
            mCurrentTestLog = mCurrentTestLog + values.get("dEQP-TestLogData-Log");
        }

        /**
         * Handles new instrumentation status message.
         */
        public void handleStatus(Map<String, String> values) {
            String eventType = values.get("dEQP-EventType");

            if (eventType == null) {
                return;
            }

            if (eventType.compareTo("BeginSession") == 0) {
                handleBeginSession(values);
            } else if (eventType.compareTo("EndSession") == 0) {
                handleEndSession(values);
            } else if (eventType.compareTo("BeginTestCase") == 0) {
                handleBeginTestCase(values);
            } else if (eventType.compareTo("EndTestCase") == 0) {
                handleEndTestCase(values);
            } else if (eventType.compareTo("TestCaseResult") == 0) {
                handleTestCaseResult(values);
            } else if (eventType.compareTo("TerminateTestCase") == 0) {
                handleTestCaseTerminate(values);
            } else if (eventType.compareTo("TestLogData") == 0) {
                handleTestLogData(values);
            }
        }

        /**
         * Signal listener that batch ended and forget incomplete results.
         */
        public void endBatch() {
            // end open test if when stream ends
            if (mCurrentTestId != null) {
                // Current instance was removed from remainingConfigs when case
                // started. Mark current instance as pending.
                if (mPendingResults.get(mCurrentTestId) != null) {
                    mPendingResults.get(mCurrentTestId).remainingConfigs.add(mRunConfig);
                } else {
                    CLog.w("Got unexpected internal state of %s", mCurrentTestId);
                }
            }
            mCurrentTestId = null;
        }
    }

    /**
     * dEQP instrumentation parser
     */
    private static class InstrumentationParser extends MultiLineReceiver {
        private TestInstanceResultListener mListener;

        private Map<String, String> mValues;
        private String mCurrentName;
        private String mCurrentValue;
        private int mResultCode;
        private boolean mGotExitValue = false;


        public InstrumentationParser(TestInstanceResultListener listener) {
            mListener = listener;
        }

        /**
         * {@inheritDoc}
         */
        @Override
        public void processNewLines(String[] lines) {
            for (String line : lines) {
                if (mValues == null) mValues = new HashMap<String, String>();

                if (line.startsWith("INSTRUMENTATION_STATUS_CODE: ")) {
                    if (mCurrentName != null) {
                        mValues.put(mCurrentName, mCurrentValue);

                        mCurrentName = null;
                        mCurrentValue = null;
                    }

                    mListener.handleStatus(mValues);
                    mValues = null;
                } else if (line.startsWith("INSTRUMENTATION_STATUS: dEQP-")) {
                    if (mCurrentName != null) {
                        mValues.put(mCurrentName, mCurrentValue);

                        mCurrentValue = null;
                        mCurrentName = null;
                    }

                    String prefix = "INSTRUMENTATION_STATUS: ";
                    int nameBegin = prefix.length();
                    int nameEnd = line.indexOf('=');
                    int valueBegin = nameEnd + 1;

                    mCurrentName = line.substring(nameBegin, nameEnd);
                    mCurrentValue = line.substring(valueBegin);
                } else if (line.startsWith("INSTRUMENTATION_CODE: ")) {
                    try {
                        mResultCode = Integer.parseInt(line.substring(22));
                        mGotExitValue = true;
                    } catch (NumberFormatException ex) {
                        CLog.w("Instrumentation code format unexpected");
                    }
                } else if (mCurrentValue != null) {
                    mCurrentValue = mCurrentValue + line;
                }
            }
        }

        /**
         * {@inheritDoc}
         */
        @Override
        public void done() {
            if (mCurrentName != null) {
                mValues.put(mCurrentName, mCurrentValue);

                mCurrentName = null;
                mCurrentValue = null;
            }

            if (mValues != null) {
                mListener.handleStatus(mValues);
                mValues = null;
            }
        }

        /**
         * {@inheritDoc}
         */
        @Override
        public boolean isCancelled() {
            return false;
        }

        /**
         * Returns whether target instrumentation exited normally.
         */
        public boolean wasSuccessful() {
            return mGotExitValue;
        }

        /**
         * Returns Instrumentation return code
         */
        public int getResultCode() {
            return mResultCode;
        }
    }

    /**
     * dEQP platfom query instrumentation parser
     */
    private static class PlatformQueryInstrumentationParser extends MultiLineReceiver {
        private Map<String,String> mResultMap = new LinkedHashMap<>();
        private int mResultCode;
        private boolean mGotExitValue = false;

        /**
         * {@inheritDoc}
         */
        @Override
        public void processNewLines(String[] lines) {
            for (String line : lines) {
                if (line.startsWith("INSTRUMENTATION_RESULT: ")) {
                    final String parts[] = line.substring(24).split("=",2);
                    if (parts.length == 2) {
                        mResultMap.put(parts[0], parts[1]);
                    } else {
                        CLog.w("Instrumentation status format unexpected");
                    }
                } else if (line.startsWith("INSTRUMENTATION_CODE: ")) {
                    try {
                        mResultCode = Integer.parseInt(line.substring(22));
                        mGotExitValue = true;
                    } catch (NumberFormatException ex) {
                        CLog.w("Instrumentation code format unexpected");
                    }
                }
            }
        }

        /**
         * {@inheritDoc}
         */
        @Override
        public boolean isCancelled() {
            return false;
        }

        /**
         * Returns whether target instrumentation exited normally.
         */
        public boolean wasSuccessful() {
            return mGotExitValue;
        }

        /**
         * Returns Instrumentation return code
         */
        public int getResultCode() {
            return mResultCode;
        }

        public Map<String,String> getResultMap() {
            return mResultMap;
        }
    }

    /**
     * Interface for sleeping.
     *
     * Exposed for unit testing
     */
    public static interface ISleepProvider {
        public void sleep(int milliseconds);
    }

    private static class SleepProvider implements ISleepProvider {
        @Override
        public void sleep(int milliseconds) {
            RunUtil.getDefault().sleep(milliseconds);
        }
    }

    /**
     * Interface for failure recovery.
     *
     * Exposed for unit testing
     */
    public static interface IRecovery {
        /**
         * Sets the sleep provider IRecovery works on
         */
        public void setSleepProvider(ISleepProvider sleepProvider);

        /**
         * Sets the device IRecovery works on
         */
        public void setDevice(ITestDevice device);

        /**
         * Informs Recovery that test execution has progressed since the last recovery
         */
        public void onExecutionProgressed();

        /**
         * Tries to recover device after failed refused connection.
         *
         * @throws DeviceNotAvailableException if recovery did not succeed
         */
        public void recoverConnectionRefused() throws DeviceNotAvailableException;

        /**
         * Tries to recover device after abnormal execution termination or link failure.
         *
         * @throws DeviceNotAvailableException if recovery did not succeed
         */
        public void recoverComLinkKilled() throws DeviceNotAvailableException;
    }

    /**
     * State machine for execution failure recovery.
     *
     * Exposed for unit testing
     */
    public static class Recovery implements IRecovery {
        private int RETRY_COOLDOWN_MS = 6000; // 6 seconds
        private int PROCESS_KILL_WAIT_MS = 1000; // 1 second

        private static enum MachineState {
            WAIT, // recover by waiting
            RECOVER, // recover by calling recover()
            REBOOT, // recover by rebooting
            FAIL, // cannot recover
        }

        private MachineState mState = MachineState.WAIT;
        private ITestDevice mDevice;
        private ISleepProvider mSleepProvider;

        private static class ProcessKillFailureException extends Exception {
        }

        /**
         * {@inheritDoc}
         */
        @Override
        public void setSleepProvider(ISleepProvider sleepProvider) {
            mSleepProvider = sleepProvider;
        }

        /**
         * {@inheritDoc}
         */
        @Override
        public void setDevice(ITestDevice device) {
            mDevice = device;
        }

        /**
         * {@inheritDoc}
         */
        @Override
        public void onExecutionProgressed() {
            mState = MachineState.WAIT;
        }

        /**
         * {@inheritDoc}
         */
        @Override
        public void recoverConnectionRefused() throws DeviceNotAvailableException {
            switch (mState) {
                case WAIT: // not a valid stratedy for connection refusal, fallthrough
                case RECOVER:
                    // First failure, just try to recover
                    CLog.w("ADB connection failed, trying to recover");
                    mState = MachineState.REBOOT; // the next step is to reboot

                    try {
                        recoverDevice();
                    } catch (DeviceNotAvailableException ex) {
                        // chain forward
                        recoverConnectionRefused();
                    }
                    break;

                case REBOOT:
                    // Second failure in a row, try to reboot
                    CLog.w("ADB connection failed after recovery, rebooting device");
                    mState = MachineState.FAIL; // the next step is to fail

                    try {
                        rebootDevice();
                    } catch (DeviceNotAvailableException ex) {
                        // chain forward
                        recoverConnectionRefused();
                    }
                    break;

                case FAIL:
                    // Third failure in a row, just fail
                    CLog.w("Cannot recover ADB connection");
                    throw new DeviceNotAvailableException("failed to connect after reboot",
                            mDevice.getSerialNumber());
            }
        }

        /**
         * {@inheritDoc}
         */
        @Override
        public void recoverComLinkKilled() throws DeviceNotAvailableException {
            switch (mState) {
                case WAIT:
                    // First failure, just try to wait and try again
                    CLog.w("ADB link failed, retrying after a cooldown period");
                    mState = MachineState.RECOVER; // the next step is to recover the device

                    waitCooldown();

                    // even if the link to deqp on-device process was killed, the process might
                    // still be alive. Locate and terminate such unwanted processes.
                    try {
                        killDeqpProcess();
                    } catch (DeviceNotAvailableException ex) {
                        // chain forward
                        recoverComLinkKilled();
                    } catch (ProcessKillFailureException ex) {
                        // chain forward
                        recoverComLinkKilled();
                    }
                    break;

                case RECOVER:
                    // Second failure, just try to recover
                    CLog.w("ADB link failed, trying to recover");
                    mState = MachineState.REBOOT; // the next step is to reboot

                    try {
                        recoverDevice();
                        killDeqpProcess();
                    } catch (DeviceNotAvailableException ex) {
                        // chain forward
                        recoverComLinkKilled();
                    } catch (ProcessKillFailureException ex) {
                        // chain forward
                        recoverComLinkKilled();
                    }
                    break;

                case REBOOT:
                    // Third failure in a row, try to reboot
                    CLog.w("ADB link failed after recovery, rebooting device");
                    mState = MachineState.FAIL; // the next step is to fail

                    try {
                        rebootDevice();
                    } catch (DeviceNotAvailableException ex) {
                        // chain forward
                        recoverComLinkKilled();
                    }
                    break;

                case FAIL:
                    // Fourth failure in a row, just fail
                    CLog.w("Cannot recover ADB connection");
                    throw new DeviceNotAvailableException("link killed after reboot",
                            mDevice.getSerialNumber());
            }
        }

        private void waitCooldown() {
            mSleepProvider.sleep(RETRY_COOLDOWN_MS);
        }

        private Iterable<Integer> getDeqpProcessPids() throws DeviceNotAvailableException {
            final List<Integer> pids = new ArrayList<Integer>(2);
            final String processes = mDevice.executeShellCommand("ps | grep com.drawelements");
            final String[] lines = processes.split("(\\r|\\n)+");
            for (String line : lines) {
                final String[] fields = line.split("\\s+");
                if (fields.length < 2) {
                    continue;
                }

                try {
                    final int processId = Integer.parseInt(fields[1], 10);
                    pids.add(processId);
                } catch (NumberFormatException ex) {
                    continue;
                }
            }
            return pids;
        }

        private void killDeqpProcess() throws DeviceNotAvailableException,
                ProcessKillFailureException {
            for (Integer processId : getDeqpProcessPids()) {
                mDevice.executeShellCommand(String.format("kill -9 %d", processId));
            }

            mSleepProvider.sleep(PROCESS_KILL_WAIT_MS);

            // check that processes actually died
            if (getDeqpProcessPids().iterator().hasNext()) {
                // a process is still alive, killing failed
                throw new ProcessKillFailureException();
            }
        }

        public void recoverDevice() throws DeviceNotAvailableException {
            // Work around the API. We need to call recoverDevice() on the test device and
            // we know that mDevice is a TestDevice. However even though the recoverDevice()
            // method is public suggesting it should be publicly accessible, the class itself
            // and its super-interface (IManagedTestDevice) are package-private.
            final Method recoverDeviceMethod;
            try {
                recoverDeviceMethod = mDevice.getClass().getMethod("recoverDevice");
                recoverDeviceMethod.setAccessible(true);
            } catch (NoSuchMethodException ex) {
                throw new AssertionError("Test device must have recoverDevice()");
            }

            try {
                recoverDeviceMethod.invoke(mDevice);
            } catch (InvocationTargetException ex) {
                if (ex.getCause() instanceof DeviceNotAvailableException) {
                    throw (DeviceNotAvailableException)ex.getCause();
                } else if (ex.getCause() instanceof RuntimeException) {
                    throw (RuntimeException)ex.getCause();
                } else {
                    throw new AssertionError("unexpected throw", ex);
                }
            } catch (IllegalAccessException ex) {
                throw new AssertionError("unexpected throw", ex);
            }
        }

        private void rebootDevice() throws DeviceNotAvailableException {
            mDevice.reboot();
        }
    }

    private static Map<TestDescription, Set<BatchRunConfiguration>> generateTestInstances(
            Reader testlist, String configName, String screenRotation, String surfaceType,
            boolean required) {
        // Note: This is specifically a LinkedHashMap to guarantee that tests are iterated
        // in the insertion order.
        final Map<TestDescription, Set<BatchRunConfiguration>> instances = new LinkedHashMap<>();
        try {
            BufferedReader testlistReader = new BufferedReader(testlist);
            String testName;
            while ((testName = testlistReader.readLine()) != null) {
                if (testName.length() > 0) {
                    // Test name -> testId -> only one config -> done.
                    final Set<BatchRunConfiguration> testInstanceSet = new LinkedHashSet<>();
                    BatchRunConfiguration config = new BatchRunConfiguration(configName, screenRotation, surfaceType, required);
                    testInstanceSet.add(config);
                    TestDescription test = pathToIdentifier(testName);
                    instances.put(test, testInstanceSet);
                }
            }
            testlistReader.close();
        }
        catch (IOException e)
        {
            throw new RuntimeException("Failure while reading the test case list for deqp: " + e.getMessage());
        }

        return instances;
    }

    private Set<BatchRunConfiguration> getTestRunConfigs(TestDescription testId) {
        return mTestInstances.get(testId);
    }

    /**
     * Get the test instance of the runner. Exposed for testing.
     */
    Map<TestDescription, Set<BatchRunConfiguration>> getTestInstance() {
        return mTestInstances;
    }

    /**
     * Converts dEQP testcase path to TestDescription.
     */
    private static TestDescription pathToIdentifier(String testPath) {
        int indexOfLastDot = testPath.lastIndexOf('.');
        String className = testPath.substring(0, indexOfLastDot);
        String testName = testPath.substring(indexOfLastDot+1);

        return new TestDescription(className, testName);
    }

    // \todo [2015-10-16 kalle] How unique should this be?
    private String getId() {
        return AbiUtils.createId(mAbi.getName(), mDeqpPackage);
    }

    /**
     * Generates tescase trie from dEQP testcase paths. Used to define which testcases to execute.
     */
    private static String generateTestCaseTrieFromPaths(Collection<String> tests) {
        String result = "{";
        boolean first = true;

        // Add testcases to results
        for (Iterator<String> iter = tests.iterator(); iter.hasNext();) {
            String test = iter.next();
            String[] components = test.split("\\.");

            if (components.length == 1) {
                if (!first) {
                    result = result + ",";
                }
                first = false;

                result += components[0];
                iter.remove();
            }
        }

        if (!tests.isEmpty()) {
            HashMap<String, ArrayList<String> > testGroups = new HashMap<>();

            // Collect all sub testgroups
            for (String test : tests) {
                String[] components = test.split("\\.");
                ArrayList<String> testGroup = testGroups.get(components[0]);

                if (testGroup == null) {
                    testGroup = new ArrayList<String>();
                    testGroups.put(components[0], testGroup);
                }

                testGroup.add(test.substring(components[0].length()+1));
            }

            for (String testGroup : testGroups.keySet()) {
                if (!first) {
                    result = result + ",";
                }

                first = false;
                result = result + testGroup
                        + generateTestCaseTrieFromPaths(testGroups.get(testGroup));
            }
        }

        return result + "}";
    }

    /**
     * Generates testcase trie from TestDescriptions.
     */
    private static String generateTestCaseTrie(Collection<TestDescription> tests) {
        ArrayList<String> testPaths = new ArrayList<String>();

        for (TestDescription test : tests) {
            testPaths.add(test.getClassName() + "." + test.getTestName());
        }

        return generateTestCaseTrieFromPaths(testPaths);
    }

    private static class TestBatch {
        public BatchRunConfiguration config;
        public List<TestDescription> tests;
    }

    /**
     * Creates a TestBatch from the given tests or null if not tests remaining.
     *
     *  @param pool List of tests to select from
     *  @param requiredConfig Select only instances with pending requiredConfig, or null to select
     *         any run configuration.
     */
    private TestBatch selectRunBatch(Collection<TestDescription> pool,
            BatchRunConfiguration requiredConfig) {
        // select one test (leading test) that is going to be executed and then pack along as many
        // other compatible instances as possible.

        TestDescription leadingTest = null;
        for (TestDescription test : pool) {
            if (!mRemainingTests.contains(test)) {
                continue;
            }
            if (requiredConfig != null &&
                    !mInstanceListerner.isPendingTestInstance(test, requiredConfig)) {
                continue;
            }
            leadingTest = test;
            break;
        }

        // no remaining tests?
        if (leadingTest == null) {
            return null;
        }

        BatchRunConfiguration leadingTestConfig = null;
        if (requiredConfig != null) {
            leadingTestConfig = requiredConfig;
        } else {
            for (BatchRunConfiguration runConfig : getTestRunConfigs(leadingTest)) {
                if (mInstanceListerner.isPendingTestInstance(leadingTest, runConfig)) {
                    leadingTestConfig = runConfig;
                    break;
                }
            }
        }

        // test pending <=> test has a pending config
        if (leadingTestConfig == null) {
            throw new AssertionError("search postcondition failed");
        }

        final int leadingInstability = getTestInstabilityRating(leadingTest);

        final TestBatch runBatch = new TestBatch();
        runBatch.config = leadingTestConfig;
        runBatch.tests = new ArrayList<>();
        runBatch.tests.add(leadingTest);

        for (TestDescription test : pool) {
            if (test == leadingTest) {
                // do not re-select the leading tests
                continue;
            }
            if (!mInstanceListerner.isPendingTestInstance(test, leadingTestConfig)) {
                // select only compatible
                continue;
            }
            if (getTestInstabilityRating(test) != leadingInstability) {
                // pack along only cases in the same stability category. Packing more dangerous
                // tests along jeopardizes the stability of this run. Packing more stable tests
                // along jeopardizes their stability rating.
                continue;
            }
            if (runBatch.tests.size() >= getBatchSizeLimitForInstability(leadingInstability)) {
                // batch size is limited.
                break;
            }
            runBatch.tests.add(test);
        }

        return runBatch;
    }

    private int getBatchNumPendingCases(TestBatch batch) {
        int numPending = 0;
        for (TestDescription test : batch.tests) {
            if (mInstanceListerner.isPendingTestInstance(test, batch.config)) {
                ++numPending;
            }
        }
        return numPending;
    }

    private int getBatchSizeLimitForInstability(int batchInstabilityRating) {
        // reduce group size exponentially down to one
        return Math.max(1, TESTCASE_BATCH_LIMIT / (1 << batchInstabilityRating));
    }

    private int getTestInstabilityRating(TestDescription testId) {
        if (mTestInstabilityRatings.containsKey(testId)) {
            return mTestInstabilityRatings.get(testId);
        } else {
            return 0;
        }
    }

    private void recordTestInstability(TestDescription testId) {
        mTestInstabilityRatings.put(testId, getTestInstabilityRating(testId) + 1);
    }

    private void clearTestInstability(TestDescription testId) {
        mTestInstabilityRatings.put(testId, 0);
    }

    /**
     * Executes all tests on the device.
     */
    private void runTests() throws DeviceNotAvailableException, CapabilityQueryFailureException {
        for (;;) {
            TestBatch batch = selectRunBatch(mRemainingTests, null);

            if (batch == null) {
                break;
            }

            runTestRunBatch(batch);
        }
    }

    /**
     * Runs a TestBatch by either faking it or executing it on a device.
     */
    private void runTestRunBatch(TestBatch batch) throws DeviceNotAvailableException,
            CapabilityQueryFailureException {
        // prepare instance listener
        mInstanceListerner.setCurrentConfig(batch.config);
        for (TestDescription test : batch.tests) {
            mInstanceListerner.setTestInstances(test, getTestRunConfigs(test));
        }

        // execute only if config is executable, else fake results
        if (isSupportedRunConfiguration(batch.config)) {
            executeTestRunBatch(batch);
        } else {
            if (batch.config.isRequired()) {
                fakeFailTestRunBatch(batch);
            } else {
                fakePassTestRunBatch(batch);
            }
        }
    }

    private boolean isSupportedRunConfiguration(BatchRunConfiguration runConfig)
            throws DeviceNotAvailableException, CapabilityQueryFailureException {
        // orientation support
        if (!BatchRunConfiguration.ROTATION_UNSPECIFIED.equals(runConfig.getRotation())) {
            final Set<String> features = getDeviceFeatures(mDevice);

            if (isPortraitClassRotation(runConfig.getRotation()) &&
                    !features.contains(FEATURE_PORTRAIT)) {
                return false;
            }
            if (isLandscapeClassRotation(runConfig.getRotation()) &&
                    !features.contains(FEATURE_LANDSCAPE)) {
                return false;
            }
        }

        if (isOpenGlEsPackage()) {
            // renderability support for OpenGL ES tests
            return isSupportedGlesRenderConfig(runConfig);
        } else {
            return true;
        }
    }

    private static final class AdbComLinkOpenError extends Exception {
        public AdbComLinkOpenError(String description, Throwable inner) {
            super(description, inner);
        }
    }

    private static final class AdbComLinkKilledError extends Exception {
        public AdbComLinkKilledError(String description, Throwable inner) {
            super(description, inner);
        }
    }

    /**
     * Executes a given command in adb shell
     *
     * @throws AdbComLinkOpenError if connection cannot be established.
     * @throws AdbComLinkKilledError if established connection is killed prematurely.
     */
    private void executeShellCommandAndReadOutput(final String command,
            final IShellOutputReceiver receiver)
            throws AdbComLinkOpenError, AdbComLinkKilledError {
        try {
            mDevice.getIDevice().executeShellCommand(command, receiver,
                    UNRESPONSIVE_CMD_TIMEOUT_MS, TimeUnit.MILLISECONDS);
        } catch (TimeoutException ex) {
            // Opening connection timed out
            throw new AdbComLinkOpenError("opening connection timed out", ex);
        } catch (AdbCommandRejectedException ex) {
            // Command rejected
            throw new AdbComLinkOpenError("command rejected", ex);
        } catch (IOException ex) {
            // shell command channel killed
            throw new AdbComLinkKilledError("command link killed", ex);
        } catch (ShellCommandUnresponsiveException ex) {
            // shell command halted
            throw new AdbComLinkKilledError("command link hung", ex);
        }
    }

    /**
     * Executes given test batch on a device
     */
    private void executeTestRunBatch(TestBatch batch) throws DeviceNotAvailableException {
        // attempt full run once
        executeTestRunBatchRun(batch);

        // split remaining tests to two sub batches and execute both. This will terminate
        // since executeTestRunBatchRun will always progress for a batch of size 1.
        final ArrayList<TestDescription> pendingTests = new ArrayList<>();

        for (TestDescription test : batch.tests) {
            if (mInstanceListerner.isPendingTestInstance(test, batch.config)) {
                pendingTests.add(test);
            }
        }

        final int divisorNdx = pendingTests.size() / 2;
        final List<TestDescription> headList = pendingTests.subList(0, divisorNdx);
        final List<TestDescription> tailList = pendingTests.subList(divisorNdx, pendingTests.size());

        // head
        for (;;) {
            TestBatch subBatch = selectRunBatch(headList, batch.config);

            if (subBatch == null) {
                break;
            }

            executeTestRunBatch(subBatch);
        }

        // tail
        for (;;) {
            TestBatch subBatch = selectRunBatch(tailList, batch.config);

            if (subBatch == null) {
                break;
            }

            executeTestRunBatch(subBatch);
        }

        if (getBatchNumPendingCases(batch) != 0) {
            throw new AssertionError("executeTestRunBatch postcondition failed");
        }
    }

    /**
     * Runs one execution pass over the given batch.
     *
     * Tries to run the batch. Always makes progress (executes instances or modifies stability
     * scores).
     */
    private void executeTestRunBatchRun(TestBatch batch) throws DeviceNotAvailableException {
        if (getBatchNumPendingCases(batch) != batch.tests.size()) {
            throw new AssertionError("executeTestRunBatchRun precondition failed");
        }

        checkInterrupted(); // throws if interrupted

        final String testCases = generateTestCaseTrie(batch.tests);

        mDevice.executeShellCommand("rm " + CASE_LIST_FILE_NAME);
        mDevice.executeShellCommand("rm " + LOG_FILE_NAME);
        mDevice.pushString(testCases + "\n", CASE_LIST_FILE_NAME);

        final String instrumentationName =
                "com.drawelements.deqp/com.drawelements.deqp.testercore.DeqpInstrumentation";

        final StringBuilder deqpCmdLine = new StringBuilder();
        deqpCmdLine.append("--deqp-caselist-file=");
        deqpCmdLine.append(CASE_LIST_FILE_NAME);
        deqpCmdLine.append(" ");
        deqpCmdLine.append(getRunConfigDisplayCmdLine(batch.config));

        // If we are not logging data, do not bother outputting the images from the test exe.
        if (!mLogData) {
            deqpCmdLine.append(" --deqp-log-images=disable");
        }

        deqpCmdLine.append(" --deqp-watchdog=enable");

        final String command = String.format(
                "am instrument %s -w -e deqpLogFileName \"%s\" -e deqpCmdLine \"%s\""
                    + " -e deqpLogData \"%s\" %s",
                AbiUtils.createAbiFlag(mAbi.getName()), LOG_FILE_NAME, deqpCmdLine.toString(),
                mLogData, instrumentationName);

        final int numRemainingInstancesBefore = getNumRemainingInstances();
        final InstrumentationParser parser = new InstrumentationParser(mInstanceListerner);
        Throwable interruptingError = null;

        try {
            executeShellCommandAndReadOutput(command, parser);
        } catch (Throwable ex) {
            interruptingError = ex;
        } finally {
            parser.flush();
        }

        final boolean progressedSinceLastCall = mInstanceListerner.getCurrentTestId() != null ||
                getNumRemainingInstances() < numRemainingInstancesBefore;

        if (progressedSinceLastCall) {
            mDeviceRecovery.onExecutionProgressed();
        }

        // interrupted, try to recover
        if (interruptingError != null) {
            if (interruptingError instanceof AdbComLinkOpenError) {
                mDeviceRecovery.recoverConnectionRefused();
            } else if (interruptingError instanceof AdbComLinkKilledError) {
                mDeviceRecovery.recoverComLinkKilled();
            } else if (interruptingError instanceof RunInterruptedException) {
                // external run interruption request. Terminate immediately.
                throw (RunInterruptedException)interruptingError;
            } else {
                CLog.e(interruptingError);
                throw new RuntimeException(interruptingError);
            }

            // recoverXXX did not throw => recovery succeeded
        } else if (!parser.wasSuccessful()) {
            mDeviceRecovery.recoverComLinkKilled();
            // recoverXXX did not throw => recovery succeeded
        }

        // Progress guarantees.
        if (batch.tests.size() == 1) {
            final TestDescription onlyTest = batch.tests.iterator().next();
            final boolean wasTestExecuted =
                    !mInstanceListerner.isPendingTestInstance(onlyTest, batch.config) &&
                    mInstanceListerner.getCurrentTestId() == null;
            final boolean wasLinkFailure = !parser.wasSuccessful() || interruptingError != null;

            // Link failures can be caused by external events, require at least two observations
            // until bailing.
            if (!wasTestExecuted && (!wasLinkFailure || getTestInstabilityRating(onlyTest) > 0)) {
                recordTestInstability(onlyTest);
                // If we cannot finish the test, mark the case as a crash.
                //
                // If we couldn't even start the test, fail the test instance as non-executable.
                // This is required so that a consistently crashing or non-existent tests will
                // not cause futile (non-terminating) re-execution attempts.
                if (mInstanceListerner.getCurrentTestId() != null) {
                    mInstanceListerner.abortTest(onlyTest, INCOMPLETE_LOG_MESSAGE);
                } else {
                    mInstanceListerner.abortTest(onlyTest, NOT_EXECUTABLE_LOG_MESSAGE);
                }
            } else if (wasTestExecuted) {
                clearTestInstability(onlyTest);
            }
        }
        else
        {
            // Analyze results to update test stability ratings. If there is no interrupting test
            // logged, increase instability rating of all remaining tests. If there is a
            // interrupting test logged, increase only its instability rating.
            //
            // A successful run of tests clears instability rating.
            if (mInstanceListerner.getCurrentTestId() == null) {
                for (TestDescription test : batch.tests) {
                    if (mInstanceListerner.isPendingTestInstance(test, batch.config)) {
                        recordTestInstability(test);
                    } else {
                        clearTestInstability(test);
                    }
                }
            } else {
                recordTestInstability(mInstanceListerner.getCurrentTestId());
                for (TestDescription test : batch.tests) {
                    // \note: isPendingTestInstance is false for getCurrentTestId. Current ID is
                    // considered 'running' and will be restored to 'pending' in endBatch().
                    if (!test.equals(mInstanceListerner.getCurrentTestId()) &&
                            !mInstanceListerner.isPendingTestInstance(test, batch.config)) {
                        clearTestInstability(test);
                    }
                }
            }
        }

        mInstanceListerner.endBatch();
    }

    private static String getRunConfigDisplayCmdLine(BatchRunConfiguration runConfig) {
        final StringBuilder deqpCmdLine = new StringBuilder();
        if (!runConfig.getGlConfig().isEmpty()) {
            deqpCmdLine.append("--deqp-gl-config-name=");
            deqpCmdLine.append(runConfig.getGlConfig());
        }
        if (!runConfig.getRotation().isEmpty()) {
            if (deqpCmdLine.length() != 0) {
                deqpCmdLine.append(" ");
            }
            deqpCmdLine.append("--deqp-screen-rotation=");
            deqpCmdLine.append(runConfig.getRotation());
        }
        if (!runConfig.getSurfaceType().isEmpty()) {
            if (deqpCmdLine.length() != 0) {
                deqpCmdLine.append(" ");
            }
            deqpCmdLine.append("--deqp-surface-type=");
            deqpCmdLine.append(runConfig.getSurfaceType());
        }
        return deqpCmdLine.toString();
    }

    private int getNumRemainingInstances() {
        int retVal = 0;
        for (TestDescription testId : mRemainingTests) {
            // If case is in current working set, sum only not yet executed instances.
            // If case is not in current working set, sum all instances (since they are not yet
            // executed).
            if (mInstanceListerner.mPendingResults.containsKey(testId)) {
                retVal += mInstanceListerner.mPendingResults.get(testId).remainingConfigs.size();
            } else {
                retVal += mTestInstances.get(testId).size();
            }
        }
        return retVal;
    }

    /**
     * Checks if this execution has been marked as interrupted and throws if it has.
     */
    private void checkInterrupted() throws RunInterruptedException {
        // Work around the API. RunUtil::checkInterrupted is private but we can call it indirectly
        // by sleeping a value <= 0.
        mRunUtil.sleep(0);
    }

    /**
     * Pass given batch tests without running it
     */
    private void fakePassTestRunBatch(TestBatch batch) {
        for (TestDescription test : batch.tests) {
            CLog.d("Marking '%s' invocation in config '%s' as passed without running", test.toString(),
                    batch.config.getId());
            mInstanceListerner.skipTest(test);
        }
    }

    /**
     * Fail given batch tests without running it
     */
    private void fakeFailTestRunBatch(TestBatch batch) {
        for (TestDescription test : batch.tests) {
            CLog.d("Marking '%s' invocation in config '%s' as failed without running", test.toString(),
                    batch.config.getId());
            mInstanceListerner.abortTest(test, "Required config not supported");
        }
    }

    /**
     * Pass all remaining tests without running them
     */
    private void fakePassTests(ITestInvocationListener listener) {
<<<<<<< HEAD
        Map <String, String> emptyMap = Collections.emptyMap();
        for (TestDescription test : mRemainingTests) {
            CLog.d("Skipping test '%s', Opengl ES version not supported", test.toString());
=======
        HashMap<String, Metric> emptyMap = new HashMap<>();
        for (TestDescription test : mRemainingTests) {
>>>>>>> d273a136
            listener.testStarted(test);
            listener.testEnded(test, emptyMap);
        }
        // Log only once all the skipped tests
        CLog.d("Opengl ES version not supported. Skipping tests '%s'", mRemainingTests);
        mRemainingTests.clear();
    }

    /**
     * Check if device supports Vulkan.
     */
    private boolean isSupportedVulkan ()
            throws DeviceNotAvailableException, CapabilityQueryFailureException {
        final Set<String> features = getDeviceFeatures(mDevice);

        for (String feature : features) {
            if (feature.startsWith(FEATURE_VULKAN_LEVEL)) {
                return true;
            }
        }

        return false;
    }

    /**
     * Check if device supports OpenGL ES version.
     */
    private static boolean isSupportedGles(ITestDevice device, int requiredMajorVersion,
            int requiredMinorVersion) throws DeviceNotAvailableException {
        String roOpenglesVersion = device.getProperty("ro.opengles.version");

        if (roOpenglesVersion == null)
            return false;

        int intValue = Integer.parseInt(roOpenglesVersion);

        int majorVersion = ((intValue & 0xffff0000) >> 16);
        int minorVersion = (intValue & 0xffff);

        return (majorVersion > requiredMajorVersion)
                || (majorVersion == requiredMajorVersion && minorVersion >= requiredMinorVersion);
    }

    /**
     * Query if rendertarget is supported
     */
    private boolean isSupportedGlesRenderConfig(BatchRunConfiguration runConfig)
            throws DeviceNotAvailableException, CapabilityQueryFailureException {
        // query if configuration is supported
        final StringBuilder configCommandLine =
                new StringBuilder(getRunConfigDisplayCmdLine(runConfig));
        if (configCommandLine.length() != 0) {
            configCommandLine.append(" ");
        }
        configCommandLine.append("--deqp-gl-major-version=");
        configCommandLine.append(getGlesMajorVersion());
        configCommandLine.append(" --deqp-gl-minor-version=");
        configCommandLine.append(getGlesMinorVersion());

        final String commandLine = configCommandLine.toString();

        // check for cached result first
        if (mConfigQuerySupportCache.containsKey(commandLine)) {
            return mConfigQuerySupportCache.get(commandLine);
        }

        final boolean supported = queryIsSupportedConfigCommandLine(commandLine);
        mConfigQuerySupportCache.put(commandLine, supported);
        return supported;
    }

    private boolean queryIsSupportedConfigCommandLine(String deqpCommandLine)
            throws DeviceNotAvailableException, CapabilityQueryFailureException {
        final String instrumentationName =
                "com.drawelements.deqp/com.drawelements.deqp.platformutil.DeqpPlatformCapabilityQueryInstrumentation";
        final String command = String.format(
                "am instrument %s -w -e deqpQueryType renderConfigSupported -e deqpCmdLine \"%s\""
                    + " %s",
                AbiUtils.createAbiFlag(mAbi.getName()), deqpCommandLine, instrumentationName);

        final PlatformQueryInstrumentationParser parser = new PlatformQueryInstrumentationParser();
        mDevice.executeShellCommand(command, parser);
        parser.flush();

        if (parser.wasSuccessful() && parser.getResultCode() == 0 &&
                parser.getResultMap().containsKey("Supported")) {
            if ("Yes".equals(parser.getResultMap().get("Supported"))) {
                return true;
            } else if ("No".equals(parser.getResultMap().get("Supported"))) {
                return false;
            } else {
                CLog.e("Capability query did not return a result");
                throw new CapabilityQueryFailureException();
            }
        } else if (parser.wasSuccessful()) {
            CLog.e("Failed to run capability query. Code: %d, Result: %s",
                    parser.getResultCode(), parser.getResultMap().toString());
            throw new CapabilityQueryFailureException();
        } else {
            CLog.e("Failed to run capability query");
            throw new CapabilityQueryFailureException();
        }
    }

    /**
     * Return feature set supported by the device
     */
    private Set<String> getDeviceFeatures(ITestDevice device)
            throws DeviceNotAvailableException, CapabilityQueryFailureException {
        if (mDeviceFeatures == null) {
            mDeviceFeatures = queryDeviceFeatures(device);
        }
        return mDeviceFeatures;
    }

    /**
     * Query feature set supported by the device
     */
    private static Set<String> queryDeviceFeatures(ITestDevice device)
            throws DeviceNotAvailableException, CapabilityQueryFailureException {
        // NOTE: Almost identical code in BaseDevicePolicyTest#hasDeviceFeatures
        // TODO: Move this logic to ITestDevice.
        String command = "pm list features";
        String commandOutput = device.executeShellCommand(command);

        // Extract the id of the new user.
        HashSet<String> availableFeatures = new HashSet<>();
        for (String feature: commandOutput.split("\\s+")) {
            // Each line in the output of the command has the format "feature:{FEATURE_VALUE}".
            String[] tokens = feature.split(":");
            if (tokens.length < 2 || !"feature".equals(tokens[0])) {
                CLog.e("Failed parse features. Unexpect format on line \"%s\"", tokens[0]);
                throw new CapabilityQueryFailureException();
            }
            availableFeatures.add(tokens[1]);
        }
        return availableFeatures;
    }

    private boolean isPortraitClassRotation(String rotation) {
        return BatchRunConfiguration.ROTATION_PORTRAIT.equals(rotation) ||
                BatchRunConfiguration.ROTATION_REVERSE_PORTRAIT.equals(rotation);
    }

    private boolean isLandscapeClassRotation(String rotation) {
        return BatchRunConfiguration.ROTATION_LANDSCAPE.equals(rotation) ||
                BatchRunConfiguration.ROTATION_REVERSE_LANDSCAPE.equals(rotation);
    }

    /**
     * Install dEQP OnDevice Package
     */
    private void installTestApk() throws DeviceNotAvailableException {
        try {
            File apkFile = new File(mBuildHelper.getTestsDir(), DEQP_ONDEVICE_APK);
            String[] options = {AbiUtils.createAbiFlag(mAbi.getName())};
            String errorCode = getDevice().installPackage(apkFile, true, options);
            if (errorCode != null) {
                CLog.e("Failed to install %s. Reason: %s", DEQP_ONDEVICE_APK, errorCode);
            }
        } catch (FileNotFoundException e) {
            CLog.e("Could not find test apk %s", DEQP_ONDEVICE_APK);
        }
    }

    /**
     * Uninstall dEQP OnDevice Package
     */
    private void uninstallTestApk() throws DeviceNotAvailableException {
        getDevice().uninstallPackage(DEQP_ONDEVICE_PKG);
    }

    /**
     * Parse gl nature from package name
     */
    private boolean isOpenGlEsPackage() {
        if ("dEQP-GLES2".equals(mDeqpPackage) || "dEQP-GLES3".equals(mDeqpPackage) ||
                "dEQP-GLES31".equals(mDeqpPackage)) {
            return true;
        } else if ("dEQP-EGL".equals(mDeqpPackage) ||
                "dEQP-VK".equals(mDeqpPackage)) {
            return false;
        } else {
            throw new IllegalStateException("dEQP runner was created with illegal name");
        }
    }

    /**
     * Parse vulkan nature from package name
     */
    private boolean isVulkanPackage() {
        if ("dEQP-GLES2".equals(mDeqpPackage) || "dEQP-GLES3".equals(mDeqpPackage) ||
                "dEQP-GLES31".equals(mDeqpPackage) || "dEQP-EGL".equals(mDeqpPackage)) {
            return false;
        } else if ("dEQP-VK".equals(mDeqpPackage)) {
            return true;
        } else {
            throw new IllegalStateException("dEQP runner was created with illegal name");
        }
    }

    /**
     * Check GL support (based on package name)
     */
    private boolean isSupportedGles() throws DeviceNotAvailableException {
        return isSupportedGles(mDevice, getGlesMajorVersion(), getGlesMinorVersion());
    }

    /**
     * Get GL major version (based on package name)
     */
    private int getGlesMajorVersion() {
        if ("dEQP-GLES2".equals(mDeqpPackage)) {
            return 2;
        } else if ("dEQP-GLES3".equals(mDeqpPackage)) {
            return 3;
        } else if ("dEQP-GLES31".equals(mDeqpPackage)) {
            return 3;
        } else {
            throw new IllegalStateException("getGlesMajorVersion called for non gles pkg");
        }
    }

    /**
     * Get GL minor version (based on package name)
     */
    private int getGlesMinorVersion() {
        if ("dEQP-GLES2".equals(mDeqpPackage)) {
            return 0;
        } else if ("dEQP-GLES3".equals(mDeqpPackage)) {
            return 0;
        } else if ("dEQP-GLES31".equals(mDeqpPackage)) {
            return 1;
        } else {
            throw new IllegalStateException("getGlesMinorVersion called for non gles pkg");
        }
    }

    private static List<Pattern> getPatternFilters(List<String> filters) {
        List<Pattern> patterns = new ArrayList<Pattern>();
        for (String filter : filters) {
            if (filter.contains("*")) {
                patterns.add(Pattern.compile(filter.replace(".","\\.").replace("*",".*")));
            }
        }
        return patterns;
    }

    private static Set<String> getNonPatternFilters(List<String> filters) {
        Set<String> nonPatternFilters = new HashSet<String>();
        for (String filter : filters) {
            if (!filter.contains("*")) {
                // Deqp usesly only dots for separating between parts of the names
                // Convert last dot to hash if needed.
                if (!filter.contains("#")) {
                    int lastSeparator = filter.lastIndexOf('.');
                    String filterWithHash = filter.substring(0, lastSeparator) + "#" +
                        filter.substring(lastSeparator + 1, filter.length());
                    nonPatternFilters.add(filterWithHash);
                }
                else {
                    nonPatternFilters.add(filter);
                }
            }
        }
        return nonPatternFilters;
    }

    private static boolean matchesAny(TestDescription test, List<Pattern> patterns) {
        for (Pattern pattern : patterns) {
            if (pattern.matcher(test.toString()).matches()) {
                return true;
            }
        }
        return false;
    }

    /**
     * Filter tests with the option of filtering by pattern.
     *
     * '*' is 0 or more characters.
     * '.' is interpreted verbatim.
     */
    private static void filterTests(Map<TestDescription, Set<BatchRunConfiguration>> tests,
                                    List<String> includeFilters,
                                    List<String> excludeFilters) {
        // We could filter faster by building the test case tree.
        // Let's see if this is fast enough.
        Set<String> includeStrings = getNonPatternFilters(includeFilters);
        Set<String> excludeStrings = getNonPatternFilters(excludeFilters);
        List<Pattern> includePatterns = getPatternFilters(includeFilters);
        List<Pattern> excludePatterns = getPatternFilters(excludeFilters);

        List<TestDescription> testList = new ArrayList<>(tests.keySet());
        for (TestDescription test : testList) {
            if (excludeStrings.contains(test.toString())) {
                tests.remove(test); // remove test if explicitly excluded
                continue;
            }
            boolean includesExist = !includeStrings.isEmpty() || !includePatterns.isEmpty();
            boolean testIsIncluded = includeStrings.contains(test.toString())
                    || matchesAny(test, includePatterns);
            if ((includesExist && !testIsIncluded) || matchesAny(test, excludePatterns)) {
                // if this test isn't included and other tests are,
                // or if test matches exclude pattern, exclude test
                tests.remove(test);
            }
        }
    }

    /**
     * Read a list of filters from a file.
     *
     * Note: Filters can be numerous so we prefer, for performance
     * reasons, to add directly to the target list instead of using
     * intermediate return value.
     */
    static private void readFilterFile(List<String> filterList, File file) throws FileNotFoundException {
        if (!file.canRead()) {
            CLog.e("Failed to read filter file '%s'", file.getPath());
            throw new FileNotFoundException();
        }
        try (Reader plainReader = new FileReader(file);
             BufferedReader reader = new BufferedReader(plainReader)) {
            String filter = "";
            while ((filter = reader.readLine()) != null) {
                // TOOD: Sanity check filter
                filterList.add(filter);
            }
            // Rely on try block to autoclose
        }
        catch (IOException e)
        {
            throw new RuntimeException("Failed to read filter list file '" + file.getPath() + "': " +
                     e.getMessage());
        }
    }

    /**
     * Prints filters into debug log stream, limiting to 20 entries.
     */
    static private void printFilters(List<String> filters) {
        int numPrinted = 0;
        for (String filter : filters) {
            CLog.d("    %s", filter);
            if (++numPrinted == 20) {
                CLog.d("    ... AND %d others", filters.size() - numPrinted);
                break;
            }
        }
    }

    /**
     * Loads tests into mTestInstances based on the options. Assumes
     * that no tests have been loaded for this instance before.
     */
    private void loadTests() {
        if (mTestInstances != null) throw new AssertionError("Re-load of tests not supported");

        try {
            Reader reader = mCaselistReader;
            if (reader == null) {
                File testlist = new File(mBuildHelper.getTestsDir(), mCaselistFile);
                if (!testlist.isFile()) {
                    throw new FileNotFoundException();
                }
                reader = new FileReader(testlist);
            }
            mTestInstances = generateTestInstances(reader, mConfigName, mScreenRotation, mSurfaceType, mConfigRequired);
            mCaselistReader = null;
            reader.close();
        }
        catch (FileNotFoundException e) {
            throw new RuntimeException("Cannot read deqp test list file: "  + mCaselistFile);
        }
        catch (IOException e) {
            CLog.w("Failed to close test list reader.");
        }

        try
        {
            for (String filterFile : mIncludeFilterFiles) {
                CLog.d("Read include filter file '%s'", filterFile);
                File file = new File(mBuildHelper.getTestsDir(), filterFile);
                readFilterFile(mIncludeFilters, file);
            }
            for (String filterFile : mExcludeFilterFiles) {
                CLog.d("Read exclude filter file '%s'", filterFile);
                File file = new File(mBuildHelper.getTestsDir(), filterFile);
                readFilterFile(mExcludeFilters, file);
            }
        }
        catch (FileNotFoundException e) {
            throw new RuntimeException("Cannot read deqp filter list file:" + e.getMessage());
        }

        CLog.d("Include filters:");
        printFilters(mIncludeFilters);
        CLog.d("Exclude filters:");
        printFilters(mExcludeFilters);

        long originalTestCount = mTestInstances.size();
        CLog.i("Num tests before filtering: %d", originalTestCount);
        if ((!mIncludeFilters.isEmpty() || !mExcludeFilters.isEmpty()) && originalTestCount > 0) {
            filterTests(mTestInstances, mIncludeFilters, mExcludeFilters);

            // Update runtime estimation hint.
            if (mRuntimeHint != -1) {
                mRuntimeHint = (mRuntimeHint * mTestInstances.size()) / originalTestCount;
            }
        }
        CLog.i("Num tests after filtering: %d", mTestInstances.size());
    }

    /**
     * {@inheritDoc}
     */
    @Override
    public void run(ITestInvocationListener listener) throws DeviceNotAvailableException {
        final Map<String, String> emptyMap = Collections.emptyMap();
        // If sharded, split() will load the tests.
        if (mTestInstances == null) {
            loadTests();
        }

        mRemainingTests = new LinkedList<>(mTestInstances.keySet());
        long startTime = System.currentTimeMillis();
        listener.testRunStarted(getId(), mRemainingTests.size());

        try {
            if (mRemainingTests.isEmpty()) {
                CLog.d("No tests to run.");
                return;
            }
            final boolean isSupportedApi = (isOpenGlEsPackage() && isSupportedGles())
                                            || (isVulkanPackage() && isSupportedVulkan())
                                            || (!isOpenGlEsPackage() && !isVulkanPackage());

            if (!isSupportedApi || mCollectTestsOnly) {
                // Pass all tests if OpenGL ES version is not supported or we are collecting
                // the names of the tests only
                fakePassTests(listener);
            } else if (!mRemainingTests.isEmpty()) {
                // Make sure there is no pre-existing package form earlier interrupted test run.
                uninstallTestApk();
                installTestApk();

                mInstanceListerner.setSink(listener);
                mDeviceRecovery.setDevice(mDevice);
                runTests();

                uninstallTestApk();
            }
        } catch (CapabilityQueryFailureException ex) {
            // Platform is not behaving correctly, for example crashing when trying to create
            // a window. Instead of silenty failing, signal failure by leaving the rest of the
            // test cases in "NotExecuted" state
            CLog.e("Capability query failed - leaving tests unexecuted.");
            uninstallTestApk();
        } finally {
            listener.testRunEnded(System.currentTimeMillis() - startTime, emptyMap);
        }
    }

   /**
     * {@inheritDoc}
     */
    @Override
    public void addIncludeFilter(String filter) {
        mIncludeFilters.add(filter);
    }

    /**
     * {@inheritDoc}
     */
    @Override
    public void addAllIncludeFilters(Set<String> filters) {
        mIncludeFilters.addAll(filters);
    }

    /**
     * {@inheritDoc}
     */
    @Override
    public Set<String> getIncludeFilters() {
        return new HashSet<>(mIncludeFilters);
    }

    /**
     * {@inheritDoc}
     */
    @Override
    public void clearIncludeFilters() {
        mIncludeFilters.clear();
    }

    /**
     * {@inheritDoc}
     */
    @Override
    public void addExcludeFilter(String filter) {
        mExcludeFilters.add(filter);
    }

    /**
     * {@inheritDoc}
     */
    @Override
    public void addAllExcludeFilters(Set<String> filters) {
        mExcludeFilters.addAll(filters);
    }

    /**
     * {@inheritDoc}
     */
    @Override
    public Set<String> getExcludeFilters() {
        return new HashSet<>(mExcludeFilters);
    }

    /**
     * {@inheritDoc}
     */
    @Override
    public void clearExcludeFilters() {
        mExcludeFilters.clear();
    }

    /**
     * {@inheritDoc}
     */
    @Override
    public void setCollectTestsOnly(boolean collectTests) {
        mCollectTestsOnly = collectTests;
    }

    private static void copyOptions(DeqpTestRunner destination, DeqpTestRunner source) {
        destination.mDeqpPackage = source.mDeqpPackage;
        destination.mConfigName = source.mConfigName;
        destination.mCaselistFile = source.mCaselistFile;
        destination.mScreenRotation = source.mScreenRotation;
        destination.mSurfaceType = source.mSurfaceType;
        destination.mConfigRequired = source.mConfigRequired;
        destination.mIncludeFilters = new ArrayList<>(source.mIncludeFilters);
        destination.mIncludeFilterFiles = new ArrayList<>(source.mIncludeFilterFiles);
        destination.mExcludeFilters = new ArrayList<>(source.mExcludeFilters);
        destination.mExcludeFilterFiles = new ArrayList<>(source.mExcludeFilterFiles);
        destination.mAbi = source.mAbi;
        destination.mLogData = source.mLogData;
        destination.mCollectTestsOnly = source.mCollectTestsOnly;
    }

    /**
     * Helper to update the RuntimeHint of the tests after being sharded.
     */
    private void updateRuntimeHint(long originalSize, Collection<IRemoteTest> runners) {
        if (originalSize > 0) {
            long fullRuntimeMs = getRuntimeHint();
            for (IRemoteTest remote: runners) {
                DeqpTestRunner runner = (DeqpTestRunner)remote;
                long shardRuntime = (fullRuntimeMs * runner.mTestInstances.size()) / originalSize;
                runner.mRuntimeHint = shardRuntime;
            }
        }
    }

    /**
     * {@inheritDoc}
     */
    @Override
    public Collection<IRemoteTest> split() {
        if (mTestInstances != null) {
            throw new AssertionError("Re-splitting or splitting running instance?");
        }
        // \todo [2015-11-23 kalle] If we split to batches at shard level, we could
        // basically get rid of batching. Except that sharding is optional?

        // Assume that tests have not been yet loaded.
        loadTests();

        Collection<IRemoteTest> runners = new ArrayList<>();
        // NOTE: Use linked hash map to keep the insertion order in iteration
        Map<TestDescription, Set<BatchRunConfiguration>> currentSet = new LinkedHashMap<>();
        Map<TestDescription, Set<BatchRunConfiguration>> iterationSet = this.mTestInstances;

        if (iterationSet.keySet().isEmpty()) {
            CLog.i("Cannot split deqp tests, no tests to run");
            return null;
        }

        // Go through tests, split
        for (TestDescription test: iterationSet.keySet()) {
            currentSet.put(test, iterationSet.get(test));
            if (currentSet.size() >= TESTCASE_BATCH_LIMIT) {
                runners.add(new DeqpTestRunner(this, currentSet));
                // NOTE: Use linked hash map to keep the insertion order in iteration
                currentSet = new LinkedHashMap<>();
            }
        }
        runners.add(new DeqpTestRunner(this, currentSet));

        // Compute new runtime hints
        updateRuntimeHint(iterationSet.size(), runners);
        CLog.i("Split deqp tests into %d shards", runners.size());
        return runners;
    }

    /**
     * {@inheritDoc}
     */
    @Override
    public long getRuntimeHint() {
        if (mRuntimeHint != -1) {
            return mRuntimeHint;
        }
        if (mTestInstances == null) {
            loadTests();
        }
        // Tests normally take something like ~100ms. Some take a
        // second. Let's guess 200ms per test.
        return 200 * mTestInstances.size();
    }
}<|MERGE_RESOLUTION|>--- conflicted
+++ resolved
@@ -1616,14 +1616,8 @@
      * Pass all remaining tests without running them
      */
     private void fakePassTests(ITestInvocationListener listener) {
-<<<<<<< HEAD
-        Map <String, String> emptyMap = Collections.emptyMap();
-        for (TestDescription test : mRemainingTests) {
-            CLog.d("Skipping test '%s', Opengl ES version not supported", test.toString());
-=======
         HashMap<String, Metric> emptyMap = new HashMap<>();
         for (TestDescription test : mRemainingTests) {
->>>>>>> d273a136
             listener.testStarted(test);
             listener.testEnded(test, emptyMap);
         }
