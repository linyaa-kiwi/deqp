/*-------------------------------------------------------------------------
 * Vulkan CTS Framework
 * --------------------
 *
 * Copyright (c) 2015 Google Inc.
 *
 * Licensed under the Apache License, Version 2.0 (the "License");
 * you may not use this file except in compliance with the License.
 * You may obtain a copy of the License at
 *
 *      http://www.apache.org/licenses/LICENSE-2.0
 *
 * Unless required by applicable law or agreed to in writing, software
 * distributed under the License is distributed on an "AS IS" BASIS,
 * WITHOUT WARRANTIES OR CONDITIONS OF ANY KIND, either express or implied.
 * See the License for the specific language governing permissions and
 * limitations under the License.
 *
 *//*!
 * \file
 * \brief Vulkan query utilities.
 *//*--------------------------------------------------------------------*/

#include "vkQueryUtil.hpp"
#include "vkApiVersion.hpp"

#include "deMemory.h"
<<<<<<< HEAD
#include "deSTLUtil.hpp"

#include <string>
=======
#include "deString.h"
#include "deSTLUtil.hpp"

#include <vector>
>>>>>>> 421e5916

namespace vk
{

using std::vector;

namespace
{

#include "vkSupportedExtensions.inl"

}

void getCoreInstanceExtensions(deUint32 apiVersion, vector<const char*>& dst)
{
	getCoreInstanceExtensionsImpl(apiVersion, dst);
}

void getCoreDeviceExtensions(deUint32 apiVersion, vector<const char*>& dst)
{
	getCoreDeviceExtensionsImpl(apiVersion, dst);
}

bool isCoreInstanceExtension(const deUint32 apiVersion, const std::string& extension)
{
	vector<const char*> coreExtensions;
	getCoreInstanceExtensions(apiVersion, coreExtensions);
	if (de::contains(coreExtensions.begin(), coreExtensions.end(), extension))
		return true;

	return false;
}

bool isCoreDeviceExtension(const deUint32 apiVersion, const std::string& extension)
{
	vector<const char*> coreExtensions;
	getCoreDeviceExtensions(apiVersion, coreExtensions);
	if (de::contains(coreExtensions.begin(), coreExtensions.end(), extension))
		return true;

	return false;
}

vector<VkPhysicalDevice> enumeratePhysicalDevices (const InstanceInterface& vk, VkInstance instance)
{
	deUint32					numDevices	= 0;
	vector<VkPhysicalDevice>	devices;

	VK_CHECK(vk.enumeratePhysicalDevices(instance, &numDevices, DE_NULL));

	if (numDevices > 0)
	{
		devices.resize(numDevices);
		VK_CHECK(vk.enumeratePhysicalDevices(instance, &numDevices, &devices[0]));

		if ((size_t)numDevices != devices.size())
			TCU_FAIL("Returned device count changed between queries");
	}

	return devices;
}

vector<VkPhysicalDeviceGroupProperties> enumeratePhysicalDeviceGroups(const InstanceInterface& vk, VkInstance instance)
{
	deUint32								numDeviceGroups = 0;
	vector<VkPhysicalDeviceGroupProperties>	properties;

	VK_CHECK(vk.enumeratePhysicalDeviceGroups(instance, &numDeviceGroups, DE_NULL));

	if (numDeviceGroups > 0)
	{
		properties.resize(numDeviceGroups);
		for (deUint32 i = 0; i < numDeviceGroups; i++)
		{
			properties[i].sType = VK_STRUCTURE_TYPE_PHYSICAL_DEVICE_GROUP_PROPERTIES_KHR;
			properties[i].pNext = DE_NULL;
		}
		VK_CHECK(vk.enumeratePhysicalDeviceGroups(instance, &numDeviceGroups, &properties[0]));

		if ((size_t)numDeviceGroups != properties.size())
			TCU_FAIL("Returned device group count changed between queries");
	}
	return properties;
}

vector<VkQueueFamilyProperties> getPhysicalDeviceQueueFamilyProperties (const InstanceInterface& vk, VkPhysicalDevice physicalDevice)
{
	deUint32						numQueues	= 0;
	vector<VkQueueFamilyProperties>	properties;

	vk.getPhysicalDeviceQueueFamilyProperties(physicalDevice, &numQueues, DE_NULL);

	if (numQueues > 0)
	{
		properties.resize(numQueues);
		vk.getPhysicalDeviceQueueFamilyProperties(physicalDevice, &numQueues, &properties[0]);

		if ((size_t)numQueues != properties.size())
			TCU_FAIL("Returned queue family count changes between queries");
	}

	return properties;
}

VkPhysicalDeviceFeatures getPhysicalDeviceFeatures (const InstanceInterface& vk, VkPhysicalDevice physicalDevice)
{
	VkPhysicalDeviceFeatures	features;

	deMemset(&features, 0, sizeof(features));

	vk.getPhysicalDeviceFeatures(physicalDevice, &features);
	return features;
}

VkPhysicalDeviceFeatures2 getPhysicalDeviceFeatures2 (const InstanceInterface& vk, VkPhysicalDevice physicalDevice)
{
	VkPhysicalDeviceFeatures2	features;

	deMemset(&features, 0, sizeof(features));
	features.sType = VK_STRUCTURE_TYPE_PHYSICAL_DEVICE_FEATURES_2;

	vk.getPhysicalDeviceFeatures2(physicalDevice, &features);
	return features;
}

VkPhysicalDeviceProperties getPhysicalDeviceProperties (const InstanceInterface& vk, VkPhysicalDevice physicalDevice)
{
	VkPhysicalDeviceProperties	properties;

	deMemset(&properties, 0, sizeof(properties));

	vk.getPhysicalDeviceProperties(physicalDevice, &properties);
	return properties;
}

VkPhysicalDeviceMemoryProperties getPhysicalDeviceMemoryProperties (const InstanceInterface& vk, VkPhysicalDevice physicalDevice)
{
	VkPhysicalDeviceMemoryProperties	properties;

	deMemset(&properties, 0, sizeof(properties));

	vk.getPhysicalDeviceMemoryProperties(physicalDevice, &properties);
	return properties;
}

VkFormatProperties getPhysicalDeviceFormatProperties (const InstanceInterface& vk, VkPhysicalDevice physicalDevice, VkFormat format)
{
	VkFormatProperties	properties;

	deMemset(&properties, 0, sizeof(properties));

	vk.getPhysicalDeviceFormatProperties(physicalDevice, format, &properties);
	return properties;
}

VkImageFormatProperties getPhysicalDeviceImageFormatProperties (const InstanceInterface& vk, VkPhysicalDevice physicalDevice, VkFormat format, VkImageType type, VkImageTiling tiling, VkImageUsageFlags usage, VkImageCreateFlags flags)
{
	VkImageFormatProperties	properties;

	deMemset(&properties, 0, sizeof(properties));

	VK_CHECK(vk.getPhysicalDeviceImageFormatProperties(physicalDevice, format, type, tiling, usage, flags, &properties));
	return properties;
}

std::vector<VkSparseImageFormatProperties> getPhysicalDeviceSparseImageFormatProperties(const InstanceInterface& vk, VkPhysicalDevice physicalDevice, VkFormat format, VkImageType type, VkSampleCountFlagBits samples, VkImageUsageFlags usage, VkImageTiling tiling)
{
	deUint32								numProp = 0;
	vector<VkSparseImageFormatProperties>	properties;

	vk.getPhysicalDeviceSparseImageFormatProperties(physicalDevice, format, type, samples, usage, tiling, &numProp, DE_NULL);

	if (numProp > 0)
	{
		properties.resize(numProp);
		vk.getPhysicalDeviceSparseImageFormatProperties(physicalDevice, format, type, samples, usage, tiling, &numProp, &properties[0]);

		if ((size_t)numProp != properties.size())
			TCU_FAIL("Returned sparse image properties count changes between queries");
	}

	return properties;
}

std::vector<VkSparseImageMemoryRequirements> getImageSparseMemoryRequirements(const DeviceInterface& vk, VkDevice device, VkImage image)
{
	deUint32								requirementsCount = 0;
	vector<VkSparseImageMemoryRequirements> requirements;

	vk.getImageSparseMemoryRequirements(device, image, &requirementsCount, DE_NULL);

	if (requirementsCount > 0)
	{
		requirements.resize(requirementsCount);
		vk.getImageSparseMemoryRequirements(device, image, &requirementsCount, &requirements[0]);

		if ((size_t)requirementsCount != requirements.size())
			TCU_FAIL("Returned sparse image memory requirements count changes between queries");
	}

	return requirements;
}

VkMemoryRequirements getBufferMemoryRequirements (const DeviceInterface& vk, VkDevice device, VkBuffer buffer)
{
	VkMemoryRequirements req;
	vk.getBufferMemoryRequirements(device, buffer, &req);
	return req;
}

VkMemoryRequirements getImageMemoryRequirements (const DeviceInterface& vk, VkDevice device, VkImage image)
{
	VkMemoryRequirements req;
	vk.getImageMemoryRequirements(device, image, &req);
	return req;
}

VkMemoryRequirements getImagePlaneMemoryRequirements (const DeviceInterface&	vkd,
													  VkDevice					device,
													  VkImage					image,
													  VkImageAspectFlagBits		planeAspect)
{
	VkImageMemoryRequirementsInfo2		coreInfo;
	VkImagePlaneMemoryRequirementsInfo	planeInfo;
	VkMemoryRequirements2				reqs;

	deMemset(&coreInfo,		0, sizeof(coreInfo));
	deMemset(&planeInfo,	0, sizeof(planeInfo));
	deMemset(&reqs,			0, sizeof(reqs));

	coreInfo.sType			= VK_STRUCTURE_TYPE_IMAGE_MEMORY_REQUIREMENTS_INFO_2_KHR;
	coreInfo.pNext			= &planeInfo;
	coreInfo.image			= image;

	planeInfo.sType			= VK_STRUCTURE_TYPE_IMAGE_PLANE_MEMORY_REQUIREMENTS_INFO_KHR;
	planeInfo.planeAspect	= planeAspect;

	reqs.sType				= VK_STRUCTURE_TYPE_MEMORY_REQUIREMENTS_2_KHR;

	vkd.getImageMemoryRequirements2(device, &coreInfo, &reqs);

	return reqs.memoryRequirements;
}

vector<VkLayerProperties> enumerateInstanceLayerProperties (const PlatformInterface& vkp)
{
	vector<VkLayerProperties>	properties;
	deUint32					numLayers	= 0;

	VK_CHECK(vkp.enumerateInstanceLayerProperties(&numLayers, DE_NULL));

	if (numLayers > 0)
	{
		properties.resize(numLayers);
		VK_CHECK(vkp.enumerateInstanceLayerProperties(&numLayers, &properties[0]));
		TCU_CHECK((size_t)numLayers == properties.size());
	}

	return properties;
}

vector<VkExtensionProperties> enumerateInstanceExtensionProperties (const PlatformInterface& vkp, const char* layerName)
{
	vector<VkExtensionProperties>	properties;
	deUint32						numExtensions	= 0;

	VK_CHECK(vkp.enumerateInstanceExtensionProperties(layerName, &numExtensions, DE_NULL));

	if (numExtensions > 0)
	{
		properties.resize(numExtensions);
		VK_CHECK(vkp.enumerateInstanceExtensionProperties(layerName, &numExtensions, &properties[0]));
		TCU_CHECK((size_t)numExtensions == properties.size());
	}

	return properties;
}

vector<VkLayerProperties> enumerateDeviceLayerProperties (const InstanceInterface& vki, VkPhysicalDevice physicalDevice)
{
	vector<VkLayerProperties>	properties;
	deUint32					numLayers	= 0;

	VK_CHECK(vki.enumerateDeviceLayerProperties(physicalDevice, &numLayers, DE_NULL));

	if (numLayers > 0)
	{
		properties.resize(numLayers);
		VK_CHECK(vki.enumerateDeviceLayerProperties(physicalDevice, &numLayers, &properties[0]));
		TCU_CHECK((size_t)numLayers == properties.size());
	}

	return properties;
}

vector<VkExtensionProperties> enumerateDeviceExtensionProperties (const InstanceInterface& vki, VkPhysicalDevice physicalDevice, const char* layerName)
{
	vector<VkExtensionProperties>	properties;
	deUint32						numExtensions	= 0;

	VK_CHECK(vki.enumerateDeviceExtensionProperties(physicalDevice, layerName, &numExtensions, DE_NULL));

	if (numExtensions > 0)
	{
		properties.resize(numExtensions);
		VK_CHECK(vki.enumerateDeviceExtensionProperties(physicalDevice, layerName, &numExtensions, &properties[0]));
		TCU_CHECK((size_t)numExtensions == properties.size());
	}

	return properties;
}

bool isShaderStageSupported (const VkPhysicalDeviceFeatures& deviceFeatures, VkShaderStageFlagBits stage)
{
	if (stage == VK_SHADER_STAGE_TESSELLATION_CONTROL_BIT || stage == VK_SHADER_STAGE_TESSELLATION_EVALUATION_BIT)
		return deviceFeatures.tessellationShader == VK_TRUE;
	else if (stage == VK_SHADER_STAGE_GEOMETRY_BIT)
		return deviceFeatures.geometryShader == VK_TRUE;
	else
		return true;
}

bool isCompatible (const VkExtensionProperties& extensionProperties, const RequiredExtension& required)
{
	if (required.name != extensionProperties.extensionName)
		return false;

	if (required.minVersion && required.minVersion.get() > extensionProperties.specVersion)
		return false;

	if (required.maxVersion && required.maxVersion.get() < extensionProperties.specVersion)
		return false;

	return true;
}

bool isCompatible (const VkLayerProperties& layerProperties, const RequiredLayer& required)
{
	if (required.name != layerProperties.layerName)
		return false;

	if (required.minSpecVersion && required.minSpecVersion.get() > layerProperties.specVersion)
		return false;

	if (required.maxSpecVersion && required.maxSpecVersion.get() < layerProperties.specVersion)
		return false;

	if (required.minImplVersion && required.minImplVersion.get() > layerProperties.implementationVersion)
		return false;

	if (required.maxImplVersion && required.maxImplVersion.get() < layerProperties.implementationVersion)
		return false;

	return true;
}

bool isInstanceExtensionSupported (const deUint32 instanceVersion, const std::vector<std::string>& extensions, const std::string& required)
{
	if (isCoreInstanceExtension(instanceVersion, required))
		return true;
	else
		return de::contains(extensions.begin(), extensions.end(), required);
}

bool isDeviceExtensionSupported (const deUint32 deviceVersion, const std::vector<std::string>& extensions, const std::string& required)
{
	if (isCoreDeviceExtension(deviceVersion, required))
		return true;
	else
		return de::contains(extensions.begin(), extensions.end(), required);
}

bool isInstanceExtensionSupported (const deUint32 instanceVersion, const std::vector<VkExtensionProperties>& extensions, const RequiredExtension& required)
{
	if (isCoreInstanceExtension(instanceVersion, required.name))
		return true;
	else
		return isExtensionSupported(extensions.begin(), extensions.end(), required);
}

bool isDeviceExtensionSupported (const deUint32 deviceVersion, const std::vector<VkExtensionProperties>& extensions, const RequiredExtension& required)
{
	if (isCoreDeviceExtension(deviceVersion, required.name))
		return true;
	else
		return isExtensionSupported(extensions.begin(), extensions.end(), required);
}

bool isExtensionSupported (const std::vector<VkExtensionProperties>& extensions, const RequiredExtension& required)
{
	return isExtensionSupported(extensions.begin(), extensions.end(), required);
}

bool isExtensionSupported (const vector<std::string>& extensionStrings, const std::string& extensionName)
{
	return de::contains(extensionStrings.begin(), extensionStrings.end(), extensionName);
}

bool isLayerSupported (const std::vector<VkLayerProperties>& layers, const RequiredLayer& required)
{
	return isLayerSupported(layers.begin(), layers.end(), required);
}

VkQueue getDeviceQueue (const DeviceInterface& vkd, VkDevice device, deUint32 queueFamilyIndex, deUint32 queueIndex)
{
	VkQueue queue;

	vkd.getDeviceQueue(device, queueFamilyIndex, queueIndex, &queue);

	return queue;
}

VkQueue getDeviceQueue2 (const DeviceInterface& vkd, VkDevice device, const VkDeviceQueueInfo2* queueInfo)
{
	VkQueue queue;

	vkd.getDeviceQueue2(device, queueInfo, &queue);

	return queue;
}

const void* findStructureInChain (const void* first, VkStructureType type)
{
	struct StructureBase
	{
		VkStructureType		sType;
		void*				pNext;
	};

	const StructureBase*	cur		= reinterpret_cast<const StructureBase*>(first);

	while (cur)
	{
		if (cur->sType == type)
			break;
		else
			cur = reinterpret_cast<const StructureBase*>(cur->pNext);
	}

	return cur;
}

void* findStructureInChain (void* first, VkStructureType type)
{
	return const_cast<void*>(findStructureInChain(const_cast<const void*>(first), type));
}

// getStructureType<T> implementations
#include "vkGetStructureTypeImpl.inl"

} // vk<|MERGE_RESOLUTION|>--- conflicted
+++ resolved
@@ -25,16 +25,10 @@
 #include "vkApiVersion.hpp"
 
 #include "deMemory.h"
-<<<<<<< HEAD
-#include "deSTLUtil.hpp"
-
-#include <string>
-=======
 #include "deString.h"
 #include "deSTLUtil.hpp"
 
 #include <vector>
->>>>>>> 421e5916
 
 namespace vk
 {
