--- conflicted
+++ resolved
@@ -2979,7 +2979,35 @@
 	deUint64		externalFormat;
 };
 
-<<<<<<< HEAD
+struct VkPhysicalDeviceVertexAttributeDivisorPropertiesEXT
+{
+	VkStructureType	sType;
+	void*			pNext;
+	deUint32		maxVertexAttribDivisor;
+};
+
+struct VkVertexInputBindingDivisorDescriptionEXT
+{
+	deUint32	binding;
+	deUint32	divisor;
+};
+
+struct VkPipelineVertexInputDivisorStateCreateInfoEXT
+{
+	VkStructureType										sType;
+	const void*											pNext;
+	deUint32											vertexBindingDivisorCount;
+	const VkVertexInputBindingDivisorDescriptionEXT*	pVertexBindingDivisors;
+};
+
+struct VkPhysicalDeviceVertexAttributeDivisorFeaturesEXT
+{
+	VkStructureType	sType;
+	void*			pNext;
+	VkBool32		vertexAttributeInstanceRateDivisor;
+	VkBool32		vertexAttributeInstanceRateZeroDivisor;
+};
+
 struct VkDescriptorSetLayoutBindingFlagsCreateInfoEXT
 {
 	VkStructureType						sType;
@@ -3090,95 +3118,66 @@
 	VkStructureType	sType;
 	const void*		pNext;
 	deUint32		maxInlineUniformBlockBindings;
-=======
-struct VkPhysicalDeviceVertexAttributeDivisorPropertiesEXT
-{
-	VkStructureType	sType;
-	void*			pNext;
-	deUint32		maxVertexAttribDivisor;
-};
-
-struct VkVertexInputBindingDivisorDescriptionEXT
-{
-	deUint32	binding;
-	deUint32	divisor;
-};
-
-struct VkPipelineVertexInputDivisorStateCreateInfoEXT
-{
-	VkStructureType										sType;
-	const void*											pNext;
-	deUint32											vertexBindingDivisorCount;
-	const VkVertexInputBindingDivisorDescriptionEXT*	pVertexBindingDivisors;
-};
-
-struct VkPhysicalDeviceVertexAttributeDivisorFeaturesEXT
-{
-	VkStructureType	sType;
-	void*			pNext;
-	VkBool32		vertexAttributeInstanceRateDivisor;
-	VkBool32		vertexAttributeInstanceRateZeroDivisor;
->>>>>>> 33af336e
-};
-
-
-
-
-
-
-
-
-
-
-
-
-
-
-
-
-
-
-
-
-
-
-
-
-
-
-
-
-
-
-
-
-
-
-
-
-
-
-
-
-
-
-
-
-
-
-
-
-
-
-
-
-
-
-
-
-
-
-
-
-
-
+};
+
+
+
+
+
+
+
+
+
+
+
+
+
+
+
+
+
+
+
+
+
+
+
+
+
+
+
+
+
+
+
+
+
+
+
+
+
+
+
+
+
+
+
+
+
+
+
+
+
+
+
+
+
+
+
+
+
+
+
+
+
+
