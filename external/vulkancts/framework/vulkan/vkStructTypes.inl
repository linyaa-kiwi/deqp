--- conflicted
+++ resolved
@@ -2580,17 +2580,6 @@
 	deUint32		maxPushDescriptors;
 };
 
-<<<<<<< HEAD
-=======
-struct VkPhysicalDeviceShaderFloat16Int8FeaturesKHR
-{
-	VkStructureType	sType;
-	void*			pNext;
-	VkBool32		shaderFloat16;
-	VkBool32		shaderInt8;
-};
-
->>>>>>> b3507875
 struct VkRectLayerKHR
 {
 	VkOffset2D	offset;
@@ -2763,40 +2752,6 @@
 	VkDisplayPlaneCapabilitiesKHR	capabilities;
 };
 
-<<<<<<< HEAD
-=======
-struct VkImageFormatListCreateInfoKHR
-{
-	VkStructureType	sType;
-	const void*		pNext;
-	deUint32		viewFormatCount;
-	const VkFormat*	pViewFormats;
-};
-
-struct VkPhysicalDeviceShaderSubgroupExtendedTypesFeaturesKHR
-{
-	VkStructureType	sType;
-	void*			pNext;
-	VkBool32		shaderSubgroupExtendedTypes;
-};
-
-struct VkPhysicalDevice8BitStorageFeaturesKHR
-{
-	VkStructureType	sType;
-	void*			pNext;
-	VkBool32		storageBuffer8BitAccess;
-	VkBool32		uniformAndStorageBuffer8BitAccess;
-	VkBool32		storagePushConstant8;
-};
-
-struct VkPhysicalDeviceShaderAtomicInt64FeaturesKHR
-{
-	VkStructureType	sType;
-	void*			pNext;
-	VkBool32		shaderBufferInt64Atomics;
-	VkBool32		shaderSharedInt64Atomics;
-};
-
 struct VkPhysicalDeviceShaderClockFeaturesKHR
 {
 	VkStructureType	sType;
@@ -2805,126 +2760,6 @@
 	VkBool32		shaderDeviceClock;
 };
 
-struct VkConformanceVersionKHR
-{
-	deUint8	major;
-	deUint8	minor;
-	deUint8	subminor;
-	deUint8	patch;
-};
-
-struct VkPhysicalDeviceDriverPropertiesKHR
-{
-	VkStructureType			sType;
-	void*					pNext;
-	VkDriverIdKHR			driverID;
-	char					driverName[VK_MAX_DRIVER_NAME_SIZE_KHR];
-	char					driverInfo[VK_MAX_DRIVER_INFO_SIZE_KHR];
-	VkConformanceVersionKHR	conformanceVersion;
-};
-
-struct VkPhysicalDeviceFloatControlsPropertiesKHR
-{
-	VkStructureType							sType;
-	void*									pNext;
-	VkShaderFloatControlsIndependenceKHR	denormBehaviorIndependence;
-	VkShaderFloatControlsIndependenceKHR	roundingModeIndependence;
-	VkBool32								shaderSignedZeroInfNanPreserveFloat16;
-	VkBool32								shaderSignedZeroInfNanPreserveFloat32;
-	VkBool32								shaderSignedZeroInfNanPreserveFloat64;
-	VkBool32								shaderDenormPreserveFloat16;
-	VkBool32								shaderDenormPreserveFloat32;
-	VkBool32								shaderDenormPreserveFloat64;
-	VkBool32								shaderDenormFlushToZeroFloat16;
-	VkBool32								shaderDenormFlushToZeroFloat32;
-	VkBool32								shaderDenormFlushToZeroFloat64;
-	VkBool32								shaderRoundingModeRTEFloat16;
-	VkBool32								shaderRoundingModeRTEFloat32;
-	VkBool32								shaderRoundingModeRTEFloat64;
-	VkBool32								shaderRoundingModeRTZFloat16;
-	VkBool32								shaderRoundingModeRTZFloat32;
-	VkBool32								shaderRoundingModeRTZFloat64;
-};
-
-struct VkSubpassDescriptionDepthStencilResolveKHR
-{
-	VkStructureType						sType;
-	const void*							pNext;
-	VkResolveModeFlagBitsKHR			depthResolveMode;
-	VkResolveModeFlagBitsKHR			stencilResolveMode;
-	const VkAttachmentReference2KHR*	pDepthStencilResolveAttachment;
-};
-
-struct VkPhysicalDeviceDepthStencilResolvePropertiesKHR
-{
-	VkStructureType			sType;
-	void*					pNext;
-	VkResolveModeFlagsKHR	supportedDepthResolveModes;
-	VkResolveModeFlagsKHR	supportedStencilResolveModes;
-	VkBool32				independentResolveNone;
-	VkBool32				independentResolve;
-};
-
-struct VkPhysicalDeviceTimelineSemaphoreFeaturesKHR
-{
-	VkStructureType	sType;
-	void*			pNext;
-	VkBool32		timelineSemaphore;
-};
-
-struct VkPhysicalDeviceTimelineSemaphorePropertiesKHR
-{
-	VkStructureType	sType;
-	void*			pNext;
-	deUint64		maxTimelineSemaphoreValueDifference;
-};
-
-struct VkSemaphoreTypeCreateInfoKHR
-{
-	VkStructureType		sType;
-	const void*			pNext;
-	VkSemaphoreTypeKHR	semaphoreType;
-	deUint64			initialValue;
-};
-
-struct VkTimelineSemaphoreSubmitInfoKHR
-{
-	VkStructureType	sType;
-	const void*		pNext;
-	deUint32		waitSemaphoreValueCount;
-	const deUint64*	pWaitSemaphoreValues;
-	deUint32		signalSemaphoreValueCount;
-	const deUint64*	pSignalSemaphoreValues;
-};
-
-struct VkSemaphoreWaitInfoKHR
-{
-	VkStructureType			sType;
-	const void*				pNext;
-	VkSemaphoreWaitFlagsKHR	flags;
-	deUint32				semaphoreCount;
-	const VkSemaphore*		pSemaphores;
-	const deUint64*			pValues;
-};
-
-struct VkSemaphoreSignalInfoKHR
-{
-	VkStructureType	sType;
-	const void*		pNext;
-	VkSemaphore		semaphore;
-	deUint64		value;
-};
-
-struct VkPhysicalDeviceVulkanMemoryModelFeaturesKHR
-{
-	VkStructureType	sType;
-	void*			pNext;
-	VkBool32		vulkanMemoryModel;
-	VkBool32		vulkanMemoryModelDeviceScope;
-	VkBool32		vulkanMemoryModelAvailabilityVisibilityChains;
-};
-
->>>>>>> b3507875
 struct VkSurfaceProtectedCapabilitiesKHR
 {
 	VkStructureType	sType;
@@ -3726,24 +3561,6 @@
 };
 
 struct VkPhysicalDeviceShaderSMBuiltinsPropertiesNV
-<<<<<<< HEAD
-{
-	VkStructureType	sType;
-	void*			pNext;
-	deUint32		shaderSMCount;
-	deUint32		shaderWarpsPerSM;
-};
-
-struct VkPhysicalDeviceShaderSMBuiltinsFeaturesNV
-{
-	VkStructureType	sType;
-	void*			pNext;
-	VkBool32		shaderSMBuiltins;
-};
-
-struct VkPhysicalDeviceShaderClockFeaturesKHR
-=======
->>>>>>> b3507875
 {
 	VkStructureType	sType;
 	void*			pNext;
@@ -4390,46 +4207,6 @@
 	VkBool32		deviceCoherentMemory;
 };
 
-struct VkPhysicalDeviceSubgroupSizeControlFeaturesEXT
-{
-	VkStructureType	sType;
-	void*			pNext;
-	VkBool32		subgroupSizeControl;
-	VkBool32		computeFullSubgroups;
-};
-
-struct VkPhysicalDeviceSubgroupSizeControlPropertiesEXT
-{
-	VkStructureType		sType;
-	void*				pNext;
-	deUint32			minSubgroupSize;
-	deUint32			maxSubgroupSize;
-	deUint32			maxComputeWorkgroupSubgroups;
-	VkShaderStageFlags	requiredSubgroupSizeStages;
-};
-
-struct VkPipelineShaderStageRequiredSubgroupSizeCreateInfoEXT
-{
-	VkStructureType	sType;
-	void*			pNext;
-	deUint32		requiredSubgroupSize;
-};
-
-struct VkPhysicalDeviceShaderCoreProperties2AMD
-{
-	VkStructureType					sType;
-	void*							pNext;
-	VkShaderCorePropertiesFlagsAMD	shaderCoreFeatures;
-	deUint32						activeComputeUnitCount;
-};
-
-struct VkPhysicalDeviceCoherentMemoryFeaturesAMD
-{
-	VkStructureType	sType;
-	void*			pNext;
-	VkBool32		deviceCoherentMemory;
-};
-
 struct VkPhysicalDeviceMemoryBudgetPropertiesEXT
 {
 	VkStructureType	sType;
@@ -4563,38 +4340,6 @@
 };
 
 struct VkPhysicalDeviceLineRasterizationFeaturesEXT
-<<<<<<< HEAD
-=======
-{
-	VkStructureType	sType;
-	void*			pNext;
-	VkBool32		rectangularLines;
-	VkBool32		bresenhamLines;
-	VkBool32		smoothLines;
-	VkBool32		stippledRectangularLines;
-	VkBool32		stippledBresenhamLines;
-	VkBool32		stippledSmoothLines;
-};
-
-struct VkPhysicalDeviceLineRasterizationPropertiesEXT
-{
-	VkStructureType	sType;
-	void*			pNext;
-	deUint32		lineSubPixelPrecisionBits;
-};
-
-struct VkPipelineRasterizationLineStateCreateInfoEXT
-{
-	VkStructureType				sType;
-	const void*					pNext;
-	VkLineRasterizationModeEXT	lineRasterizationMode;
-	VkBool32					stippledLineEnable;
-	deUint32					lineStippleFactor;
-	deUint16					lineStipplePattern;
-};
-
-struct VkPhysicalDeviceHostQueryResetFeaturesEXT
->>>>>>> b3507875
 {
 	VkStructureType	sType;
 	void*			pNext;
@@ -5089,7 +4834,6 @@
 
 typedef VkPhysicalDeviceShaderDrawParametersFeatures VkPhysicalDeviceShaderDrawParameterFeatures;
 
-<<<<<<< HEAD
 typedef VkConformanceVersion VkConformanceVersionKHR;
 
 typedef VkImageFormatListCreateInfo VkImageFormatListCreateInfoKHR;
@@ -5179,8 +4923,5 @@
 typedef VkMemoryOpaqueCaptureAddressAllocateInfo VkMemoryOpaqueCaptureAddressAllocateInfoKHR;
 
 typedef VkDeviceMemoryOpaqueCaptureAddressInfo VkDeviceMemoryOpaqueCaptureAddressInfoKHR;
-=======
-typedef VkPhysicalDeviceShaderFloat16Int8FeaturesKHR VkPhysicalDeviceFloat16Int8FeaturesKHR;
->>>>>>> b3507875
 
 typedef VkPhysicalDeviceBufferDeviceAddressFeaturesEXT VkPhysicalDeviceBufferAddressFeaturesEXT;
