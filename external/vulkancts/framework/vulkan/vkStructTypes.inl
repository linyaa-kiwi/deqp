--- conflicted
+++ resolved
@@ -1441,8 +1441,6 @@
 	deUint32		maxPushDescriptors;
 };
 
-<<<<<<< HEAD
-=======
 struct VkPhysicalDevice16BitStorageFeaturesKHR
 {
 	VkStructureType	sType;
@@ -1453,7 +1451,6 @@
 	VkBool32		storageInputOutput16;
 };
 
->>>>>>> 0f5658c7
 struct VkRectLayerKHR
 {
 	VkOffset2D	offset;
@@ -1527,9 +1524,6 @@
 	VkSurfaceFormatKHR	surfaceFormat;
 };
 
-<<<<<<< HEAD
-struct VkDebugReportCallbackCreateInfoEXT
-=======
 struct VkPhysicalDeviceExternalFenceInfoKHR
 {
 	VkStructureType							sType;
@@ -1565,7 +1559,6 @@
 };
 
 struct VkExportFenceWin32HandleInfoKHR
->>>>>>> 0f5658c7
 {
 	VkStructureType					sType;
 	const void*						pNext;
@@ -1574,8 +1567,6 @@
 	char*							name;
 };
 
-<<<<<<< HEAD
-=======
 struct VkFenceGetWin32HandleInfoKHR
 {
 	VkStructureType							sType;
@@ -1908,7 +1899,6 @@
 	VkExternalSemaphoreHandleTypeFlagBitsKHR	handleType;
 };
 
->>>>>>> 0f5658c7
 struct VkRefreshCycleDurationGOOGLE
 {
 	deUint64	refreshDuration;
