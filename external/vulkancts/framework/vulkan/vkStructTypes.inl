--- conflicted
+++ resolved
@@ -2828,14 +2828,14 @@
 	void*			pData;
 };
 
-<<<<<<< HEAD
 struct VkPipelineLibraryCreateInfoKHR
 {
 	VkStructureType		sType;
 	const void*			pNext;
 	deUint32			libraryCount;
 	const VkPipeline*	pLibraries;
-=======
+};
+
 struct VkBufferCopy2KHR
 {
 	VkStructureType	sType;
@@ -2956,7 +2956,6 @@
 	VkImageLayout				dstImageLayout;
 	deUint32					regionCount;
 	const VkImageResolve2KHR*	pRegions;
->>>>>>> 483a71c5
 };
 
 struct VkDebugReportCallbackCreateInfoEXT
@@ -4762,8 +4761,265 @@
 	VkBool32		robustImageAccess;
 };
 
-<<<<<<< HEAD
-=======
+union VkDeviceOrHostAddressKHR
+{
+	VkDeviceAddress	deviceAddress;
+	void*			hostAddress;
+};
+
+union VkDeviceOrHostAddressConstKHR
+{
+	VkDeviceAddress	deviceAddress;
+	const void*		hostAddress;
+};
+
+struct VkAccelerationStructureBuildRangeInfoKHR
+{
+	deUint32	primitiveCount;
+	deUint32	primitiveOffset;
+	deUint32	firstVertex;
+	deUint32	transformOffset;
+};
+
+struct VkAccelerationStructureGeometryTrianglesDataKHR
+{
+	VkStructureType					sType;
+	const void*						pNext;
+	VkFormat						vertexFormat;
+	VkDeviceOrHostAddressConstKHR	vertexData;
+	VkDeviceSize					vertexStride;
+	deUint32						maxVertex;
+	VkIndexType						indexType;
+	VkDeviceOrHostAddressConstKHR	indexData;
+	VkDeviceOrHostAddressConstKHR	transformData;
+};
+
+struct VkAccelerationStructureGeometryAabbsDataKHR
+{
+	VkStructureType					sType;
+	const void*						pNext;
+	VkDeviceOrHostAddressConstKHR	data;
+	VkDeviceSize					stride;
+};
+
+struct VkAccelerationStructureGeometryInstancesDataKHR
+{
+	VkStructureType					sType;
+	const void*						pNext;
+	VkBool32						arrayOfPointers;
+	VkDeviceOrHostAddressConstKHR	data;
+};
+
+union VkAccelerationStructureGeometryDataKHR
+{
+	VkAccelerationStructureGeometryTrianglesDataKHR	triangles;
+	VkAccelerationStructureGeometryAabbsDataKHR		aabbs;
+	VkAccelerationStructureGeometryInstancesDataKHR	instances;
+};
+
+struct VkAccelerationStructureGeometryKHR
+{
+	VkStructureType							sType;
+	const void*								pNext;
+	VkGeometryTypeKHR						geometryType;
+	VkAccelerationStructureGeometryDataKHR	geometry;
+	VkGeometryFlagsKHR						flags;
+};
+
+struct VkAccelerationStructureBuildGeometryInfoKHR
+{
+	VkStructureType										sType;
+	const void*											pNext;
+	VkAccelerationStructureTypeKHR						type;
+	VkBuildAccelerationStructureFlagsKHR				flags;
+	VkBuildAccelerationStructureModeKHR					mode;
+	VkAccelerationStructureKHR							srcAccelerationStructure;
+	VkAccelerationStructureKHR							dstAccelerationStructure;
+	deUint32											geometryCount;
+	const VkAccelerationStructureGeometryKHR*			pGeometries;
+	const VkAccelerationStructureGeometryKHR* const*	ppGeometries;
+	VkDeviceOrHostAddressKHR							scratchData;
+};
+
+struct VkAccelerationStructureCreateInfoKHR
+{
+	VkStructureType							sType;
+	const void*								pNext;
+	VkAccelerationStructureCreateFlagsKHR	createFlags;
+	VkBuffer								buffer;
+	VkDeviceSize							offset;
+	VkDeviceSize							size;
+	VkAccelerationStructureTypeKHR			type;
+	VkDeviceAddress							deviceAddress;
+};
+
+struct VkWriteDescriptorSetAccelerationStructureKHR
+{
+	VkStructureType						sType;
+	const void*							pNext;
+	deUint32							accelerationStructureCount;
+	const VkAccelerationStructureKHR*	pAccelerationStructures;
+};
+
+struct VkPhysicalDeviceAccelerationStructureFeaturesKHR
+{
+	VkStructureType	sType;
+	void*			pNext;
+	VkBool32		accelerationStructure;
+	VkBool32		accelerationStructureCaptureReplay;
+	VkBool32		accelerationStructureIndirectBuild;
+	VkBool32		accelerationStructureHostCommands;
+	VkBool32		descriptorBindingAccelerationStructureUpdateAfterBind;
+};
+
+struct VkPhysicalDeviceAccelerationStructurePropertiesKHR
+{
+	VkStructureType	sType;
+	void*			pNext;
+	deUint64		maxGeometryCount;
+	deUint64		maxInstanceCount;
+	deUint64		maxPrimitiveCount;
+	deUint32		maxPerStageDescriptorAccelerationStructures;
+	deUint32		maxPerStageDescriptorUpdateAfterBindAccelerationStructures;
+	deUint32		maxDescriptorSetAccelerationStructures;
+	deUint32		maxDescriptorSetUpdateAfterBindAccelerationStructures;
+	deUint32		minAccelerationStructureScratchOffsetAlignment;
+};
+
+struct VkAccelerationStructureDeviceAddressInfoKHR
+{
+	VkStructureType				sType;
+	const void*					pNext;
+	VkAccelerationStructureKHR	accelerationStructure;
+};
+
+struct VkAccelerationStructureVersionInfoKHR
+{
+	VkStructureType	sType;
+	const void*		pNext;
+	const deUint8*	pVersionData;
+};
+
+struct VkCopyAccelerationStructureToMemoryInfoKHR
+{
+	VkStructureType						sType;
+	const void*							pNext;
+	VkAccelerationStructureKHR			src;
+	VkDeviceOrHostAddressKHR			dst;
+	VkCopyAccelerationStructureModeKHR	mode;
+};
+
+struct VkCopyMemoryToAccelerationStructureInfoKHR
+{
+	VkStructureType						sType;
+	const void*							pNext;
+	VkDeviceOrHostAddressConstKHR		src;
+	VkAccelerationStructureKHR			dst;
+	VkCopyAccelerationStructureModeKHR	mode;
+};
+
+struct VkCopyAccelerationStructureInfoKHR
+{
+	VkStructureType						sType;
+	const void*							pNext;
+	VkAccelerationStructureKHR			src;
+	VkAccelerationStructureKHR			dst;
+	VkCopyAccelerationStructureModeKHR	mode;
+};
+
+struct VkAccelerationStructureBuildSizesInfoKHR
+{
+	VkStructureType	sType;
+	const void*		pNext;
+	VkDeviceSize	accelerationStructureSize;
+	VkDeviceSize	updateScratchSize;
+	VkDeviceSize	buildScratchSize;
+};
+
+struct VkRayTracingShaderGroupCreateInfoKHR
+{
+	VkStructureType					sType;
+	const void*						pNext;
+	VkRayTracingShaderGroupTypeKHR	type;
+	deUint32						generalShader;
+	deUint32						closestHitShader;
+	deUint32						anyHitShader;
+	deUint32						intersectionShader;
+	const void*						pShaderGroupCaptureReplayHandle;
+};
+
+struct VkRayTracingPipelineInterfaceCreateInfoKHR
+{
+	VkStructureType	sType;
+	const void*		pNext;
+	deUint32		maxPipelineRayPayloadSize;
+	deUint32		maxPipelineRayHitAttributeSize;
+};
+
+struct VkRayTracingPipelineCreateInfoKHR
+{
+	VkStructureType										sType;
+	const void*											pNext;
+	VkPipelineCreateFlags								flags;
+	deUint32											stageCount;
+	const VkPipelineShaderStageCreateInfo*				pStages;
+	deUint32											groupCount;
+	const VkRayTracingShaderGroupCreateInfoKHR*			pGroups;
+	deUint32											maxPipelineRayRecursionDepth;
+	const VkPipelineLibraryCreateInfoKHR*				pLibraryInfo;
+	const VkRayTracingPipelineInterfaceCreateInfoKHR*	pLibraryInterface;
+	const VkPipelineDynamicStateCreateInfo*				pDynamicState;
+	VkPipelineLayout									layout;
+	VkPipeline											basePipelineHandle;
+	deInt32												basePipelineIndex;
+};
+
+struct VkPhysicalDeviceRayTracingPipelineFeaturesKHR
+{
+	VkStructureType	sType;
+	void*			pNext;
+	VkBool32		rayTracingPipeline;
+	VkBool32		rayTracingPipelineShaderGroupHandleCaptureReplay;
+	VkBool32		rayTracingPipelineShaderGroupHandleCaptureReplayMixed;
+	VkBool32		rayTracingPipelineTraceRaysIndirect;
+	VkBool32		rayTraversalPrimitiveCulling;
+};
+
+struct VkPhysicalDeviceRayTracingPipelinePropertiesKHR
+{
+	VkStructureType	sType;
+	void*			pNext;
+	deUint32		shaderGroupHandleSize;
+	deUint32		maxRayRecursionDepth;
+	deUint32		maxShaderGroupStride;
+	deUint32		shaderGroupBaseAlignment;
+	deUint32		shaderGroupHandleCaptureReplaySize;
+	deUint32		maxRayDispatchInvocationCount;
+	deUint32		shaderGroupHandleAlignment;
+	deUint32		maxRayHitAttributeSize;
+};
+
+struct VkStridedDeviceAddressRegionKHR
+{
+	VkDeviceAddress	deviceAddress;
+	VkDeviceSize	stride;
+	VkDeviceSize	size;
+};
+
+struct VkTraceRaysIndirectCommandKHR
+{
+	deUint32	width;
+	deUint32	height;
+	deUint32	depth;
+};
+
+struct VkPhysicalDeviceRayQueryFeaturesKHR
+{
+	VkStructureType	sType;
+	void*			pNext;
+	VkBool32		rayQuery;
+};
+
 struct VkPhysicalDevice4444FormatsFeaturesEXT
 {
 	VkStructureType	sType;
@@ -4858,347 +5114,6 @@
 	deUint32		minVertexInputBindingStrideAlignment;
 };
 
-struct VkDeferredOperationInfoKHR
-{
-	VkStructureType			sType;
-	const void*				pNext;
-	VkDeferredOperationKHR	operationHandle;
-};
-
-struct VkPipelineLibraryCreateInfoKHR
-{
-	VkStructureType		sType;
-	const void*			pNext;
-	deUint32			libraryCount;
-	const VkPipeline*	pLibraries;
-};
-
->>>>>>> 483a71c5
-union VkDeviceOrHostAddressKHR
-{
-	VkDeviceAddress	deviceAddress;
-	void*			hostAddress;
-};
-
-union VkDeviceOrHostAddressConstKHR
-{
-	VkDeviceAddress	deviceAddress;
-	const void*		hostAddress;
-};
-
-struct VkAccelerationStructureBuildRangeInfoKHR
-{
-	deUint32	primitiveCount;
-	deUint32	primitiveOffset;
-	deUint32	firstVertex;
-	deUint32	transformOffset;
-};
-
-struct VkAccelerationStructureGeometryTrianglesDataKHR
-{
-	VkStructureType					sType;
-	const void*						pNext;
-	VkFormat						vertexFormat;
-	VkDeviceOrHostAddressConstKHR	vertexData;
-	VkDeviceSize					vertexStride;
-	deUint32						maxVertex;
-	VkIndexType						indexType;
-	VkDeviceOrHostAddressConstKHR	indexData;
-	VkDeviceOrHostAddressConstKHR	transformData;
-};
-
-struct VkAccelerationStructureGeometryAabbsDataKHR
-{
-	VkStructureType					sType;
-	const void*						pNext;
-	VkDeviceOrHostAddressConstKHR	data;
-	VkDeviceSize					stride;
-};
-
-struct VkAccelerationStructureGeometryInstancesDataKHR
-{
-	VkStructureType					sType;
-	const void*						pNext;
-	VkBool32						arrayOfPointers;
-	VkDeviceOrHostAddressConstKHR	data;
-};
-
-union VkAccelerationStructureGeometryDataKHR
-{
-	VkAccelerationStructureGeometryTrianglesDataKHR	triangles;
-	VkAccelerationStructureGeometryAabbsDataKHR		aabbs;
-	VkAccelerationStructureGeometryInstancesDataKHR	instances;
-};
-
-struct VkAccelerationStructureGeometryKHR
-{
-	VkStructureType							sType;
-	const void*								pNext;
-	VkGeometryTypeKHR						geometryType;
-	VkAccelerationStructureGeometryDataKHR	geometry;
-	VkGeometryFlagsKHR						flags;
-};
-
-struct VkAccelerationStructureBuildGeometryInfoKHR
-{
-	VkStructureType										sType;
-	const void*											pNext;
-	VkAccelerationStructureTypeKHR						type;
-	VkBuildAccelerationStructureFlagsKHR				flags;
-	VkBuildAccelerationStructureModeKHR					mode;
-	VkAccelerationStructureKHR							srcAccelerationStructure;
-	VkAccelerationStructureKHR							dstAccelerationStructure;
-	deUint32											geometryCount;
-	const VkAccelerationStructureGeometryKHR*			pGeometries;
-	const VkAccelerationStructureGeometryKHR* const*	ppGeometries;
-	VkDeviceOrHostAddressKHR							scratchData;
-};
-
-struct VkAccelerationStructureCreateInfoKHR
-{
-	VkStructureType							sType;
-	const void*								pNext;
-	VkAccelerationStructureCreateFlagsKHR	createFlags;
-	VkBuffer								buffer;
-	VkDeviceSize							offset;
-	VkDeviceSize							size;
-	VkAccelerationStructureTypeKHR			type;
-	VkDeviceAddress							deviceAddress;
-};
-
-struct VkWriteDescriptorSetAccelerationStructureKHR
-{
-	VkStructureType						sType;
-	const void*							pNext;
-	deUint32							accelerationStructureCount;
-	const VkAccelerationStructureKHR*	pAccelerationStructures;
-};
-
-struct VkPhysicalDeviceAccelerationStructureFeaturesKHR
-{
-	VkStructureType	sType;
-	void*			pNext;
-	VkBool32		accelerationStructure;
-	VkBool32		accelerationStructureCaptureReplay;
-	VkBool32		accelerationStructureIndirectBuild;
-	VkBool32		accelerationStructureHostCommands;
-	VkBool32		descriptorBindingAccelerationStructureUpdateAfterBind;
-};
-
-struct VkPhysicalDeviceAccelerationStructurePropertiesKHR
-{
-	VkStructureType	sType;
-	void*			pNext;
-	deUint64		maxGeometryCount;
-	deUint64		maxInstanceCount;
-	deUint64		maxPrimitiveCount;
-	deUint32		maxPerStageDescriptorAccelerationStructures;
-	deUint32		maxPerStageDescriptorUpdateAfterBindAccelerationStructures;
-	deUint32		maxDescriptorSetAccelerationStructures;
-	deUint32		maxDescriptorSetUpdateAfterBindAccelerationStructures;
-	deUint32		minAccelerationStructureScratchOffsetAlignment;
-};
-
-struct VkAccelerationStructureDeviceAddressInfoKHR
-{
-	VkStructureType				sType;
-	const void*					pNext;
-	VkAccelerationStructureKHR	accelerationStructure;
-};
-
-struct VkAccelerationStructureVersionInfoKHR
-{
-	VkStructureType	sType;
-	const void*		pNext;
-	const deUint8*	pVersionData;
-};
-
-struct VkCopyAccelerationStructureToMemoryInfoKHR
-{
-	VkStructureType						sType;
-	const void*							pNext;
-	VkAccelerationStructureKHR			src;
-	VkDeviceOrHostAddressKHR			dst;
-	VkCopyAccelerationStructureModeKHR	mode;
-};
-
-struct VkCopyMemoryToAccelerationStructureInfoKHR
-{
-	VkStructureType						sType;
-	const void*							pNext;
-	VkDeviceOrHostAddressConstKHR		src;
-	VkAccelerationStructureKHR			dst;
-	VkCopyAccelerationStructureModeKHR	mode;
-};
-
-struct VkCopyAccelerationStructureInfoKHR
-{
-	VkStructureType						sType;
-	const void*							pNext;
-	VkAccelerationStructureKHR			src;
-	VkAccelerationStructureKHR			dst;
-	VkCopyAccelerationStructureModeKHR	mode;
-};
-
-struct VkAccelerationStructureBuildSizesInfoKHR
-{
-	VkStructureType	sType;
-	const void*		pNext;
-	VkDeviceSize	accelerationStructureSize;
-	VkDeviceSize	updateScratchSize;
-	VkDeviceSize	buildScratchSize;
-};
-
-struct VkRayTracingShaderGroupCreateInfoKHR
-{
-	VkStructureType					sType;
-	const void*						pNext;
-	VkRayTracingShaderGroupTypeKHR	type;
-	deUint32						generalShader;
-	deUint32						closestHitShader;
-	deUint32						anyHitShader;
-	deUint32						intersectionShader;
-	const void*						pShaderGroupCaptureReplayHandle;
-};
-
-struct VkRayTracingPipelineInterfaceCreateInfoKHR
-{
-	VkStructureType	sType;
-	const void*		pNext;
-	deUint32		maxPipelineRayPayloadSize;
-	deUint32		maxPipelineRayHitAttributeSize;
-};
-
-struct VkRayTracingPipelineCreateInfoKHR
-{
-	VkStructureType										sType;
-	const void*											pNext;
-	VkPipelineCreateFlags								flags;
-	deUint32											stageCount;
-	const VkPipelineShaderStageCreateInfo*				pStages;
-	deUint32											groupCount;
-	const VkRayTracingShaderGroupCreateInfoKHR*			pGroups;
-	deUint32											maxPipelineRayRecursionDepth;
-	const VkPipelineLibraryCreateInfoKHR*				pLibraryInfo;
-	const VkRayTracingPipelineInterfaceCreateInfoKHR*	pLibraryInterface;
-	const VkPipelineDynamicStateCreateInfo*				pDynamicState;
-	VkPipelineLayout									layout;
-	VkPipeline											basePipelineHandle;
-	deInt32												basePipelineIndex;
-};
-
-struct VkPhysicalDeviceRayTracingPipelineFeaturesKHR
-{
-	VkStructureType	sType;
-	void*			pNext;
-	VkBool32		rayTracingPipeline;
-	VkBool32		rayTracingPipelineShaderGroupHandleCaptureReplay;
-	VkBool32		rayTracingPipelineShaderGroupHandleCaptureReplayMixed;
-	VkBool32		rayTracingPipelineTraceRaysIndirect;
-	VkBool32		rayTraversalPrimitiveCulling;
-};
-
-struct VkPhysicalDeviceRayTracingPipelinePropertiesKHR
-{
-	VkStructureType	sType;
-	void*			pNext;
-	deUint32		shaderGroupHandleSize;
-	deUint32		maxRayRecursionDepth;
-	deUint32		maxShaderGroupStride;
-	deUint32		shaderGroupBaseAlignment;
-	deUint32		shaderGroupHandleCaptureReplaySize;
-	deUint32		maxRayDispatchInvocationCount;
-	deUint32		shaderGroupHandleAlignment;
-	deUint32		maxRayHitAttributeSize;
-};
-
-struct VkStridedDeviceAddressRegionKHR
-{
-	VkDeviceAddress	deviceAddress;
-	VkDeviceSize	stride;
-	VkDeviceSize	size;
-};
-
-struct VkTraceRaysIndirectCommandKHR
-{
-	deUint32	width;
-	deUint32	height;
-	deUint32	depth;
-};
-
-struct VkPhysicalDeviceRayQueryFeaturesKHR
-{
-	VkStructureType	sType;
-	void*			pNext;
-	VkBool32		rayQuery;
-};
-
-struct VkPhysicalDevice4444FormatsFeaturesEXT
-{
-	VkStructureType	sType;
-	void*			pNext;
-	VkBool32		formatA4R4G4B4;
-	VkBool32		formatA4B4G4R4;
-};
-
-struct VkAndroidSurfaceCreateInfoKHR
-{
-	VkStructureType						sType;
-	const void*							pNext;
-	VkAndroidSurfaceCreateFlagsKHR		flags;
-	struct pt::AndroidNativeWindowPtr	window;
-};
-
-struct VkAndroidHardwareBufferUsageANDROID
-{
-	VkStructureType	sType;
-	void*			pNext;
-	deUint64		androidHardwareBufferUsage;
-};
-
-struct VkAndroidHardwareBufferPropertiesANDROID
-{
-	VkStructureType	sType;
-	void*			pNext;
-	VkDeviceSize	allocationSize;
-	deUint32		memoryTypeBits;
-};
-
-struct VkAndroidHardwareBufferFormatPropertiesANDROID
-{
-	VkStructureType					sType;
-	void*							pNext;
-	VkFormat						format;
-	deUint64						externalFormat;
-	VkFormatFeatureFlags			formatFeatures;
-	VkComponentMapping				samplerYcbcrConversionComponents;
-	VkSamplerYcbcrModelConversion	suggestedYcbcrModel;
-	VkSamplerYcbcrRange				suggestedYcbcrRange;
-	VkChromaLocation				suggestedXChromaOffset;
-	VkChromaLocation				suggestedYChromaOffset;
-};
-
-struct VkImportAndroidHardwareBufferInfoANDROID
-{
-	VkStructureType						sType;
-	const void*							pNext;
-	struct pt::AndroidHardwareBufferPtr	buffer;
-};
-
-struct VkMemoryGetAndroidHardwareBufferInfoANDROID
-{
-	VkStructureType	sType;
-	const void*		pNext;
-	VkDeviceMemory	memory;
-};
-
-struct VkExternalFormatANDROID
-{
-	VkStructureType	sType;
-	void*			pNext;
-	deUint64		externalFormat;
-};
-
 struct VkImagePipeSurfaceCreateInfoFUCHSIA
 {
 	VkStructureType							sType;
