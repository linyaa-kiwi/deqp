--- conflicted
+++ resolved
@@ -740,19 +740,18 @@
 		VK_SHADER_STAGE_MISS_BIT_NV,
 		VK_SHADER_STAGE_INTERSECTION_BIT_NV,
 		VK_SHADER_STAGE_CALLABLE_BIT_NV,
-<<<<<<< HEAD
+		VK_SHADER_STAGE_TASK_BIT_NV,
+		VK_SHADER_STAGE_MESH_BIT_NV,
 #else // CTS_USES_VULKANSC
 		(VkShaderStageFlagBits)64u,
 		(VkShaderStageFlagBits)128u,
 		(VkShaderStageFlagBits)256u,
 		(VkShaderStageFlagBits)512u,
 		(VkShaderStageFlagBits)1024u,
-		(VkShaderStageFlagBits)2048u
+		(VkShaderStageFlagBits)2048u,
+		(VkShaderStageFlagBits)4096u,
+		(VkShaderStageFlagBits)8192u
 #endif // CTS_USES_VULKANSC
-=======
-		VK_SHADER_STAGE_TASK_BIT_NV,
-		VK_SHADER_STAGE_MESH_BIT_NV,
->>>>>>> 2d1377ec
 	};
 
 	return de::getSizedArrayElement<glu::SHADERTYPE_LAST>(s_shaderStages, shaderType);
@@ -774,14 +773,15 @@
 		result = vk::SPIRV_VERSION_1_0;
 	else if (vulkanVersionVariantMajorMinor == VK_API_VERSION_1_1)
 		result = vk::SPIRV_VERSION_1_3;
-<<<<<<< HEAD
+#ifndef CTS_USES_VULKANSC
+	else if (vulkanVersionVariantMajorMinor == VK_API_VERSION_1_2)
+		result = vk::SPIRV_VERSION_1_5;
+	else if (vulkanVersionVariantMajorMinor >= VK_API_VERSION_1_3)
+		result = vk::SPIRV_VERSION_1_6;
+#else
 	else if (vulkanVersionVariantMajorMinor >= VK_API_VERSION_1_2)
-=======
-	else if (vulkanVersionMajorMinor == VK_API_VERSION_1_2)
->>>>>>> 2d1377ec
 		result = vk::SPIRV_VERSION_1_5;
-	else if (vulkanVersionMajorMinor >= VK_API_VERSION_1_3)
-		result = vk::SPIRV_VERSION_1_6;
+#endif // CTS_USES_VULKANSC
 
 	DE_ASSERT(result < vk::SPIRV_VERSION_LAST);
 
