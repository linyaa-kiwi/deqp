/*-------------------------------------------------------------------------
 * Vulkan Conformance Tests
 * ------------------------
 *
 * Copyright (c) 2015 Google Inc.
 *
 * Licensed under the Apache License, Version 2.0 (the "License");
 * you may not use this file except in compliance with the License.
 * You may obtain a copy of the License at
 *
 *      http://www.apache.org/licenses/LICENSE-2.0
 *
 * Unless required by applicable law or agreed to in writing, software
 * distributed under the License is distributed on an "AS IS" BASIS,
 * WITHOUT WARRANTIES OR CONDITIONS OF ANY KIND, either express or implied.
 * See the License for the specific language governing permissions and
 * limitations under the License.
 *
 *//*!
 * \file
 * \brief Simple memory allocation tests.
 *//*--------------------------------------------------------------------*/

#include "vktMemoryAllocationTests.hpp"

#include "vktTestCaseUtil.hpp"
#include "vktCustomInstancesDevices.hpp"

#include "tcuMaybe.hpp"
#include "tcuResultCollector.hpp"
#include "tcuTestLog.hpp"
#include "tcuPlatform.hpp"
#include "tcuCommandLine.hpp"

#include "vkPlatform.hpp"
#include "vkStrUtil.hpp"
#include "vkRef.hpp"
#include "vkDeviceUtil.hpp"
#include "vkQueryUtil.hpp"
#include "vkRefUtil.hpp"
#include "vkAllocationCallbackUtil.hpp"

#include "deUniquePtr.hpp"
#include "deStringUtil.hpp"
#include "deRandom.hpp"

using tcu::Maybe;
using tcu::TestLog;

using std::string;
using std::vector;

using namespace vk;

namespace vkt
{
namespace memory
{
namespace
{

template<typename T>
T roundUpToMultiple(const T& a, const T& b)
{
	return b * (a / b + (a % b != 0 ? 1 : 0));
}

enum
{
	// The min max for allocation count is 4096. Use 4000 to take into account
	// possible memory allocations made by layers etc.
	MAX_ALLOCATION_COUNT = 4000
};

enum AllocationMode
{
	ALLOCATION_MODE_DEFAULT,
	ALLOCATION_MODE_DEVICE_GROUP,
	ALLOCATION_MODE_PAGEABLE
};

struct TestConfig
{
	enum Order
	{
		ALLOC_FREE,
		ALLOC_REVERSE_FREE,
		MIXED_ALLOC_FREE,
		ORDER_LAST
	};

	Maybe<VkDeviceSize>	memorySize;
	Maybe<float>		memoryPercentage;
	deUint32			memoryAllocationCount;
	Order				order;
	AllocationMode		allocationMode;

	TestConfig (void)
		: memoryAllocationCount	((deUint32)-1)
		, order					(ORDER_LAST)
		, allocationMode		(ALLOCATION_MODE_DEFAULT)
	{
	}
};

struct TestConfigRandom
{
	const deUint32			seed;
	const AllocationMode	allocationMode;

	TestConfigRandom (const deUint32 _seed, const AllocationMode _allocationMode)
		: seed				(_seed)
		, allocationMode	(_allocationMode)
	{
	}
};

template<typename T>
T roundUpToNextMultiple (T value, T multiple)
{
	if (value % multiple == 0)
		return value;
	else
		return value + multiple - (value % multiple);
}

class BaseAllocateTestInstance : public TestInstance
{
public:
	BaseAllocateTestInstance		(Context& context, AllocationMode allocationMode)
		: TestInstance				(context)
		, m_allocationMode			(allocationMode)
		, m_subsetAllocationAllowed	(false)
		, m_numPhysDevices			(1)
		, m_memoryProperties		(getPhysicalDeviceMemoryProperties(context.getInstanceInterface(), context.getPhysicalDevice()))
		, m_deviceCoherentMemSupported  (false)
	{
		if (m_allocationMode == ALLOCATION_MODE_DEVICE_GROUP)
			createDeviceGroup();
		else
			createTestDevice();

		m_allocFlagsInfo.sType		= VK_STRUCTURE_TYPE_MEMORY_ALLOCATE_FLAGS_INFO;
		m_allocFlagsInfo.pNext		= DE_NULL;
		m_allocFlagsInfo.flags		= VK_MEMORY_ALLOCATE_DEVICE_MASK_BIT;
		m_allocFlagsInfo.deviceMask	= 0;
	}

	void						createTestDevice	(void);
	void						createDeviceGroup	(void);
	const vk::DeviceInterface&	getDeviceInterface	(void) { return *m_deviceDriver; }
	vk::VkDevice				getDevice			(void) { return m_logicalDevice.get();}

protected:
	AllocationMode							m_allocationMode;
	bool									m_subsetAllocationAllowed;
	VkMemoryAllocateFlagsInfo				m_allocFlagsInfo;
	deUint32								m_numPhysDevices;
	VkPhysicalDeviceMemoryProperties		m_memoryProperties;
	bool									m_deviceCoherentMemSupported;

private:
	CustomInstance					m_deviceGroupInstance;
	vk::Move<vk::VkDevice>			m_logicalDevice;
#ifndef CTS_USES_VULKANSC
	de::MovePtr<vk::DeviceDriver>	m_deviceDriver;
#else
	de::MovePtr<vk::DeviceDriverSC, vk::DeinitDeviceDeleter>	m_deviceDriver;
#endif // CTS_USES_VULKANSC

};

void BaseAllocateTestInstance::createTestDevice (void)
{
	m_deviceGroupInstance													= createCustomInstanceFromContext(m_context);
	const InstanceDriver&							instanceDriver			= m_deviceGroupInstance.getDriver();
	const VkPhysicalDevice							physicalDevice			= chooseDevice(instanceDriver, m_deviceGroupInstance, m_context.getTestContext().getCommandLine());
	const VkPhysicalDeviceFeatures					deviceFeatures			= getPhysicalDeviceFeatures(instanceDriver, physicalDevice);
	const float										queuePriority			= 1.0f;
	deUint32										queueFamilyIndex		= 0;
	bool											protMemSupported		= false;
	const bool										usePageable				= m_allocationMode == ALLOCATION_MODE_PAGEABLE;

	void* pNext = DE_NULL;

	if (usePageable && !m_context.isDeviceFunctionalitySupported("VK_EXT_pageable_device_local_memory"))
		TCU_THROW(NotSupportedError, "VK_EXT_pageable_device_local_memory is not supported");

#ifndef CTS_USES_VULKANSC
	VkPhysicalDevicePageableDeviceLocalMemoryFeaturesEXT pageableDeviceLocalMemoryFeature =
	{
		VK_STRUCTURE_TYPE_PHYSICAL_DEVICE_PAGEABLE_DEVICE_LOCAL_MEMORY_FEATURES_EXT,	// VkStructureType					sType
		pNext,																		// const void*						pNext
		VK_FALSE,																		// VkBool32							pageableDeviceLocalMemory;
	};
<<<<<<< HEAD
#endif // CTS_USES_VULKANSC
=======
	pNext = (usePageable) ? &pageableDeviceLocalMemoryFeature : DE_NULL;
>>>>>>> 3e4142e9

	VkPhysicalDeviceProtectedMemoryFeatures protectedMemoryFeature =
	{
		VK_STRUCTURE_TYPE_PHYSICAL_DEVICE_PROTECTED_MEMORY_FEATURES,	// VkStructureType					sType
<<<<<<< HEAD
#ifndef CTS_USES_VULKANSC
		(usePageable) ? &pageableDeviceLocalMemoryFeature : DE_NULL,	// const void*						pNext
#else
		DE_NULL,														// const void*						pNext
#endif // CTS_USES_VULKANSC
=======
		pNext,					// const void*						pNext
>>>>>>> 3e4142e9
		VK_FALSE														// VkBool32							protectedMemory;
	};
	pNext = &protectedMemoryFeature;

#ifndef CTS_USES_VULKANSC
	VkPhysicalDeviceCoherentMemoryFeaturesAMD coherentMemoryFeatures =
	{
		VK_STRUCTURE_TYPE_PHYSICAL_DEVICE_COHERENT_MEMORY_FEATURES_AMD, // VkStructureType                                      sType
		pNext,															// const void*                                          pNext
		VK_FALSE                                                        // VkBool32                                             deviceCoherentMemory;
	};
<<<<<<< HEAD
#endif // CTS_USES_VULKANSC
=======
	if (m_context.isDeviceFunctionalitySupported("VK_AMD_device_coherent_memory")) pNext = &coherentMemoryFeatures;
>>>>>>> 3e4142e9

	VkPhysicalDeviceFeatures				features;
	deMemset(&features, 0, sizeof(vk::VkPhysicalDeviceFeatures));

	VkPhysicalDeviceFeatures2				features2		=
	{
		VK_STRUCTURE_TYPE_PHYSICAL_DEVICE_FEATURES_2,				// VkStructureType					sType
<<<<<<< HEAD
#ifndef CTS_USES_VULKANSC
		&coherentMemoryFeatures,									// const void*						pNext
#else
		&protectedMemoryFeature,									// const void*						pNext
#endif // CTS_USES_VULKANSC
=======
		pNext,														// const void*						pNext
>>>>>>> 3e4142e9
		features													// VkPhysicalDeviceFeatures			features
	};

	// Check if the physical device supports the protected memory feature
<<<<<<< HEAD
	instanceDriver.getPhysicalDeviceFeatures2(physicalDevice, &features2);
	protMemSupported			= protectedMemoryFeature.protectedMemory;
#ifndef CTS_USES_VULKANSC
	deviceCoherentMemSupported	= coherentMemoryFeatures.deviceCoherentMemory;
#endif // CTS_USES_VULKANSC
=======
	instanceDriver.getPhysicalDeviceFeatures2(m_context.getPhysicalDevice(), &features2);
	protMemSupported				= protectedMemoryFeature.protectedMemory;
	m_deviceCoherentMemSupported	= coherentMemoryFeatures.deviceCoherentMemory;
>>>>>>> 3e4142e9

	VkDeviceQueueCreateFlags queueCreateFlags = protMemSupported ? (vk::VkDeviceQueueCreateFlags)vk::VK_DEVICE_QUEUE_CREATE_PROTECTED_BIT : 0u;

#ifndef CTS_USES_VULKANSC
	if (usePageable && !pageableDeviceLocalMemoryFeature.pageableDeviceLocalMemory)
		TCU_FAIL("pageableDeviceLocalMemory feature not supported but VK_EXT_pageable_device_local_memory advertised");

	pageableDeviceLocalMemoryFeature.pageableDeviceLocalMemory = usePageable;
#endif // CTS_USES_VULKANSC

	std::vector<const char*>						deviceExtensions;
	if (usePageable)
	{
		deviceExtensions.push_back("VK_EXT_memory_priority");
		deviceExtensions.push_back("VK_EXT_pageable_device_local_memory");
	}

	VkDeviceQueueCreateInfo							queueInfo		=
	{
		VK_STRUCTURE_TYPE_DEVICE_QUEUE_CREATE_INFO,					// VkStructureType					sType;
		DE_NULL,													// const void*						pNext;
		queueCreateFlags,											// VkDeviceQueueCreateFlags			flags;
		queueFamilyIndex,											// deUint32							queueFamilyIndex;
		1u,															// deUint32							queueCount;
		&queuePriority												// const float*						pQueuePriorities;
	};

	const VkDeviceCreateInfo						deviceInfo		=
	{
		VK_STRUCTURE_TYPE_DEVICE_CREATE_INFO,							// VkStructureType					sType;
		(protMemSupported || usePageable || m_deviceCoherentMemSupported) ? &features2 : DE_NULL,		// const void*						pNext;
		(VkDeviceCreateFlags)0,											// VkDeviceCreateFlags				flags;
		1u,																// uint32_t							queueCreateInfoCount;
		&queueInfo,														// const VkDeviceQueueCreateInfo*	pQueueCreateInfos;
		0u,																// uint32_t							enabledLayerCount;
		DE_NULL,														// const char* const*				ppEnabledLayerNames;
		deUint32(deviceExtensions.size()),								// uint32_t							enabledExtensionCount;
		(deviceExtensions.empty()) ? DE_NULL : deviceExtensions.data(),	// const char* const*				ppEnabledExtensionNames;
		(protMemSupported || usePageable || m_deviceCoherentMemSupported) ? DE_NULL : &deviceFeatures	// const VkPhysicalDeviceFeatures*	pEnabledFeatures;
	};

	m_logicalDevice		= createCustomDevice(m_context.getTestContext().getCommandLine().isValidationEnabled(), m_context.getPlatformInterface(), m_deviceGroupInstance, instanceDriver, physicalDevice, &deviceInfo);
#ifndef CTS_USES_VULKANSC
	m_deviceDriver = de::MovePtr<DeviceDriver>(new DeviceDriver(m_context.getPlatformInterface(), m_deviceGroupInstance, *m_logicalDevice));
#else
	m_deviceDriver = de::MovePtr<DeviceDriverSC, DeinitDeviceDeleter>(new DeviceDriverSC(m_context.getPlatformInterface(), m_deviceGroupInstance, *m_logicalDevice, m_context.getTestContext().getCommandLine(), m_context.getResourceInterface(), m_context.getDeviceVulkanSC10Properties()), vk::DeinitDeviceDeleter(m_context.getResourceInterface().get(), *m_logicalDevice));
#endif // CTS_USES_VULKANSC
}

void BaseAllocateTestInstance::createDeviceGroup (void)
{
	const tcu::CommandLine&							cmdLine					= m_context.getTestContext().getCommandLine();
	const deUint32									devGroupIdx				= cmdLine.getVKDeviceGroupId() - 1;
	const deUint32									physDeviceIdx			= cmdLine.getVKDeviceId() - 1;
	const float										queuePriority			= 1.0f;
	deUint32										queueFamilyIndex		= 0;
	const std::vector<std::string>					requiredExtensions		(1, "VK_KHR_device_group_creation");
	m_deviceGroupInstance													= createCustomInstanceWithExtensions(m_context, requiredExtensions);
	std::vector<VkPhysicalDeviceGroupProperties>	devGroupProperties		= enumeratePhysicalDeviceGroups(m_deviceGroupInstance.getDriver(), m_deviceGroupInstance);
	m_numPhysDevices														= devGroupProperties[devGroupIdx].physicalDeviceCount;
	m_subsetAllocationAllowed												= devGroupProperties[devGroupIdx].subsetAllocation;
	if (m_numPhysDevices < 2)
		TCU_THROW(NotSupportedError, "Device group allocation tests not supported with 1 physical device");
	std::vector<const char*>						deviceExtensions;

	if (!isCoreDeviceExtension(m_context.getUsedApiVersion(), "VK_KHR_device_group"))
		deviceExtensions.push_back("VK_KHR_device_group");

	VkDeviceGroupDeviceCreateInfo					deviceGroupInfo =
	{
		VK_STRUCTURE_TYPE_DEVICE_GROUP_DEVICE_CREATE_INFO,									//stype
		DE_NULL,																			//pNext
		devGroupProperties[devGroupIdx].physicalDeviceCount,								//physicalDeviceCount
		devGroupProperties[devGroupIdx].physicalDevices										//physicalDevices
	};

	const InstanceDriver&							instanceDriver	= m_deviceGroupInstance.getDriver();
	const VkPhysicalDeviceFeatures					deviceFeatures	= getPhysicalDeviceFeatures(instanceDriver, deviceGroupInfo.pPhysicalDevices[physDeviceIdx]);

	const std::vector<VkQueueFamilyProperties>		queueProps		= getPhysicalDeviceQueueFamilyProperties(instanceDriver, devGroupProperties[devGroupIdx].physicalDevices[physDeviceIdx]);
	for (size_t queueNdx = 0; queueNdx < queueProps.size(); queueNdx++)
	{
		if (queueProps[queueNdx].queueFlags & VK_QUEUE_COMPUTE_BIT)
			queueFamilyIndex = (deUint32)queueNdx;
	}

	VkDeviceQueueCreateInfo							queueInfo		=
	{
		VK_STRUCTURE_TYPE_DEVICE_QUEUE_CREATE_INFO,					// VkStructureType					sType;
		DE_NULL,													// const void*						pNext;
		(VkDeviceQueueCreateFlags)0u,								// VkDeviceQueueCreateFlags			flags;
		queueFamilyIndex,											// deUint32							queueFamilyIndex;
		1u,															// deUint32							queueCount;
		&queuePriority												// const float*						pQueuePriorities;
	};

	const VkDeviceCreateInfo						deviceInfo		=
	{
		VK_STRUCTURE_TYPE_DEVICE_CREATE_INFO,						// VkStructureType					sType;
		&deviceGroupInfo,											// const void*						pNext;
		(VkDeviceCreateFlags)0,										// VkDeviceCreateFlags				flags;
		1u	,														// uint32_t							queueCreateInfoCount;
		&queueInfo,													// const VkDeviceQueueCreateInfo*	pQueueCreateInfos;
		0u,															// uint32_t							enabledLayerCount;
		DE_NULL,													// const char* const*				ppEnabledLayerNames;
		deUint32(deviceExtensions.size()),							// uint32_t							enabledExtensionCount;
		deviceExtensions.empty() ? DE_NULL : &deviceExtensions[0],	// const char* const*	ppEnabledExtensionNames;
		&deviceFeatures,											// const VkPhysicalDeviceFeatures*	pEnabledFeatures;
	};

	m_logicalDevice		= createCustomDevice(m_context.getTestContext().getCommandLine().isValidationEnabled(), m_context.getPlatformInterface(), m_deviceGroupInstance, instanceDriver, deviceGroupInfo.pPhysicalDevices[physDeviceIdx], &deviceInfo);
#ifndef CTS_USES_VULKANSC
	m_deviceDriver		= de::MovePtr<DeviceDriver>(new DeviceDriver(m_context.getPlatformInterface(), m_deviceGroupInstance, *m_logicalDevice));
#else
	m_deviceDriver		= de::MovePtr<DeviceDriverSC, DeinitDeviceDeleter>(new DeviceDriverSC(m_context.getPlatformInterface(), m_deviceGroupInstance, *m_logicalDevice, m_context.getTestContext().getCommandLine(), m_context.getResourceInterface(), m_context.getDeviceVulkanSC10Properties()), vk::DeinitDeviceDeleter(m_context.getResourceInterface().get(), *m_logicalDevice));
#endif // CTS_USES_VULKANSC

	m_memoryProperties	= getPhysicalDeviceMemoryProperties(instanceDriver, deviceGroupInfo.pPhysicalDevices[physDeviceIdx]);
}

class AllocateFreeTestInstance : public BaseAllocateTestInstance
{
public:
	AllocateFreeTestInstance	(Context& context, const TestConfig config)
		: BaseAllocateTestInstance		(context, config.allocationMode)
		, m_config						(config)
		, m_result						(m_context.getTestContext().getLog())
		, m_memoryTypeIndex				(0)
		, m_memoryLimits				(tcu::getMemoryLimits(context.getTestContext().getPlatform()))
	{
		DE_ASSERT(!!m_config.memorySize != !!m_config.memoryPercentage);
	}

	tcu::TestStatus		iterate							(void);

private:
	const TestConfig						m_config;
	tcu::ResultCollector					m_result;
	deUint32								m_memoryTypeIndex;
	const tcu::PlatformMemoryLimits			m_memoryLimits;
};


tcu::TestStatus AllocateFreeTestInstance::iterate (void)
{
	TestLog&								log					= m_context.getTestContext().getLog();
	const VkDevice							device				= getDevice();
	const DeviceInterface&					vkd					= getDeviceInterface();
	VkMemoryRequirements					memReqs;
	const deUint32							queueFamilyIndex	= m_context.getUniversalQueueFamilyIndex();
	VkBufferCreateFlags						createFlags			= (vk::VkBufferCreateFlagBits)0u;
	VkBufferUsageFlags						usageFlags			= vk::VK_BUFFER_USAGE_TRANSFER_SRC_BIT|VK_BUFFER_USAGE_TRANSFER_DST_BIT;
	VkSharingMode							sharingMode			= vk::VK_SHARING_MODE_EXCLUSIVE;
	Move<VkBuffer>							buffer;

	if ((m_memoryProperties.memoryTypes[m_memoryTypeIndex].propertyFlags & vk::VK_MEMORY_PROPERTY_PROTECTED_BIT) == vk::VK_MEMORY_PROPERTY_PROTECTED_BIT)
	{
		createFlags |= vk::VK_BUFFER_CREATE_PROTECTED_BIT;
	}

	DE_ASSERT(m_config.memoryAllocationCount <= MAX_ALLOCATION_COUNT);

	if (m_memoryTypeIndex == 0)
	{
		log << TestLog::Message << "Memory allocation count: " << m_config.memoryAllocationCount << TestLog::EndMessage;
		log << TestLog::Message << "Single allocation size: " << (m_config.memorySize ? de::toString(*m_config.memorySize) : de::toString(100.0f * (*m_config.memoryPercentage)) + " percent of the heap size.") << TestLog::EndMessage;

		if (m_config.order == TestConfig::ALLOC_REVERSE_FREE)
			log << TestLog::Message << "Memory is freed in reversed order. " << TestLog::EndMessage;
		else if (m_config.order == TestConfig::ALLOC_FREE)
			log << TestLog::Message << "Memory is freed in same order as allocated. " << TestLog::EndMessage;
		else if (m_config.order == TestConfig::MIXED_ALLOC_FREE)
			log << TestLog::Message << "Memory is freed right after allocation. " << TestLog::EndMessage;
		else
			DE_FATAL("Unknown allocation order");
	}

	bool memoryTypeSupported = true;
#ifndef CTS_USES_VULKANSC
	memoryTypeSupported = !((m_memoryProperties.memoryTypes[m_memoryTypeIndex].propertyFlags & vk::VK_MEMORY_PROPERTY_DEVICE_COHERENT_BIT_AMD) > 0 && !m_deviceCoherentMemSupported);
#endif

	if (memoryTypeSupported)
	{
		try
		{
			const VkMemoryType		memoryType = m_memoryProperties.memoryTypes[m_memoryTypeIndex];
			const VkMemoryHeap		memoryHeap = m_memoryProperties.memoryHeaps[memoryType.heapIndex];

			// Create a buffer to get the required size
			{
				const VkDeviceSize bufferSize = m_config.memorySize ? *m_config.memorySize : (VkDeviceSize)(*m_config.memoryPercentage * (float)memoryHeap.size);

				VkBufferCreateInfo bufferParams =
				{
					VK_STRUCTURE_TYPE_BUFFER_CREATE_INFO,                       // VkStructureType          sType;
					DE_NULL,                                                    // const void*              pNext;
					createFlags,                                                // VkBufferCreateFlags      flags;
					bufferSize,                                                 // VkDeviceSize             size;
					usageFlags,                                                 // VkBufferUsageFlags       usage;
					sharingMode,                                                // VkSharingMode            sharingMode;
					1u,                                                         // uint32_t                 queueFamilyIndexCount;
					&queueFamilyIndex,                                          // const uint32_t*          pQueueFamilyIndices;
				};

				buffer = createBuffer(vkd, device, &bufferParams);
				vkd.getBufferMemoryRequirements(device, *buffer, &memReqs);
			}

			const VkDeviceSize		allocationSize = (m_config.memorySize ? memReqs.size : (VkDeviceSize)(*m_config.memoryPercentage * (float)memoryHeap.size));
			const VkDeviceSize		roundedUpAllocationSize = roundUpToNextMultiple(allocationSize, m_memoryLimits.deviceMemoryAllocationGranularity);
			vector<VkDeviceMemory>	memoryObjects(m_config.memoryAllocationCount, (VkDeviceMemory)0);

			log << TestLog::Message << "Memory type index: " << m_memoryTypeIndex << TestLog::EndMessage;

			if (memoryType.heapIndex >= m_memoryProperties.memoryHeapCount)
				m_result.fail("Invalid heap index defined for memory type.");

			{
				log << TestLog::Message << "Memory type: " << memoryType << TestLog::EndMessage;
				log << TestLog::Message << "Memory heap: " << memoryHeap << TestLog::EndMessage;

				if (roundedUpAllocationSize * m_config.memoryAllocationCount > memoryHeap.size)
					TCU_THROW(NotSupportedError, "Memory heap doesn't have enough memory.");

#if (DE_PTR_SIZE == 4)
				// For 32-bit binaries we cap the total host visible allocations to 1.5GB to
				// avoid exhausting CPU virtual address space and throwing a false negative result.
				if ((memoryType.propertyFlags & VK_MEMORY_PROPERTY_HOST_VISIBLE_BIT) &&
					allocationSize * m_config.memoryAllocationCount * (m_subsetAllocationAllowed ? 1 : m_numPhysDevices) >= 1610612736)

					log << TestLog::Message << "    Skipping: Not enough CPU virtual address space for all host visible allocations." << TestLog::EndMessage;
				else
				{
#else
					{
#endif

						try
						{
							const deUint32 totalDeviceMaskCombinations = m_subsetAllocationAllowed ? (1 << m_numPhysDevices) - 1 : 1;
							for (deUint32 deviceMask = 1; deviceMask <= totalDeviceMaskCombinations; deviceMask++)
							{
								// Allocate on all physical devices if subset allocation is not allowed, do only once.
								if (!m_subsetAllocationAllowed)
									deviceMask = (1 << m_numPhysDevices) - 1;
								m_allocFlagsInfo.deviceMask = deviceMask;

								if (m_config.order == TestConfig::ALLOC_FREE || m_config.order == TestConfig::ALLOC_REVERSE_FREE)
								{
									for (size_t ndx = 0; ndx < m_config.memoryAllocationCount; ndx++)
									{
										VkMemoryAllocateInfo	alloc =
										{
											VK_STRUCTURE_TYPE_MEMORY_ALLOCATE_INFO,				// sType
											(m_allocationMode == ALLOCATION_MODE_DEVICE_GROUP) ? &m_allocFlagsInfo : DE_NULL,	// pNext
											allocationSize,										// allocationSize
											m_memoryTypeIndex									// memoryTypeIndex;
										};

										VkResult				res = vkd.allocateMemory(device, &alloc, (const VkAllocationCallbacks*)DE_NULL, &memoryObjects[ndx]);

										// Some implementations might have limitations on protected heap, and these limitations
										// don't show up in Vulkan queries. Use a hard coded threshold after which out of memory
										// is allowed.
										if (res == VK_ERROR_OUT_OF_DEVICE_MEMORY && memoryType.propertyFlags & vk::VK_MEMORY_PROPERTY_PROTECTED_BIT && ndx > 80)
											break;

										VK_CHECK(res);

<<<<<<< HEAD
							if (m_config.order == TestConfig::ALLOC_FREE)
							{
								for (size_t ndx = 0; ndx < m_config.memoryAllocationCount; ndx++)
								{
									const VkDeviceMemory mem = memoryObjects[memoryObjects.size() - 1 - ndx];
									if (!!mem)
									{
#ifndef CTS_USES_VULKANSC
										vkd.freeMemory(device, mem, (const VkAllocationCallbacks *) DE_NULL);
#endif // CTS_USES_VULKANSC
										memoryObjects[memoryObjects.size() - 1 - ndx] = (VkDeviceMemory) 0;
=======
										TCU_CHECK(!!memoryObjects[ndx]);
									}

									if (m_config.order == TestConfig::ALLOC_FREE)
									{
										for (size_t ndx = 0; ndx < m_config.memoryAllocationCount; ndx++)
										{
											const VkDeviceMemory mem = memoryObjects[memoryObjects.size() - 1 - ndx];

											if (!!mem)
											{
												vkd.freeMemory(device, mem, (const VkAllocationCallbacks*)DE_NULL);
												memoryObjects[memoryObjects.size() - 1 - ndx] = (VkDeviceMemory)0;
											}
										}
									}
									else
									{
										for (size_t ndx = 0; ndx < m_config.memoryAllocationCount; ndx++)
										{
											const VkDeviceMemory mem = memoryObjects[ndx];

											if (!!mem)
											{
												vkd.freeMemory(device, mem, (const VkAllocationCallbacks*)DE_NULL);
												memoryObjects[ndx] = (VkDeviceMemory)0;
											}
										}
>>>>>>> 3e4142e9
									}
								}
								else
								{
<<<<<<< HEAD
									const VkDeviceMemory mem = memoryObjects[ndx];
									if (!!mem)
									{
#ifndef CTS_USES_VULKANSC
										vkd.freeMemory(device, mem, (const VkAllocationCallbacks *) DE_NULL);
#endif // CTS_USES_VULKANSC
										memoryObjects[ndx] = (VkDeviceMemory) 0;
=======
									for (size_t ndx = 0; ndx < m_config.memoryAllocationCount; ndx++)
									{
										const VkMemoryAllocateInfo alloc =
										{
											VK_STRUCTURE_TYPE_MEMORY_ALLOCATE_INFO,				// sType
											(m_allocationMode == ALLOCATION_MODE_DEVICE_GROUP) ? &m_allocFlagsInfo : DE_NULL,	// pNext
											allocationSize,										// allocationSize
											m_memoryTypeIndex									// memoryTypeIndex;
										};

										VK_CHECK(vkd.allocateMemory(device, &alloc, (const VkAllocationCallbacks*)DE_NULL, &memoryObjects[ndx]));
										TCU_CHECK(!!memoryObjects[ndx]);

										vkd.freeMemory(device, memoryObjects[ndx], (const VkAllocationCallbacks*)DE_NULL);
										memoryObjects[ndx] = (VkDeviceMemory)0;
>>>>>>> 3e4142e9
									}
								}
							}
						}
						catch (...)
						{
							for (size_t ndx = 0; ndx < m_config.memoryAllocationCount; ndx++)
							{
								const VkDeviceMemory mem = memoryObjects[ndx];

<<<<<<< HEAD
#ifndef CTS_USES_VULKANSC
								vkd.freeMemory(device, memoryObjects[ndx], (const VkAllocationCallbacks*)DE_NULL);
#endif
								memoryObjects[ndx] = (VkDeviceMemory)0;
=======
								if (!!mem)
								{
									vkd.freeMemory(device, mem, (const VkAllocationCallbacks*)DE_NULL);
									memoryObjects[ndx] = (VkDeviceMemory)0;
								}
>>>>>>> 3e4142e9
							}

<<<<<<< HEAD
						if (!!mem)
						{
#ifndef CTS_USES_VULKANSC
							vkd.freeMemory(device, mem, (const VkAllocationCallbacks*)DE_NULL);
#endif
							memoryObjects[ndx] = (VkDeviceMemory)0;
=======
							throw;
>>>>>>> 3e4142e9
						}
					}
				}
			}
		catch (const tcu::TestError& error)
		{
			m_result.fail(error.getMessage());
		}
	}

	m_memoryTypeIndex++;

	if (m_memoryTypeIndex < m_memoryProperties.memoryTypeCount)
		return tcu::TestStatus::incomplete();
	else
		return tcu::TestStatus(m_result.getResult(), m_result.getMessage());
}

#ifndef CTS_USES_VULKANSC

size_t computeDeviceMemorySystemMemFootprint (const DeviceInterface& vk, VkDevice device)
{
	AllocationCallbackRecorder	callbackRecorder	(getSystemAllocator());

	{
		// 1 B allocation from memory type 0
		const VkMemoryAllocateInfo	allocInfo	=
		{
			VK_STRUCTURE_TYPE_MEMORY_ALLOCATE_INFO,
			DE_NULL,
			1u,
			0u,
		};
		const Unique<VkDeviceMemory>			memory			(allocateMemory(vk, device, &allocInfo, callbackRecorder.getCallbacks()));
		AllocationCallbackValidationResults		validateRes;

		validateAllocationCallbacks(callbackRecorder, &validateRes);

		TCU_CHECK(validateRes.violations.empty());

		return getLiveSystemAllocationTotal(validateRes)
			   + sizeof(void*)*validateRes.liveAllocations.size(); // allocation overhead
	}
}

struct MemoryType
{
	deUint32		index;
	VkMemoryType	type;
};

struct MemoryObject
{
	VkDeviceMemory			memory;
	VkDeviceSize			size;
	VkMemoryPropertyFlags	propertyFlags;
};

struct Heap
{
	VkMemoryHeap			heap;
	VkDeviceSize			memoryUsage;
	VkDeviceSize			maxMemoryUsage;
	vector<MemoryType>		types;
	vector<MemoryObject>	objects;
};

class RandomAllocFreeTestInstance : public BaseAllocateTestInstance
{
public:
								RandomAllocFreeTestInstance		(Context& context, TestConfigRandom config);
								~RandomAllocFreeTestInstance	(void);

	tcu::TestStatus				iterate							(void);

private:
	const size_t					m_opCount;
	const size_t					m_allocSysMemSize;
	const tcu::PlatformMemoryLimits	m_memoryLimits;
	const deUint32					m_totalDeviceMaskCombinations;

	deUint32						m_memoryObjectCount;
	deUint32						m_memoryProtectedObjectCount;
	deUint32						m_currentDeviceMask;
	size_t							m_opNdx;
	de::Random						m_rng;
	vector<Heap>					m_heaps;
	VkDeviceSize					m_totalSystemMem;
	VkDeviceSize					m_totalDeviceMem;
};

RandomAllocFreeTestInstance::RandomAllocFreeTestInstance (Context& context, TestConfigRandom config)
	: BaseAllocateTestInstance	(context, config.allocationMode)
	, m_opCount						(128)
	, m_allocSysMemSize				(computeDeviceMemorySystemMemFootprint(getDeviceInterface(), context.getDevice())
									 + sizeof(MemoryObject))
	, m_memoryLimits				(tcu::getMemoryLimits(context.getTestContext().getPlatform()))
	, m_totalDeviceMaskCombinations	(m_subsetAllocationAllowed ? (1 << m_numPhysDevices) - 1 : 1)
	, m_memoryObjectCount			(0)
	, m_memoryProtectedObjectCount	(0)
	, m_currentDeviceMask			(m_subsetAllocationAllowed ? 1 : (1 << m_numPhysDevices) - 1)
	, m_opNdx						(0)
	, m_rng							(config.seed)
	, m_totalSystemMem				(0)
	, m_totalDeviceMem				(0)
{
	TCU_CHECK(m_memoryProperties.memoryHeapCount <= 32);
	TCU_CHECK(m_memoryProperties.memoryTypeCount <= 32);

	m_heaps.resize(m_memoryProperties.memoryHeapCount);

	for (deUint32 heapNdx = 0; heapNdx < m_memoryProperties.memoryHeapCount; heapNdx++)
	{
		m_heaps[heapNdx].heap			= m_memoryProperties.memoryHeaps[heapNdx];
		m_heaps[heapNdx].memoryUsage	= 0;
		m_heaps[heapNdx].maxMemoryUsage	= m_heaps[heapNdx].heap.size / 8; /* Use at maximum 12.5% of heap */

		m_heaps[heapNdx].objects.reserve(100);
	}

	for (deUint32 memoryTypeNdx = 0; memoryTypeNdx < m_memoryProperties.memoryTypeCount; memoryTypeNdx++)
	{
		const MemoryType type =
		{
			memoryTypeNdx,
			m_memoryProperties.memoryTypes[memoryTypeNdx]
		};

		TCU_CHECK(type.type.heapIndex < m_memoryProperties.memoryHeapCount);

		if ((m_memoryProperties.memoryTypes[type.index].propertyFlags & vk::VK_MEMORY_PROPERTY_DEVICE_COHERENT_BIT_AMD) > 0 && !m_deviceCoherentMemSupported)
		{
			continue;
		}


		m_heaps[type.type.heapIndex].types.push_back(type);
	}
}

RandomAllocFreeTestInstance::~RandomAllocFreeTestInstance (void)
{
#ifndef CTS_USES_VULKANSC
	const VkDevice							device				= getDevice();
	const DeviceInterface&					vkd					= getDeviceInterface();

	for (deUint32 heapNdx = 0; heapNdx < (deUint32)m_heaps.size(); heapNdx++)
	{
		const Heap&	heap	= m_heaps[heapNdx];

		for (size_t objectNdx = 0; objectNdx < heap.objects.size(); objectNdx++)
		{
			if (!!heap.objects[objectNdx].memory)
			{
				vkd.freeMemory(device, heap.objects[objectNdx].memory, (const VkAllocationCallbacks*)DE_NULL);
			}
		}
	}
#endif // CTS_USES_VULKANSC
}

tcu::TestStatus RandomAllocFreeTestInstance::iterate (void)
{
	const VkDevice			device			= getDevice();
	const DeviceInterface&	vkd				= getDeviceInterface();
	TestLog&				log				= m_context.getTestContext().getLog();
	const bool				isUMA			= m_memoryLimits.totalDeviceLocalMemory == 0;
	const VkDeviceSize		usedSysMem		= isUMA ? (m_totalDeviceMem+m_totalSystemMem) : m_totalSystemMem;
	const bool				canAllocateSys	= usedSysMem + m_allocSysMemSize + 1024 < m_memoryLimits.totalSystemMemory; // \note Always leave room for 1 KiB sys mem alloc
	const bool				canAllocateDev	= isUMA ? canAllocateSys : (m_totalDeviceMem + 16 < m_memoryLimits.totalDeviceLocalMemory);
	vector<size_t>			nonFullHeaps;
	vector<size_t>			nonEmptyHeaps;
	bool					allocateMore;

	if (m_opNdx == 0)
	{
		log << TestLog::Message << "Performing " << m_opCount << " random VkAllocMemory() / VkFreeMemory() calls before freeing all memory." << TestLog::EndMessage;
		log << TestLog::Message << "Using max 1/8 of the memory in each memory heap." << TestLog::EndMessage;
	}

	// Sort heaps based on whether allocations or frees are possible
	for (size_t heapNdx = 0; heapNdx < m_heaps.size(); ++heapNdx)
	{
		const bool	isDeviceLocal	= (m_heaps[heapNdx].heap.flags & VK_MEMORY_HEAP_DEVICE_LOCAL_BIT) != 0;
		const bool	isHeapFull		= m_heaps[heapNdx].memoryUsage >= m_heaps[heapNdx].maxMemoryUsage;
		const bool	isHeapEmpty		= m_heaps[heapNdx].memoryUsage == 0;

		if (!isHeapEmpty)
			nonEmptyHeaps.push_back(heapNdx);

		if (!isHeapFull && ((isUMA && canAllocateSys) ||
							(!isUMA && isDeviceLocal && canAllocateDev) ||
							(!isUMA && !isDeviceLocal && canAllocateSys)))
			nonFullHeaps.push_back(heapNdx);
	}

	if (m_opNdx >= m_opCount)
	{
		if (nonEmptyHeaps.empty())
		{
			m_currentDeviceMask++;
			if (m_currentDeviceMask > m_totalDeviceMaskCombinations)
				return tcu::TestStatus::pass("Pass");
			else
			{
				m_opNdx = 0;
				return tcu::TestStatus::incomplete();
			}
		}
		else
			allocateMore = false;
	}
	else if (!nonEmptyHeaps.empty() &&
			 !nonFullHeaps.empty() &&
			 (m_memoryObjectCount < MAX_ALLOCATION_COUNT) &&
			 canAllocateSys)
		allocateMore = m_rng.getBool(); // Randomize if both operations are doable.
	else if (nonEmptyHeaps.empty())
	{
		DE_ASSERT(canAllocateSys);
		allocateMore = true; // Allocate more if there are no objects to free.
	}
	else if (nonFullHeaps.empty() || !canAllocateSys)
		allocateMore = false; // Free objects if there is no free space for new objects.
	else
	{
		allocateMore = false;
		DE_FATAL("Fail");
	}

	if (allocateMore)
	{
		const size_t		nonFullHeapNdx	= (size_t)(m_rng.getUint32() % (deUint32)nonFullHeaps.size());
		const size_t		heapNdx			= nonFullHeaps[nonFullHeapNdx];
		Heap&				heap			= m_heaps[heapNdx];
		const MemoryType&	memoryType		= m_rng.choose<MemoryType>(heap.types.begin(), heap.types.end());
		const bool			isDeviceLocal	= (heap.heap.flags & VK_MEMORY_HEAP_DEVICE_LOCAL_BIT) != 0;
		const bool			isProtected		= memoryType.type.propertyFlags & VK_MEMORY_PROPERTY_PROTECTED_BIT;
		VkDeviceSize		maxAllocSize	= (isDeviceLocal && !isUMA)
											? de::min(heap.maxMemoryUsage - heap.memoryUsage, (VkDeviceSize)m_memoryLimits.totalDeviceLocalMemory - m_totalDeviceMem)
											: de::min(heap.maxMemoryUsage - heap.memoryUsage, (VkDeviceSize)m_memoryLimits.totalSystemMemory - usedSysMem - m_allocSysMemSize);
		const VkDeviceSize	maxProtectedAllocSize = 1 * 1024 * 1024;

		// Some implementations might have limitations on protected heap, and these
		// limitations don't show up in Vulkan queries. Use a hard coded limit for
		// allocations of arbitrarily selected size of 1MB as per Note at "Device
		// Memory Allocation" at the spec to use minimum-size allocations.
		if(isProtected)
			maxAllocSize = (maxAllocSize > maxProtectedAllocSize) ? maxProtectedAllocSize : maxAllocSize;

		const VkDeviceSize allocationSize = 1 + (m_rng.getUint64() % maxAllocSize);

		if ((allocationSize > (deUint64)(heap.maxMemoryUsage - heap.memoryUsage)) && (allocationSize != 1))
			TCU_THROW(InternalError, "Test Error: trying to allocate memory more than the available heap size.");

		const MemoryObject object =
		{
			(VkDeviceMemory)0,
			allocationSize,
			memoryType.type.propertyFlags
		};

		heap.objects.push_back(object);

		m_allocFlagsInfo.deviceMask = m_currentDeviceMask;
		const VkMemoryAllocateInfo alloc =
		{
			VK_STRUCTURE_TYPE_MEMORY_ALLOCATE_INFO,												// sType
			(m_allocationMode == ALLOCATION_MODE_DEVICE_GROUP) ? &m_allocFlagsInfo : DE_NULL,	// pNext
			object.size,																		// allocationSize
			memoryType.index																	// memoryTypeIndex;
		};

		VkResult	res	= vkd.allocateMemory(device, &alloc, (const VkAllocationCallbacks*)DE_NULL, &heap.objects.back().memory);

		// Some implementations might have limitations on protected heap, and these
		// limitations don't show up in Vulkan queries. Use a hard coded threshold
		// after which out of memory is allowed as per Note at "Device Memory Allocation"
		// at the spec to support at least 80 allocations concurrently.
		if (res == VK_ERROR_OUT_OF_DEVICE_MEMORY && isProtected && m_memoryProtectedObjectCount > 80)
		{
			heap.objects.pop_back();
		}
		else
		{
			VK_CHECK(res);

			TCU_CHECK(!!heap.objects.back().memory);
			m_memoryObjectCount++;

			if (isProtected)
				m_memoryProtectedObjectCount++;

			heap.memoryUsage										+= allocationSize;
			(isDeviceLocal ? m_totalDeviceMem : m_totalSystemMem)	+= allocationSize;
			m_totalSystemMem										+= m_allocSysMemSize;
		}
	}
	else
	{
		const size_t		nonEmptyHeapNdx	= (size_t)(m_rng.getUint32() % (deUint32)nonEmptyHeaps.size());
		const size_t		heapNdx			= nonEmptyHeaps[nonEmptyHeapNdx];
		Heap&				heap			= m_heaps[heapNdx];
		const size_t		memoryObjectNdx	= m_rng.getUint32() % heap.objects.size();
		MemoryObject&		memoryObject	= heap.objects[memoryObjectNdx];
		const bool			isDeviceLocal	= (heap.heap.flags & VK_MEMORY_HEAP_DEVICE_LOCAL_BIT) != 0;

#ifndef CTS_USES_VULKANSC
		vkd.freeMemory(device, memoryObject.memory, (const VkAllocationCallbacks*)DE_NULL);
#endif
		memoryObject.memory = (VkDeviceMemory)0;
		m_memoryObjectCount--;

		if (memoryObject.propertyFlags & VK_MEMORY_PROPERTY_PROTECTED_BIT)
		{
			m_memoryProtectedObjectCount--;
			memoryObject.propertyFlags = (VkMemoryPropertyFlags)0;
		}

		heap.memoryUsage										-= memoryObject.size;
		(isDeviceLocal ? m_totalDeviceMem : m_totalSystemMem)	-= memoryObject.size;
		m_totalSystemMem										-= m_allocSysMemSize;

		heap.objects[memoryObjectNdx] = heap.objects.back();
		heap.objects.pop_back();

		DE_ASSERT(heap.memoryUsage == 0 || !heap.objects.empty());
	}

	m_opNdx++;
	return tcu::TestStatus::incomplete();
}
#endif // CTS_USES_VULKANSC


} // anonymous

tcu::TestCaseGroup* createAllocationTestsCommon (tcu::TestContext& testCtx, AllocationMode allocationMode)
{
	const char* name = [&]{
		switch (allocationMode)
		{
			case ALLOCATION_MODE_DEFAULT:
				return "allocation";
			case ALLOCATION_MODE_DEVICE_GROUP:
				return "device_group_allocation";
			case ALLOCATION_MODE_PAGEABLE:
				return "pageable_allocation";
			default:
				TCU_THROW(InternalError, "Unknown allocation mode");
		}
	} ();
	de::MovePtr<tcu::TestCaseGroup> group (new tcu::TestCaseGroup(testCtx, name, "Memory allocation tests."));

	const VkDeviceSize	KiB	= 1024;
	const VkDeviceSize	MiB	= 1024 * KiB;

	const struct
	{
		const char* const	str;
		VkDeviceSize		size;
	} allocationSizes[] =
	{
		{   "64", 64 },
		{  "128", 128 },
		{  "256", 256 },
		{  "512", 512 },
		{ "1KiB", 1*KiB },
		{ "4KiB", 4*KiB },
		{ "8KiB", 8*KiB },
		{ "1MiB", 1*MiB }
	};

	const int allocationPercents[] =
	{
		1
	};

	const int allocationCounts[] =
	{
		1, 10, 100, 1000, -1
	};

	const struct
	{
		const char* const		str;
		const TestConfig::Order	order;
	} orders[] =
	{
		{ "forward",	TestConfig::ALLOC_FREE },
		{ "reverse",	TestConfig::ALLOC_REVERSE_FREE },
		{ "mixed",		TestConfig::MIXED_ALLOC_FREE }
	};

	{
		de::MovePtr<tcu::TestCaseGroup>	basicGroup(new tcu::TestCaseGroup(testCtx, "basic", "Basic memory allocation and free tests"));

		for (size_t allocationSizeNdx = 0; allocationSizeNdx < DE_LENGTH_OF_ARRAY(allocationSizes); allocationSizeNdx++)
		{
			const VkDeviceSize				allocationSize		= allocationSizes[allocationSizeNdx].size;
			const char* const				allocationSizeName	= allocationSizes[allocationSizeNdx].str;
			de::MovePtr<tcu::TestCaseGroup>	sizeGroup			(new tcu::TestCaseGroup(testCtx, ("size_" + string(allocationSizeName)).c_str(), ("Test different allocation sizes " + de::toString(allocationSize)).c_str()));

			for (size_t orderNdx = 0; orderNdx < DE_LENGTH_OF_ARRAY(orders); orderNdx++)
			{
				const TestConfig::Order			order				= orders[orderNdx].order;
				const char* const				orderName			= orders[orderNdx].str;
				const char* const				orderDescription	= orderName;
				de::MovePtr<tcu::TestCaseGroup>	orderGroup			(new tcu::TestCaseGroup(testCtx, orderName, orderDescription));

				for (size_t allocationCountNdx = 0; allocationCountNdx < DE_LENGTH_OF_ARRAY(allocationCounts); allocationCountNdx++)
				{
					const int allocationCount = allocationCounts[allocationCountNdx];

					if (allocationCount != -1 && allocationCount * allocationSize > 50 * MiB)
						continue;

					TestConfig config;

					config.memorySize				= allocationSize;
					config.order					= order;
					config.allocationMode			= allocationMode;
					if (allocationCount == -1)
					{
						if (allocationSize < 4096)
							continue;

						config.memoryAllocationCount	= de::min((deUint32)(50 * MiB / allocationSize), (deUint32)MAX_ALLOCATION_COUNT);

						if (config.memoryAllocationCount == 0
							|| config.memoryAllocationCount == 1
							|| config.memoryAllocationCount == 10
							|| config.memoryAllocationCount == 100
							|| config.memoryAllocationCount == 1000)
						continue;
					}
					else
						config.memoryAllocationCount	= allocationCount;

					orderGroup->addChild(new InstanceFactory1<AllocateFreeTestInstance, TestConfig>(testCtx, tcu::NODETYPE_SELF_VALIDATE, "count_" + de::toString(config.memoryAllocationCount), "", config));
				}

				sizeGroup->addChild(orderGroup.release());
			}

			basicGroup->addChild(sizeGroup.release());
		}

		for (size_t allocationPercentNdx = 0; allocationPercentNdx < DE_LENGTH_OF_ARRAY(allocationPercents); allocationPercentNdx++)
		{
			const int						allocationPercent	= allocationPercents[allocationPercentNdx];
			de::MovePtr<tcu::TestCaseGroup>	percentGroup		(new tcu::TestCaseGroup(testCtx, ("percent_" + de::toString(allocationPercent)).c_str(), ("Test different allocation percents " + de::toString(allocationPercent)).c_str()));

			for (size_t orderNdx = 0; orderNdx < DE_LENGTH_OF_ARRAY(orders); orderNdx++)
			{
				const TestConfig::Order			order				= orders[orderNdx].order;
				const char* const				orderName			= orders[orderNdx].str;
				const char* const				orderDescription	= orderName;
				de::MovePtr<tcu::TestCaseGroup>	orderGroup			(new tcu::TestCaseGroup(testCtx, orderName, orderDescription));

				for (size_t allocationCountNdx = 0; allocationCountNdx < DE_LENGTH_OF_ARRAY(allocationCounts); allocationCountNdx++)
				{
					const int allocationCount = allocationCounts[allocationCountNdx];

					if ((allocationCount != -1) && ((float)allocationCount * (float)allocationPercent >= 1.00f / 8.00f))
						continue;

					TestConfig config;

					config.memoryPercentage			= (float)allocationPercent / 100.0f;
					config.order					= order;
					config.allocationMode			= allocationMode;

					if (allocationCount == -1)
					{
						config.memoryAllocationCount	= de::min((deUint32)((1.00f / 8.00f) / ((float)allocationPercent / 100.0f)), (deUint32)MAX_ALLOCATION_COUNT);

						if (config.memoryAllocationCount == 0
							|| config.memoryAllocationCount == 1
							|| config.memoryAllocationCount == 10
							|| config.memoryAllocationCount == 100
							|| config.memoryAllocationCount == 1000)
						continue;
					}
					else
						config.memoryAllocationCount	= allocationCount;

					orderGroup->addChild(new InstanceFactory1<AllocateFreeTestInstance, TestConfig>(testCtx, tcu::NODETYPE_SELF_VALIDATE, "count_" + de::toString(config.memoryAllocationCount), "", config));
				}

				percentGroup->addChild(orderGroup.release());
			}

			basicGroup->addChild(percentGroup.release());
		}

		group->addChild(basicGroup.release());
	}

#ifndef CTS_USES_VULKANSC
// RandomAllocFreeTestInstance test uses VkAllocationCallbacks and in Vulkan SC VkAllocationCallbacks must be NULL
	{
		const deUint32					caseCount	= 100;
		de::MovePtr<tcu::TestCaseGroup>	randomGroup	(new tcu::TestCaseGroup(testCtx, "random", "Random memory allocation tests."));

		for (deUint32 caseNdx = 0; caseNdx < caseCount; caseNdx++)
		{
			TestConfigRandom config(deInt32Hash(caseNdx ^ 32480), allocationMode);

			randomGroup->addChild(new InstanceFactory1<RandomAllocFreeTestInstance, TestConfigRandom>(testCtx, tcu::NODETYPE_SELF_VALIDATE, de::toString(caseNdx), "Random case", config));
		}

		group->addChild(randomGroup.release());
	}
#endif // CTS_USES_VULKANSC

	return group.release();
}

tcu::TestCaseGroup* createAllocationTests (tcu::TestContext& testCtx)
{
	return createAllocationTestsCommon(testCtx, ALLOCATION_MODE_DEFAULT);
}

tcu::TestCaseGroup* createDeviceGroupAllocationTests (tcu::TestContext& testCtx)
{
	return createAllocationTestsCommon(testCtx, ALLOCATION_MODE_DEVICE_GROUP);
}

tcu::TestCaseGroup* createPageableAllocationTests (tcu::TestContext& testCtx)
{
	return createAllocationTestsCommon(testCtx, ALLOCATION_MODE_PAGEABLE);
}

} // memory
} // vkt<|MERGE_RESOLUTION|>--- conflicted
+++ resolved
@@ -193,24 +193,13 @@
 		pNext,																		// const void*						pNext
 		VK_FALSE,																		// VkBool32							pageableDeviceLocalMemory;
 	};
-<<<<<<< HEAD
-#endif // CTS_USES_VULKANSC
-=======
 	pNext = (usePageable) ? &pageableDeviceLocalMemoryFeature : DE_NULL;
->>>>>>> 3e4142e9
+#endif // CTS_USES_VULKANSC
 
 	VkPhysicalDeviceProtectedMemoryFeatures protectedMemoryFeature =
 	{
 		VK_STRUCTURE_TYPE_PHYSICAL_DEVICE_PROTECTED_MEMORY_FEATURES,	// VkStructureType					sType
-<<<<<<< HEAD
-#ifndef CTS_USES_VULKANSC
-		(usePageable) ? &pageableDeviceLocalMemoryFeature : DE_NULL,	// const void*						pNext
-#else
-		DE_NULL,														// const void*						pNext
-#endif // CTS_USES_VULKANSC
-=======
 		pNext,					// const void*						pNext
->>>>>>> 3e4142e9
 		VK_FALSE														// VkBool32							protectedMemory;
 	};
 	pNext = &protectedMemoryFeature;
@@ -222,11 +211,8 @@
 		pNext,															// const void*                                          pNext
 		VK_FALSE                                                        // VkBool32                                             deviceCoherentMemory;
 	};
-<<<<<<< HEAD
-#endif // CTS_USES_VULKANSC
-=======
 	if (m_context.isDeviceFunctionalitySupported("VK_AMD_device_coherent_memory")) pNext = &coherentMemoryFeatures;
->>>>>>> 3e4142e9
+#endif // CTS_USES_VULKANSC
 
 	VkPhysicalDeviceFeatures				features;
 	deMemset(&features, 0, sizeof(vk::VkPhysicalDeviceFeatures));
@@ -234,30 +220,16 @@
 	VkPhysicalDeviceFeatures2				features2		=
 	{
 		VK_STRUCTURE_TYPE_PHYSICAL_DEVICE_FEATURES_2,				// VkStructureType					sType
-<<<<<<< HEAD
-#ifndef CTS_USES_VULKANSC
-		&coherentMemoryFeatures,									// const void*						pNext
-#else
-		&protectedMemoryFeature,									// const void*						pNext
-#endif // CTS_USES_VULKANSC
-=======
 		pNext,														// const void*						pNext
->>>>>>> 3e4142e9
 		features													// VkPhysicalDeviceFeatures			features
 	};
 
 	// Check if the physical device supports the protected memory feature
-<<<<<<< HEAD
 	instanceDriver.getPhysicalDeviceFeatures2(physicalDevice, &features2);
 	protMemSupported			= protectedMemoryFeature.protectedMemory;
 #ifndef CTS_USES_VULKANSC
-	deviceCoherentMemSupported	= coherentMemoryFeatures.deviceCoherentMemory;
-#endif // CTS_USES_VULKANSC
-=======
-	instanceDriver.getPhysicalDeviceFeatures2(m_context.getPhysicalDevice(), &features2);
-	protMemSupported				= protectedMemoryFeature.protectedMemory;
 	m_deviceCoherentMemSupported	= coherentMemoryFeatures.deviceCoherentMemory;
->>>>>>> 3e4142e9
+#endif // CTS_USES_VULKANSC
 
 	VkDeviceQueueCreateFlags queueCreateFlags = protMemSupported ? (vk::VkDeviceQueueCreateFlags)vk::VK_DEVICE_QUEUE_CREATE_PROTECTED_BIT : 0u;
 
@@ -528,19 +500,6 @@
 
 										VK_CHECK(res);
 
-<<<<<<< HEAD
-							if (m_config.order == TestConfig::ALLOC_FREE)
-							{
-								for (size_t ndx = 0; ndx < m_config.memoryAllocationCount; ndx++)
-								{
-									const VkDeviceMemory mem = memoryObjects[memoryObjects.size() - 1 - ndx];
-									if (!!mem)
-									{
-#ifndef CTS_USES_VULKANSC
-										vkd.freeMemory(device, mem, (const VkAllocationCallbacks *) DE_NULL);
-#endif // CTS_USES_VULKANSC
-										memoryObjects[memoryObjects.size() - 1 - ndx] = (VkDeviceMemory) 0;
-=======
 										TCU_CHECK(!!memoryObjects[ndx]);
 									}
 
@@ -552,7 +511,9 @@
 
 											if (!!mem)
 											{
+#ifndef CTS_USES_VULKANSC
 												vkd.freeMemory(device, mem, (const VkAllocationCallbacks*)DE_NULL);
+#endif // CTS_USES_VULKANSC
 												memoryObjects[memoryObjects.size() - 1 - ndx] = (VkDeviceMemory)0;
 											}
 										}
@@ -565,24 +526,16 @@
 
 											if (!!mem)
 											{
+#ifndef CTS_USES_VULKANSC
 												vkd.freeMemory(device, mem, (const VkAllocationCallbacks*)DE_NULL);
+#endif // CTS_USES_VULKANSC
 												memoryObjects[ndx] = (VkDeviceMemory)0;
 											}
 										}
->>>>>>> 3e4142e9
 									}
 								}
 								else
 								{
-<<<<<<< HEAD
-									const VkDeviceMemory mem = memoryObjects[ndx];
-									if (!!mem)
-									{
-#ifndef CTS_USES_VULKANSC
-										vkd.freeMemory(device, mem, (const VkAllocationCallbacks *) DE_NULL);
-#endif // CTS_USES_VULKANSC
-										memoryObjects[ndx] = (VkDeviceMemory) 0;
-=======
 									for (size_t ndx = 0; ndx < m_config.memoryAllocationCount; ndx++)
 									{
 										const VkMemoryAllocateInfo alloc =
@@ -595,10 +548,10 @@
 
 										VK_CHECK(vkd.allocateMemory(device, &alloc, (const VkAllocationCallbacks*)DE_NULL, &memoryObjects[ndx]));
 										TCU_CHECK(!!memoryObjects[ndx]);
-
+#ifndef CTS_USES_VULKANSC
 										vkd.freeMemory(device, memoryObjects[ndx], (const VkAllocationCallbacks*)DE_NULL);
+#endif // CTS_USES_VULKANSC
 										memoryObjects[ndx] = (VkDeviceMemory)0;
->>>>>>> 3e4142e9
 									}
 								}
 							}
@@ -609,30 +562,16 @@
 							{
 								const VkDeviceMemory mem = memoryObjects[ndx];
 
-<<<<<<< HEAD
-#ifndef CTS_USES_VULKANSC
-								vkd.freeMemory(device, memoryObjects[ndx], (const VkAllocationCallbacks*)DE_NULL);
-#endif
-								memoryObjects[ndx] = (VkDeviceMemory)0;
-=======
 								if (!!mem)
 								{
+#ifndef CTS_USES_VULKANSC
 									vkd.freeMemory(device, mem, (const VkAllocationCallbacks*)DE_NULL);
+#endif // CTS_USES_VULKANSC
 									memoryObjects[ndx] = (VkDeviceMemory)0;
 								}
->>>>>>> 3e4142e9
 							}
 
-<<<<<<< HEAD
-						if (!!mem)
-						{
-#ifndef CTS_USES_VULKANSC
-							vkd.freeMemory(device, mem, (const VkAllocationCallbacks*)DE_NULL);
-#endif
-							memoryObjects[ndx] = (VkDeviceMemory)0;
-=======
 							throw;
->>>>>>> 3e4142e9
 						}
 					}
 				}
