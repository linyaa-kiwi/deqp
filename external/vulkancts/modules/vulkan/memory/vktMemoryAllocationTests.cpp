--- conflicted
+++ resolved
@@ -147,11 +147,7 @@
 
 	void						createTestDevice	(void);
 	void						createDeviceGroup	(void);
-<<<<<<< HEAD
 	const vk::DeviceInterface&	getDeviceInterface	(void) { return *m_deviceDriver; }
-=======
-	const vk::DeviceInterface&	getDeviceInterface	(void) { return (m_allocationMode == ALLOCATION_MODE_DEVICE_GROUP) ? *m_deviceDriver : m_context.getDeviceInterface(); }
->>>>>>> 2d1377ec
 	vk::VkDevice				getDevice			(void) { return m_logicalDevice.get();}
 
 protected:
@@ -186,17 +182,23 @@
 	if (usePageable && !m_context.isDeviceFunctionalitySupported("VK_EXT_pageable_device_local_memory"))
 		TCU_THROW(NotSupportedError, "VK_EXT_pageable_device_local_memory is not supported");
 
+#ifndef CTS_USES_VULKANSC
 	VkPhysicalDevicePageableDeviceLocalMemoryFeaturesEXT pageableDeviceLocalMemoryFeature =
 	{
 		VK_STRUCTURE_TYPE_PHYSICAL_DEVICE_PAGEABLE_DEVICE_LOCAL_MEMORY_FEATURES_EXT,	// VkStructureType					sType
 		DE_NULL,																		// const void*						pNext
 		VK_FALSE,																		// VkBool32							pageableDeviceLocalMemory;
 	};
+#endif // CTS_USES_VULKANSC
 
 	VkPhysicalDeviceProtectedMemoryFeatures protectedMemoryFeature =
 	{
 		VK_STRUCTURE_TYPE_PHYSICAL_DEVICE_PROTECTED_MEMORY_FEATURES,	// VkStructureType					sType
+#ifndef CTS_USES_VULKANSC
 		(usePageable) ? &pageableDeviceLocalMemoryFeature : DE_NULL,	// const void*						pNext
+#else
+		DE_NULL,														// const void*						pNext
+#endif // CTS_USES_VULKANSC
 		VK_FALSE														// VkBool32							protectedMemory;
 	};
 
@@ -211,20 +213,17 @@
 	};
 
 	// Check if the physical device supports the protected memory feature
-<<<<<<< HEAD
 	instanceDriver.getPhysicalDeviceFeatures2(physicalDevice, &features2);
-	protMemSupported = ((VkPhysicalDeviceProtectedMemoryFeatures*)(features2.pNext))->protectedMemory;
-=======
-	instanceDriver.getPhysicalDeviceFeatures2(m_context.getPhysicalDevice(), &features2);
 	protMemSupported = protectedMemoryFeature.protectedMemory;
->>>>>>> 2d1377ec
 
 	VkDeviceQueueCreateFlags queueCreateFlags = protMemSupported ? (vk::VkDeviceQueueCreateFlags)vk::VK_DEVICE_QUEUE_CREATE_PROTECTED_BIT : 0u;
 
+#ifndef CTS_USES_VULKANSC
 	if (usePageable && !pageableDeviceLocalMemoryFeature.pageableDeviceLocalMemory)
 		TCU_FAIL("pageableDeviceLocalMemory feature not supported but VK_EXT_pageable_device_local_memory advertised");
 
 	pageableDeviceLocalMemoryFeature.pageableDeviceLocalMemory = usePageable;
+#endif // CTS_USES_VULKANSC
 
 	std::vector<const char*>						deviceExtensions;
 	if (usePageable)
@@ -288,12 +287,6 @@
 		devGroupProperties[devGroupIdx].physicalDeviceCount,								//physicalDeviceCount
 		devGroupProperties[devGroupIdx].physicalDevices										//physicalDevices
 	};
-<<<<<<< HEAD
-=======
-	VkInstance										instance				(m_deviceGroupInstance);
-	InstanceDriver									instanceDriver			(m_context.getPlatformInterface(), instance);
-	const VkPhysicalDeviceFeatures					deviceFeatures	=		getPhysicalDeviceFeatures(instanceDriver, deviceGroupInfo.pPhysicalDevices[physDeviceIdx]);
->>>>>>> 2d1377ec
 
 	const InstanceDriver&							instanceDriver	= m_deviceGroupInstance.getDriver();
 	const VkPhysicalDeviceFeatures					deviceFeatures	= getPhysicalDeviceFeatures(instanceDriver, deviceGroupInfo.pPhysicalDevices[physDeviceIdx]);
@@ -570,6 +563,8 @@
 		return tcu::TestStatus(m_result.getResult(), m_result.getMessage());
 }
 
+#ifndef CTS_USES_VULKANSC
+
 size_t computeDeviceMemorySystemMemFootprint (const DeviceInterface& vk, VkDevice device)
 {
 	AllocationCallbackRecorder	callbackRecorder	(getSystemAllocator());
@@ -616,8 +611,6 @@
 	vector<MemoryType>		types;
 	vector<MemoryObject>	objects;
 };
-
-#ifndef CTS_USES_VULKANSC
 
 class RandomAllocFreeTestInstance : public BaseAllocateTestInstance
 {
@@ -855,11 +848,7 @@
 
 #ifndef CTS_USES_VULKANSC
 		vkd.freeMemory(device, memoryObject.memory, (const VkAllocationCallbacks*)DE_NULL);
-<<<<<<< HEAD
 #endif
-=======
-
->>>>>>> 2d1377ec
 		memoryObject.memory = (VkDeviceMemory)0;
 		m_memoryObjectCount--;
 
