--- conflicted
+++ resolved
@@ -871,19 +871,12 @@
 {
 	DE_ASSERT(info.extent.width >= 1u && info.extent.height >= 1u && info.extent.depth >= 1u);
 
-<<<<<<< HEAD
-	if (isYCbCrFormat(info.format)
-=======
 	if ((isYCbCrFormat(info.format)
->>>>>>> 3b4e8cad
 		&& (info.imageType != VK_IMAGE_TYPE_2D
 			|| info.mipLevels != 1
 			|| info.arrayLayers != 1
 			|| info.samples != VK_SAMPLE_COUNT_1_BIT))
-<<<<<<< HEAD
-=======
 			|| !de::contains(deviceExtensions.begin(), deviceExtensions.end(), "VK_KHR_sampler_ycbcr_conversion"))
->>>>>>> 3b4e8cad
 	{
 		return false;
 	}
@@ -1372,11 +1365,7 @@
 
 					m_currentTestImageInfo = imageInfo;
 
-<<<<<<< HEAD
-					if (!isImageSupported(vki, physDevice, m_currentTestImageInfo))
-=======
 					if (!isImageSupported(vki, physDevice, context.getDeviceExtensions(), m_currentTestImageInfo))
->>>>>>> 3b4e8cad
 						continue;
 
 					log << tcu::TestLog::Message << "- " << getImageInfoString(m_currentTestImageInfo) << tcu::TestLog::EndMessage;
