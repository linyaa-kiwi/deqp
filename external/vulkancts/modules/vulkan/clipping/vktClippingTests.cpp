/*------------------------------------------------------------------------
 * Vulkan Conformance Tests
 * ------------------------
 *
 * Copyright (c) 2016 The Khronos Group Inc.
 *
 * Licensed under the Apache License, Version 2.0 (the "License");
 * you may not use this file except in compliance with the License.
 * You may obtain a copy of the License at
 *
 *      http://www.apache.org/licenses/LICENSE-2.0
 *
 * Unless required by applicable law or agreed to in writing, software
 * distributed under the License is distributed on an "AS IS" BASIS,
 * WITHOUT WARRANTIES OR CONDITIONS OF ANY KIND, either express or implied.
 * See the License for the specific language governing permissions and
 * limitations under the License.
 *
 *//*!
 * \file
 * \brief Clipping tests
 *//*--------------------------------------------------------------------*/

#include "vktClippingTests.hpp"
#include "vktTestCase.hpp"
#include "vktTestGroupUtil.hpp"
#include "vktTestCaseUtil.hpp"
#include "vktDrawUtil.hpp"
#include "vkRefUtil.hpp"
#include "vkTypeUtil.hpp"
#include "vkImageUtil.hpp"
#include "tcuTestLog.hpp"
#include "deUniquePtr.hpp"
#include "deStringUtil.hpp"
#include "deRandom.hpp"

namespace vkt
{
namespace clipping
{
namespace
{
using namespace vk;
using de::MovePtr;
using tcu::UVec2;
using tcu::Vec4;
using tcu::IVec2;
using namespace drawutil;

enum TestConstants
{
	RENDER_SIZE								= 16,
	RENDER_SIZE_LARGE						= 128,
	NUM_RENDER_PIXELS						= RENDER_SIZE * RENDER_SIZE,
	NUM_PATCH_CONTROL_POINTS				= 3,
	MAX_CLIP_DISTANCES						= 8,
	MAX_CULL_DISTANCES						= 8,
	MAX_COMBINED_CLIP_AND_CULL_DISTANCES	= 8,
};

enum FeatureFlagBits
{
	FEATURE_TESSELLATION_SHADER							= 1u << 0,
	FEATURE_GEOMETRY_SHADER								= 1u << 1,
	FEATURE_SHADER_FLOAT_64								= 1u << 2,
	FEATURE_VERTEX_PIPELINE_STORES_AND_ATOMICS			= 1u << 3,
	FEATURE_FRAGMENT_STORES_AND_ATOMICS					= 1u << 4,
	FEATURE_SHADER_TESSELLATION_AND_GEOMETRY_POINT_SIZE	= 1u << 5,
	FEATURE_DEPTH_CLAMP									= 1u << 6,
	FEATURE_LARGE_POINTS								= 1u << 7,
	FEATURE_WIDE_LINES									= 1u << 8,
	FEATURE_SHADER_CLIP_DISTANCE						= 1u << 9,
	FEATURE_SHADER_CULL_DISTANCE						= 1u << 10,
};
typedef deUint32 FeatureFlags;

void requireFeatures (const InstanceInterface& vki, const VkPhysicalDevice physDevice, const FeatureFlags flags)
{
	const VkPhysicalDeviceFeatures features = getPhysicalDeviceFeatures(vki, physDevice);

	if (((flags & FEATURE_TESSELLATION_SHADER) != 0) && !features.tessellationShader)
		throw tcu::NotSupportedError("Tessellation shader not supported");

	if (((flags & FEATURE_GEOMETRY_SHADER) != 0) && !features.geometryShader)
		throw tcu::NotSupportedError("Geometry shader not supported");

	if (((flags & FEATURE_SHADER_FLOAT_64) != 0) && !features.shaderFloat64)
		throw tcu::NotSupportedError("Double-precision floats not supported");

	if (((flags & FEATURE_VERTEX_PIPELINE_STORES_AND_ATOMICS) != 0) && !features.vertexPipelineStoresAndAtomics)
		throw tcu::NotSupportedError("SSBO and image writes not supported in vertex pipeline");

	if (((flags & FEATURE_FRAGMENT_STORES_AND_ATOMICS) != 0) && !features.fragmentStoresAndAtomics)
		throw tcu::NotSupportedError("SSBO and image writes not supported in fragment shader");

	if (((flags & FEATURE_SHADER_TESSELLATION_AND_GEOMETRY_POINT_SIZE) != 0) && !features.shaderTessellationAndGeometryPointSize)
		throw tcu::NotSupportedError("Tessellation and geometry shaders don't support PointSize built-in");

	if (((flags & FEATURE_DEPTH_CLAMP) != 0) && !features.depthClamp)
		throw tcu::NotSupportedError("Depth clamp not supported");

	if (((flags & FEATURE_LARGE_POINTS) != 0) && !features.largePoints)
		throw tcu::NotSupportedError("Large points not supported");

	if (((flags & FEATURE_WIDE_LINES) != 0) && !features.wideLines)
		throw tcu::NotSupportedError("Wide lines not supported");

	if (((flags & FEATURE_SHADER_CLIP_DISTANCE) != 0) && !features.shaderClipDistance)
		throw tcu::NotSupportedError("Shader ClipDistance not supported");

	if (((flags & FEATURE_SHADER_CULL_DISTANCE) != 0) && !features.shaderCullDistance)
		throw tcu::NotSupportedError("Shader CullDistance not supported");
}

std::vector<Vec4> genVertices (const VkPrimitiveTopology topology, const Vec4& offset, const float slope)
{
	const float p  = 1.0f;
	const float hp = 0.5f;
	const float z  = 0.0f;
	const float w  = 1.0f;

	std::vector<Vec4> vertices;

	// We're setting adjacent vertices to zero where needed, as we don't use them in meaningful way.

	switch (topology)
	{
		case VK_PRIMITIVE_TOPOLOGY_POINT_LIST:
			vertices.push_back(offset + Vec4(0.0f, 0.0f, slope/2.0f + z, w));
			vertices.push_back(offset + Vec4( -hp,  -hp,              z, w));
			vertices.push_back(offset + Vec4(  hp,  -hp,      slope + z, w));
			vertices.push_back(offset + Vec4( -hp,   hp,              z, w));
			vertices.push_back(offset + Vec4(  hp,   hp,      slope + z, w));
			break;

		case VK_PRIMITIVE_TOPOLOGY_LINE_LIST:
			vertices.push_back(offset + Vec4(-p, -p,         z, w));
			vertices.push_back(offset + Vec4( p,  p, slope + z, w));	// line 0
			vertices.push_back(offset + Vec4( p,  p, slope + z, w));
			vertices.push_back(offset + Vec4( p, -p, slope + z, w));	// line 1
			vertices.push_back(offset + Vec4( p, -p, slope + z, w));
			vertices.push_back(offset + Vec4(-p,  p,         z, w));	// line 2
			break;

		case VK_PRIMITIVE_TOPOLOGY_LINE_LIST_WITH_ADJACENCY:
			vertices.push_back(Vec4());
			vertices.push_back(offset + Vec4(-p, -p,         z, w));
			vertices.push_back(offset + Vec4( p,  p, slope + z, w));	// line 0
			vertices.push_back(Vec4());
			vertices.push_back(Vec4());
			vertices.push_back(offset + Vec4( p,  p, slope + z, w));
			vertices.push_back(offset + Vec4( p, -p, slope + z, w));	// line 1
			vertices.push_back(Vec4());
			vertices.push_back(Vec4());
			vertices.push_back(offset + Vec4( p, -p, slope + z, w));
			vertices.push_back(offset + Vec4(-p,  p,         z, w));	// line 2
			vertices.push_back(Vec4());
			break;

		case VK_PRIMITIVE_TOPOLOGY_LINE_STRIP:
			vertices.push_back(offset + Vec4(-p, -p,         z, w));
			vertices.push_back(offset + Vec4( p,  p, slope + z, w));	// line 0
			vertices.push_back(offset + Vec4( p, -p, slope + z, w));	// line 1
			vertices.push_back(offset + Vec4(-p,  p,         z, w));	// line 2
			break;

		case VK_PRIMITIVE_TOPOLOGY_LINE_STRIP_WITH_ADJACENCY:
			vertices.push_back(Vec4());
			vertices.push_back(offset + Vec4(-p, -p,         z, w));
			vertices.push_back(offset + Vec4( p,  p, slope + z, w));	// line 0
			vertices.push_back(offset + Vec4( p, -p, slope + z, w));	// line 1
			vertices.push_back(offset + Vec4(-p,  p,         z, w));	// line 2
			vertices.push_back(Vec4());
			break;

		case VK_PRIMITIVE_TOPOLOGY_TRIANGLE_LIST:
			vertices.push_back(offset + Vec4( p, -p, slope + z, w));
			vertices.push_back(offset + Vec4(-p, -p,         z, w));
			vertices.push_back(offset + Vec4(-p,  p,         z, w));	// triangle 0
			vertices.push_back(offset + Vec4(-p,  p,         z, w));
			vertices.push_back(offset + Vec4( p,  p, slope + z, w));
			vertices.push_back(offset + Vec4( p, -p, slope + z, w));	// triangle 1
			break;

		case VK_PRIMITIVE_TOPOLOGY_TRIANGLE_LIST_WITH_ADJACENCY:
			vertices.push_back(offset + Vec4( p, -p, slope + z, w));
			vertices.push_back(Vec4());
			vertices.push_back(offset + Vec4(-p, -p,         z, w));
			vertices.push_back(Vec4());
			vertices.push_back(offset + Vec4(-p,  p,         z, w));	// triangle 0
			vertices.push_back(Vec4());
			vertices.push_back(offset + Vec4(-p,  p,         z, w));
			vertices.push_back(Vec4());
			vertices.push_back(offset + Vec4( p,  p, slope + z, w));
			vertices.push_back(Vec4());
			vertices.push_back(offset + Vec4( p, -p, slope + z, w));	// triangle 1
			vertices.push_back(Vec4());
			break;

		case VK_PRIMITIVE_TOPOLOGY_TRIANGLE_STRIP:
			vertices.push_back(offset + Vec4(-p, -p,         z, w));
			vertices.push_back(offset + Vec4(-p,  p,         z, w));
			vertices.push_back(offset + Vec4( p, -p, slope + z, w));	// triangle 0
			vertices.push_back(offset + Vec4( p,  p, slope + z, w));	// triangle 1
			break;

		case VK_PRIMITIVE_TOPOLOGY_TRIANGLE_STRIP_WITH_ADJACENCY:
			vertices.push_back(offset + Vec4(-p, -p,         z, w));
			vertices.push_back(Vec4());
			vertices.push_back(offset + Vec4(-p,  p,         z, w));
			vertices.push_back(Vec4());
			vertices.push_back(offset + Vec4( p, -p, slope + z, w));	// triangle 0
			vertices.push_back(Vec4());
			vertices.push_back(offset + Vec4( p,  p, slope + z, w));	// triangle 1
			vertices.push_back(Vec4());
			break;

		case VK_PRIMITIVE_TOPOLOGY_TRIANGLE_FAN:
			vertices.push_back(offset + Vec4( p, -p, slope + z, w));
			vertices.push_back(offset + Vec4(-p, -p,         z, w));
			vertices.push_back(offset + Vec4(-p,  p,         z, w));	// triangle 0
			vertices.push_back(offset + Vec4( p,  p, slope + z, w));	// triangle 1
			break;

		case VK_PRIMITIVE_TOPOLOGY_PATCH_LIST:
			DE_ASSERT(0);
			break;

		default:
			DE_ASSERT(0);
			break;
	}
	return vertices;
}

bool inline isColorInRange (const Vec4& color, const Vec4& minColor, const Vec4& maxColor)
{
	return (minColor.x() <= color.x() && color.x() <= maxColor.x())
		&& (minColor.y() <= color.y() && color.y() <= maxColor.y())
		&& (minColor.z() <= color.z() && color.z() <= maxColor.z())
		&& (minColor.w() <= color.w() && color.w() <= maxColor.w());
}

//! Count pixels that match color within threshold, in the specified region.
int countPixels (const tcu::ConstPixelBufferAccess pixels, const IVec2& regionOffset, const IVec2& regionSize, const Vec4& color, const Vec4& colorThreshold)
{
	const Vec4	minColor	= color - colorThreshold;
	const Vec4	maxColor	= color + colorThreshold;
	const int	xEnd		= regionOffset.x() + regionSize.x();
	const int	yEnd		= regionOffset.y() + regionSize.y();
	int			numPixels	= 0;

	DE_ASSERT(xEnd <= pixels.getWidth());
	DE_ASSERT(yEnd <= pixels.getHeight());

	for (int y = regionOffset.y(); y < yEnd; ++y)
	for (int x = regionOffset.x(); x < xEnd; ++x)
	{
		if (isColorInRange(pixels.getPixel(x, y), minColor, maxColor))
			++numPixels;
	}

	return numPixels;
}

int countPixels (const tcu::ConstPixelBufferAccess pixels, const Vec4& color, const Vec4& colorThreshold)
{
	return countPixels(pixels, IVec2(), IVec2(pixels.getWidth(), pixels.getHeight()), color, colorThreshold);
}

//! Clipping against the default clip volume.
namespace ClipVolume
{

//! Used by wide lines test.
enum LineOrientation
{
	LINE_ORIENTATION_AXIS_ALIGNED,
	LINE_ORIENTATION_DIAGONAL,
};

const VkPointClippingBehaviorKHR invalidClippingBehavior = VK_POINT_CLIPPING_BEHAVIOR_KHR_LAST;

VkPointClippingBehaviorKHR getClippingBehavior (const InstanceInterface& vk, VkPhysicalDevice physicalDevice)
{
	VkPhysicalDevicePointClippingPropertiesKHR	behaviorProperties	=
	{
		VK_STRUCTURE_TYPE_PHYSICAL_DEVICE_POINT_CLIPPING_PROPERTIES_KHR,	// VkStructureType				sType
		DE_NULL,															// void*						pNext
		invalidClippingBehavior												// VkPointClippingBehaviorKHR	pointClippingBehavior
	};
	VkPhysicalDeviceProperties2KHR				properties2;

	DE_ASSERT(getPointClippingBehaviorKHRName(invalidClippingBehavior) == DE_NULL);

	deMemset(&properties2, 0, sizeof(properties2));

	properties2.sType = VK_STRUCTURE_TYPE_PHYSICAL_DEVICE_PROPERTIES_2_KHR;
	properties2.pNext = &behaviorProperties;

	vk.getPhysicalDeviceProperties2KHR(physicalDevice, &properties2);

	return behaviorProperties.pointClippingBehavior;
}

void addSimplePrograms (SourceCollections& programCollection, const float pointSize = 0.0f)
{
	// Vertex shader
	{
		const bool usePointSize = pointSize > 0.0f;

		std::ostringstream src;
		src << glu::getGLSLVersionDeclaration(glu::GLSL_VERSION_450) << "\n"
			<< "\n"
			<< "layout(location = 0) in vec4 v_position;\n"
			<< "\n"
			<< "out gl_PerVertex {\n"
			<< "    vec4  gl_Position;\n"
			<< (usePointSize ? "    float gl_PointSize;\n" : "")
			<< "};\n"
			<< "\n"
			<< "void main (void)\n"
			<< "{\n"
			<< "    gl_Position = v_position;\n"
			<< (usePointSize ? "    gl_PointSize = " + de::floatToString(pointSize, 1) + ";\n" : "")
			<< "}\n";

		programCollection.glslSources.add("vert") << glu::VertexSource(src.str());
	}

	// Fragment shader
	{
		std::ostringstream src;
		src << glu::getGLSLVersionDeclaration(glu::GLSL_VERSION_450) << "\n"
			<< "\n"
			<< "layout(location = 0) out vec4 o_color;\n"
			<< "\n"
			<< "void main (void)\n"
			<< "{\n"
			<< "    o_color = vec4(1.0, gl_FragCoord.z, 0.0, 1.0);\n"
			<< "}\n";

		programCollection.glslSources.add("frag") << glu::FragmentSource(src.str());
	}
}

void initPrograms (SourceCollections& programCollection, const VkPrimitiveTopology topology)
{
	const float pointSize = (topology == VK_PRIMITIVE_TOPOLOGY_POINT_LIST ? 1.0f : 0.0f);
	addSimplePrograms(programCollection, pointSize);
}

void initPrograms (SourceCollections& programCollection, const LineOrientation lineOrientation)
{
	DE_UNREF(lineOrientation);
	addSimplePrograms(programCollection);
}

void initProgramsPointSize (SourceCollections& programCollection)
{
	addSimplePrograms(programCollection, 0.75f * RENDER_SIZE);
}

//! Primitives fully inside the clip volume.
tcu::TestStatus testPrimitivesInside (Context& context, const VkPrimitiveTopology topology)
{
	int minExpectedBlackPixels = 0;

	switch (topology)
	{
		case VK_PRIMITIVE_TOPOLOGY_POINT_LIST:
			// We draw only 5 points.
			minExpectedBlackPixels = NUM_RENDER_PIXELS - 5;
			break;

		case VK_PRIMITIVE_TOPOLOGY_LINE_LIST:
		case VK_PRIMITIVE_TOPOLOGY_LINE_STRIP:
		case VK_PRIMITIVE_TOPOLOGY_LINE_LIST_WITH_ADJACENCY:
		case VK_PRIMITIVE_TOPOLOGY_LINE_STRIP_WITH_ADJACENCY:
			// Allow for some error.
			minExpectedBlackPixels = NUM_RENDER_PIXELS - 3 * RENDER_SIZE;
			break;

		case VK_PRIMITIVE_TOPOLOGY_TRIANGLE_LIST:
		case VK_PRIMITIVE_TOPOLOGY_TRIANGLE_STRIP:
		case VK_PRIMITIVE_TOPOLOGY_TRIANGLE_FAN:
		case VK_PRIMITIVE_TOPOLOGY_TRIANGLE_LIST_WITH_ADJACENCY:
		case VK_PRIMITIVE_TOPOLOGY_TRIANGLE_STRIP_WITH_ADJACENCY:
			// All render area should be covered.
			minExpectedBlackPixels = 0;
			break;

		default:
			DE_ASSERT(0);
			break;
	}

	std::vector<VulkanShader> shaders;
	shaders.push_back(VulkanShader(VK_SHADER_STAGE_VERTEX_BIT,		context.getBinaryCollection().get("vert")));
	shaders.push_back(VulkanShader(VK_SHADER_STAGE_FRAGMENT_BIT,	context.getBinaryCollection().get("frag")));

	tcu::TestLog&	log			= context.getTestContext().getLog();
	int				numPassed	= 0;

	static const struct
	{
		const char* const	desc;
		float				zPos;
	} cases[] =
	{
		{ "Draw primitives at near clipping plane, z = 0.0",	0.0f, },
		{ "Draw primitives at z = 0.5",							0.5f, },
		{ "Draw primitives at far clipping plane, z = 1.0",		1.0f, },
	};

	for (int caseNdx = 0; caseNdx < DE_LENGTH_OF_ARRAY(cases); ++caseNdx)
	{
		log << tcu::TestLog::Message << cases[caseNdx].desc << tcu::TestLog::EndMessage;

		const std::vector<Vec4> vertices = genVertices(topology, Vec4(0.0f, 0.0f, cases[caseNdx].zPos, 0.0f), 0.0f);
		DrawState			drawState		(topology, RENDER_SIZE, RENDER_SIZE);
		DrawCallData		drawCallData	(vertices);
		VulkanProgram		vulkanProgram	(shaders);

		VulkanDrawContext	drawContext(context, drawState, drawCallData, vulkanProgram);
		drawContext.draw();

		const int numBlackPixels = countPixels(drawContext.getColorPixels(), Vec4(0.0f, 0.0f, 0.0f, 1.0f), Vec4());
		if (numBlackPixels >= minExpectedBlackPixels)
			++numPassed;
	}

	return (numPassed == DE_LENGTH_OF_ARRAY(cases) ? tcu::TestStatus::pass("OK") : tcu::TestStatus::fail("Rendered image(s) are incorrect"));
}

//! Primitives fully outside the clip volume.
tcu::TestStatus testPrimitivesOutside (Context& context, const VkPrimitiveTopology topology)
{
	std::vector<VulkanShader> shaders;
	shaders.push_back(VulkanShader(VK_SHADER_STAGE_VERTEX_BIT,		context.getBinaryCollection().get("vert")));
	shaders.push_back(VulkanShader(VK_SHADER_STAGE_FRAGMENT_BIT,	context.getBinaryCollection().get("frag")));

	tcu::TestLog&	log			= context.getTestContext().getLog();
	int				numPassed	= 0;

	static const struct
	{
		const char* const	desc;
		float				zPos;
	} cases[] =
	{
		{ "Draw primitives in front of the near clipping plane, z < 0.0",	-0.5f, },
		{ "Draw primitives behind the far clipping plane, z > 1.0",			 1.5f, },
	};

	log << tcu::TestLog::Message << "Drawing primitives outside the clip volume. Expecting an empty image." << tcu::TestLog::EndMessage;

	for (int caseNdx = 0; caseNdx < DE_LENGTH_OF_ARRAY(cases); ++caseNdx)
	{
		log << tcu::TestLog::Message << cases[caseNdx].desc << tcu::TestLog::EndMessage;

		const std::vector<Vec4> vertices = genVertices(topology, Vec4(0.0f, 0.0f, cases[caseNdx].zPos, 0.0f), 0.0f);
		DrawState				drawState		(topology, RENDER_SIZE, RENDER_SIZE);
		DrawCallData			drawCallData	(vertices);
		VulkanProgram			vulkanProgram	(shaders);

		VulkanDrawContext		drawContext(context, drawState, drawCallData, vulkanProgram);
		drawContext.draw();

		// All pixels must be black -- nothing is drawn.
		const int numBlackPixels = countPixels(drawContext.getColorPixels(), Vec4(0.0f, 0.0f, 0.0f, 1.0f), Vec4());
		if (numBlackPixels == NUM_RENDER_PIXELS)
			++numPassed;
	}

	return (numPassed == DE_LENGTH_OF_ARRAY(cases) ? tcu::TestStatus::pass("OK") : tcu::TestStatus::fail("Rendered image(s) are incorrect"));
}

//! Primitives partially outside the clip volume, but depth clamped
tcu::TestStatus testPrimitivesDepthClamp (Context& context, const VkPrimitiveTopology topology)
{
	requireFeatures(context.getInstanceInterface(), context.getPhysicalDevice(), FEATURE_DEPTH_CLAMP);

	std::vector<VulkanShader> shaders;
	shaders.push_back(VulkanShader(VK_SHADER_STAGE_VERTEX_BIT,		context.getBinaryCollection().get("vert")));
	shaders.push_back(VulkanShader(VK_SHADER_STAGE_FRAGMENT_BIT,	context.getBinaryCollection().get("frag")));

	const int		numCases		= 4;
	const IVec2		regionSize		= IVec2(RENDER_SIZE/2, RENDER_SIZE);	//! size of the clamped region
	const int		regionPixels	= regionSize.x() * regionSize.y();
	tcu::TestLog&	log				= context.getTestContext().getLog();
	int				numPassed		= 0;

	static const struct
	{
		const char* const	desc;
		float				zPos;
		bool				depthClampEnable;
		IVec2				regionOffset;
		Vec4				color;
	} cases[numCases] =
	{
		{ "Draw primitives intersecting the near clipping plane, depth clamp disabled",	-0.5f,	false,	IVec2(0, 0),				Vec4(0.0f, 0.0f, 0.0f, 1.0f) },
		{ "Draw primitives intersecting the near clipping plane, depth clamp enabled",	-0.5f,	true,	IVec2(0, 0),				Vec4(1.0f, 0.0f, 0.0f, 1.0f) },
		{ "Draw primitives intersecting the far clipping plane, depth clamp disabled",	 0.5f,	false,	IVec2(RENDER_SIZE/2, 0),	Vec4(0.0f, 0.0f, 0.0f, 1.0f) },
		{ "Draw primitives intersecting the far clipping plane, depth clamp enabled",	 0.5f,	true,	IVec2(RENDER_SIZE/2, 0),	Vec4(1.0f, 1.0f, 0.0f, 1.0f) },
	};

	// Per case minimum number of colored pixels.
	int caseMinPixels[numCases] = { 0, 0, 0, 0 };

	switch (topology)
	{
		case VK_PRIMITIVE_TOPOLOGY_POINT_LIST:
			caseMinPixels[0] = caseMinPixels[2] = regionPixels - 1;
			caseMinPixels[1] = caseMinPixels[3] = 2;
			break;

		case VK_PRIMITIVE_TOPOLOGY_LINE_LIST:
		case VK_PRIMITIVE_TOPOLOGY_LINE_STRIP:
		case VK_PRIMITIVE_TOPOLOGY_LINE_LIST_WITH_ADJACENCY:
		case VK_PRIMITIVE_TOPOLOGY_LINE_STRIP_WITH_ADJACENCY:
			caseMinPixels[0] = regionPixels;
			caseMinPixels[1] = RENDER_SIZE - 2;
			caseMinPixels[2] = regionPixels;
			caseMinPixels[3] = 2 * (RENDER_SIZE - 2);
			break;

		case VK_PRIMITIVE_TOPOLOGY_TRIANGLE_LIST:
		case VK_PRIMITIVE_TOPOLOGY_TRIANGLE_STRIP:
		case VK_PRIMITIVE_TOPOLOGY_TRIANGLE_FAN:
		case VK_PRIMITIVE_TOPOLOGY_TRIANGLE_LIST_WITH_ADJACENCY:
		case VK_PRIMITIVE_TOPOLOGY_TRIANGLE_STRIP_WITH_ADJACENCY:
			caseMinPixels[0] = caseMinPixels[1] = caseMinPixels[2] = caseMinPixels[3] = regionPixels;
			break;

		default:
			DE_ASSERT(0);
			break;
	}

	for (int caseNdx = 0; caseNdx < numCases; ++caseNdx)
	{
		log << tcu::TestLog::Message << cases[caseNdx].desc << tcu::TestLog::EndMessage;

		const std::vector<Vec4> vertices = genVertices(topology, Vec4(0.0f, 0.0f, cases[caseNdx].zPos, 0.0f), 1.0f);

		DrawState					drawState		(topology, RENDER_SIZE, RENDER_SIZE);
		DrawCallData				drawCallData	(vertices);
		VulkanProgram				vulkanProgram	(shaders);
		drawState.depthClampEnable = cases[caseNdx].depthClampEnable;

		VulkanDrawContext			drawContext(context, drawState, drawCallData, vulkanProgram);
		drawContext.draw();

		const int numPixels = countPixels(drawContext.getColorPixels(), cases[caseNdx].regionOffset, regionSize, cases[caseNdx].color, Vec4());

		if (numPixels >= caseMinPixels[caseNdx])
			++numPassed;
	}

	return (numPassed == numCases ? tcu::TestStatus::pass("OK") : tcu::TestStatus::fail("Rendered image(s) are incorrect"));
}

//! Large point clipping
//! Spec: If the primitive under consideration is a point, then clipping passes it unchanged if it lies within the clip volume;
//!       otherwise, it is discarded.
tcu::TestStatus testLargePoints (Context& context)
{
	requireFeatures(context.getInstanceInterface(), context.getPhysicalDevice(), FEATURE_LARGE_POINTS);

	bool pointClippingOutside = true;

	if (de::contains(context.getDeviceExtensions().begin(), context.getDeviceExtensions().end(), "VK_KHR_maintenance2"))
	{
		VkPointClippingBehaviorKHR clippingBehavior = getClippingBehavior(context.getInstanceInterface(), context.getPhysicalDevice());

		switch (clippingBehavior)
		{
			case VK_POINT_CLIPPING_BEHAVIOR_ALL_CLIP_PLANES_KHR:		pointClippingOutside = true;				break;
			case VK_POINT_CLIPPING_BEHAVIOR_USER_CLIP_PLANES_ONLY_KHR:	pointClippingOutside = false;				break;
			case invalidClippingBehavior:								TCU_FAIL("Clipping behavior read failure");	break;
			default:
			{
				TCU_FAIL("Unexpected clipping behavior reported");
			}
		}
	}
	else
	{
		//TODO: Now we have 2 cases {some-points-drawn|nothing}, we should have {all-points-drawn|some-points-drawn|nothing}
		return tcu::TestStatus::pass("OK");
	}

	std::vector<VulkanShader> shaders;
	shaders.push_back(VulkanShader(VK_SHADER_STAGE_VERTEX_BIT,		context.getBinaryCollection().get("vert")));
	shaders.push_back(VulkanShader(VK_SHADER_STAGE_FRAGMENT_BIT,	context.getBinaryCollection().get("frag")));

	std::vector<Vec4> vertices;
	{
		const float delta	= 0.1f;  // much smaller than the point size
		const float p		= 1.0f + delta;

		vertices.push_back(Vec4(  -p,   -p, 0.1f, 1.0f));
		vertices.push_back(Vec4(  -p,    p, 0.2f, 1.0f));
		vertices.push_back(Vec4(   p,    p, 0.4f, 1.0f));
		vertices.push_back(Vec4(   p,   -p, 0.6f, 1.0f));
		vertices.push_back(Vec4(0.0f,   -p, 0.8f, 1.0f));
		vertices.push_back(Vec4(   p, 0.0f, 0.7f, 1.0f));
		vertices.push_back(Vec4(0.0f,    p, 0.5f, 1.0f));
		vertices.push_back(Vec4(  -p, 0.0f, 0.3f, 1.0f));
	}

	tcu::TestLog&	log	= context.getTestContext().getLog();

	log << tcu::TestLog::Message << "Drawing several large points just outside the clip volume. Expecting an empty image or all points rendered." << tcu::TestLog::EndMessage;

	DrawState			drawState		(VK_PRIMITIVE_TOPOLOGY_POINT_LIST, RENDER_SIZE, RENDER_SIZE);
	DrawCallData		drawCallData	(vertices);
	VulkanProgram		vulkanProgram	(shaders);

	VulkanDrawContext	drawContext(context, drawState, drawCallData, vulkanProgram);
	drawContext.draw();

<<<<<<< HEAD
	const int	numBlackPixels	= countPixels(drawContext.getColorPixels(), Vec4(0.0f, 0.0f, 0.0f, 1.0f), Vec4());
	bool		result			= false;

	if (pointClippingOutside)
	{
		// All pixels must be black -- nothing is drawn.
		result = (numBlackPixels == NUM_RENDER_PIXELS);
	}
	else
	{
		// Rendering pixels without clipping: some pixels should not be black -- something is drawn.
		result = (numBlackPixels < NUM_RENDER_PIXELS);
	}

	return (result ? tcu::TestStatus::pass("OK") : tcu::TestStatus::fail("Rendered image(s) are incorrect"));
=======
	// Popful case: All pixels must be black -- nothing is drawn.
	const int numBlackPixels = countPixels(drawContext.getColorPixels(), Vec4(0.0f, 0.0f, 0.0f, 1.0f), Vec4());

	// Pop-free case: All points must be rendered.
	bool allPointsRendered = true;
	for (std::vector<Vec4>::iterator i = vertices.begin(); i != vertices.end(); ++i)
	{
		if (countPixels(drawContext.getColorPixels(), Vec4(1.0f, i->z(), 0.0f, 1.0f), Vec4(0.01f)) == 0)
			allPointsRendered = false;
	}

	// Test passes if nothing or all points are rendered, allowing implementations to use either popful or pop-free point clipping rules.
	if (numBlackPixels == NUM_RENDER_PIXELS || allPointsRendered)
		return tcu::TestStatus::pass("OK");
	else
		return tcu::TestStatus::fail("Rendered image(s) are incorrect");
>>>>>>> fa048169
}

//! Wide line clipping
//! Spec: If the primitive is a line segment, then clipping does nothing to it if it lies entirely within the clip volume, and discards it
//!       if it lies entirely outside the volume.
tcu::TestStatus testWideLines (Context& context, const LineOrientation lineOrientation)
{
	requireFeatures(context.getInstanceInterface(), context.getPhysicalDevice(), FEATURE_WIDE_LINES);

	std::vector<VulkanShader> shaders;
	shaders.push_back(VulkanShader(VK_SHADER_STAGE_VERTEX_BIT,		context.getBinaryCollection().get("vert")));
	shaders.push_back(VulkanShader(VK_SHADER_STAGE_FRAGMENT_BIT,	context.getBinaryCollection().get("frag")));

	const float delta = 0.1f;  // much smaller than the line width

	std::vector<Vec4> vertices;
	if (lineOrientation == LINE_ORIENTATION_AXIS_ALIGNED)
	{
		// Axis-aligned lines just outside the clip volume.
		const float p = 1.0f + delta;
		const float q = 0.9f;

		vertices.push_back(Vec4(-p, -q, 0.1f, 1.0f));
		vertices.push_back(Vec4(-p,  q, 0.9f, 1.0f));	// line 0
		vertices.push_back(Vec4(-q,  p, 0.1f, 1.0f));
		vertices.push_back(Vec4( q,  p, 0.9f, 1.0f));	// line 1
		vertices.push_back(Vec4( p,  q, 0.1f, 1.0f));
		vertices.push_back(Vec4( p, -q, 0.9f, 1.0f));	// line 2
		vertices.push_back(Vec4( q, -p, 0.1f, 1.0f));
		vertices.push_back(Vec4(-q, -p, 0.9f, 1.0f));	// line 3
	}
	else if (lineOrientation == LINE_ORIENTATION_DIAGONAL)
	{
		// Diagonal lines just outside the clip volume.
		const float p = 2.0f + delta;

		vertices.push_back(Vec4(  -p, 0.0f, 0.1f, 1.0f));
		vertices.push_back(Vec4(0.0f,   -p, 0.9f, 1.0f));	// line 0
		vertices.push_back(Vec4(0.0f,   -p, 0.1f, 1.0f));
		vertices.push_back(Vec4(   p, 0.0f, 0.9f, 1.0f));	// line 1
		vertices.push_back(Vec4(   p, 0.0f, 0.1f, 1.0f));
		vertices.push_back(Vec4(0.0f,    p, 0.9f, 1.0f));	// line 2
		vertices.push_back(Vec4(0.0f,    p, 0.1f, 1.0f));
		vertices.push_back(Vec4(  -p, 0.0f, 0.9f, 1.0f));	// line 3
	}
	else
		DE_ASSERT(0);

	const VkPhysicalDeviceLimits limits = getPhysicalDeviceProperties(context.getInstanceInterface(), context.getPhysicalDevice()).limits;

	const float		lineWidth	= std::min(static_cast<float>(RENDER_SIZE), limits.lineWidthRange[1]);
	tcu::TestLog&	log			= context.getTestContext().getLog();

	log << tcu::TestLog::Message << "Drawing several wide lines just outside the clip volume. Expecting an empty image." << tcu::TestLog::EndMessage
		<< tcu::TestLog::Message << "Line width is " << lineWidth << "." << tcu::TestLog::EndMessage;

	DrawState					drawState		(VK_PRIMITIVE_TOPOLOGY_LINE_LIST, RENDER_SIZE, RENDER_SIZE);
	DrawCallData				drawCallData	(vertices);
	VulkanProgram				vulkanProgram	(shaders);
	drawState.lineWidth			= lineWidth;

	VulkanDrawContext			drawContext(context, drawState, drawCallData, vulkanProgram);
	drawContext.draw();

	// All pixels must be black -- nothing is drawn.
	const int numBlackPixels = countPixels(drawContext.getColorPixels(), Vec4(0.0f, 0.0f, 0.0f, 1.0f), Vec4());

	return (numBlackPixels == NUM_RENDER_PIXELS ? tcu::TestStatus::pass("OK") : tcu::TestStatus::fail("Rendered image(s) are incorrect"));
}

} // ClipVolume ns

namespace ClipDistance
{

struct CaseDefinition
{
	const VkPrimitiveTopology	topology;
	const bool					dynamicIndexing;
	const bool					enableTessellation;
	const bool					enableGeometry;
	const int					numClipDistances;
	const int					numCullDistances;

	CaseDefinition (const VkPrimitiveTopology	topology_,
					const int					numClipDistances_,
					const int					numCullDistances_,
					const bool					enableTessellation_,
					const bool					enableGeometry_,
					const bool					dynamicIndexing_)
		: topology					(topology_)
		, dynamicIndexing			(dynamicIndexing_)
		, enableTessellation		(enableTessellation_)
		, enableGeometry			(enableGeometry_)
		, numClipDistances			(numClipDistances_)
		, numCullDistances			(numCullDistances_)
	{
	}
};

void initPrograms (SourceCollections& programCollection, const CaseDefinition caseDef)
{
	DE_ASSERT(caseDef.numClipDistances + caseDef.numCullDistances <= MAX_COMBINED_CLIP_AND_CULL_DISTANCES);

	std::string perVertexBlock;
	{
		std::ostringstream str;
		str << "gl_PerVertex {\n"
			<< "    vec4  gl_Position;\n";
		if (caseDef.numClipDistances > 0)
			str << "    float gl_ClipDistance[" << caseDef.numClipDistances << "];\n";
		if (caseDef.numCullDistances > 0)
			str << "    float gl_CullDistance[" << caseDef.numCullDistances << "];\n";
		str << "}";
		perVertexBlock = str.str();
	}

	// Vertex shader
	{
		std::ostringstream src;
		src << glu::getGLSLVersionDeclaration(glu::GLSL_VERSION_450) << "\n"
			<< "\n"
			<< "layout(location = 0) in  vec4 v_position;\n"
			<< "layout(location = 0) out vec4 out_color;\n"
			<< "\n"
			<< "out " << perVertexBlock << ";\n"
			<< "\n"
			<< "void main (void)\n"
			<< "{\n"
			<< "    gl_Position = v_position;\n"
			<< "    out_color   = vec4(1.0, 0.5 * (v_position.x + 1.0), 0.0, 1.0);\n"
			<< "\n"
			<< "    const int barNdx = gl_VertexIndex / 6;\n";
		if (caseDef.dynamicIndexing)
		{
			if (caseDef.numClipDistances > 0)
				src << "    for (int i = 0; i < " << caseDef.numClipDistances << "; ++i)\n"
					<< "        gl_ClipDistance[i] = (barNdx == i ? v_position.y : 0.0);\n";
			if (caseDef.numCullDistances > 0)
				src << "    for (int i = 0; i < " << caseDef.numCullDistances << "; ++i)\n"
					<< "        gl_CullDistance[i] = 0.0;\n";
		}
		else
		{
			for (int i = 0; i < caseDef.numClipDistances; ++i)
				src << "    gl_ClipDistance[" << i << "] = (barNdx == " << i << " ? v_position.y : 0.0);\n";
			for (int i = 0; i < caseDef.numCullDistances; ++i)
				src << "    gl_CullDistance[" << i << "] = 0.0;\n";		// don't cull anything
		}
		src	<< "}\n";

		programCollection.glslSources.add("vert") << glu::VertexSource(src.str());
	}

	if (caseDef.enableTessellation)
	{
		std::ostringstream src;
		src << glu::getGLSLVersionDeclaration(glu::GLSL_VERSION_450) << "\n"
			<< "\n"
			<< "layout(vertices = " << NUM_PATCH_CONTROL_POINTS << ") out;\n"
			<< "\n"
			<< "layout(location = 0) in  vec4 in_color[];\n"
			<< "layout(location = 0) out vec4 out_color[];\n"
			<< "\n"
			<< "in " << perVertexBlock << " gl_in[gl_MaxPatchVertices];\n"
			<< "\n"
			<< "out " << perVertexBlock << " gl_out[];\n"
			<< "\n"
			<< "void main (void)\n"
			<< "{\n"
			<< "    gl_TessLevelInner[0] = 1.0;\n"
			<< "    gl_TessLevelInner[1] = 1.0;\n"
			<< "\n"
			<< "    gl_TessLevelOuter[0] = 1.0;\n"
			<< "    gl_TessLevelOuter[1] = 1.0;\n"
			<< "    gl_TessLevelOuter[2] = 1.0;\n"
			<< "    gl_TessLevelOuter[3] = 1.0;\n"
			<< "\n"
			<< "    gl_out[gl_InvocationID].gl_Position = gl_in[gl_InvocationID].gl_Position;\n"
			<< "    out_color[gl_InvocationID]          = in_color[gl_InvocationID];\n"
			<< "\n";
		if (caseDef.dynamicIndexing)
		{
			if (caseDef.numClipDistances > 0)
				src << "    for (int i = 0; i < " << caseDef.numClipDistances << "; ++i)\n"
					<< "        gl_out[gl_InvocationID].gl_ClipDistance[i] = gl_in[gl_InvocationID].gl_ClipDistance[i];\n";
			if (caseDef.numCullDistances > 0)
				src << "    for (int i = 0; i < " << caseDef.numCullDistances << "; ++i)\n"
					<< "        gl_out[gl_InvocationID].gl_CullDistance[i] = gl_in[gl_InvocationID].gl_CullDistance[i];\n";
		}
		else
		{
			for (int i = 0; i < caseDef.numClipDistances; ++i)
				src << "    gl_out[gl_InvocationID].gl_ClipDistance[" << i << "] = gl_in[gl_InvocationID].gl_ClipDistance[" << i << "];\n";
			for (int i = 0; i < caseDef.numCullDistances; ++i)
				src << "    gl_out[gl_InvocationID].gl_CullDistance[" << i << "] = gl_in[gl_InvocationID].gl_CullDistance[" << i << "];\n";
		}
		src << "}\n";

		programCollection.glslSources.add("tesc") << glu::TessellationControlSource(src.str());
	}

	if (caseDef.enableTessellation)
	{
		DE_ASSERT(NUM_PATCH_CONTROL_POINTS == 3);  // assumed in shader code

		std::ostringstream src;
		src << glu::getGLSLVersionDeclaration(glu::GLSL_VERSION_450) << "\n"
			<< "\n"
			<< "layout(triangles, equal_spacing, ccw) in;\n"
			<< "\n"
			<< "layout(location = 0) in  vec4 in_color[];\n"
			<< "layout(location = 0) out vec4 out_color;\n"
			<< "\n"
			<< "in " << perVertexBlock << " gl_in[gl_MaxPatchVertices];\n"
			<< "\n"
			<< "out " << perVertexBlock << ";\n"
			<< "\n"
			<< "void main (void)\n"
			<< "{\n"
			<< "    vec3 px     = gl_TessCoord.x * gl_in[0].gl_Position.xyz;\n"
			<< "    vec3 py     = gl_TessCoord.y * gl_in[1].gl_Position.xyz;\n"
			<< "    vec3 pz     = gl_TessCoord.z * gl_in[2].gl_Position.xyz;\n"
			<< "    gl_Position = vec4(px + py + pz, 1.0);\n"
			<< "    out_color   = (in_color[0] + in_color[1] + in_color[2]) / 3.0;\n"
			<< "\n";
		if (caseDef.dynamicIndexing)
		{
			if (caseDef.numClipDistances > 0)
				src << "    for (int i = 0; i < " << caseDef.numClipDistances << "; ++i)\n"
					<< "        gl_ClipDistance[i] = gl_TessCoord.x * gl_in[0].gl_ClipDistance[i]\n"
					<< "                           + gl_TessCoord.y * gl_in[1].gl_ClipDistance[i]\n"
					<< "                           + gl_TessCoord.z * gl_in[2].gl_ClipDistance[i];\n";
			if (caseDef.numCullDistances > 0)
				src << "    for (int i = 0; i < " << caseDef.numCullDistances << "; ++i)\n"
					<< "        gl_CullDistance[i] = gl_TessCoord.x * gl_in[0].gl_CullDistance[i]\n"
					<< "                           + gl_TessCoord.y * gl_in[1].gl_CullDistance[i]\n"
					<< "                           + gl_TessCoord.z * gl_in[2].gl_CullDistance[i];\n";
		}
		else
		{
			for (int i = 0; i < caseDef.numClipDistances; ++i)
				src << "    gl_ClipDistance[" << i << "] = gl_TessCoord.x * gl_in[0].gl_ClipDistance[" << i << "]\n"
					<< "                       + gl_TessCoord.y * gl_in[1].gl_ClipDistance[" << i << "]\n"
					<< "                       + gl_TessCoord.z * gl_in[2].gl_ClipDistance[" << i << "];\n";
			for (int i = 0; i < caseDef.numCullDistances; ++i)
				src << "    gl_CullDistance[" << i << "] = gl_TessCoord.x * gl_in[0].gl_CullDistance[" << i << "]\n"
					<< "                       + gl_TessCoord.y * gl_in[1].gl_CullDistance[" << i << "]\n"
					<< "                       + gl_TessCoord.z * gl_in[2].gl_CullDistance[" << i << "];\n";
		}
		src << "}\n";

		programCollection.glslSources.add("tese") << glu::TessellationEvaluationSource(src.str());
	}

	if (caseDef.enableGeometry)
	{
		std::ostringstream src;
		src << glu::getGLSLVersionDeclaration(glu::GLSL_VERSION_450) << "\n"
			<< "\n"
			<< "layout(triangles) in;\n"
			<< "layout(triangle_strip, max_vertices = 3) out;\n"
			<< "\n"
			<< "layout(location = 0) in  vec4 in_color[];\n"
			<< "layout(location = 0) out vec4 out_color;\n"
			<< "\n"
			<< "in " << perVertexBlock << " gl_in[];\n"
			<< "\n"
			<< "out " << perVertexBlock << ";\n"
			<< "\n"
			<< "void main (void)\n"
			<< "{\n";
		for (int vertNdx = 0; vertNdx < 3; ++vertNdx)
		{
			if (vertNdx > 0)
				src << "\n";
			src << "    gl_Position = gl_in[" << vertNdx << "].gl_Position;\n"
				<< "    out_color   = in_color[" << vertNdx << "];\n";
			if (caseDef.dynamicIndexing)
			{
				if (caseDef.numClipDistances > 0)
					src << "    for (int i = 0; i < " << caseDef.numClipDistances << "; ++i)\n"
						<< "        gl_ClipDistance[i] = gl_in[" << vertNdx << "].gl_ClipDistance[i];\n";
				if (caseDef.numCullDistances > 0)
					src << "    for (int i = 0; i < " << caseDef.numCullDistances << "; ++i)\n"
						<< "        gl_CullDistance[i] = gl_in[" << vertNdx << "].gl_CullDistance[i];\n";
			}
			else
			{
				for (int i = 0; i < caseDef.numClipDistances; ++i)
					src << "    gl_ClipDistance[" << i << "] = gl_in[" << vertNdx << "].gl_ClipDistance[" << i << "];\n";
				for (int i = 0; i < caseDef.numCullDistances; ++i)
					src << "    gl_CullDistance[" << i << "] = gl_in[" << vertNdx << "].gl_CullDistance[" << i << "];\n";
			}
			src << "    EmitVertex();\n";
		}
		src	<< "}\n";

		programCollection.glslSources.add("geom") << glu::GeometrySource(src.str());
	}

	// Fragment shader
	{
		std::ostringstream src;
		src << glu::getGLSLVersionDeclaration(glu::GLSL_VERSION_450) << "\n"
			<< "\n"
			<< "layout(location = 0) in flat vec4 in_color;\n"
			<< "layout(location = 0) out vec4 o_color;\n"
			<< "\n"
			<< "void main (void)\n"
			<< "{\n"
			<< "    o_color = vec4(in_color.rgb + vec3(0.0, 0.0, 0.5), 1.0);\n"  // mix with a constant color in case variable wasn't passed correctly through stages
			<< "}\n";

		programCollection.glslSources.add("frag") << glu::FragmentSource(src.str());
	}
}

tcu::TestStatus testClipDistance (Context& context, const CaseDefinition caseDef)
{
	// Check test requirements
	{
		const InstanceInterface&		vki			= context.getInstanceInterface();
		const VkPhysicalDevice			physDevice	= context.getPhysicalDevice();
		const VkPhysicalDeviceLimits	limits		= getPhysicalDeviceProperties(vki, physDevice).limits;

		FeatureFlags requirements = (FeatureFlags)0;

		if (caseDef.numClipDistances > 0)
			requirements |= FEATURE_SHADER_CLIP_DISTANCE;
		if (caseDef.numCullDistances > 0)
			requirements |= FEATURE_SHADER_CULL_DISTANCE;
		if (caseDef.enableTessellation)
			requirements |= FEATURE_TESSELLATION_SHADER;
		if (caseDef.enableGeometry)
			requirements |= FEATURE_GEOMETRY_SHADER;

		requireFeatures(vki, physDevice, requirements);

		// Check limits for supported features

		if (caseDef.numClipDistances > 0 && limits.maxClipDistances < MAX_CLIP_DISTANCES)
			return tcu::TestStatus::fail("maxClipDistances smaller than the minimum required by the spec");
		if (caseDef.numCullDistances > 0 && limits.maxCullDistances < MAX_CULL_DISTANCES)
			return tcu::TestStatus::fail("maxCullDistances smaller than the minimum required by the spec");
		if (caseDef.numCullDistances > 0 && limits.maxCombinedClipAndCullDistances < MAX_COMBINED_CLIP_AND_CULL_DISTANCES)
			return tcu::TestStatus::fail("maxCombinedClipAndCullDistances smaller than the minimum required by the spec");
	}

	std::vector<VulkanShader> shaders;
	shaders.push_back(VulkanShader(VK_SHADER_STAGE_VERTEX_BIT,		context.getBinaryCollection().get("vert")));
	shaders.push_back(VulkanShader(VK_SHADER_STAGE_FRAGMENT_BIT,	context.getBinaryCollection().get("frag")));
	if (caseDef.enableTessellation)
	{
		shaders.push_back(VulkanShader(VK_SHADER_STAGE_TESSELLATION_CONTROL_BIT,	context.getBinaryCollection().get("tesc")));
		shaders.push_back(VulkanShader(VK_SHADER_STAGE_TESSELLATION_EVALUATION_BIT,	context.getBinaryCollection().get("tese")));
	}
	if (caseDef.enableGeometry)
		shaders.push_back(VulkanShader(VK_SHADER_STAGE_GEOMETRY_BIT,	context.getBinaryCollection().get("geom")));

	const int numBars = MAX_COMBINED_CLIP_AND_CULL_DISTANCES;

	std::vector<Vec4> vertices;
	{
		const float	dx = 2.0f / numBars;
		for (int i = 0; i < numBars; ++i)
		{
			const float x = -1.0f + dx * static_cast<float>(i);

			vertices.push_back(Vec4(x,      -1.0f, 0.0f, 1.0f));
			vertices.push_back(Vec4(x,       1.0f, 0.0f, 1.0f));
			vertices.push_back(Vec4(x + dx, -1.0f, 0.0f, 1.0f));

			vertices.push_back(Vec4(x,       1.0f, 0.0f, 1.0f));
			vertices.push_back(Vec4(x + dx,  1.0f, 0.0f, 1.0f));
			vertices.push_back(Vec4(x + dx, -1.0f, 0.0f, 1.0f));
		}
	}

	tcu::TestLog& log = context.getTestContext().getLog();

	log << tcu::TestLog::Message << "Drawing " << numBars << " colored bars, clipping the first " << caseDef.numClipDistances << tcu::TestLog::EndMessage
		<< tcu::TestLog::Message << "Using " << caseDef.numClipDistances << " ClipDistance(s) and " << caseDef.numCullDistances << " CullDistance(s)" << tcu::TestLog::EndMessage
		<< tcu::TestLog::Message << "Expecting upper half of the clipped bars to be black." << tcu::TestLog::EndMessage;

	DrawState			drawState		(caseDef.topology, RENDER_SIZE, RENDER_SIZE);
	DrawCallData		drawCallData	(vertices);
	VulkanProgram		vulkanProgram	(shaders);

	if (caseDef.enableTessellation)
		drawState.numPatchControlPoints = NUM_PATCH_CONTROL_POINTS;

	VulkanDrawContext	drawContext(context, drawState, drawCallData, vulkanProgram);
	drawContext.draw();

	// Count black pixels in the whole image.
	const int numBlackPixels		= countPixels(drawContext.getColorPixels(), Vec4(0.0f, 0.0f, 0.0f, 1.0f), Vec4());
	const IVec2	clipRegion			= IVec2(caseDef.numClipDistances * RENDER_SIZE / numBars, RENDER_SIZE / 2);
	const int expectedClippedPixels	= clipRegion.x() * clipRegion.y();
	// Make sure the bottom half has no black pixels (possible if image became corrupted).
	const int guardPixels			= countPixels(drawContext.getColorPixels(), IVec2(0, RENDER_SIZE/2), clipRegion, Vec4(0.0f, 0.0f, 0.0f, 1.0f), Vec4());

	return (numBlackPixels == expectedClippedPixels && guardPixels == 0 ? tcu::TestStatus::pass("OK")
																		: tcu::TestStatus::fail("Rendered image(s) are incorrect"));
}

} // ClipDistance ns

namespace ClipDistanceComplementarity
{

void initPrograms (SourceCollections& programCollection, const int numClipDistances)
{
	// Vertex shader
	{
		DE_ASSERT(numClipDistances > 0);
		const int clipDistanceLastNdx = numClipDistances - 1;

		std::ostringstream src;
		src << glu::getGLSLVersionDeclaration(glu::GLSL_VERSION_450) << "\n"
			<< "\n"
			<< "layout(location = 0) in vec4 v_position;    // we are passing ClipDistance in w component\n"
			<< "\n"
			<< "out gl_PerVertex {\n"
			<< "    vec4  gl_Position;\n"
			<< "    float gl_ClipDistance[" << numClipDistances << "];\n"
			<< "};\n"
			<< "\n"
			<< "void main (void)\n"
			<< "{\n"
			<< "    gl_Position        = vec4(v_position.xyz, 1.0);\n";
		for (int i = 0; i < clipDistanceLastNdx; ++i)
			src << "    gl_ClipDistance[" << i << "] = 0.0;\n";
		src << "    gl_ClipDistance[" << clipDistanceLastNdx << "] = v_position.w;\n"
			<< "}\n";

		programCollection.glslSources.add("vert") << glu::VertexSource(src.str());
	}

	// Fragment shader
	{
		std::ostringstream src;
		src << glu::getGLSLVersionDeclaration(glu::GLSL_VERSION_450) << "\n"
			<< "\n"
			<< "layout(location = 0) out vec4 o_color;\n"
			<< "\n"
			<< "void main (void)\n"
			<< "{\n"
			<< "    o_color = vec4(1.0, 1.0, 1.0, 0.5);\n"
			<< "}\n";

		programCollection.glslSources.add("frag") << glu::FragmentSource(src.str());
	}
}

tcu::TestStatus testComplementarity (Context& context, const int numClipDistances)
{
	// Check test requirements
	{
		const InstanceInterface&		vki			= context.getInstanceInterface();
		const VkPhysicalDevice			physDevice	= context.getPhysicalDevice();

		requireFeatures(vki, physDevice, FEATURE_SHADER_CLIP_DISTANCE);
	}

	std::vector<VulkanShader> shaders;
	shaders.push_back(VulkanShader(VK_SHADER_STAGE_VERTEX_BIT,		context.getBinaryCollection().get("vert")));
	shaders.push_back(VulkanShader(VK_SHADER_STAGE_FRAGMENT_BIT,	context.getBinaryCollection().get("frag")));

	std::vector<Vec4> vertices;
	{
		de::Random	rnd						(1234);
		const int	numSections				= 16;
		const int	numVerticesPerSection	= 4;	// logical verticies, due to triangle list topology we actually use 6 per section

		DE_ASSERT(RENDER_SIZE_LARGE % numSections == 0);

		std::vector<float> clipDistances(numVerticesPerSection * numSections);
		for (int i = 0; i < static_cast<int>(clipDistances.size()); ++i)
			clipDistances[i] = rnd.getFloat(-1.0f, 1.0f);

		// Two sets of identical primitives, but with a different ClipDistance sign.
		for (int setNdx = 0; setNdx < 2; ++setNdx)
		{
			const float sign = (setNdx == 0 ? 1.0f : -1.0f);
			const float	dx	 = 2.0f / static_cast<float>(numSections);

			for (int i = 0; i < numSections; ++i)
			{
				const int	ndxBase	= numVerticesPerSection * i;
				const float x		= -1.0f + dx * static_cast<float>(i);
				const Vec4	p0		= Vec4(x,      -1.0f, 0.0f, sign * clipDistances[ndxBase + 0]);
				const Vec4	p1		= Vec4(x,       1.0f, 0.0f, sign * clipDistances[ndxBase + 1]);
				const Vec4	p2		= Vec4(x + dx,  1.0f, 0.0f, sign * clipDistances[ndxBase + 2]);
				const Vec4	p3		= Vec4(x + dx, -1.0f, 0.0f, sign * clipDistances[ndxBase + 3]);

				vertices.push_back(p0);
				vertices.push_back(p1);
				vertices.push_back(p2);

				vertices.push_back(p2);
				vertices.push_back(p3);
				vertices.push_back(p0);
			}
		}
	}

	tcu::TestLog& log = context.getTestContext().getLog();

	log << tcu::TestLog::Message << "Draw two sets of primitives with blending, differing only with ClipDistance sign." << tcu::TestLog::EndMessage
		<< tcu::TestLog::Message << "Using " << numClipDistances << " clipping plane(s), one of them possibly having negative values." << tcu::TestLog::EndMessage
		<< tcu::TestLog::Message << "Expecting a uniform gray area, no missing (black) nor overlapped (white) pixels." << tcu::TestLog::EndMessage;

	DrawState					drawState		(VK_PRIMITIVE_TOPOLOGY_TRIANGLE_LIST, RENDER_SIZE_LARGE, RENDER_SIZE_LARGE);
	DrawCallData				drawCallData	(vertices);
	VulkanProgram				vulkanProgram	(shaders);
	drawState.blendEnable		= true;

	VulkanDrawContext			drawContext(context, drawState, drawCallData, vulkanProgram);
	drawContext.draw();

	const int numGrayPixels		= countPixels(drawContext.getColorPixels(), Vec4(0.5f, 0.5f, 0.5f, 1.0f), Vec4(0.02f, 0.02f, 0.02f, 0.0f));
	const int numExpectedPixels	= RENDER_SIZE_LARGE * RENDER_SIZE_LARGE;

	return (numGrayPixels == numExpectedPixels ? tcu::TestStatus::pass("OK") : tcu::TestStatus::fail("Rendered image(s) are incorrect"));
}

} // ClipDistanceComplementarity ns

void addClippingTests (tcu::TestCaseGroup* clippingTestsGroup)
{
	tcu::TestContext& testCtx = clippingTestsGroup->getTestContext();

	// Clipping against the clip volume
	{
		using namespace ClipVolume;

		static const VkPrimitiveTopology cases[] =
		{
			VK_PRIMITIVE_TOPOLOGY_POINT_LIST,
			VK_PRIMITIVE_TOPOLOGY_LINE_LIST,
			VK_PRIMITIVE_TOPOLOGY_LINE_LIST_WITH_ADJACENCY,
			VK_PRIMITIVE_TOPOLOGY_LINE_STRIP,
			VK_PRIMITIVE_TOPOLOGY_LINE_STRIP_WITH_ADJACENCY,
			VK_PRIMITIVE_TOPOLOGY_TRIANGLE_LIST,
			VK_PRIMITIVE_TOPOLOGY_TRIANGLE_LIST_WITH_ADJACENCY,
			VK_PRIMITIVE_TOPOLOGY_TRIANGLE_STRIP,
			VK_PRIMITIVE_TOPOLOGY_TRIANGLE_STRIP_WITH_ADJACENCY,
			VK_PRIMITIVE_TOPOLOGY_TRIANGLE_FAN,
		};

		MovePtr<tcu::TestCaseGroup> clipVolumeGroup(new tcu::TestCaseGroup(testCtx, "clip_volume", "clipping with the clip volume"));

		// Fully inside the clip volume
		{
			MovePtr<tcu::TestCaseGroup> group(new tcu::TestCaseGroup(testCtx, "inside", ""));

			for (int caseNdx = 0; caseNdx < DE_LENGTH_OF_ARRAY(cases); ++caseNdx)
				addFunctionCaseWithPrograms<VkPrimitiveTopology>(
					group.get(), getPrimitiveTopologyShortName(cases[caseNdx]), "", initPrograms, testPrimitivesInside, cases[caseNdx]);

			clipVolumeGroup->addChild(group.release());
		}

		// Fully outside the clip volume
		{
			MovePtr<tcu::TestCaseGroup> group(new tcu::TestCaseGroup(testCtx, "outside", ""));

			for (int caseNdx = 0; caseNdx < DE_LENGTH_OF_ARRAY(cases); ++caseNdx)
				addFunctionCaseWithPrograms<VkPrimitiveTopology>(
					group.get(), getPrimitiveTopologyShortName(cases[caseNdx]), "", initPrograms, testPrimitivesOutside, cases[caseNdx]);

			clipVolumeGroup->addChild(group.release());
		}

		// Depth clamping
		{
			MovePtr<tcu::TestCaseGroup> group(new tcu::TestCaseGroup(testCtx, "depth_clamp", ""));

			for (int caseNdx = 0; caseNdx < DE_LENGTH_OF_ARRAY(cases); ++caseNdx)
				addFunctionCaseWithPrograms<VkPrimitiveTopology>(
					group.get(), getPrimitiveTopologyShortName(cases[caseNdx]), "", initPrograms, testPrimitivesDepthClamp, cases[caseNdx]);

			clipVolumeGroup->addChild(group.release());
		}

		// Large points and wide lines
		{
			// \note For both points and lines, if an unsupported size/width is selected, the nearest supported size will be chosen.
			//       We do have to check for feature support though.

			MovePtr<tcu::TestCaseGroup> group(new tcu::TestCaseGroup(testCtx, "clipped", ""));

			addFunctionCaseWithPrograms(group.get(), "large_points", "", initProgramsPointSize, testLargePoints);

			addFunctionCaseWithPrograms<LineOrientation>(group.get(), "wide_lines_axis_aligned", "", initPrograms, testWideLines, LINE_ORIENTATION_AXIS_ALIGNED);
			addFunctionCaseWithPrograms<LineOrientation>(group.get(), "wide_lines_diagonal",	 "", initPrograms, testWideLines, LINE_ORIENTATION_DIAGONAL);

			clipVolumeGroup->addChild(group.release());
		}

		clippingTestsGroup->addChild(clipVolumeGroup.release());
	}

	// User-defined clip planes
	{
		MovePtr<tcu::TestCaseGroup> clipDistanceGroup(new tcu::TestCaseGroup(testCtx, "user_defined", "user-defined clip planes"));

		// ClipDistance, CullDistance and maxCombinedClipAndCullDistances usage
		{
			using namespace ClipDistance;

			static const struct
			{
				const char* const	groupName;
				const char* const	description;
				bool				useCullDistance;
			} caseGroups[] =
			{
				{ "clip_distance",		"use ClipDistance",										false },
				{ "clip_cull_distance",	"use ClipDistance and CullDistance at the same time",	true  },
			};

			const deUint32 flagTessellation = 1u << 0;
			const deUint32 flagGeometry		= 1u << 1;

			for (int groupNdx = 0; groupNdx < DE_LENGTH_OF_ARRAY(caseGroups); ++groupNdx)
			for (int indexingMode = 0; indexingMode < 2; ++indexingMode)
			{
				const bool			dynamicIndexing	= (indexingMode == 1);
				const std::string	mainGroupName	= de::toString(caseGroups[groupNdx].groupName) + (dynamicIndexing ? "_dynamic_index" : "");

				MovePtr<tcu::TestCaseGroup>	mainGroup(new tcu::TestCaseGroup(testCtx, mainGroupName.c_str(), ""));

				for (deUint32 shaderMask = 0u; shaderMask <= (flagTessellation | flagGeometry); ++shaderMask)
				{
					const bool			useTessellation	= (shaderMask & flagTessellation) != 0;
					const bool			useGeometry		= (shaderMask & flagGeometry) != 0;
					const std::string	shaderGroupName	= std::string("vert") + (useTessellation ? "_tess" : "") + (useGeometry ? "_geom" : "");

					MovePtr<tcu::TestCaseGroup>	shaderGroup(new tcu::TestCaseGroup(testCtx, shaderGroupName.c_str(), ""));

					for (int numClipPlanes = 1; numClipPlanes <= MAX_CLIP_DISTANCES; ++numClipPlanes)
					{
						const int					numCullPlanes	= (caseGroups[groupNdx].useCullDistance
																		? std::min(static_cast<int>(MAX_CULL_DISTANCES), MAX_COMBINED_CLIP_AND_CULL_DISTANCES - numClipPlanes)
																		: 0);
						const std::string			caseName		= de::toString(numClipPlanes) + (numCullPlanes > 0 ? "_" + de::toString(numCullPlanes) : "");
						const VkPrimitiveTopology	topology		= (useTessellation ? VK_PRIMITIVE_TOPOLOGY_PATCH_LIST : VK_PRIMITIVE_TOPOLOGY_TRIANGLE_LIST);

						addFunctionCaseWithPrograms<CaseDefinition>(
							shaderGroup.get(), caseName, caseGroups[groupNdx].description, initPrograms, testClipDistance,
							CaseDefinition(topology, numClipPlanes, numCullPlanes, useTessellation, useGeometry, dynamicIndexing));
					}
					mainGroup->addChild(shaderGroup.release());
				}
				clipDistanceGroup->addChild(mainGroup.release());
			}
		}

		// Complementarity criterion (i.e. clipped and not clipped areas must add up to a complete primitive with no holes nor overlap)
		{
			using namespace ClipDistanceComplementarity;

			MovePtr<tcu::TestCaseGroup>	group(new tcu::TestCaseGroup(testCtx, "complementarity", ""));

			for (int numClipDistances = 1; numClipDistances <= MAX_CLIP_DISTANCES; ++numClipDistances)
				addFunctionCaseWithPrograms<int>(group.get(), de::toString(numClipDistances).c_str(), "", initPrograms, testComplementarity, numClipDistances);

			clippingTestsGroup->addChild(group.release());
		}

		clippingTestsGroup->addChild(clipDistanceGroup.release());
	}
}

} // anonymous

tcu::TestCaseGroup* createTests (tcu::TestContext& testCtx)
{
	return createTestGroup(testCtx, "clipping", "Clipping tests", addClippingTests);
}

} // clipping
} // vkt<|MERGE_RESOLUTION|>--- conflicted
+++ resolved
@@ -586,11 +586,6 @@
 			}
 		}
 	}
-	else
-	{
-		//TODO: Now we have 2 cases {some-points-drawn|nothing}, we should have {all-points-drawn|some-points-drawn|nothing}
-		return tcu::TestStatus::pass("OK");
-	}
 
 	std::vector<VulkanShader> shaders;
 	shaders.push_back(VulkanShader(VK_SHADER_STAGE_VERTEX_BIT,		context.getBinaryCollection().get("vert")));
@@ -622,25 +617,9 @@
 	VulkanDrawContext	drawContext(context, drawState, drawCallData, vulkanProgram);
 	drawContext.draw();
 
-<<<<<<< HEAD
+	// Popful case: All pixels must be black -- nothing is drawn.
 	const int	numBlackPixels	= countPixels(drawContext.getColorPixels(), Vec4(0.0f, 0.0f, 0.0f, 1.0f), Vec4());
 	bool		result			= false;
-
-	if (pointClippingOutside)
-	{
-		// All pixels must be black -- nothing is drawn.
-		result = (numBlackPixels == NUM_RENDER_PIXELS);
-	}
-	else
-	{
-		// Rendering pixels without clipping: some pixels should not be black -- something is drawn.
-		result = (numBlackPixels < NUM_RENDER_PIXELS);
-	}
-
-	return (result ? tcu::TestStatus::pass("OK") : tcu::TestStatus::fail("Rendered image(s) are incorrect"));
-=======
-	// Popful case: All pixels must be black -- nothing is drawn.
-	const int numBlackPixels = countPixels(drawContext.getColorPixels(), Vec4(0.0f, 0.0f, 0.0f, 1.0f), Vec4());
 
 	// Pop-free case: All points must be rendered.
 	bool allPointsRendered = true;
@@ -650,12 +629,17 @@
 			allPointsRendered = false;
 	}
 
-	// Test passes if nothing or all points are rendered, allowing implementations to use either popful or pop-free point clipping rules.
-	if (numBlackPixels == NUM_RENDER_PIXELS || allPointsRendered)
-		return tcu::TestStatus::pass("OK");
+	if (pointClippingOutside)
+	{
+		result = (numBlackPixels == NUM_RENDER_PIXELS || allPointsRendered);
+	}
 	else
-		return tcu::TestStatus::fail("Rendered image(s) are incorrect");
->>>>>>> fa048169
+	{
+		// Rendering pixels without clipping: all points should be drawn.
+		result = (allPointsRendered == true);
+	}
+
+	return (result ? tcu::TestStatus::pass("OK") : tcu::TestStatus::fail("Rendered image(s) are incorrect"));
 }
 
 //! Wide line clipping
