/*------------------------------------------------------------------------
 * Vulkan Conformance Tests
 * ------------------------
 *
 * Copyright (c) 2015 The Khronos Group Inc.
 * Copyright (c) 2015 Intel Corporation
 *
 * Licensed under the Apache License, Version 2.0 (the "License");
 * you may not use this file except in compliance with the License.
 * You may obtain a copy of the License at
 *
 *      http://www.apache.org/licenses/LICENSE-2.0
 *
 * Unless required by applicable law or agreed to in writing, software
 * distributed under the License is distributed on an "AS IS" BASIS,
 * WITHOUT WARRANTIES OR CONDITIONS OF ANY KIND, either express or implied.
 * See the License for the specific language governing permissions and
 * limitations under the License.
 *
 *//*!
 * \file
 * \brief Draw Tests
 *//*--------------------------------------------------------------------*/

#include "vktDrawTests.hpp"

#include "vktDrawSimpleTest.hpp"
#include "vktDrawConcurrentTests.hpp"
#include "vktDrawIndexedTest.hpp"
#include "vktDrawIndirectTest.hpp"
#include "vktDrawInstancedTests.hpp"
#include "vktTestGroupUtil.hpp"
#include "vktBasicDrawTests.hpp"
#include "vktDrawShaderDrawParametersTests.hpp"
#include "vktDrawNegativeViewportHeightTests.hpp"
#include "vktDrawInvertedDepthRangesTests.hpp"
#include "vktDrawDifferingInterpolationTests.hpp"
#include "vktDrawShaderLayerTests.hpp"
#include "vktDrawShaderViewportIndexTests.hpp"
#include "vktDrawScissorTests.hpp"
#include "vktDrawMultipleInterpolationTests.hpp"
#include "vktDrawDiscardRectanglesTests.hpp"
#include "vktDrawExplicitVertexParameterTests.hpp"
#ifndef CTS_USES_VULKANSC
#include "vktDrawOutputLocationTests.hpp"
#endif // CTS_USES_VULKANSC
#include "vktDrawDepthClampTests.hpp"
#ifndef CTS_USES_VULKANSC
#include "vktDrawAhbTests.hpp"
#endif // CTS_USES_VULKANSC
#include "vktDrawMultipleClearsWithinRenderPass.hpp"
#ifndef CTS_USES_VULKANSC
#include "vktDrawMultiExtTests.hpp"
#endif // CTS_USES_VULKANSC

namespace vkt
{
namespace Draw
{

namespace
{

void createChildren (tcu::TestContext& testCtx, tcu::TestCaseGroup* group, bool useDynamicRendering)
{
	group->addChild(new ConcurrentDrawTests					(testCtx, useDynamicRendering));
	group->addChild(new SimpleDrawTests						(testCtx, useDynamicRendering));
	group->addChild(new DrawIndexedTests					(testCtx, useDynamicRendering));
	group->addChild(new IndirectDrawTests					(testCtx, useDynamicRendering));
	group->addChild(createBasicDrawTests					(testCtx, useDynamicRendering));
	group->addChild(new InstancedTests						(testCtx, useDynamicRendering));
	group->addChild(new ShaderDrawParametersTests			(testCtx, useDynamicRendering));
	group->addChild(createNegativeViewportHeightTests		(testCtx, useDynamicRendering));
	group->addChild(createZeroViewportHeightTests			(testCtx, useDynamicRendering));
	group->addChild(createInvertedDepthRangesTests			(testCtx, useDynamicRendering));
	group->addChild(createDifferingInterpolationTests		(testCtx, useDynamicRendering));
	group->addChild(createShaderLayerTests					(testCtx, useDynamicRendering));
	group->addChild(createShaderViewportIndexTests			(testCtx, useDynamicRendering));
	group->addChild(createScissorTests						(testCtx, useDynamicRendering));
	group->addChild(createMultipleInterpolationTests		(testCtx, useDynamicRendering));
	group->addChild(createDiscardRectanglesTests			(testCtx, useDynamicRendering));
	group->addChild(createExplicitVertexParameterTests		(testCtx, useDynamicRendering));
	group->addChild(createDepthClampTests					(testCtx, useDynamicRendering));
	group->addChild(new MultipleClearsWithinRenderPassTests	(testCtx, useDynamicRendering));
	group->addChild(createDrawMultiExtTests					(testCtx, useDynamicRendering));

<<<<<<< HEAD
	group->addChild(new ConcurrentDrawTests					(testCtx));
	group->addChild(new SimpleDrawTests						(testCtx));
	group->addChild(new DrawIndexedTests					(testCtx));
	group->addChild(new IndirectDrawTests					(testCtx));
	group->addChild(createBasicDrawTests					(testCtx));
	group->addChild(new InstancedTests						(testCtx));
	group->addChild(new ShaderDrawParametersTests			(testCtx));
	group->addChild(createNegativeViewportHeightTests		(testCtx));
	group->addChild(createZeroViewportHeightTests			(testCtx));
	group->addChild(createInvertedDepthRangesTests			(testCtx));
	group->addChild(createDifferingInterpolationTests		(testCtx));
	group->addChild(createShaderLayerTests					(testCtx));
	group->addChild(createShaderViewportIndexTests			(testCtx));
	group->addChild(createScissorTests						(testCtx));
	group->addChild(createMultipleInterpolationTests		(testCtx));
	group->addChild(createDiscardRectanglesTests			(testCtx));
	group->addChild(createExplicitVertexParameterTests		(testCtx));
#ifndef CTS_USES_VULKANSC
	group->addChild(createOutputLocationTests		        (testCtx));
#endif // CTS_USES_VULKANSC
	group->addChild(createDepthClampTests					(testCtx));
#ifndef CTS_USES_VULKANSC
	group->addChild(createAhbTests							(testCtx));
#endif // CTS_USES_VULKANSC
	group->addChild(new MultipleClearsWithinRenderPassTests	(testCtx));
#ifndef CTS_USES_VULKANSC
	group->addChild(createDrawMultiExtTests					(testCtx));
#endif // CTS_USES_VULKANSC
=======
	if (!useDynamicRendering)
	{
		// amber tests - no support for dynamic rendering
		group->addChild(createOutputLocationTests			(testCtx));

		// subpasses can't be translated to dynamic rendering
		group->addChild(createAhbTests						(testCtx));
	}
>>>>>>> 2d1377ec
}

} // anonymous

tcu::TestCaseGroup* createTests (tcu::TestContext& testCtx)
{
	de::MovePtr<tcu::TestCaseGroup> mainGroup				(new tcu::TestCaseGroup(testCtx, "draw", "Simple Draw tests"));
	de::MovePtr<tcu::TestCaseGroup> renderpassGroup			(new tcu::TestCaseGroup(testCtx, "renderpass", "Draw using render pass object"));
	de::MovePtr<tcu::TestCaseGroup> dynamicRenderingGroup	(new tcu::TestCaseGroup(testCtx, "dynamic_rendering", "Draw using VK_KHR_dynamic_rendering"));

	createChildren(testCtx, renderpassGroup.get(), false);
	createChildren(testCtx, dynamicRenderingGroup.get(), true);

	mainGroup->addChild(renderpassGroup.release());
	mainGroup->addChild(dynamicRenderingGroup.release());

	return mainGroup.release();
}

} // Draw
} // vkt<|MERGE_RESOLUTION|>--- conflicted
+++ resolved
@@ -81,48 +81,16 @@
 	group->addChild(createDiscardRectanglesTests			(testCtx, useDynamicRendering));
 	group->addChild(createExplicitVertexParameterTests		(testCtx, useDynamicRendering));
 	group->addChild(createDepthClampTests					(testCtx, useDynamicRendering));
+
+#ifndef CTS_USES_VULKANSC
 	group->addChild(new MultipleClearsWithinRenderPassTests	(testCtx, useDynamicRendering));
 	group->addChild(createDrawMultiExtTests					(testCtx, useDynamicRendering));
-
-<<<<<<< HEAD
-	group->addChild(new ConcurrentDrawTests					(testCtx));
-	group->addChild(new SimpleDrawTests						(testCtx));
-	group->addChild(new DrawIndexedTests					(testCtx));
-	group->addChild(new IndirectDrawTests					(testCtx));
-	group->addChild(createBasicDrawTests					(testCtx));
-	group->addChild(new InstancedTests						(testCtx));
-	group->addChild(new ShaderDrawParametersTests			(testCtx));
-	group->addChild(createNegativeViewportHeightTests		(testCtx));
-	group->addChild(createZeroViewportHeightTests			(testCtx));
-	group->addChild(createInvertedDepthRangesTests			(testCtx));
-	group->addChild(createDifferingInterpolationTests		(testCtx));
-	group->addChild(createShaderLayerTests					(testCtx));
-	group->addChild(createShaderViewportIndexTests			(testCtx));
-	group->addChild(createScissorTests						(testCtx));
-	group->addChild(createMultipleInterpolationTests		(testCtx));
-	group->addChild(createDiscardRectanglesTests			(testCtx));
-	group->addChild(createExplicitVertexParameterTests		(testCtx));
-#ifndef CTS_USES_VULKANSC
-	group->addChild(createOutputLocationTests		        (testCtx));
-#endif // CTS_USES_VULKANSC
-	group->addChild(createDepthClampTests					(testCtx));
-#ifndef CTS_USES_VULKANSC
-	group->addChild(createAhbTests							(testCtx));
-#endif // CTS_USES_VULKANSC
-	group->addChild(new MultipleClearsWithinRenderPassTests	(testCtx));
-#ifndef CTS_USES_VULKANSC
-	group->addChild(createDrawMultiExtTests					(testCtx));
-#endif // CTS_USES_VULKANSC
-=======
 	if (!useDynamicRendering)
 	{
-		// amber tests - no support for dynamic rendering
-		group->addChild(createOutputLocationTests			(testCtx));
-
-		// subpasses can't be translated to dynamic rendering
-		group->addChild(createAhbTests						(testCtx));
+		group->addChild(createOutputLocationTests				(testCtx));
+		group->addChild(createAhbTests							(testCtx));
 	}
->>>>>>> 2d1377ec
+#endif // CTS_USES_VULKANSC
 }
 
 } // anonymous
@@ -131,13 +99,19 @@
 {
 	de::MovePtr<tcu::TestCaseGroup> mainGroup				(new tcu::TestCaseGroup(testCtx, "draw", "Simple Draw tests"));
 	de::MovePtr<tcu::TestCaseGroup> renderpassGroup			(new tcu::TestCaseGroup(testCtx, "renderpass", "Draw using render pass object"));
+#ifndef CTS_USES_VULKANSC
 	de::MovePtr<tcu::TestCaseGroup> dynamicRenderingGroup	(new tcu::TestCaseGroup(testCtx, "dynamic_rendering", "Draw using VK_KHR_dynamic_rendering"));
+#endif // CTS_USES_VULKANSC
 
 	createChildren(testCtx, renderpassGroup.get(), false);
+#ifndef CTS_USES_VULKANSC
 	createChildren(testCtx, dynamicRenderingGroup.get(), true);
+#endif // CTS_USES_VULKANSC
 
 	mainGroup->addChild(renderpassGroup.release());
+#ifndef CTS_USES_VULKANSC
 	mainGroup->addChild(dynamicRenderingGroup.release());
+#endif // CTS_USES_VULKANSC
 
 	return mainGroup.release();
 }
