--- conflicted
+++ resolved
@@ -520,8 +520,6 @@
 	pipelineCreateInfo.addState(PipelineCreateInfo::RasterizerState());
 	pipelineCreateInfo.addState(PipelineCreateInfo::MultiSampleState());
 
-<<<<<<< HEAD
-=======
 	if (m_params.dynamicState)
 	{
 		vk::VkDynamicState dynStates[] =
@@ -544,7 +542,6 @@
 		pipelineCreateInfo.addState(PipelineCreateInfo::VertexInputState(m_vertexInputState));
 	}
 
->>>>>>> fbc38865
 	vk::VkPipelineRenderingCreateInfoKHR renderingFormatCreateInfo
 	{
 		vk::VK_STRUCTURE_TYPE_PIPELINE_RENDERING_CREATE_INFO_KHR,
@@ -975,27 +972,6 @@
 				{
 					for (int divisorNdx = 0; divisorNdx < DE_LENGTH_OF_ARRAY(divisors); divisorNdx++)
 					{
-<<<<<<< HEAD
-						// If we don't have VK_EXT_vertex_attribute_divisor, we only get a divisor or 1.
-						if (!testAttribDivisor && divisors[divisorNdx] != 1)
-							continue;
-
-						TestParams param;
-						param.function = functions[functionNdx];
-						param.topology = topologies[topologyNdx];
-						param.useDynamicRendering = useDynamicRendering;
-						param.testAttribDivisor = testAttribDivisor ? DE_TRUE : DE_FALSE;
-						param.attribDivisor = divisors[divisorNdx];
-						param.testMultiview = multiviews[multiviewNdx];
-
-						// Add multiview tests only when vertex attribute divisor is enabled.
-						if (param.testMultiview && !testAttribDivisor)
-							continue;
-
-						std::string testName = de::toString(param);
-
-						addChild(new InstancedDrawCase(m_testCtx, de::toLower(testName), "Instanced drawing test", param));
-=======
 						for (int multiviewNdx = 0; multiviewNdx < DE_LENGTH_OF_ARRAY(multiviews); multiviewNdx++)
 						{
 							// If we don't have VK_EXT_vertex_attribute_divisor, we only get a divisor or 1.
@@ -1019,7 +995,6 @@
 
 							addChild(new InstancedDrawCase(m_testCtx, de::toLower(testName), "Instanced drawing test", param));
 						}
->>>>>>> fbc38865
 					}
 				}
 			}
