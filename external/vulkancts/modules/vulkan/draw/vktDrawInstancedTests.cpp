/*------------------------------------------------------------------------
 * Vulkan Conformance Tests
 * ------------------------
 *
 * Copyright (c) 2016 The Khronos Group Inc.
 * Copyright (c) 2016 Samsung Electronics Co., Ltd.
 *
 * Licensed under the Apache License, Version 2.0 (the "License");
 * you may not use this file except in compliance with the License.
 * You may obtain a copy of the License at
 *
 *      http://www.apache.org/licenses/LICENSE-2.0
 *
 * Unless required by applicable law or agreed to in writing, software
 * distributed under the License is distributed on an "AS IS" BASIS,
 * WITHOUT WARRANTIES OR CONDITIONS OF ANY KIND, either express or implied.
 * See the License for the specific language governing permissions and
 * limitations under the License.
 *
 *//*!
 * \file
 * \brief Instanced Draw Tests
 *//*--------------------------------------------------------------------*/

#include "vktDrawInstancedTests.hpp"

#include "deSharedPtr.hpp"
#include "rrRenderer.hpp"
#include "tcuImageCompare.hpp"
#include "tcuRGBA.hpp"
#include "tcuTextureUtil.hpp"
#include "vkImageUtil.hpp"
#include "vkPrograms.hpp"
#include "vktDrawBufferObjectUtil.hpp"
#include "vktDrawCreateInfoUtil.hpp"
#include "vktDrawImageObjectUtil.hpp"
#include "vktDrawTestCaseUtil.hpp"

namespace vkt
{
namespace Draw
{
namespace
{

static const int	QUAD_GRID_SIZE	= 8;
static const int	WIDTH			= 128;
static const int	HEIGHT			= 128;

struct TestParams
{
	enum DrawFunction
	{
		FUNCTION_DRAW = 0,
		FUNCTION_DRAW_INDEXED,
		FUNCTION_DRAW_INDIRECT,
		FUNCTION_DRAW_INDEXED_INDIRECT,

		FUNTION_LAST
	};

	DrawFunction			function;
	vk::VkPrimitiveTopology	topology;
};

struct VertexPositionAndColor
{
				VertexPositionAndColor (tcu::Vec4 position_, tcu::Vec4 color_)
					: position	(position_)
					, color		(color_)
				{
				}

	tcu::Vec4	position;
	tcu::Vec4	color;
};

std::ostream & operator<<(std::ostream & str, TestParams const & v)
{
	std::ostringstream string;
	switch (v.function)
	{
		case TestParams::FUNCTION_DRAW:
			string << "draw";
			break;
		case TestParams::FUNCTION_DRAW_INDEXED:
			string << "draw_indexed";
			break;
		case TestParams::FUNCTION_DRAW_INDIRECT:
			string << "draw_indirect";
			break;
		case TestParams::FUNCTION_DRAW_INDEXED_INDIRECT:
			string << "draw_indexed_indirect";
			break;
		default:
			DE_ASSERT(false);
	}

	string << "_" << de::toString(v.topology);
	return str << string.str();
}

rr::PrimitiveType mapVkPrimitiveTopology (vk::VkPrimitiveTopology primitiveTopology)
{
	switch (primitiveTopology)
	{
		case vk::VK_PRIMITIVE_TOPOLOGY_POINT_LIST:						return rr::PRIMITIVETYPE_POINTS;
		case vk::VK_PRIMITIVE_TOPOLOGY_LINE_LIST:						return rr::PRIMITIVETYPE_LINES;
		case vk::VK_PRIMITIVE_TOPOLOGY_LINE_STRIP:						return rr::PRIMITIVETYPE_LINE_STRIP;
		case vk::VK_PRIMITIVE_TOPOLOGY_TRIANGLE_LIST:					return rr::PRIMITIVETYPE_TRIANGLES;
		case vk::VK_PRIMITIVE_TOPOLOGY_TRIANGLE_FAN:					return rr::PRIMITIVETYPE_TRIANGLE_FAN;
		case vk::VK_PRIMITIVE_TOPOLOGY_TRIANGLE_STRIP:					return rr::PRIMITIVETYPE_TRIANGLE_STRIP;
		case vk::VK_PRIMITIVE_TOPOLOGY_LINE_LIST_WITH_ADJACENCY:		return rr::PRIMITIVETYPE_LINES_ADJACENCY;
		case vk::VK_PRIMITIVE_TOPOLOGY_LINE_STRIP_WITH_ADJACENCY:		return rr::PRIMITIVETYPE_LINE_STRIP_ADJACENCY;
		case vk::VK_PRIMITIVE_TOPOLOGY_TRIANGLE_LIST_WITH_ADJACENCY:	return rr::PRIMITIVETYPE_TRIANGLES_ADJACENCY;
		case vk::VK_PRIMITIVE_TOPOLOGY_TRIANGLE_STRIP_WITH_ADJACENCY:	return rr::PRIMITIVETYPE_TRIANGLE_STRIP_ADJACENCY;
		default:
			DE_ASSERT(false);
	}
	return rr::PRIMITIVETYPE_LAST;
}

template<typename T>
de::SharedPtr<Buffer> createAndUploadBuffer(const std::vector<T> data, const vk::DeviceInterface& vk, const Context& context, vk::VkBufferUsageFlags usage)
{
	const vk::VkDeviceSize dataSize = data.size() * sizeof(T);
	de::SharedPtr<Buffer> buffer = Buffer::createAndAlloc(vk, context.getDevice(),
														  BufferCreateInfo(dataSize, usage),
														  context.getDefaultAllocator(),
														  vk::MemoryRequirement::HostVisible);

	deUint8* ptr = reinterpret_cast<deUint8*>(buffer->getBoundMemory().getHostPtr());

	deMemcpy(ptr, &data[0], static_cast<size_t>(dataSize));

	vk::flushMappedMemoryRange(vk, context.getDevice(),
							   buffer->getBoundMemory().getMemory(),
							   buffer->getBoundMemory().getOffset(),
							   VK_WHOLE_SIZE);
	return buffer;
}

class TestVertShader : public rr::VertexShader
{
public:
	TestVertShader (int numInstances, int firstInstance)
		: rr::VertexShader	(3, 1)
		, m_numInstances	(numInstances)
		, m_firstInstance	(firstInstance)
	{
		m_inputs[0].type	= rr::GENERICVECTYPE_FLOAT;
		m_inputs[1].type	= rr::GENERICVECTYPE_FLOAT;
		m_inputs[2].type	= rr::GENERICVECTYPE_FLOAT;
		m_outputs[0].type	= rr::GENERICVECTYPE_FLOAT;
	}

	void shadeVertices (const rr::VertexAttrib* inputs,
						rr::VertexPacket* const* packets,
						const int numPackets) const
	{
		for (int packetNdx = 0; packetNdx < numPackets; ++packetNdx)
		{
			const int		instanceNdx		= packets[packetNdx]->instanceNdx + m_firstInstance;
			const tcu::Vec4	position		= rr::readVertexAttribFloat(inputs[0], instanceNdx,	packets[packetNdx]->vertexNdx);
			const tcu::Vec4	color			= rr::readVertexAttribFloat(inputs[1], instanceNdx,	packets[packetNdx]->vertexNdx);
			const tcu::Vec4	color2			= rr::readVertexAttribFloat(inputs[2], instanceNdx, packets[packetNdx]->vertexNdx);
			packets[packetNdx]->position	= position + tcu::Vec4((float)(packets[packetNdx]->instanceNdx * 2.0 / m_numInstances), 0.0, 0.0, 0.0);
			packets[packetNdx]->outputs[0]	= color + tcu::Vec4((float)instanceNdx / (float)m_numInstances, 0.0, 0.0, 1.0) + color2;
		}
	}

private:
	const int m_numInstances;
	const int m_firstInstance;
};

class TestFragShader : public rr::FragmentShader
{
public:
	TestFragShader (void)
		: rr::FragmentShader(1, 1)
	{
		m_inputs[0].type	= rr::GENERICVECTYPE_FLOAT;
		m_outputs[0].type	= rr::GENERICVECTYPE_FLOAT;
	}

	void shadeFragments (rr::FragmentPacket* packets,
						 const int numPackets,
						 const rr::FragmentShadingContext& context) const
	{
		for (int packetNdx = 0; packetNdx < numPackets; ++packetNdx)
		{
			rr::FragmentPacket& packet = packets[packetNdx];
			for (int fragNdx = 0; fragNdx < rr::NUM_FRAGMENTS_PER_PACKET; ++fragNdx)
			{
				const tcu::Vec4 color = rr::readVarying<float>(packet, context, 0, fragNdx);
				rr::writeFragmentOutput(context, packetNdx, fragNdx, 0, color);
			}
		}
	}
};

class InstancedDrawInstance : public TestInstance
{
public:
												InstancedDrawInstance	(Context& context, TestParams params);
	virtual	tcu::TestStatus						iterate					(void);

private:
	void										prepareVertexData		(int instanceCount, int firstInstance);

	const TestParams							m_params;
	const vk::DeviceInterface&					m_vk;

	vk::VkFormat								m_colorAttachmentFormat;

	vk::Move<vk::VkPipeline>					m_pipeline;
	vk::Move<vk::VkPipelineLayout>				m_pipelineLayout;

	de::SharedPtr<Image>						m_colorTargetImage;
	vk::Move<vk::VkImageView>					m_colorTargetView;

	PipelineCreateInfo::VertexInputState		m_vertexInputState;

	vk::Move<vk::VkCommandPool>					m_cmdPool;
	vk::Move<vk::VkCommandBuffer>				m_cmdBuffer;

	vk::Move<vk::VkFramebuffer>					m_framebuffer;
	vk::Move<vk::VkRenderPass>					m_renderPass;

	// Vertex data
	std::vector<VertexPositionAndColor>			m_data;
	std::vector<deUint32>						m_indexes;
	std::vector<tcu::Vec4>						m_instancedColor;
};

class InstancedDrawCase : public TestCase
{
public:
	InstancedDrawCase (tcu::TestContext&	testCtx,
					   const std::string&	name,
					   const std::string&	desc,
					   TestParams			params)
		: TestCase	(testCtx, name, desc)
		, m_params	(params)
	{
		m_vertexShader = "#version 430\n"
				"layout(location = 0) in vec4 in_position;\n"
				"layout(location = 1) in vec4 in_color;\n"
				"layout(location = 2) in vec4 in_color_2;\n"
				"layout(push_constant) uniform TestParams {\n"
				"	float firstInstance;\n"
				"	float instanceCount;\n"
				"} params;\n"
				"layout(location = 0) out vec4 out_color;\n"
				"out gl_PerVertex {\n"
				"    vec4  gl_Position;\n"
				"    float gl_PointSize;\n"
				"};\n"
				"void main() {\n"
				"    gl_PointSize = 1.0;\n"
				"    gl_Position  = in_position + vec4(float(gl_InstanceIndex - params.firstInstance) * 2.0 / params.instanceCount, 0.0, 0.0, 0.0);\n"
				"    out_color    = in_color + vec4(float(gl_InstanceIndex) / params.instanceCount, 0.0, 0.0, 1.0) + in_color_2;\n"
				"}\n";

		m_fragmentShader = "#version 430\n"
				"layout(location = 0) in vec4 in_color;\n"
				"layout(location = 0) out vec4 out_color;\n"
				"void main()\n"
				"{\n"
				"    out_color = in_color;\n"
				"}\n";
	}

	TestInstance* createInstance (Context& context) const
	{
		return new InstancedDrawInstance(context, m_params);
	}

	virtual void initPrograms (vk::SourceCollections& programCollection) const
	{
		programCollection.glslSources.add("InstancedDrawVert") << glu::VertexSource(m_vertexShader);
		programCollection.glslSources.add("InstancedDrawFrag") << glu::FragmentSource(m_fragmentShader);
	}

private:
	const TestParams	m_params;
	std::string			m_vertexShader;
	std::string			m_fragmentShader;
};

InstancedDrawInstance::InstancedDrawInstance(Context &context, TestParams params)
	: TestInstance				(context)
	, m_params					(params)
	, m_vk						(context.getDeviceInterface())
	, m_colorAttachmentFormat	(vk::VK_FORMAT_R8G8B8A8_UNORM)
{
	const vk::VkDevice device				= m_context.getDevice();
	const deUint32 queueFamilyIndex			= m_context.getUniversalQueueFamilyIndex();

	const vk::VkPushConstantRange pushConstantRange = {
		vk::VK_SHADER_STAGE_VERTEX_BIT,				// VkShaderStageFlags    stageFlags;
		0u,											// uint32_t              offset;
		(deUint32)sizeof(float) * 2,				// uint32_t              size;
	};

	const PipelineLayoutCreateInfo pipelineLayoutCreateInfo(0, DE_NULL, 1, &pushConstantRange);
	m_pipelineLayout						= vk::createPipelineLayout(m_vk, device, &pipelineLayoutCreateInfo);

	const vk::VkExtent3D targetImageExtent	= { WIDTH, HEIGHT, 1 };
	const ImageCreateInfo targetImageCreateInfo(vk::VK_IMAGE_TYPE_2D, m_colorAttachmentFormat, targetImageExtent, 1, 1, vk::VK_SAMPLE_COUNT_1_BIT,
		vk::VK_IMAGE_TILING_OPTIMAL, vk::VK_IMAGE_USAGE_COLOR_ATTACHMENT_BIT | vk::VK_IMAGE_USAGE_TRANSFER_SRC_BIT | vk::VK_IMAGE_USAGE_TRANSFER_DST_BIT);

	m_colorTargetImage						= Image::createAndAlloc(m_vk, device, targetImageCreateInfo, m_context.getDefaultAllocator());

	const ImageViewCreateInfo colorTargetViewInfo(m_colorTargetImage->object(), vk::VK_IMAGE_VIEW_TYPE_2D, m_colorAttachmentFormat);
	m_colorTargetView						= vk::createImageView(m_vk, device, &colorTargetViewInfo);

	RenderPassCreateInfo renderPassCreateInfo;
	renderPassCreateInfo.addAttachment(AttachmentDescription(m_colorAttachmentFormat,
															 vk::VK_SAMPLE_COUNT_1_BIT,
															 vk::VK_ATTACHMENT_LOAD_OP_LOAD,
															 vk::VK_ATTACHMENT_STORE_OP_STORE,
															 vk::VK_ATTACHMENT_LOAD_OP_DONT_CARE,
															 vk::VK_ATTACHMENT_STORE_OP_STORE,
															 vk::VK_IMAGE_LAYOUT_GENERAL,
															 vk::VK_IMAGE_LAYOUT_GENERAL));

	const vk::VkAttachmentReference colorAttachmentReference =
	{
		0,
		vk::VK_IMAGE_LAYOUT_GENERAL
	};

	renderPassCreateInfo.addSubpass(SubpassDescription(vk::VK_PIPELINE_BIND_POINT_GRAPHICS,
													   0,
													   0,
													   DE_NULL,
													   1,
													   &colorAttachmentReference,
													   DE_NULL,
													   AttachmentReference(),
													   0,
													   DE_NULL));

	m_renderPass		= vk::createRenderPass(m_vk, device, &renderPassCreateInfo);

	std::vector<vk::VkImageView> colorAttachments(1);
	colorAttachments[0] = *m_colorTargetView;

	const FramebufferCreateInfo framebufferCreateInfo(*m_renderPass, colorAttachments, WIDTH, HEIGHT, 1);

	m_framebuffer		= vk::createFramebuffer(m_vk, device, &framebufferCreateInfo);

	const vk::VkVertexInputBindingDescription vertexInputBindingDescription[2] =
	{
		{
			0u,
			(deUint32)sizeof(VertexPositionAndColor),
			vk::VK_VERTEX_INPUT_RATE_VERTEX,
		},
		{
			1u,
			(deUint32)sizeof(tcu::Vec4),
			vk::VK_VERTEX_INPUT_RATE_INSTANCE,
		},
	};

	const vk::VkVertexInputAttributeDescription vertexInputAttributeDescriptions[] =
	{
		{
			0u,
			0u,
			vk::VK_FORMAT_R32G32B32A32_SFLOAT,
			0u
		},
		{
			1u,
			0u,
			vk::VK_FORMAT_R32G32B32A32_SFLOAT,
			(deUint32)sizeof(tcu::Vec4),
		},
		{
			2u,
			1u,
			vk::VK_FORMAT_R32G32B32A32_SFLOAT,
			0,
		}
	};

	m_vertexInputState = PipelineCreateInfo::VertexInputState(2,
															  vertexInputBindingDescription,
															  DE_LENGTH_OF_ARRAY(vertexInputAttributeDescriptions),
															  vertexInputAttributeDescriptions);

	const CmdPoolCreateInfo cmdPoolCreateInfo(queueFamilyIndex);
	m_cmdPool = vk::createCommandPool(m_vk, device, &cmdPoolCreateInfo);

	m_cmdBuffer = vk::allocateCommandBuffer(m_vk, device, *m_cmdPool, vk::VK_COMMAND_BUFFER_LEVEL_PRIMARY);

	const vk::Unique<vk::VkShaderModule> vs(createShaderModule(m_vk, device, m_context.getBinaryCollection().get("InstancedDrawVert"), 0));
	const vk::Unique<vk::VkShaderModule> fs(createShaderModule(m_vk, device, m_context.getBinaryCollection().get("InstancedDrawFrag"), 0));

	const PipelineCreateInfo::ColorBlendState::Attachment vkCbAttachmentState;

	vk::VkViewport viewport;
	viewport.x				= 0;
	viewport.y				= 0;
	viewport.width			= static_cast<float>(WIDTH);
	viewport.height			= static_cast<float>(HEIGHT);
	viewport.minDepth		= 0.0f;
	viewport.maxDepth		= 1.0f;

	vk::VkRect2D scissor;
	scissor.offset.x		= 0;
	scissor.offset.y		= 0;
	scissor.extent.width	= WIDTH;
	scissor.extent.height	= HEIGHT;

	PipelineCreateInfo pipelineCreateInfo(*m_pipelineLayout, *m_renderPass, 0, 0);
	pipelineCreateInfo.addShader(PipelineCreateInfo::PipelineShaderStage(*vs, "main", vk::VK_SHADER_STAGE_VERTEX_BIT));
	pipelineCreateInfo.addShader(PipelineCreateInfo::PipelineShaderStage(*fs, "main", vk::VK_SHADER_STAGE_FRAGMENT_BIT));
	pipelineCreateInfo.addState(PipelineCreateInfo::VertexInputState(m_vertexInputState));
	pipelineCreateInfo.addState(PipelineCreateInfo::InputAssemblerState(m_params.topology));
	pipelineCreateInfo.addState(PipelineCreateInfo::ColorBlendState(1, &vkCbAttachmentState));
	pipelineCreateInfo.addState(PipelineCreateInfo::ViewportState(1, std::vector<vk::VkViewport>(1, viewport), std::vector<vk::VkRect2D>(1, scissor)));
	pipelineCreateInfo.addState(PipelineCreateInfo::DepthStencilState());
	pipelineCreateInfo.addState(PipelineCreateInfo::RasterizerState());
	pipelineCreateInfo.addState(PipelineCreateInfo::MultiSampleState());

	m_pipeline = vk::createGraphicsPipeline(m_vk, device, DE_NULL, &pipelineCreateInfo);
}

tcu::TestStatus InstancedDrawInstance::iterate()
{
	const vk::VkQueue		queue					= m_context.getUniversalQueue();
	static const deUint32	instanceCounts[]		= { 0, 1, 2, 4, 20 };
	static const deUint32	firstInstanceIndices[]	= { 0, 1, 3, 4, 20 };

	qpTestResult			res						= QP_TEST_RESULT_PASS;

	const vk::VkClearColorValue clearColor = { { 0.0f, 0.0f, 0.0f, 1.0f } };
	const CmdBufferBeginInfo beginInfo;
	int firstInstanceIndicesCount = 1;

	// Require 'drawIndirectFirstInstance' feature to run non-zero firstInstance indirect draw tests.
	if (m_context.getDeviceFeatures().drawIndirectFirstInstance)
		firstInstanceIndicesCount = DE_LENGTH_OF_ARRAY(firstInstanceIndices);

	for (int instanceCountNdx = 0; instanceCountNdx < DE_LENGTH_OF_ARRAY(instanceCounts); instanceCountNdx++)
	{
		const deUint32 instanceCount = instanceCounts[instanceCountNdx];
		for (int firstInstanceIndexNdx = 0; firstInstanceIndexNdx < firstInstanceIndicesCount; firstInstanceIndexNdx++)
		{
			// Prepare vertex data for at least one instance
			const deUint32				prepareCount			= de::max(instanceCount, 1u);
			const deUint32				firstInstance			= firstInstanceIndices[firstInstanceIndexNdx];

<<<<<<< HEAD
			prepareVertexData(prepareCount, firstInstance);
			const de::SharedPtr<Buffer>	vertexBuffer			= createAndUploadBuffer(m_data, m_vk, m_context);
			const de::SharedPtr<Buffer>	instancedVertexBuffer	= createAndUploadBuffer(m_instancedColor, m_vk, m_context);
=======
			prepareVertexData(instanceCount, firstInstance);
			const de::SharedPtr<Buffer>	vertexBuffer			= createAndUploadBuffer(m_data, m_vk, m_context, vk::VK_BUFFER_USAGE_VERTEX_BUFFER_BIT);
			const de::SharedPtr<Buffer>	instancedVertexBuffer	= createAndUploadBuffer(m_instancedColor, m_vk, m_context, vk::VK_BUFFER_USAGE_VERTEX_BUFFER_BIT);
>>>>>>> 5d30c13f
			de::SharedPtr<Buffer>		indexBuffer;
			de::SharedPtr<Buffer>		indirectBuffer;
			m_vk.beginCommandBuffer(*m_cmdBuffer, &beginInfo);

			initialTransitionColor2DImage(m_vk, *m_cmdBuffer, m_colorTargetImage->object(), vk::VK_IMAGE_LAYOUT_GENERAL);

			const ImageSubresourceRange subresourceRange(vk::VK_IMAGE_ASPECT_COLOR_BIT);
			m_vk.cmdClearColorImage(*m_cmdBuffer, m_colorTargetImage->object(),
				vk::VK_IMAGE_LAYOUT_GENERAL, &clearColor, 1, &subresourceRange);

			const vk::VkMemoryBarrier memBarrier =
			{
				vk::VK_STRUCTURE_TYPE_MEMORY_BARRIER,
				DE_NULL,
				vk::VK_ACCESS_TRANSFER_WRITE_BIT,
				vk::VK_ACCESS_COLOR_ATTACHMENT_READ_BIT | vk::VK_ACCESS_COLOR_ATTACHMENT_WRITE_BIT
			};

			m_vk.cmdPipelineBarrier(*m_cmdBuffer, vk::VK_PIPELINE_STAGE_TRANSFER_BIT,
				vk::VK_PIPELINE_STAGE_COLOR_ATTACHMENT_OUTPUT_BIT,
				0, 1, &memBarrier, 0, DE_NULL, 0, DE_NULL);

			const vk::VkRect2D renderArea = { { 0, 0 }, { WIDTH, HEIGHT } };
			const RenderPassBeginInfo renderPassBegin(*m_renderPass, *m_framebuffer, renderArea);

			m_vk.cmdBeginRenderPass(*m_cmdBuffer, &renderPassBegin, vk::VK_SUBPASS_CONTENTS_INLINE);

			if (m_params.function == TestParams::FUNCTION_DRAW_INDEXED || m_params.function == TestParams::FUNCTION_DRAW_INDEXED_INDIRECT)
			{
				indexBuffer = createAndUploadBuffer(m_indexes, m_vk, m_context, vk::VK_BUFFER_USAGE_INDEX_BUFFER_BIT);
				m_vk.cmdBindIndexBuffer(*m_cmdBuffer, indexBuffer->object(), 0, vk::VK_INDEX_TYPE_UINT32);
			}

			const vk::VkBuffer vertexBuffers[] =
			{
				vertexBuffer->object(),
				instancedVertexBuffer->object(),
			};

			const vk::VkDeviceSize vertexBufferOffsets[] =
			{
				0,	// vertexBufferOffset
				0,	// instancedVertexBufferOffset
			};

			m_vk.cmdBindVertexBuffers(*m_cmdBuffer, 0, DE_LENGTH_OF_ARRAY(vertexBuffers), vertexBuffers, vertexBufferOffsets);

			const float pushConstants[] = { (float)firstInstance, (float)instanceCount };
			m_vk.cmdPushConstants(*m_cmdBuffer, *m_pipelineLayout, vk::VK_SHADER_STAGE_VERTEX_BIT, 0u, (deUint32)sizeof(pushConstants), pushConstants);

			m_vk.cmdBindPipeline(*m_cmdBuffer, vk::VK_PIPELINE_BIND_POINT_GRAPHICS, *m_pipeline);

			switch (m_params.function)
			{
				case TestParams::FUNCTION_DRAW:
					m_vk.cmdDraw(*m_cmdBuffer, (deUint32)m_data.size(), instanceCount, 0u, firstInstance);
					break;

				case TestParams::FUNCTION_DRAW_INDEXED:
					m_vk.cmdDrawIndexed(*m_cmdBuffer, (deUint32)m_indexes.size(), instanceCount, 0u, 0u, firstInstance);
					break;

				case TestParams::FUNCTION_DRAW_INDIRECT:
				{
					vk::VkDrawIndirectCommand drawCommand =
					{
						(deUint32)m_data.size(),	// uint32_t	vertexCount;
						instanceCount,				// uint32_t	instanceCount;
						0u,							// uint32_t	firstVertex;
						firstInstance,				// uint32_t	firstInstance;
					};
					std::vector<vk::VkDrawIndirectCommand> drawCommands;
					drawCommands.push_back(drawCommand);
					indirectBuffer = createAndUploadBuffer(drawCommands, m_vk, m_context, vk::VK_BUFFER_USAGE_INDIRECT_BUFFER_BIT);

					m_vk.cmdDrawIndirect(*m_cmdBuffer, indirectBuffer->object(), 0, 1u, 0u);
					break;
				}
				case TestParams::FUNCTION_DRAW_INDEXED_INDIRECT:
				{
					vk::VkDrawIndexedIndirectCommand drawCommand =
					{
						(deUint32)m_indexes.size(),	// uint32_t	indexCount;
						instanceCount,				// uint32_t	instanceCount;
						0u,							// uint32_t	firstIndex;
						0,							// int32_t	vertexOffset;
						firstInstance,				// uint32_t	firstInstance;
					};
					std::vector<vk::VkDrawIndexedIndirectCommand> drawCommands;
					drawCommands.push_back(drawCommand);
					indirectBuffer = createAndUploadBuffer(drawCommands, m_vk, m_context, vk::VK_BUFFER_USAGE_INDIRECT_BUFFER_BIT);

					m_vk.cmdDrawIndexedIndirect(*m_cmdBuffer, indirectBuffer->object(), 0, 1u, 0u);
					break;
				}
				default:
					DE_ASSERT(false);
			}

			m_vk.cmdEndRenderPass(*m_cmdBuffer);
			m_vk.endCommandBuffer(*m_cmdBuffer);

			vk::VkSubmitInfo submitInfo =
			{
				vk::VK_STRUCTURE_TYPE_SUBMIT_INFO,			// VkStructureType				sType;
				DE_NULL,									// const void*					pNext;
				0,											// deUint32						waitSemaphoreCount;
				DE_NULL,									// const VkSemaphore*			pWaitSemaphores;
				(const vk::VkPipelineStageFlags*)DE_NULL,	// const VkPipelineStageFlags*	pWaitDstStageMask;
				1,											// deUint32						commandBufferCount;
				&m_cmdBuffer.get(),							// const VkCommandBuffer*		pCommandBuffers;
				0,											// deUint32						signalSemaphoreCount;
				DE_NULL										// const VkSemaphore*			pSignalSemaphores;
			};
			VK_CHECK(m_vk.queueSubmit(queue, 1, &submitInfo, DE_NULL));

			VK_CHECK(m_vk.queueWaitIdle(queue));

			// Reference rendering
			std::vector<tcu::Vec4>	vetrices;
			std::vector<tcu::Vec4>	colors;

			for (std::vector<VertexPositionAndColor>::const_iterator it = m_data.begin(); it != m_data.end(); ++it)
			{
				vetrices.push_back(it->position);
				colors.push_back(it->color);
			}

			tcu::TextureLevel refImage (vk::mapVkFormat(m_colorAttachmentFormat), (int)(0.5 + WIDTH), (int)(0.5 + HEIGHT));

			tcu::clear(refImage.getAccess(), tcu::Vec4(0.0f, 0.0f, 0.0f, 1.0f));

			const TestVertShader					vertShader(instanceCount, firstInstance);
			const TestFragShader					fragShader;
			const rr::Program						program			(&vertShader, &fragShader);
			const rr::MultisamplePixelBufferAccess	colorBuffer		= rr::MultisamplePixelBufferAccess::fromSinglesampleAccess(refImage.getAccess());
			const rr::RenderTarget					renderTarget	(colorBuffer);
			const rr::RenderState					renderState		((rr::ViewportState(colorBuffer)));
			const rr::Renderer						renderer;

			const rr::VertexAttrib	vertexAttribs[] =
			{
				rr::VertexAttrib(rr::VERTEXATTRIBTYPE_FLOAT, 4, sizeof(tcu::Vec4), 0, &vetrices[0]),
				rr::VertexAttrib(rr::VERTEXATTRIBTYPE_FLOAT, 4, sizeof(tcu::Vec4), 0, &colors[0]),
				rr::VertexAttrib(rr::VERTEXATTRIBTYPE_FLOAT, 4, sizeof(tcu::Vec4), 1, &m_instancedColor[0])
			};

			if (m_params.function == TestParams::FUNCTION_DRAW || m_params.function == TestParams::FUNCTION_DRAW_INDIRECT)
			{
				const rr::PrimitiveList	primitives = rr::PrimitiveList(mapVkPrimitiveTopology(m_params.topology), (int)vetrices.size(), 0);
				const rr::DrawCommand	command(renderState, renderTarget, program, DE_LENGTH_OF_ARRAY(vertexAttribs), &vertexAttribs[0],
												primitives);
				renderer.drawInstanced(command, instanceCount);
			}
			else
			{
				const rr::DrawIndices indicies(m_indexes.data());

				const rr::PrimitiveList	primitives = rr::PrimitiveList(mapVkPrimitiveTopology(m_params.topology), (int)m_indexes.size(), indicies);
				const rr::DrawCommand	command(renderState, renderTarget, program, DE_LENGTH_OF_ARRAY(vertexAttribs), &vertexAttribs[0],
												primitives);
				renderer.drawInstanced(command, instanceCount);
			}

			const vk::VkOffset3D zeroOffset = { 0, 0, 0 };
			const tcu::ConstPixelBufferAccess renderedFrame = m_colorTargetImage->readSurface(queue, m_context.getDefaultAllocator(),
				vk::VK_IMAGE_LAYOUT_GENERAL, zeroOffset, WIDTH, HEIGHT, vk::VK_IMAGE_ASPECT_COLOR_BIT);

			tcu::TestLog &log		= m_context.getTestContext().getLog();

			std::ostringstream resultDesc;
			resultDesc << "Image comparison result. Instance count: " << instanceCount << " first instance index: " << firstInstance;

			if (m_params.topology == vk::VK_PRIMITIVE_TOPOLOGY_POINT_LIST)
			{
				const bool ok = tcu::intThresholdPositionDeviationCompare(
					log, "Result", resultDesc.str().c_str(), refImage.getAccess(), renderedFrame,
					tcu::UVec4(4u),					// color threshold
					tcu::IVec3(1, 1, 0),			// position deviation tolerance
					true,							// don't check the pixels at the boundary
					tcu::COMPARE_LOG_RESULT);

				if (!ok)
					res = QP_TEST_RESULT_FAIL;
			}
			else
			{
				if (!tcu::fuzzyCompare(log, "Result", resultDesc.str().c_str(), refImage.getAccess(), renderedFrame, 0.05f, tcu::COMPARE_LOG_RESULT))
					res = QP_TEST_RESULT_FAIL;
			}
		}
	}
	return tcu::TestStatus(res, qpGetTestResultName(res));
}

void InstancedDrawInstance::prepareVertexData(int instanceCount, int firstInstance)
{
	m_data.clear();
	m_indexes.clear();
	m_instancedColor.clear();

	if (m_params.function == TestParams::FUNCTION_DRAW || m_params.function == TestParams::FUNCTION_DRAW_INDIRECT)
	{
		for (int y = 0; y < QUAD_GRID_SIZE; y++)
		{
			for (int x = 0; x < QUAD_GRID_SIZE; x++)
			{
				const float fx0 = -1.0f + (float)(x+0) / (float)QUAD_GRID_SIZE * 2.0f / (float)instanceCount;
				const float fx1 = -1.0f + (float)(x+1) / (float)QUAD_GRID_SIZE * 2.0f / (float)instanceCount;
				const float fy0 = -1.0f + (float)(y+0) / (float)QUAD_GRID_SIZE * 2.0f;
				const float fy1 = -1.0f + (float)(y+1) / (float)QUAD_GRID_SIZE * 2.0f;

				// Vertices of a quad's lower-left triangle: (fx0, fy0), (fx1, fy0) and (fx0, fy1)
				m_data.push_back(VertexPositionAndColor(tcu::Vec4(fx0, fy0, 1.0f, 1.0f), tcu::RGBA::blue().toVec()));
				m_data.push_back(VertexPositionAndColor(tcu::Vec4(fx1, fy0, 1.0f, 1.0f), tcu::RGBA::blue().toVec()));
				m_data.push_back(VertexPositionAndColor(tcu::Vec4(fx0, fy1, 1.0f, 1.0f), tcu::RGBA::green().toVec()));

				// Vertices of a quad's upper-right triangle: (fx1, fy1), (fx0, fy1) and (fx1, fy0)
				m_data.push_back(VertexPositionAndColor(tcu::Vec4(fx1, fy1, 1.0f, 1.0f), tcu::RGBA::green().toVec()));
				m_data.push_back(VertexPositionAndColor(tcu::Vec4(fx0, fy1, 1.0f, 1.0f), tcu::RGBA::green().toVec()));
				m_data.push_back(VertexPositionAndColor(tcu::Vec4(fx1, fy0, 1.0f, 1.0f), tcu::RGBA::blue().toVec()));
			}
		}
	}
	else
	{
		for (int y = 0; y < QUAD_GRID_SIZE + 1; y++)
		{
			for (int x = 0; x < QUAD_GRID_SIZE + 1; x++)
			{
				const float fx = -1.0f + (float)x / (float)QUAD_GRID_SIZE * 2.0f / (float)instanceCount;
				const float fy = -1.0f + (float)y / (float)QUAD_GRID_SIZE * 2.0f;

				m_data.push_back(VertexPositionAndColor(tcu::Vec4(fx, fy, 1.0f, 1.0f),
														(y % 2 ? tcu::RGBA::blue().toVec() : tcu::RGBA::green().toVec())));
			}
		}

		for (int y = 0; y < QUAD_GRID_SIZE; y++)
		{
			for (int x = 0; x < QUAD_GRID_SIZE; x++)
			{
				const int ndx00 = y*(QUAD_GRID_SIZE + 1) + x;
				const int ndx10 = y*(QUAD_GRID_SIZE + 1) + x + 1;
				const int ndx01 = (y + 1)*(QUAD_GRID_SIZE + 1) + x;
				const int ndx11 = (y + 1)*(QUAD_GRID_SIZE + 1) + x + 1;

				// Lower-left triangle of a quad.
				m_indexes.push_back((deUint16)ndx00);
				m_indexes.push_back((deUint16)ndx10);
				m_indexes.push_back((deUint16)ndx01);

				// Upper-right triangle of a quad.
				m_indexes.push_back((deUint16)ndx11);
				m_indexes.push_back((deUint16)ndx01);
				m_indexes.push_back((deUint16)ndx10);
			}
		}
	}

	for (int i = 0; i < instanceCount + firstInstance; i++)
	{
		m_instancedColor.push_back(tcu::Vec4(0.0, (float)(1.0 - i * 1.0 / (instanceCount + firstInstance)) / 2, 0.0, 1.0));
	}
}

} // anonymus

InstancedTests::InstancedTests(tcu::TestContext& testCtx)
	: TestCaseGroup	(testCtx, "instanced", "Instanced drawing tests")
{
	static const vk::VkPrimitiveTopology	topologies[]			=
	{
		vk::VK_PRIMITIVE_TOPOLOGY_POINT_LIST,
		vk::VK_PRIMITIVE_TOPOLOGY_LINE_LIST,
		vk::VK_PRIMITIVE_TOPOLOGY_LINE_STRIP,
		vk::VK_PRIMITIVE_TOPOLOGY_TRIANGLE_LIST,
		vk::VK_PRIMITIVE_TOPOLOGY_TRIANGLE_STRIP,
		vk::VK_PRIMITIVE_TOPOLOGY_TRIANGLE_FAN,
	};
	static const TestParams::DrawFunction	functions[]				=
	{
		TestParams::FUNCTION_DRAW,
		TestParams::FUNCTION_DRAW_INDEXED,
		TestParams::FUNCTION_DRAW_INDIRECT,
		TestParams::FUNCTION_DRAW_INDEXED_INDIRECT,
	};

	for (int topologyNdx = 0; topologyNdx < DE_LENGTH_OF_ARRAY(topologies); topologyNdx++)
	{
		for (int functionNdx = 0; functionNdx < DE_LENGTH_OF_ARRAY(functions); functionNdx++)
		{
			TestParams param;
			param.function = functions[functionNdx];
			param.topology = topologies[topologyNdx];

			std::string testName = de::toString(param);

			addChild(new InstancedDrawCase(m_testCtx, de::toLower(testName), "Instanced drawing test", param));
		}
	}
}

InstancedTests::~InstancedTests() {}

} // DrawTests
} // vkt<|MERGE_RESOLUTION|>--- conflicted
+++ resolved
@@ -456,15 +456,9 @@
 			const deUint32				prepareCount			= de::max(instanceCount, 1u);
 			const deUint32				firstInstance			= firstInstanceIndices[firstInstanceIndexNdx];
 
-<<<<<<< HEAD
 			prepareVertexData(prepareCount, firstInstance);
-			const de::SharedPtr<Buffer>	vertexBuffer			= createAndUploadBuffer(m_data, m_vk, m_context);
-			const de::SharedPtr<Buffer>	instancedVertexBuffer	= createAndUploadBuffer(m_instancedColor, m_vk, m_context);
-=======
-			prepareVertexData(instanceCount, firstInstance);
 			const de::SharedPtr<Buffer>	vertexBuffer			= createAndUploadBuffer(m_data, m_vk, m_context, vk::VK_BUFFER_USAGE_VERTEX_BUFFER_BIT);
 			const de::SharedPtr<Buffer>	instancedVertexBuffer	= createAndUploadBuffer(m_instancedColor, m_vk, m_context, vk::VK_BUFFER_USAGE_VERTEX_BUFFER_BIT);
->>>>>>> 5d30c13f
 			de::SharedPtr<Buffer>		indexBuffer;
 			de::SharedPtr<Buffer>		indirectBuffer;
 			m_vk.beginCommandBuffer(*m_cmdBuffer, &beginInfo);
