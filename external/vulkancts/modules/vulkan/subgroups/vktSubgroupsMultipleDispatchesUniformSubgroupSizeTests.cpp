/*------------------------------------------------------------------------
 * Vulkan Conformance Tests
 * ------------------------
 *
 * Copyright (c) 2021 Google LLC.
 *
 *
 * Licensed under the Apache License, Version 2.0 (the "License");
 * you may not use this file except in compliance with the License.
 * You may obtain a copy of the License at
 *
 *      http://www.apache.org/licenses/LICENSE-2.0
 *
 * Unless required by applicable law or agreed to in writing, software
 * distributed under the License is distributed on an "AS IS" BASIS,
 * WITHOUT WARRANTIES OR CONDITIONS OF ANY KIND, either express or implied.
 * See the License for the specific language governing permissions and
 * limitations under the License.
 *
 *//*!
 * \file
 * \brief Tests that compute shaders have a subgroup size that is uniform in
 * command scope.
 *//*--------------------------------------------------------------------*/

#include "deUniquePtr.hpp"

#include "vkRef.hpp"
#include "vkRefUtil.hpp"
#include "vkPrograms.hpp"
#include "vkMemUtil.hpp"
#include "vkBuilderUtil.hpp"
#include "vkCmdUtil.hpp"
#include "vkObjUtil.hpp"
#include "vkTypeUtil.hpp"
#include "vkBufferWithMemory.hpp"
#include "vkBarrierUtil.hpp"
#include "vktTestCaseUtil.hpp"
#include "tcuTestLog.hpp"
#include <sstream>

using namespace vk;

namespace vkt
{
namespace subgroups
{
namespace
{

class MultipleDispatchesUniformSubgroupSizeInstance : public TestInstance
{
public:
					MultipleDispatchesUniformSubgroupSizeInstance	(Context&	context);
	tcu::TestStatus	iterate											(void);
};

MultipleDispatchesUniformSubgroupSizeInstance::MultipleDispatchesUniformSubgroupSizeInstance	(Context&	context)
	:TestInstance																				(context)
{
}

tcu::TestStatus MultipleDispatchesUniformSubgroupSizeInstance::iterate (void)
{
	const DeviceInterface&				vk						= m_context.getDeviceInterface();
	const VkDevice						device					= m_context.getDevice();
	Allocator&							allocator				= m_context.getDefaultAllocator();
	const VkQueue						queue					= m_context.getUniversalQueue();
	const uint32_t						queueFamilyIndex		= m_context.getUniversalQueueFamilyIndex();

	const Move<VkCommandPool>			cmdPool					= createCommandPool(vk, device, VK_COMMAND_POOL_CREATE_RESET_COMMAND_BUFFER_BIT, queueFamilyIndex);
	const Move<VkCommandBuffer>			cmdBuffer				= allocateCommandBuffer(vk, device, *cmdPool, VK_COMMAND_BUFFER_LEVEL_PRIMARY);

	Move<VkShaderModule>				computeShader			= createShaderModule (vk, device, m_context.getBinaryCollection().get("comp"), 0u);

	// The maximum number of invocations in a workgroup.
	const uint32_t						maxLocalSize			= m_context.getDeviceProperties().limits.maxComputeWorkGroupSize[0];
	const uint32_t						minSubgroupSize			= m_context.getSubgroupSizeControlProperties().minSubgroupSize;

	// Create a storage buffer to hold the sizes of subgroups.
	const VkDeviceSize					bufferSize				= (maxLocalSize / minSubgroupSize + 1u) * sizeof(uint32_t);

	const VkBufferCreateInfo			resultBufferCreateInfo	= makeBufferCreateInfo(bufferSize, VK_BUFFER_USAGE_STORAGE_BUFFER_BIT | VK_BUFFER_USAGE_TRANSFER_DST_BIT);
	BufferWithMemory					resultBuffer			(vk, device, allocator, resultBufferCreateInfo, MemoryRequirement::HostVisible);
	auto&								resultBufferAlloc		= resultBuffer.getAllocation();

	// Build descriptors for the storage buffer
	const Unique<VkDescriptorPool>		descriptorPool			(DescriptorPoolBuilder().addType(VK_DESCRIPTOR_TYPE_STORAGE_BUFFER)
																						.build(vk, device, VK_DESCRIPTOR_POOL_CREATE_FREE_DESCRIPTOR_SET_BIT, 1u));
	const auto							descriptorSetLayout1	(DescriptorSetLayoutBuilder().addSingleBinding(VK_DESCRIPTOR_TYPE_STORAGE_BUFFER, VK_SHADER_STAGE_COMPUTE_BIT)
																							 .build(vk, device));
	const VkDescriptorBufferInfo		resultInfo				= makeDescriptorBufferInfo(*resultBuffer, 0u, bufferSize);

	const VkDescriptorSetAllocateInfo	allocInfo				=
	{
		VK_STRUCTURE_TYPE_DESCRIPTOR_SET_ALLOCATE_INFO,	// sType
		DE_NULL,										// pNext
		*descriptorPool,								// descriptorPool
		1u,												// descriptorSetCount
		&(*descriptorSetLayout1)						// pSetLayouts
	};

	Move<VkDescriptorSet>				descriptorSet			= allocateDescriptorSet(vk, device, &allocInfo);
	DescriptorSetUpdateBuilder			builder;

	builder.writeSingle(*descriptorSet, DescriptorSetUpdateBuilder::Location::binding(0u), VK_DESCRIPTOR_TYPE_STORAGE_BUFFER, &resultInfo);
	builder.update(vk, device);

	// Compute pipeline
	const Move<VkPipelineLayout>		computePipelineLayout	= makePipelineLayout (vk, device, *descriptorSetLayout1);

	for (uint32_t localSize = 1u; localSize <= maxLocalSize; localSize *= 2u)
	{
		// On each iteration, change the number of invocations which might affect
		// the subgroup size.
		const VkSpecializationMapEntry			entries					=
		{
			0u,					// uint32_t constantID;
			0u,					// uint32_t offset;
			sizeof(localSize)	// size_t size;
		};

		const VkSpecializationInfo				specInfo				=
		{
			1,					// mapEntryCount
			&entries,			// pMapEntries
			sizeof(localSize),	// dataSize
			&localSize			// pData
		};

		const VkPipelineShaderStageCreateInfo	shaderStageCreateInfo	=
		{
			VK_STRUCTURE_TYPE_PIPELINE_SHADER_STAGE_CREATE_INFO,					// sType
			DE_NULL,																// pNext
			VK_PIPELINE_SHADER_STAGE_CREATE_ALLOW_VARYING_SUBGROUP_SIZE_BIT_EXT,	// flags
			VK_SHADER_STAGE_COMPUTE_BIT,											// stage
			*computeShader,															// module
			"main",																	// pName
			&specInfo,																// pSpecializationInfo
		};

		const VkComputePipelineCreateInfo		pipelineCreateInfo		=
		{
			VK_STRUCTURE_TYPE_COMPUTE_PIPELINE_CREATE_INFO,	// sType
			DE_NULL,										// pNext
			0u,												// flags
			shaderStageCreateInfo,							// stage
			*computePipelineLayout,							// layout
			(VkPipeline) 0,									// basePipelineHandle
			0u,												// basePipelineIndex
		};

		Move<VkPipeline>						computePipeline			= createComputePipeline(vk, device, (VkPipelineCache) 0u, &pipelineCreateInfo);

		beginCommandBuffer(vk, *cmdBuffer);

		// Clears the values in the buffer.
		vk.cmdFillBuffer(*cmdBuffer, *resultBuffer, 0u, VK_WHOLE_SIZE, 0);

		const auto fillBarrier = makeBufferMemoryBarrier(VK_ACCESS_TRANSFER_WRITE_BIT, VK_ACCESS_SHADER_WRITE_BIT, *resultBuffer, 0ull, bufferSize);
		cmdPipelineBufferMemoryBarrier(vk, *cmdBuffer, VK_PIPELINE_STAGE_TRANSFER_BIT, VK_PIPELINE_STAGE_COMPUTE_SHADER_BIT, &fillBarrier);

		// Runs pipeline.
		vk.cmdBindDescriptorSets(*cmdBuffer, VK_PIPELINE_BIND_POINT_COMPUTE, *computePipelineLayout, 0u, 1u, &descriptorSet.get(), 0u, nullptr);
		vk.cmdBindPipeline(*cmdBuffer, VK_PIPELINE_BIND_POINT_COMPUTE, *computePipeline);
		vk.cmdDispatch(*cmdBuffer, 1, 1, 1);

		const auto computeToHostBarrier = makeMemoryBarrier(VK_ACCESS_SHADER_WRITE_BIT, VK_ACCESS_HOST_READ_BIT);
		cmdPipelineMemoryBarrier(vk, *cmdBuffer, VK_PIPELINE_STAGE_COMPUTE_SHADER_BIT, VK_PIPELINE_STAGE_HOST_BIT, &computeToHostBarrier);

		endCommandBuffer(vk, *cmdBuffer);
		submitCommandsAndWait(vk, device, queue, *cmdBuffer);

		invalidateAlloc(vk, device, resultBufferAlloc);

		// Validate results: all non-zero subgroup sizes must be the same.
		const uint32_t							*res					= static_cast<const uint32_t *>(resultBufferAlloc.getHostPtr());
		const uint32_t							maxIters				= static_cast<uint32_t>(bufferSize / sizeof(uint32_t));
		uint32_t								size					= 0u;
		uint32_t								subgroupCount			= 0u;
		auto&									log						= m_context.getTestContext().getLog();

		for (uint32_t sizeIdx = 0u; sizeIdx < maxIters; ++sizeIdx)
		{
			if (res[sizeIdx] != 0u)
			{
				if (size == 0u)
				{
					size = res[sizeIdx];
				}
				else if (res[sizeIdx] != size)
				{
					std::ostringstream msg;
					msg << "Subgroup size not uniform in command scope: " << res[sizeIdx] << " != " << size << " at position " << sizeIdx;
					TCU_FAIL(msg.str());
				}
				++subgroupCount;
			}
		}

		// Subgroup size is guaranteed to be at least 1.
		if (size == 0u)
			TCU_FAIL("Subgroup size must be at least 1");

		// The number of reported sizes must match.
		const auto expectedSubgroupCount = (localSize / size + ((localSize % size != 0u) ? 1u : 0u));
		if (subgroupCount != expectedSubgroupCount)
		{
			std::ostringstream msg;
			msg << "Local size " << localSize << " with subgroup size " << size << " resulted in subgroup count " << subgroupCount << " != " << expectedSubgroupCount;
			TCU_FAIL(msg.str());
		}

		{
			std::ostringstream msg;
			msg << "Subgroup size " << size << " with local size " << localSize;
			log << tcu::TestLog::Message << msg.str() << tcu::TestLog::EndMessage;
		}
	}

	return tcu::TestStatus::pass("Pass");
}

class MultipleDispatchesUniformSubgroupSize : public TestCase
{
public:
						MultipleDispatchesUniformSubgroupSize (tcu::TestContext&	testCtx,
															   const std::string&	name,
															   const std::string&	description);

	void				initPrograms						  (SourceCollections&	programCollection) const;
	TestInstance*		createInstance						  (Context&				context) const;
	virtual void		checkSupport						  (Context&				context) const;

};

MultipleDispatchesUniformSubgroupSize::MultipleDispatchesUniformSubgroupSize (tcu::TestContext&	testCtx,
																			  const std::string&	name,
																			  const std::string&	description)
	: TestCase	(testCtx, name, description)
{
}

void MultipleDispatchesUniformSubgroupSize::checkSupport (Context& context) const
{
<<<<<<< HEAD
	const auto& subgroupSizeControlFeatures = context.getSubgroupSizeControlFeatures();
=======
#ifndef CTS_USES_VULKANSC
	const VkPhysicalDeviceSubgroupSizeControlFeatures&		subgroupSizeControlFeatures = context.getSubgroupSizeControlFeatures();
#else
	const VkPhysicalDeviceSubgroupSizeControlFeaturesEXT&	subgroupSizeControlFeatures = context.getSubgroupSizeControlFeaturesEXT();
#endif // CTS_USES_VULKANSC
>>>>>>> abfb6408

	if (subgroupSizeControlFeatures.subgroupSizeControl == DE_FALSE)
		TCU_THROW(NotSupportedError, "Device does not support varying subgroup sizes");
}

void MultipleDispatchesUniformSubgroupSize::initPrograms (SourceCollections& programCollection) const
{
	std::ostringstream computeSrc;
	computeSrc
		<< glu::getGLSLVersionDeclaration(glu::GLSL_VERSION_450) << "\n"
		<< "#extension GL_KHR_shader_subgroup_basic : enable\n"
		<< "#extension GL_KHR_shader_subgroup_vote : enable\n"
		<< "#extension GL_KHR_shader_subgroup_ballot : enable\n"
		<< "layout(std430, binding = 0) buffer Outputs { uint sizes[]; };\n"

		<< "layout(local_size_x_id = 0) in;\n"

		<< "void main()\n"
		<< "{\n"
		<< "    if (subgroupElect())\n"
		<< "    {\n"
		<< "        sizes[gl_WorkGroupID.x * gl_NumSubgroups + gl_SubgroupID] = gl_SubgroupSize;\n"
		<< "    }\n"
		<< "}\n";

	programCollection.glslSources.add("comp") << glu::ComputeSource(computeSrc.str())
	<< ShaderBuildOptions(programCollection.usedVulkanVersion, SPIRV_VERSION_1_3, 0u);
}

TestInstance* MultipleDispatchesUniformSubgroupSize::createInstance (Context& context) const
{
	return new MultipleDispatchesUniformSubgroupSizeInstance(context);
}

} // anonymous ns

tcu::TestCaseGroup* createMultipleDispatchesUniformSubgroupSizeTests (tcu::TestContext& testCtx)
{
	de::MovePtr<tcu::TestCaseGroup> testGroup(new tcu::TestCaseGroup(testCtx, "multiple_dispatches", "Multiple dispatches uniform subgroup size tests"));

	testGroup->addChild(new MultipleDispatchesUniformSubgroupSize(testCtx, "uniform_subgroup_size", ""));
	return testGroup.release();
}

} // compute
} // vkt<|MERGE_RESOLUTION|>--- conflicted
+++ resolved
@@ -75,7 +75,11 @@
 
 	// The maximum number of invocations in a workgroup.
 	const uint32_t						maxLocalSize			= m_context.getDeviceProperties().limits.maxComputeWorkGroupSize[0];
+#ifndef CTS_USES_VULKANSC
 	const uint32_t						minSubgroupSize			= m_context.getSubgroupSizeControlProperties().minSubgroupSize;
+#else
+	const uint32_t						minSubgroupSize			= m_context.getSubgroupSizeControlPropertiesEXT().minSubgroupSize;
+#endif // CTS_USES_VULKANSC
 
 	// Create a storage buffer to hold the sizes of subgroups.
 	const VkDeviceSize					bufferSize				= (maxLocalSize / minSubgroupSize + 1u) * sizeof(uint32_t);
@@ -243,15 +247,11 @@
 
 void MultipleDispatchesUniformSubgroupSize::checkSupport (Context& context) const
 {
-<<<<<<< HEAD
-	const auto& subgroupSizeControlFeatures = context.getSubgroupSizeControlFeatures();
-=======
 #ifndef CTS_USES_VULKANSC
 	const VkPhysicalDeviceSubgroupSizeControlFeatures&		subgroupSizeControlFeatures = context.getSubgroupSizeControlFeatures();
 #else
 	const VkPhysicalDeviceSubgroupSizeControlFeaturesEXT&	subgroupSizeControlFeatures = context.getSubgroupSizeControlFeaturesEXT();
 #endif // CTS_USES_VULKANSC
->>>>>>> abfb6408
 
 	if (subgroupSizeControlFeatures.subgroupSizeControl == DE_FALSE)
 		TCU_THROW(NotSupportedError, "Device does not support varying subgroup sizes");
