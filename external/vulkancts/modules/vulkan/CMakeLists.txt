--- conflicted
+++ resolved
@@ -94,11 +94,8 @@
 	ray_query
 	postmortem
 	reconvergence
-<<<<<<< HEAD
 	mesh_shader
-=======
 	${DEQP_INL_DIR}
->>>>>>> 82a32e51
 	)
 
 set(DEQP_VK_SRCS
