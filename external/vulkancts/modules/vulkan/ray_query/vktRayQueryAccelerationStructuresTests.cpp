--- conflicted
+++ resolved
@@ -25,10 +25,7 @@
 
 #include <array>
 #include <set>
-<<<<<<< HEAD
-=======
 #include <limits>
->>>>>>> bc4bebe8
 
 #include "vkDefs.hpp"
 #include "deClock.h"
