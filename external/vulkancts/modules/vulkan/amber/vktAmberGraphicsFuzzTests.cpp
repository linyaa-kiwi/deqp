--- conflicted
+++ resolved
@@ -52,13 +52,9 @@
 		{	"control-flow-switch.amber",					"control-flow-switch",					"A fragment shader with somewhat complex control flow and a switch"						},
 		{	"dead-barriers-in-loops.amber",					"dead-barriers-in-loops",				"A compute shader with dead barriers"													},
 		{	"dead-struct-init.amber",						"dead-struct-init",						"A fragment shader that uses struct initializers"										},
-<<<<<<< HEAD
-		{	"early-return-and-barrier.amber",				"early-return-and-barrier",				"A compute shader with an early return and a barrier"									},
-=======
 		{	"do-while-loop-in-conditionals.amber",			"do-while-loop-in-conditionals",		"A fragment shader with do-while loop in conditional nest"								},
 		{	"early-return-and-barrier.amber",				"early-return-and-barrier",				"A compute shader with an early return and a barrier"									},
 		{	"for-condition-always-false.amber",				"for-condition-always-false",			"A fragment shader that uses a for loop with condition always false"					},
->>>>>>> 37746b0c
 		{	"fragcoord-control-flow.amber",					"fragcoord-control-flow",				"A fragment shader that uses FragCoord and somewhat complex control flow"				},
 		{	"fragcoord-control-flow-2.amber",				"fragcoord-control-flow-2",				"A fragment shader that uses FragCoord and somewhat complex control flow"				},
 		{	"if-and-switch.amber",							"if-and-switch",						"A fragment shader with a switch and some data flow"									},
@@ -71,18 +67,12 @@
 		{	"struct-used-as-temporary.amber",				"struct-used-as-temporary",				"A fragment shader that uses a temporary struct variable"								},
 		{	"swizzle-struct-init-min.amber",				"swizzle-struct-init-min",				"A fragment shader that uses vector swizzles, struct initializers, and min"				},
 		{	"unreachable-barrier-in-loops.amber",			"unreachable-barrier-in-loops",			"A compute shader with an unreachable barrier in a loop nest"							},
-<<<<<<< HEAD
-		{	"unreachable-loops-in-switch.amber",			"unreachable-loops-in-switch",			"A fragment shader with unreachable loops in a switch"									},
-		{	"while-inside-switch.amber",					"while-inside-switch",					"A fragment shader that uses a while loop inside a switch"								},
-		{	"write-red-after-search.amber",					"write-red-after-search",				"A fragment shader performing a search computation, then writing red regardless"		},
-=======
 		{	"unreachable-loops.amber",						"unreachable-loops",					"Fragment shader that writes red despite unreachable loops"								},
 		{	"unreachable-loops-in-switch.amber",			"unreachable-loops-in-switch",			"A fragment shader with unreachable loops in a switch"									},
 		{	"while-inside-switch.amber",					"while-inside-switch",					"A fragment shader that uses a while loop inside a switch"								},
 		{	"write-before-break.amber",						"write-before-break",					"Fragment shader that writes red before loop break"										},
 		{	"write-red-after-search.amber",					"write-red-after-search",				"A fragment shader performing a search computation, then writing red regardless"		},
 		{	"write-red-in-loop-nest.amber",					"write-red-in-loop-nest",				"A fragment shader that writes red in a nest of loops"									},
->>>>>>> 37746b0c
 	};
 
 	for (size_t i = 0; i < sizeof tests / sizeof tests[0]; i++)
