--- conflicted
+++ resolved
@@ -32,11 +32,7 @@
 
 class AmberIndexFileParser
 {
-<<<<<<< HEAD
-	char*				m_buf;
-=======
 	std::string			m_str;
->>>>>>> 00720021
 	size_t				m_idx;
 	size_t				m_len;
 	static const int	m_fieldLen = 256;
@@ -59,31 +55,19 @@
 
 	void skipWhitespace (void)
 	{
-<<<<<<< HEAD
-		while (m_idx < m_len && isWhitespace(m_buf[m_idx]))
-=======
 		while (m_idx < m_len && isWhitespace(m_str[m_idx]))
->>>>>>> 00720021
 			m_idx++;
 	}
 
 	void accept (char c)
 	{
-<<<<<<< HEAD
-		if (m_buf[m_idx] == c)
-=======
 		if (m_str[m_idx] == c)
->>>>>>> 00720021
 			m_idx++;
 	}
 
 	void expect (char c)
 	{
-<<<<<<< HEAD
-		if (m_buf[m_idx] != c || m_idx >= m_len)
-=======
 		if (m_str[m_idx] != c || m_idx >= m_len)
->>>>>>> 00720021
 			TCU_THROW(ResourceError, "Error parsing amber index file");
 
 		m_idx++;
@@ -93,15 +77,9 @@
 	{
 		int i = 0;
 
-<<<<<<< HEAD
-		while (m_idx < m_len && i < m_fieldLen && m_buf[m_idx] != '"')
-		{
-			field[i] = m_buf[m_idx];
-=======
 		while (m_idx < m_len && i < m_fieldLen && m_str[m_idx] != '"')
 		{
 			field[i] = m_str[m_idx];
->>>>>>> 00720021
 			i++;
 			m_idx++;
 		}
@@ -110,67 +88,21 @@
 		m_idx++;
 	}
 
-<<<<<<< HEAD
-	char* loadFile (const char* filename, size_t& len)
-	{
-		FILE* f = fopen(filename, "rb");
-
-		if (f == 0)
-		{
-			std::string error("Unable to open index file ");
-			error.append(filename);
-			TCU_THROW(ResourceError, error.c_str());
-		}
-
-		fseek(f, 0, SEEK_END);
-		len = ftell(f);
-		fseek(f, 0, SEEK_SET);
-		char* buf = new char[len + 1];
-
-		if (fread(buf, 1, len, f) != len)
-		{
-			delete[] buf;
-			fclose(f);
-			std::string error("File i/o error reading index file ");
-			error.append(filename);
-			TCU_THROW(ResourceError, error.c_str());
-		}
-
-		buf[len] = 0;
-		fclose(f);
-		return buf;
-	}
-
-public:
-	AmberIndexFileParser (const char* filename, const char* category)
-=======
 
 public:
 	AmberIndexFileParser (tcu::TestContext& testCtx, const char* filename, const char* category)
->>>>>>> 00720021
 	{
 		std::string	indexFilename("vulkan/amber/");
 		indexFilename.append(category);
 		indexFilename.append("/");
 		indexFilename.append(filename);
 
-<<<<<<< HEAD
-		m_buf = loadFile(indexFilename.c_str(), m_len);
-		m_idx = 0;
-	}
-
-	~AmberIndexFileParser (void)
-	{
-		delete[] m_buf;
-	}
-=======
 		m_str = ShaderSourceProvider::getSource(testCtx.getArchive(), indexFilename.c_str());
 		m_len = m_str.length();
 		m_idx = 0;
 	}
 
 	~AmberIndexFileParser (void) { }
->>>>>>> 00720021
 
 	AmberTestCase* parse (const char* category, tcu::TestContext& testCtx)
 	{
@@ -206,11 +138,7 @@
 			testFilename.append(m_filenameField);
 			AmberTestCase *testCase = new AmberTestCase(testCtx, m_testnameField, m_descField, testFilename);
 
-<<<<<<< HEAD
-			while (m_idx < m_len && m_buf[m_idx] == ',')
-=======
 			while (m_idx < m_len && m_str[m_idx] == ',')
->>>>>>> 00720021
 			{
 				accept(',');
 				skipWhitespace();
@@ -233,11 +161,7 @@
 void createAmberTestsFromIndexFile (tcu::TestContext& testCtx, tcu::TestCaseGroup* group, const std::string filename, const char* category)
 {
 	AmberTestCase*			testCase = 0;
-<<<<<<< HEAD
-	AmberIndexFileParser	parser(filename.c_str(), category);
-=======
 	AmberIndexFileParser	parser(testCtx, filename.c_str(), category);
->>>>>>> 00720021
 
 	do
 	{
