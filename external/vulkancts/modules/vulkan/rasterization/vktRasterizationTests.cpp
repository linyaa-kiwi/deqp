--- conflicted
+++ resolved
@@ -2150,7 +2150,6 @@
 												TCU_THROW(NotSupportedError, "Strict rasterization is not supported");
 
 											if (getLineStippleEnable() &&
-<<<<<<< HEAD
 												!context.getLineRasterizationFeaturesEXT().stippledRectangularLines)
 												TCU_THROW(NotSupportedError, "Stippled rectangular lines not supported");
 											break;
@@ -2176,33 +2175,6 @@
 
 											if (getLineStippleEnable() &&
 												!context.getLineRasterizationFeaturesEXT().stippledSmoothLines)
-=======
-												!context.getLineRasterizationFeatures().stippledRectangularLines)
-												TCU_THROW(NotSupportedError, "Stippled rectangular lines not supported");
-											break;
-										case VK_LINE_RASTERIZATION_MODE_RECTANGULAR_EXT:
-											if (!context.getLineRasterizationFeatures().rectangularLines)
-												TCU_THROW(NotSupportedError, "Rectangular lines not supported");
-
-											if (getLineStippleEnable() &&
-												!context.getLineRasterizationFeatures().stippledRectangularLines)
-												TCU_THROW(NotSupportedError, "Stippled rectangular lines not supported");
-											break;
-										case VK_LINE_RASTERIZATION_MODE_BRESENHAM_EXT:
-											if (!context.getLineRasterizationFeatures().bresenhamLines)
-												TCU_THROW(NotSupportedError, "Bresenham lines not supported");
-
-											if (getLineStippleEnable() &&
-												!context.getLineRasterizationFeatures().stippledBresenhamLines)
-												TCU_THROW(NotSupportedError, "Stippled Bresenham lines not supported");
-											break;
-										case VK_LINE_RASTERIZATION_MODE_RECTANGULAR_SMOOTH_EXT:
-											if (!context.getLineRasterizationFeatures().smoothLines)
-												TCU_THROW(NotSupportedError, "Smooth lines not supported");
-
-											if (getLineStippleEnable() &&
-												!context.getLineRasterizationFeatures().stippledSmoothLines)
->>>>>>> bbc96eef
 												TCU_THROW(NotSupportedError, "Stippled smooth lines not supported");
 											break;
 										}
