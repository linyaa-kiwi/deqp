/*-------------------------------------------------------------------------
 * Vulkan Conformance Tests
 * ------------------------
 *
 * Copyright (c) 2016 Google Inc.
 *
 * Licensed under the Apache License, Version 2.0 (the "License");
 * you may not use this file except in compliance with the License.
 * You may obtain a copy of the License at
 *
 *      http://www.apache.org/licenses/LICENSE-2.0
 *
 * Unless required by applicable law or agreed to in writing, software
 * distributed under the License is distributed on an "AS IS" BASIS,
 * WITHOUT WARRANTIES OR CONDITIONS OF ANY KIND, either express or implied.
 * See the License for the specific language governing permissions and
 * limitations under the License.
 *
 *//*!
 * \file
 * \brief GPU image sample verification
 *//*--------------------------------------------------------------------*/

#include "vktSampleVerifierUtil.hpp"

#include "deMath.h"
#include "tcuDefs.hpp"
#include "tcuFloat.hpp"
#include "tcuFloatFormat.hpp"
#include "tcuInterval.hpp"
#include "tcuTexture.hpp"
#include "tcuTextureUtil.hpp"

namespace vkt
{
namespace texture
{
namespace util
{

using namespace tcu;
using namespace vk;

deInt32 mod (const deInt32 a, const deInt32 n)
{
	const deInt32 result = a % n;

	return (result < 0) ? result + n : result;
}

deInt32 mirror (const deInt32 n)
{
	if (n >= 0)
	{
		return n;
	}
	else
	{
		return -(1 + n);
	}
}

UVec2 calcLevelBounds (const Vec2&			lodBounds,
					   const int			levelCount,
					   VkSamplerMipmapMode	mipmapFilter)
{
	DE_ASSERT(lodBounds[0] <= lodBounds[1]);
	DE_ASSERT(levelCount > 0);

	const float q = (float) (levelCount - 1);

	UVec2 levelBounds;

	if (mipmapFilter == VK_SAMPLER_MIPMAP_MODE_NEAREST)
	{
		if (lodBounds[0] <= 0.5f)
		{
			levelBounds[0] = 0;
		}
		else if (lodBounds[0] < q + 0.5f)
		{
			levelBounds[0] = deCeilFloatToInt32(lodBounds[0] + 0.5f) - 1;
		}
		else
		{
			levelBounds[0] = deRoundFloatToInt32(q);
		}

		if (lodBounds[1] < 0.5f)
		{
			levelBounds[1] = 0;
		}
		else if (lodBounds[1] < q + 0.5f)
		{
			levelBounds[1] = deFloorFloatToInt32(lodBounds[1] + 0.5f);
		}
		else
		{
			levelBounds[1] = deRoundFloatToInt32(q);
		}
	}
	else
	{
		for (int ndx = 0; ndx < 2; ++ndx)
		{
			if (lodBounds[ndx] >= q)
			{
				levelBounds[ndx] = deRoundFloatToInt32(q);
			}
			else
			{
				levelBounds[ndx] = lodBounds[ndx] < 0.0f ? 0 : deFloorFloatToInt32(lodBounds[ndx]);
			}
		}
	}

	return levelBounds;
}

Vec2 calcLevelLodBounds (const Vec2& lodBounds, int level)
{
	Vec2 levelLodBounds;

	if (lodBounds[0] <= 0.0f)
	{
		levelLodBounds[0] = lodBounds[0];
	}
	else
	{
		levelLodBounds[0] = de::max(lodBounds[0], (float) level);
	}

	levelLodBounds[1] = de::min(lodBounds[1], (float) level + 1.0f);

	return levelLodBounds;
}

float addUlp (float num, deInt32 ulp)
{
	// Note: adding positive ulp always moves float away from zero

	const tcu::Float32 f(num);

	DE_ASSERT(!f.isNaN() && !f.isInf());
	DE_ASSERT(num > FLT_MIN * (float) ulp || num < FLT_MIN * (float) ulp);

	return tcu::Float32(f.bits() + ulp).asFloat();
}

void wrapTexelGridCoordLinear (IVec3&		baseTexel,
							   IVec3&		texelGridOffset,
							   const int	coordBits,
							   const ImgDim dim)
{
	const int subdivisions = 1 << coordBits;

	int numComp;

	switch (dim)
	{
		case IMG_DIM_1D:
			numComp = 1;
			break;

		case IMG_DIM_2D:
			numComp = 2;
			break;

		case IMG_DIM_CUBE:
			numComp = 2;
			break;

		case IMG_DIM_3D:
			numComp = 3;
			break;

		default:
			numComp = 0;
			break;
	}

	for (int compNdx = 0; compNdx < numComp; ++compNdx)
	{
		texelGridOffset[compNdx] -= subdivisions / (int) 2;

		if (texelGridOffset[compNdx] < 0)
		{
			baseTexel      [compNdx] -= 1;
			texelGridOffset[compNdx] += (deInt32) subdivisions;
		}
	}
}

void calcTexelBaseOffset (const IVec3&	gridCoord,
						  const int		coordBits,
						  IVec3&		baseTexel,
						  IVec3&		texelGridOffset)
{
	const int subdivisions = (int) 1 << coordBits;

	for (int compNdx = 0; compNdx < 3; ++compNdx)
	{
		// \todo [2016-07-22 collinbaker] Do floor division to properly handle negative coords
		baseTexel[compNdx]		 = gridCoord[compNdx] / (deInt32) subdivisions;
		texelGridOffset[compNdx] = gridCoord[compNdx] % (deInt32) subdivisions;
	}
}

void calcTexelGridCoordRange (const Vec3&	unnormalizedCoordMin,
							  const Vec3&	unnormalizedCoordMax,
							  const int		coordBits,
							  IVec3&		gridCoordMin,
							  IVec3&		gridCoordMax)
{
	const int subdivisions = 1 << coordBits;

	for (int compNdx = 0; compNdx < 3; ++compNdx)
	{
		const float comp[2] = {unnormalizedCoordMin[compNdx],
							   unnormalizedCoordMax[compNdx]};

		float	fracPart[2];
		double	intPart[2];

		for (int ndx = 0; ndx < 2; ++ndx)
		{
			fracPart[ndx] = (float) deModf(comp[ndx], &intPart[ndx]);

			if (comp[ndx] < 0.0f)
			{
				intPart [ndx] -= 1.0;
				fracPart[ndx] += 1.0f;
			}
		}

		const deInt32	nearestTexelGridOffsetMin = (deInt32) deFloor(intPart[0]);
		const deInt32	nearestTexelGridOffsetMax = (deInt32) deFloor(intPart[1]);

		const deInt32	subTexelGridCoordMin	  = de::max((deInt32) deFloor(fracPart[0] * (float) subdivisions), (deInt32) 0);
		const deInt32	subTexelGridCoordMax	  = de::min((deInt32) deCeil (fracPart[1] * (float) subdivisions), (deInt32) (subdivisions - 1));

	    gridCoordMin[compNdx] = nearestTexelGridOffsetMin * (deInt32) subdivisions + subTexelGridCoordMin;
	    gridCoordMax[compNdx] = nearestTexelGridOffsetMax * (deInt32) subdivisions + subTexelGridCoordMax;
	}
}

void calcUnnormalizedCoordRange (const Vec4&		coord,
								 const IVec3&		levelSize,
								 const FloatFormat& internalFormat,
								 Vec3&				unnormalizedCoordMin,
								 Vec3&				unnormalizedCoordMax)
{
    for (int compNdx = 0; compNdx < 3; ++compNdx)
	{
		const int size = levelSize[compNdx];

		Interval coordInterval = Interval(coord[compNdx]);
		coordInterval = internalFormat.roundOut(coordInterval, false);

		Interval unnormalizedCoordInterval = coordInterval * Interval((double) size);
		unnormalizedCoordInterval = internalFormat.roundOut(unnormalizedCoordInterval, false);

		unnormalizedCoordMin[compNdx] = (float)unnormalizedCoordInterval.lo();
		unnormalizedCoordMax[compNdx] = (float)unnormalizedCoordInterval.hi();
	}
}

Vec2 calcLodBounds (const Vec3& dPdx,
					const Vec3& dPdy,
					const IVec3 size,
					const float lodBias,
					const float lodMin,
					const float lodMax)
{
	Vec2 lodBounds;

	const Vec3 mx = abs(dPdx) * size.asFloat();
	const Vec3 my = abs(dPdy) * size.asFloat();

	Vec2 scaleXBounds;
	Vec2 scaleYBounds;

	scaleXBounds[0] = de::max(de::abs(mx[0]), de::max(de::abs(mx[1]), de::abs(mx[2])));
	scaleYBounds[0] = de::max(de::abs(my[0]), de::max(de::abs(my[1]), de::abs(my[2])));

	scaleXBounds[1] = de::abs(mx[0]) + de::abs(mx[1]) + de::abs(mx[2]);
	scaleYBounds[1] = de::abs(my[0]) + de::abs(my[1]) + de::abs(my[2]);

	Vec2 scaleMaxBounds;

	for (int compNdx = 0; compNdx < 2; ++compNdx)
	{
		scaleMaxBounds[compNdx] = de::max(scaleXBounds[compNdx], scaleYBounds[compNdx]);
	}

	for (int ndx = 0; ndx < 2; ++ndx)
	{
		lodBounds[ndx] = deFloatLog2(scaleMaxBounds[ndx]);
		lodBounds[ndx] += lodBias;
		lodBounds[ndx] = de::clamp(lodBounds[ndx], lodMin, lodMax);
	}

	return lodBounds;
}

void calcCubemapFaceCoords (const Vec3& r,
							const Vec3& drdx,
							const Vec3& drdy,
							const int	faceNdx,
							Vec2&		coordFace,
							Vec2&		dPdxFace,
							Vec2&		dPdyFace)
{
	DE_ASSERT(faceNdx >= 0 && faceNdx < 6);

	static const int compMap[6][3] =
	{
		{2, 1, 0},
		{2, 1, 0},
		{0, 2, 1},
		{0, 2, 1},
		{0, 1, 2},
		{0, 1, 2}
	};

	static const int signMap[6][3] =
	{
		{-1, -1, +1},
		{+1, -1, -1},
		{+1, +1, +1},
		{+1, -1, -1},
		{+1, -1, +1},
		{-1, -1, -1}
	};

	Vec3 coordC;
	Vec3 dPcdx;
	Vec3 dPcdy;

	for (int compNdx = 0; compNdx < 3; ++compNdx)
	{
		const int	mappedComp = compMap[faceNdx][compNdx];
		const int	mappedSign = signMap[faceNdx][compNdx];

		coordC[compNdx] = r   [mappedComp]	* (float)mappedSign;
		dPcdx [compNdx]	= drdx[mappedComp]	* (float)mappedSign;
		dPcdy [compNdx]	= drdy[mappedComp]	* (float)mappedSign;
	}

	DE_ASSERT(coordC[2] != 0.0f);
	coordC[2] = de::abs(coordC[2]);

	for (int compNdx = 0; compNdx < 2; ++compNdx)
	{
		coordFace[compNdx] = 0.5f * coordC[compNdx] / de::abs(coordC[2]) + 0.5f;

		dPdxFace [compNdx] = 0.5f * (de::abs(coordC[2]) * dPcdx[compNdx] - coordC[compNdx] * dPcdx[2]) / (coordC[2] * coordC[2]);
		dPdyFace [compNdx] = 0.5f * (de::abs(coordC[2]) * dPcdy[compNdx] - coordC[compNdx] * dPcdy[2]) / (coordC[2] * coordC[2]);
	}
}

int calcCandidateCubemapFaces (const Vec3& r)
{
	deUint8 faceBitmap = 0;
	float	rMax	   = de::abs(r[0]);

	for (int compNdx = 1; compNdx < 3; ++compNdx)
	{
		rMax = de::max(rMax, de::abs(r[compNdx]));
	}

	for (int compNdx = 0; compNdx < 3; ++compNdx)
	{
		if (de::abs(r[compNdx]) == rMax)
		{
			const int faceNdx = 2 * compNdx + (r[compNdx] < 0.0f ? 1 : 0);

			DE_ASSERT(faceNdx < 6);

			faceBitmap = (deUint8)(faceBitmap | (deUint8) (1U << faceNdx));
		}
	}

	DE_ASSERT(faceBitmap != 0U);

	return faceBitmap;
}

deInt32 wrapTexelCoord (const deInt32 coord,
						const int size,
						const VkSamplerAddressMode wrap)
{
	deInt32 wrappedCoord = 0;

	switch (wrap)
	{
		case VK_SAMPLER_ADDRESS_MODE_REPEAT:
			wrappedCoord = mod(coord, size);
			break;

		case VK_SAMPLER_ADDRESS_MODE_MIRRORED_REPEAT:
			wrappedCoord = (size - 1) - mirror(mod(coord, 2 * size) - size);
			break;

		case VK_SAMPLER_ADDRESS_MODE_CLAMP_TO_EDGE:
			wrappedCoord = de::clamp(coord, 0, (deInt32) size - 1);
			break;

		case VK_SAMPLER_ADDRESS_MODE_CLAMP_TO_BORDER:
			wrappedCoord = de::clamp(coord, -1, (deInt32) size);
			break;

		case VK_SAMPLER_ADDRESS_MODE_MIRROR_CLAMP_TO_EDGE:
			wrappedCoord = de::clamp(mirror(coord), 0, (deInt32) size - 1);
			break;

		default:
			DE_FATAL("Invalid VkSamplerAddressMode");
			break;
	}

	return wrappedCoord;
}

namespace
{

// Cube map adjacent faces ordered clockwise from top
// \todo [2016-07-07 collinbaker] Verify these are correct
static const int adjacentFaces[6][4] =
{
	{3, 5, 2, 4},
	{3, 4, 2, 5},
	{4, 0, 5, 1},
	{5, 0, 4, 1},
	{3, 0, 2, 1},
	{3, 1, 2, 0}
};

static const int adjacentEdges[6][4] =
{
	{1, 3, 1, 1},
	{3, 3, 3, 1},
	{2, 2, 2, 2},
	{0, 0, 0, 0},
	{2, 3, 0, 1},
	{0, 3, 2, 1}
};

static const int adjacentEdgeDirs[6][4] =
{
	{-1, +1, +1, +1},
	{+1, +1, -1, +1},
	{+1, +1, -1, -1},
	{-1, -1, +1, +1},
	{+1, +1, +1, +1},
	{-1, +1, -1, +1}
};

static const int edgeComponent[4] = {0, 1, 0, 1};

static const int edgeFactors[4][2] =
{
	{0, 0},
	{1, 0},
	{0, 1},
	{0, 0}
};

} // anonymous

void wrapCubemapEdge (const IVec2&	coord,
					  const IVec2&	size,
					  const int		faceNdx,
					  IVec2&		newCoord,
					  int&			newFaceNdx)
{
	int edgeNdx = -1;

	if (coord[1] < 0)
	{
		edgeNdx = 0;
	}
	else if (coord[0] > 0)
	{
		edgeNdx = 1;
	}
	else if (coord[1] > 0)
	{
		edgeNdx = 2;
	}
	else
	{
		edgeNdx = 3;
	}

	const int		adjacentEdgeNdx = adjacentEdges[faceNdx][edgeNdx];
	const IVec2		edgeFactor		= IVec2(edgeFactors[adjacentEdgeNdx][0],
											edgeFactors[adjacentEdgeNdx][1]);
	const IVec2		edgeOffset		= edgeFactor * (size - IVec2(1));

	if (adjacentEdgeDirs[faceNdx][edgeNdx] > 0)
	{
		newCoord[edgeComponent[adjacentEdgeNdx]] = coord[edgeComponent[edgeNdx]];
	}
	else
	{
		newCoord[edgeComponent[adjacentEdgeNdx]] =
		    size[edgeComponent[edgeNdx]] - coord[edgeComponent[edgeNdx]] - 1;
	}

	newCoord[1 - edgeComponent[adjacentEdgeNdx]] = 0;
	newCoord += edgeOffset;

	newFaceNdx = adjacentFaces[faceNdx][edgeNdx];
}

void wrapCubemapCorner (const IVec2&	coord,
						const IVec2&	size,
						const int		faceNdx,
						int&			adjacentFace1,
						int&			adjacentFace2,
						IVec2&			cornerCoord0,
						IVec2&			cornerCoord1,
						IVec2&			cornerCoord2)
{
	int cornerNdx = -1;

	if (coord[0] < 0 && coord[1] < 0)
	{
		cornerNdx = 0;
	}
	else if (coord[0] > 0 && coord[1] < 0)
	{
		cornerNdx = 1;
	}
	else if (coord[0] > 0 && coord[1] > 0)
	{
		cornerNdx = 2;
	}
	else
	{
		cornerNdx = 3;
	}

	const int cornerEdges[2] = {cornerNdx, (int) ((cornerNdx + 3) % 4)};

	int		  faceCorners[3] = {cornerNdx, 0, 0};

	for (int edgeNdx = 0; edgeNdx < 2; ++edgeNdx)
	{
		const int faceEdge = adjacentEdges[faceNdx][cornerEdges[edgeNdx]];

		bool isFlipped = (adjacentEdgeDirs[faceNdx][cornerEdges[edgeNdx]] == -1);

		if ((cornerEdges[edgeNdx] > 1) != (faceEdge > 1))
		{
			isFlipped = !isFlipped;
		}

		if (isFlipped)
		{
			faceCorners[edgeNdx + 1] = (faceEdge + 1) % 4;
		}
		else
		{
			faceCorners[edgeNdx + 1] = faceEdge;
		}
	}

	adjacentFace1 = adjacentFaces[faceNdx][cornerEdges[0]];
	adjacentFace2 = adjacentFaces[faceNdx][cornerEdges[1]];

	IVec2* cornerCoords[3] = {&cornerCoord0, &cornerCoord1, &cornerCoord2};

	for (int ndx = 0; ndx < 3; ++ndx)
	{
		IVec2 cornerFactor;

		switch (faceCorners[faceNdx])
		{
			case 0:
				cornerFactor = IVec2(0, 0);
				break;

			case 1:
				cornerFactor = IVec2(1, 0);
				break;

			case 2:
				cornerFactor = IVec2(1, 1);
				break;

			case 3:
				cornerFactor = IVec2(0, 1);
				break;

			default:
				break;
		}

	    *cornerCoords[ndx] = cornerFactor * (size - IVec2(1));
	}
}

namespace
{

deInt64 signExtend (deUint64 src, int bits)
{
	const deUint64 signBit = 1ull << (bits-1);

	src |= ~((src & signBit) - 1);

	return (deInt64) src;
}

void convertFP16 (const void*						fp16Ptr,
				  const de::SharedPtr<FloatFormat>&	internalFormat,
				  float&							resultMin,
				  float&							resultMax)
{
	const Float16  fp16(*(const deUint16*) fp16Ptr);
	const Interval fpInterval = internalFormat->roundOut(Interval(fp16.asDouble()), false);

	resultMin = (float) fpInterval.lo();
	resultMax = (float) fpInterval.hi();
}

void convertNormalizedInt (deInt64									num,
						   int										numBits,
						   bool										isSigned,
						   const de::SharedPtr<tcu::FloatFormat>&	internalFormat,
						   float&									resultMin,
						   float&									resultMax)
{
	DE_ASSERT(numBits > 0);

	const double	c	 = (double) num;
	deUint64		exp	 = numBits;

	if (isSigned)
		--exp;

	const double div = (double) (((deUint64) 1 << exp) - 1);
	const double value = de::max(c / div, -1.0);

	Interval resultInterval(value - internalFormat->ulp(value), value + internalFormat->ulp(value));
	resultInterval = internalFormat->roundOut(resultInterval, false);

	resultMin = (float) resultInterval.lo();
	resultMax = (float) resultInterval.hi();
}

bool isPackedType (const TextureFormat::ChannelType type)
{
<<<<<<< HEAD
	DE_STATIC_ASSERT(TextureFormat::CHANNELTYPE_LAST == 46);
=======
	DE_STATIC_ASSERT(TextureFormat::CHANNELTYPE_LAST == 42);
>>>>>>> 3abe621c

	switch (type)
	{
		case TextureFormat::UNORM_BYTE_44:
		case TextureFormat::UNORM_SHORT_565:
		case TextureFormat::UNORM_SHORT_555:
		case TextureFormat::UNORM_SHORT_4444:
		case TextureFormat::UNORM_SHORT_5551:
		case TextureFormat::UNORM_SHORT_1555:
		case TextureFormat::UNORM_INT_101010:
		case TextureFormat::SNORM_INT_1010102_REV:
		case TextureFormat::UNORM_INT_1010102_REV:
		case TextureFormat::SSCALED_INT_1010102_REV:
		case TextureFormat::USCALED_INT_1010102_REV:
			return true;

		default:
			return false;
	}
}

void getPackInfo (const TextureFormat texFormat,
				  IVec4& bitSizes,
				  IVec4& bitOffsets,
				  int& baseTypeBytes)
{
<<<<<<< HEAD
	DE_STATIC_ASSERT(TextureFormat::CHANNELTYPE_LAST == 46);
=======
	DE_STATIC_ASSERT(TextureFormat::CHANNELTYPE_LAST == 42);
>>>>>>> 3abe621c

	switch (texFormat.type)
	{
		case TextureFormat::UNORM_BYTE_44:
			bitSizes = IVec4(4, 4, 0, 0);
			bitOffsets = IVec4(0, 4, 0, 0);
			baseTypeBytes = 1;
			break;

		case TextureFormat::UNORM_SHORT_565:
			bitSizes = IVec4(5, 6, 5, 0);
			bitOffsets = IVec4(0, 5, 11, 0);
			baseTypeBytes = 2;
			break;

		case TextureFormat::UNORM_SHORT_555:
			bitSizes = IVec4(5, 5, 5, 0);
			bitOffsets = IVec4(0, 5, 10, 0);
			baseTypeBytes = 2;
			break;

		case TextureFormat::UNORM_SHORT_4444:
			bitSizes = IVec4(4, 4, 4, 4);
			bitOffsets = IVec4(0, 4, 8, 12);
			baseTypeBytes = 2;
			break;

		case TextureFormat::UNORM_SHORT_5551:
			bitSizes = IVec4(5, 5, 5, 1);
			bitOffsets = IVec4(0, 5, 10, 15);
			baseTypeBytes = 2;
			break;

		case TextureFormat::UNORM_SHORT_1555:
			bitSizes = IVec4(1, 5, 5, 5);
			bitOffsets = IVec4(0, 1, 6, 11);
			baseTypeBytes = 2;
			break;

		case TextureFormat::UNORM_INT_101010:
			bitSizes = IVec4(10, 10, 10, 0);
			bitOffsets = IVec4(0, 10, 20, 0);
			baseTypeBytes = 4;
			break;

		case TextureFormat::SNORM_INT_1010102_REV:
		case TextureFormat::SSCALED_INT_1010102_REV:
			bitSizes = IVec4(2, 10, 10, 10);
			bitOffsets = IVec4(0, 2, 12, 22);
			baseTypeBytes = 4;
			break;

		case TextureFormat::UNORM_INT_1010102_REV:
		case TextureFormat::USCALED_INT_1010102_REV:
			bitSizes = IVec4(2, 10, 10, 10);
			bitOffsets = IVec4(0, 2, 12, 22);
			baseTypeBytes = 4;
			break;

		default:
			DE_FATAL("Invalid texture channel type");
			return;
	}
}

template <typename BaseType>
deUint64 unpackBits (const BaseType pack,
					 const int		bitOffset,
					 const int		numBits)
{
	DE_ASSERT(bitOffset + numBits <= 8 * (int) sizeof(BaseType));

	const BaseType mask = (BaseType) (((BaseType) 1 << (BaseType) numBits) - (BaseType) 1);

	return mask & (pack >> (BaseType) (8 * (int) sizeof(BaseType) - bitOffset - numBits));
}

deUint64 readChannel (const void* ptr,
					  const int byteOffset,
					  const int numBytes)
{
	const deUint8*	cPtr   = (const deUint8*) ptr + byteOffset;
	deUint64		result = 0;

	for (int byteNdx = 0; byteNdx < numBytes; ++byteNdx)
	{
		result = (result << 8U) | (deUint64) (cPtr[numBytes - byteNdx - 1]);
	}

	return result;
}

void convertNormalizedFormat (const void*										pixelPtr,
							  TextureFormat										texFormat,
							  const std::vector<de::SharedPtr<FloatFormat>>&	internalFormat,
							  Vec4&												resultMin,
							  Vec4&												resultMax)
{
    TextureSwizzle				readSwizzle	= getChannelReadSwizzle(texFormat.order);
	const TextureChannelClass	chanClass	= getTextureChannelClass(texFormat.type);

	DE_ASSERT(getTextureChannelClass(texFormat.type) < 2);

	// Information for non-packed types
	int chanSize = -1;

	// Information for packed types
	IVec4 bitOffsets;
	IVec4 bitSizes;
	int baseTypeBytes = -1;

	const bool isPacked = isPackedType(texFormat.type);

	if (isPacked)
	{
		getPackInfo(texFormat, bitSizes, bitOffsets, baseTypeBytes);

		// Kludge to work around deficiency in framework

		if (texFormat.type == TextureFormat::UNORM_INT_1010102_REV ||
			texFormat.type == TextureFormat::SNORM_INT_1010102_REV)
		{
			for (int ndx = 0; ndx < 2; ++ndx)
			{
				std::swap(readSwizzle.components[ndx], readSwizzle.components[3 - ndx]);
			}
		}

		DE_ASSERT(baseTypeBytes == 1 || baseTypeBytes == 2 || baseTypeBytes == 4);
	}
	else
	{
		chanSize = getChannelSize(texFormat.type);
	}

	const bool	isSigned = (chanClass == TEXTURECHANNELCLASS_SIGNED_FIXED_POINT);
	const bool	isSrgb	 = isSRGB(texFormat);

	// \todo [2016-08-01 collinbaker] Handle sRGB with correct rounding
	DE_ASSERT(!isSrgb);
	DE_UNREF(isSrgb);

	for (int compNdx = 0; compNdx < 4; ++compNdx)
	{
		const TextureSwizzle::Channel chan = readSwizzle.components[compNdx];

		if (chan == TextureSwizzle::CHANNEL_ZERO)
		{
			resultMin[compNdx] = 0.0f;
			resultMax[compNdx] = 0.0f;
		}
		else if (chan == TextureSwizzle::CHANNEL_ONE)
		{
			resultMin[compNdx] = 1.0f;
			resultMax[compNdx] = 1.0f;
		}
		else
		{
			deUint64 chanUVal = 0;
			int chanBits = 0;

			if (isPacked)
			{
				deUint64 pack = readChannel(pixelPtr, 0, baseTypeBytes);
				chanBits = bitSizes[chan];

				switch (baseTypeBytes)
				{
					case 1:
						chanUVal = unpackBits<deUint8>((deUint8)pack, bitOffsets[chan], bitSizes[chan]);
						break;

					case 2:
						chanUVal = unpackBits<deUint16>((deUint16)pack, bitOffsets[chan], bitSizes[chan]);
						break;

					case 4:
						chanUVal = unpackBits<deUint32>((deUint32)pack, bitOffsets[chan], bitSizes[chan]);
						break;

					default:
						break;
				}
			}
			else
			{
			    chanUVal = readChannel(pixelPtr, chan * chanSize, chanSize);
				chanBits = 8 * chanSize;
			}

			deInt64 chanVal = 0;

			if (isSigned)
			{
				chanVal = signExtend(chanUVal, chanBits);
			}
			else
			{
				chanVal = (deInt64) chanUVal;
			}

			convertNormalizedInt(chanVal, chanBits, isSigned, internalFormat[compNdx], resultMin[compNdx], resultMax[compNdx]);

			// Special handling for components represented as 1 bit. In this case the only possible
			// converted values are 0.0 and 1.0, even after using roundOut() to account for the min
			// and max range of the converted value. For 1 bit values the min will always equal max.
			// To better reflect actual implementations sampling and filtering of converted 1 bit
			// values we need to modify the min/max range to include at least one ULP of the
			// internalFormat we're using. So if we're using 8 bit fractional precision for the
			// conversion instead a 1 bit value of "0" resulting in [0.0 .. 0.0] it will instead
			// be [0.0 .. 0.00390625], and a value of "1" resulting in [1.0 .. 1.0] will instead
			// be [0.99609375 .. 1.0]. Later when these values are used for calculating the
			// reference sampled and filtered values there will be a range that implementations
			// can fall between. Without this change, even after the reference sampling and filtering
			// calculations, there will be zero tolerance in the acceptable range since min==max
			// leaving zero room for rounding errors and arithmetic precision in the implementation.
			if (chanBits == 1)
			{
				if (resultMin[compNdx] == 1.0f)
					resultMin[compNdx] -= float(internalFormat[compNdx]->ulp(1.0));
				if (resultMax[compNdx] == 0.0f)
					resultMax[compNdx] += float(internalFormat[compNdx]->ulp(0.0));
			}
		}
	}
}

void convertFloatFormat (const void*									pixelPtr,
						 TextureFormat									texFormat,
						 const std::vector<de::SharedPtr<FloatFormat>>&	internalFormat,
						 Vec4&											resultMin,
						 Vec4&											resultMax)
{
	DE_ASSERT(getTextureChannelClass(texFormat.type) == TEXTURECHANNELCLASS_FLOATING_POINT);

	const TextureSwizzle readSwizzle = getChannelReadSwizzle(texFormat.order);

	for (int compNdx = 0; compNdx < 4; ++compNdx)
	{
		const TextureSwizzle::Channel chan = readSwizzle.components[compNdx];

		if (chan == TextureSwizzle::CHANNEL_ZERO)
		{
			resultMin[compNdx] = 0.0f;
			resultMax[compNdx] = 0.0f;
		}
		else if (chan == TextureSwizzle::CHANNEL_ONE)
		{
			resultMin[compNdx] = 1.0f;
			resultMax[compNdx] = 1.0f;
		}
		else if (texFormat.type == TextureFormat::FLOAT)
		{
			resultMin[compNdx] = resultMax[compNdx] = *((const float*)pixelPtr + chan);
		}
		else if (texFormat.type == TextureFormat::HALF_FLOAT)
		{
			convertFP16((const deUint16*) pixelPtr + chan, internalFormat[compNdx], resultMin[compNdx], resultMax[compNdx]);
		}
		else
		{
			DE_FATAL("Unsupported floating point format");
		}
	}
}

} // anonymous

void convertFormat (const void*										pixelPtr,
					TextureFormat									texFormat,
					const std::vector<de::SharedPtr<FloatFormat>>&	internalFormat,
					Vec4&											resultMin,
					Vec4&											resultMax)
{
	const TextureChannelClass	chanClass	 = getTextureChannelClass(texFormat.type);

	// \todo [2016-08-01 collinbaker] Handle float and shared exponent formats
	if (chanClass == TEXTURECHANNELCLASS_SIGNED_FIXED_POINT || chanClass == TEXTURECHANNELCLASS_UNSIGNED_FIXED_POINT)
	{
		convertNormalizedFormat(pixelPtr, texFormat, internalFormat, resultMin, resultMax);
	}
	else if (chanClass == TEXTURECHANNELCLASS_FLOATING_POINT)
	{
		convertFloatFormat(pixelPtr, texFormat, internalFormat, resultMin, resultMax);
	}
	else
	{
		DE_FATAL("Unimplemented");
	}
}

} // util
} // texture
} // vkt<|MERGE_RESOLUTION|>--- conflicted
+++ resolved
@@ -654,11 +654,7 @@
 
 bool isPackedType (const TextureFormat::ChannelType type)
 {
-<<<<<<< HEAD
-	DE_STATIC_ASSERT(TextureFormat::CHANNELTYPE_LAST == 46);
-=======
-	DE_STATIC_ASSERT(TextureFormat::CHANNELTYPE_LAST == 42);
->>>>>>> 3abe621c
+	DE_STATIC_ASSERT(TextureFormat::CHANNELTYPE_LAST == 48);
 
 	switch (type)
 	{
@@ -685,11 +681,7 @@
 				  IVec4& bitOffsets,
 				  int& baseTypeBytes)
 {
-<<<<<<< HEAD
-	DE_STATIC_ASSERT(TextureFormat::CHANNELTYPE_LAST == 46);
-=======
-	DE_STATIC_ASSERT(TextureFormat::CHANNELTYPE_LAST == 42);
->>>>>>> 3abe621c
+	DE_STATIC_ASSERT(TextureFormat::CHANNELTYPE_LAST == 48);
 
 	switch (texFormat.type)
 	{
