--- conflicted
+++ resolved
@@ -144,12 +144,8 @@
 	};
 													TextureBinding				(Context& context);
 													TextureBinding				(Context& context, const TestTextureSp& textureData, const Type type,
-<<<<<<< HEAD
-																				 const ImageBackingMode backingMode = IMAGE_BACKING_MODE_REGULAR);
-=======
 																				 const ImageBackingMode backingMode = IMAGE_BACKING_MODE_REGULAR,
 																				 const vk::VkComponentMapping componentMapping = vk::makeComponentMappingRGBA());
->>>>>>> 055f40e9
 	vk::VkImage										getImage					(void) { return *m_textureImage; }
 	vk::VkImageView									getImageView				(void) { return *m_textureImageView; }
 	Type											getType						(void) { return m_type; }
@@ -170,10 +166,7 @@
 	de::MovePtr<vk::Allocation>						m_textureImageMemory;
 	vk::Move<vk::VkImageView>						m_textureImageView;
 	std::vector<de::SharedPtr<vk::Allocation> >		m_allocations;
-<<<<<<< HEAD
-=======
 	vk::VkComponentMapping							m_componentMapping;
->>>>>>> 055f40e9
 };
 
 typedef de::SharedPtr<TextureBinding>	TextureBindingSp;
