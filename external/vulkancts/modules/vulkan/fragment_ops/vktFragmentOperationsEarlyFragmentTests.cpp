/*------------------------------------------------------------------------
 * Vulkan Conformance Tests
 * ------------------------
 *
 * Copyright 2014 The Android Open Source Project
 * Copyright (c) 2015 The Khronos Group Inc.
 *
 * Licensed under the Apache License, Version 2.0 (the "License");
 * you may not use this file except in compliance with the License.
 * You may obtain a copy of the License at
 *
 *      http://www.apache.org/licenses/LICENSE-2.0
 *
 * Unless required by applicable law or agreed to in writing, software
 * distributed under the License is distributed on an "AS IS" BASIS,
 * WITHOUT WARRANTIES OR CONDITIONS OF ANY KIND, either express or implied.
 * See the License for the specific language governing permissions and
 * limitations under the License.
 *
 *//*!
 * \file
 * \brief Early fragment tests
 *//*--------------------------------------------------------------------*/

#include "vktFragmentOperationsEarlyFragmentTests.hpp"
#include "vktFragmentOperationsMakeUtil.hpp"
#include "vktTestCaseUtil.hpp"

#include "vkDefs.hpp"
#include "vkRef.hpp"
#include "vkRefUtil.hpp"
#include "vkPlatform.hpp"
#include "vkPrograms.hpp"
#include "vkMemUtil.hpp"
#include "vkBuilderUtil.hpp"
#include "vkStrUtil.hpp"
#include "vkTypeUtil.hpp"
#include "vkQueryUtil.hpp"
#include "vkImageUtil.hpp"
#include "vkBarrierUtil.hpp"
#include "vkCmdUtil.hpp"
#include "vkObjUtil.hpp"

#include "tcuTestLog.hpp"
#include "tcuImageCompare.hpp"
#include "tcuTextureUtil.hpp"

#include "deUniquePtr.hpp"
#include "deStringUtil.hpp"
#include "deMath.h"

#include <string>

namespace vkt
{
namespace FragmentOperations
{
namespace
{
using namespace vk;
using de::UniquePtr;

//! Basic 2D image.
inline VkImageCreateInfo makeImageCreateInfo (const tcu::IVec2& size, const VkFormat format, const VkImageUsageFlags usage)
{
	const VkImageCreateInfo imageParams =
	{
		VK_STRUCTURE_TYPE_IMAGE_CREATE_INFO,					// VkStructureType			sType;
		DE_NULL,												// const void*				pNext;
		(VkImageCreateFlags)0,									// VkImageCreateFlags		flags;
		VK_IMAGE_TYPE_2D,										// VkImageType				imageType;
		format,													// VkFormat					format;
		makeExtent3D(size.x(), size.y(), 1),					// VkExtent3D				extent;
		1u,														// deUint32					mipLevels;
		1u,														// deUint32					arrayLayers;
		VK_SAMPLE_COUNT_1_BIT,									// VkSampleCountFlagBits	samples;
		VK_IMAGE_TILING_OPTIMAL,								// VkImageTiling			tiling;
		usage,													// VkImageUsageFlags		usage;
		VK_SHARING_MODE_EXCLUSIVE,								// VkSharingMode			sharingMode;
		0u,														// deUint32					queueFamilyIndexCount;
		DE_NULL,												// const deUint32*			pQueueFamilyIndices;
		VK_IMAGE_LAYOUT_UNDEFINED,								// VkImageLayout			initialLayout;
	};
	return imageParams;
}

Move<VkRenderPass> makeRenderPass (const DeviceInterface&	vk,
								   const VkDevice			device,
								   const VkFormat			colorFormat,
								   const bool				useDepthStencilAttachment,
								   const VkFormat			depthStencilFormat)
{
	return makeRenderPass(vk, device, colorFormat, useDepthStencilAttachment ? depthStencilFormat : VK_FORMAT_UNDEFINED);
}

Move<VkPipeline> makeGraphicsPipeline (const DeviceInterface&	vk,
									   const VkDevice			device,
									   const VkPipelineLayout	pipelineLayout,
									   const VkRenderPass		renderPass,
									   const VkShaderModule		vertexModule,
									   const VkShaderModule		fragmentModule,
									   const tcu::IVec2&		renderSize,
									   const bool				enableDepthTest,
									   const bool				enableStencilTest,
									   const VkStencilOp		stencilFailOp = VK_STENCIL_OP_KEEP,
									   const VkStencilOp		stencilPassOp = VK_STENCIL_OP_KEEP)
{
	const std::vector<VkViewport>			viewports					(1, makeViewport(renderSize));
	const std::vector<VkRect2D>				scissors					(1, makeRect2D(renderSize));

	const VkStencilOpState					stencilOpState				= makeStencilOpState(
		stencilFailOp,			// stencil fail
	    stencilPassOp,			// depth & stencil pass
		VK_STENCIL_OP_KEEP,		// depth only fail
		VK_COMPARE_OP_EQUAL,	// compare op
		0x3,					// compare mask
		0xf,					// write mask
		1u);					// reference

	VkPipelineDepthStencilStateCreateInfo	depthStencilStateCreateInfo	=
	{
		VK_STRUCTURE_TYPE_PIPELINE_DEPTH_STENCIL_STATE_CREATE_INFO,	// VkStructureType                          sType
		DE_NULL,													// const void*                              pNext
		0u,															// VkPipelineDepthStencilStateCreateFlags   flags
		enableDepthTest ? VK_TRUE : VK_FALSE,						// VkBool32                                 depthTestEnable
		enableDepthTest ? VK_TRUE : VK_FALSE,						// VkBool32                                 depthWriteEnable
		VK_COMPARE_OP_LESS,											// VkCompareOp                              depthCompareOp
		VK_FALSE,													// VkBool32                                 depthBoundsTestEnable
		enableStencilTest ? VK_TRUE : VK_FALSE,						// VkBool32                                 stencilTestEnable
		stencilOpState,												// VkStencilOpState                         front
		stencilOpState,												// VkStencilOpState                         back
		0.0f,														// float                                    minDepthBounds
		1.0f														// float                                    maxDepthBounds
	};

	return vk::makeGraphicsPipeline(vk,										// const DeviceInterface&                        vk
									device,									// const VkDevice                                device
									pipelineLayout,							// const VkPipelineLayout                        pipelineLayout
									vertexModule,							// const VkShaderModule                          vertexShaderModule
									DE_NULL,								// const VkShaderModule                          tessellationControlModule
									DE_NULL,								// const VkShaderModule                          tessellationEvalModule
									DE_NULL,								// const VkShaderModule                          geometryShaderModule
									fragmentModule,							// const VkShaderModule                          fragmentShaderModule
									renderPass,								// const VkRenderPass                            renderPass
									viewports,								// const std::vector<VkViewport>&                viewports
									scissors,								// const std::vector<VkRect2D>&                  scissors
									VK_PRIMITIVE_TOPOLOGY_TRIANGLE_LIST,	// const VkPrimitiveTopology                     topology
									0u,										// const deUint32                                subpass
									0u,										// const deUint32                                patchControlPoints
									DE_NULL,								// const VkPipelineVertexInputStateCreateInfo*   vertexInputStateCreateInfo
									DE_NULL,								// const VkPipelineRasterizationStateCreateInfo* rasterizationStateCreateInfo
									DE_NULL,								// const VkPipelineMultisampleStateCreateInfo*   multisampleStateCreateInfo
									&depthStencilStateCreateInfo);			// const VkPipelineDepthStencilStateCreateInfo*  depthStencilStateCreateInfo
}

void commandClearStencilAttachment (const DeviceInterface&	vk,
									const VkCommandBuffer	commandBuffer,
									const VkOffset2D&		offset,
									const VkExtent2D&		extent,
									const deUint32			clearValue)
{
	const VkClearAttachment stencilAttachment =
	{
		VK_IMAGE_ASPECT_STENCIL_BIT,					// VkImageAspectFlags    aspectMask;
		0u,												// uint32_t              colorAttachment;
		makeClearValueDepthStencil(0.0f, clearValue),	// VkClearValue          clearValue;
	};

	const VkClearRect rect =
	{
		{ offset, extent },		// VkRect2D    rect;
		0u,						// uint32_t    baseArrayLayer;
		1u,						// uint32_t    layerCount;
	};

	vk.cmdClearAttachments(commandBuffer, 1u, &stencilAttachment, 1u, &rect);
}

VkImageAspectFlags getImageAspectFlags (const VkFormat format)
{
	const tcu::TextureFormat tcuFormat = mapVkFormat(format);

	if      (tcuFormat.order == tcu::TextureFormat::DS)		return VK_IMAGE_ASPECT_DEPTH_BIT | VK_IMAGE_ASPECT_STENCIL_BIT;
	else if (tcuFormat.order == tcu::TextureFormat::D)		return VK_IMAGE_ASPECT_DEPTH_BIT;
	else if (tcuFormat.order == tcu::TextureFormat::S)		return VK_IMAGE_ASPECT_STENCIL_BIT;

	DE_ASSERT(false);
	return 0u;
}

bool isSupportedDepthStencilFormat (const InstanceInterface& instanceInterface, const VkPhysicalDevice device, const VkFormat format)
{
	VkFormatProperties formatProps;
	instanceInterface.getPhysicalDeviceFormatProperties(device, format, &formatProps);
	return (formatProps.optimalTilingFeatures & VK_FORMAT_FEATURE_DEPTH_STENCIL_ATTACHMENT_BIT) != 0;
}

VkFormat pickSupportedDepthStencilFormat (const InstanceInterface&	instanceInterface,
										  const VkPhysicalDevice	device,
										  const deUint32			numFormats,
										  const VkFormat*			pFormats)
{
	for (deUint32 i = 0; i < numFormats; ++i)
		if (isSupportedDepthStencilFormat(instanceInterface, device, pFormats[i]))
			return pFormats[i];
	return VK_FORMAT_UNDEFINED;
}

enum Flags
{
	FLAG_TEST_DEPTH							= 1u << 0,
	FLAG_TEST_STENCIL						= 1u << 1,
	FLAG_DONT_USE_TEST_ATTACHMENT			= 1u << 2,
	FLAG_DONT_USE_EARLY_FRAGMENT_TESTS		= 1u << 3,
};

class EarlyFragmentTest : public TestCase
{
public:
						EarlyFragmentTest	(tcu::TestContext&		testCtx,
											 const std::string		name,
											 const deUint32			flags);

	void				initPrograms		(SourceCollections&		programCollection) const;
	TestInstance*		createInstance		(Context&				context) const;
	virtual void		checkSupport		(Context&				context) const;

private:
	const deUint32		m_flags;
};

EarlyFragmentTest::EarlyFragmentTest (tcu::TestContext& testCtx, const std::string name, const deUint32 flags)
	: TestCase	(testCtx, name, "")
	, m_flags	(flags)
{
}

void EarlyFragmentTest::initPrograms (SourceCollections& programCollection) const
{
	// Vertex
	{
		std::ostringstream src;
		src << glu::getGLSLVersionDeclaration(glu::GLSL_VERSION_440) << "\n"
			<< "\n"
			<< "layout(location = 0) in highp vec4 position;\n"
			<< "\n"
			<< "out gl_PerVertex {\n"
			<< "   vec4 gl_Position;\n"
			<< "};\n"
			<< "\n"
			<< "void main (void)\n"
			<< "{\n"
			<< "    gl_Position = position;\n"
			<< "}\n";

		programCollection.glslSources.add("vert") << glu::VertexSource(src.str());
	}

	// Fragment
	{
		const bool useEarlyTests = (m_flags & FLAG_DONT_USE_EARLY_FRAGMENT_TESTS) == 0;
		std::ostringstream src;
		src << glu::getGLSLVersionDeclaration(glu::GLSL_VERSION_440) << "\n"
			<< "\n"
			<< (useEarlyTests ? "layout(early_fragment_tests) in;\n" : "")
			<< "layout(location = 0) out highp vec4 fragColor;\n"
			<< "\n"
			<< "layout(binding = 0) coherent buffer Output {\n"
			<< "    uint result;\n"
			<< "} sb_out;\n"
			<< "\n"
			<< "void main (void)\n"
			<< "{\n"
			<< "    atomicAdd(sb_out.result, 1u);\n"
			<< "	fragColor = vec4(1.0, 1.0, 0.0, 1.0);\n"
			<< "}\n";

		programCollection.glslSources.add("frag") << glu::FragmentSource(src.str());
	}
}

class EarlyFragmentTestInstance : public TestInstance
{
public:
							EarlyFragmentTestInstance (Context& context, const deUint32 flags);

	tcu::TestStatus			iterate					  (void);

private:
	enum TestMode
	{
		MODE_INVALID,
		MODE_DEPTH,
		MODE_STENCIL,
	};

	const TestMode			m_testMode;
	const bool				m_useTestAttachment;
	const bool				m_useEarlyTests;
};

EarlyFragmentTestInstance::EarlyFragmentTestInstance (Context& context, const deUint32 flags)
	: TestInstance			(context)
	, m_testMode			(flags & FLAG_TEST_DEPTH   ? MODE_DEPTH :
							 flags & FLAG_TEST_STENCIL ? MODE_STENCIL : MODE_INVALID)
	, m_useTestAttachment	((flags & FLAG_DONT_USE_TEST_ATTACHMENT) == 0)
	, m_useEarlyTests		((flags & FLAG_DONT_USE_EARLY_FRAGMENT_TESTS) == 0)
{
	DE_ASSERT(m_testMode != MODE_INVALID);
}

tcu::TestStatus EarlyFragmentTestInstance::iterate (void)
{
	const DeviceInterface&		vk					= m_context.getDeviceInterface();
	const InstanceInterface&	vki					= m_context.getInstanceInterface();
	const VkDevice				device				= m_context.getDevice();
	const VkPhysicalDevice		physDevice			= m_context.getPhysicalDevice();
	const VkQueue				queue				= m_context.getUniversalQueue();
	const deUint32				queueFamilyIndex	= m_context.getUniversalQueueFamilyIndex();
	Allocator&					allocator			= m_context.getDefaultAllocator();

	// Color attachment

	const tcu::IVec2				renderSize			= tcu::IVec2(32, 32);
	const VkFormat					colorFormat			= VK_FORMAT_R8G8B8A8_UNORM;
	const VkImageSubresourceRange	colorSubresourceRange = makeImageSubresourceRange(VK_IMAGE_ASPECT_COLOR_BIT, 0u, 1u, 0u, 1u);
	const Unique<VkImage>			colorImage			(makeImage(vk, device, makeImageCreateInfo(renderSize, colorFormat, VK_IMAGE_USAGE_COLOR_ATTACHMENT_BIT | VK_IMAGE_USAGE_TRANSFER_SRC_BIT)));
	const UniquePtr<Allocation>		colorImageAlloc		(bindImage(vk, device, allocator, *colorImage, MemoryRequirement::Any));
	const Unique<VkImageView>		colorImageView		(makeImageView(vk, device, *colorImage, VK_IMAGE_VIEW_TYPE_2D, colorFormat, colorSubresourceRange));

	// Test attachment (depth or stencil)
	static const VkFormat stencilFormats[] =
	{
		// One of the following formats must be supported, as per spec requirement.
		VK_FORMAT_S8_UINT,
		VK_FORMAT_D16_UNORM_S8_UINT,
		VK_FORMAT_D24_UNORM_S8_UINT,
		VK_FORMAT_D32_SFLOAT_S8_UINT,
	};

	const VkFormat testFormat = (m_testMode == MODE_STENCIL ? pickSupportedDepthStencilFormat(vki, physDevice, DE_LENGTH_OF_ARRAY(stencilFormats), stencilFormats)
															: VK_FORMAT_D16_UNORM);		// spec requires this format to be supported
	if (testFormat == VK_FORMAT_UNDEFINED)
		return tcu::TestStatus::fail("Required depth/stencil format not supported");

	if (m_useTestAttachment)
		m_context.getTestContext().getLog() << tcu::TestLog::Message << "Using depth/stencil format " << getFormatName(testFormat) << tcu::TestLog::EndMessage;

	const VkImageSubresourceRange	testSubresourceRange	= makeImageSubresourceRange(getImageAspectFlags(testFormat), 0u, 1u, 0u, 1u);
	const Unique<VkImage>			testImage				(makeImage(vk, device, makeImageCreateInfo(renderSize, testFormat, VK_IMAGE_USAGE_DEPTH_STENCIL_ATTACHMENT_BIT)));
	const UniquePtr<Allocation>		testImageAlloc			(bindImage(vk, device, allocator, *testImage, MemoryRequirement::Any));
	const Unique<VkImageView>		testImageView			(makeImageView(vk, device, *testImage, VK_IMAGE_VIEW_TYPE_2D, testFormat, testSubresourceRange));
	const VkImageView				attachmentImages[]		= { *colorImageView, *testImageView };
	const deUint32					numUsedAttachmentImages = (m_useTestAttachment ? 2u : 1u);

	// Vertex buffer

	const deUint32					numVertices				= 6;
	const VkDeviceSize				vertexBufferSizeBytes	= sizeof(tcu::Vec4) * numVertices;
	const Unique<VkBuffer>			vertexBuffer			(makeBuffer(vk, device, vertexBufferSizeBytes, VK_BUFFER_USAGE_VERTEX_BUFFER_BIT));
	const UniquePtr<Allocation>		vertexBufferAlloc		(bindBuffer(vk, device, allocator, *vertexBuffer, MemoryRequirement::HostVisible));

	{
		tcu::Vec4* const pVertices = reinterpret_cast<tcu::Vec4*>(vertexBufferAlloc->getHostPtr());

		pVertices[0] = tcu::Vec4( 1.0f, -1.0f,  0.5f,  1.0f);
		pVertices[1] = tcu::Vec4(-1.0f, -1.0f,  0.0f,  1.0f);
		pVertices[2] = tcu::Vec4(-1.0f,  1.0f,  0.5f,  1.0f);

		pVertices[3] = tcu::Vec4(-1.0f,  1.0f,  0.5f,  1.0f);
		pVertices[4] = tcu::Vec4( 1.0f,  1.0f,  1.0f,  1.0f);
		pVertices[5] = tcu::Vec4( 1.0f, -1.0f,  0.5f,  1.0f);

		flushAlloc(vk, device, *vertexBufferAlloc);
		// No barrier needed, flushed memory is automatically visible
	}

	// Result buffer

	const VkDeviceSize				resultBufferSizeBytes	= sizeof(deUint32);
	const Unique<VkBuffer>			resultBuffer			(makeBuffer(vk, device, resultBufferSizeBytes, VK_BUFFER_USAGE_STORAGE_BUFFER_BIT));
	const UniquePtr<Allocation>		resultBufferAlloc		(bindBuffer(vk, device, allocator, *resultBuffer, MemoryRequirement::HostVisible));

	{
		deUint32* const pData = static_cast<deUint32*>(resultBufferAlloc->getHostPtr());

		*pData = 0;
		flushAlloc(vk, device, *resultBufferAlloc);
	}

	// Render result buffer (to retrieve color attachment contents)

	const VkDeviceSize				colorBufferSizeBytes	= tcu::getPixelSize(mapVkFormat(colorFormat)) * renderSize.x() * renderSize.y();
	const Unique<VkBuffer>			colorBuffer				(makeBuffer(vk, device, colorBufferSizeBytes, VK_BUFFER_USAGE_TRANSFER_DST_BIT));
	const UniquePtr<Allocation>		colorBufferAlloc		(bindBuffer(vk, device, allocator, *colorBuffer, MemoryRequirement::HostVisible));

	// Descriptors

	const Unique<VkDescriptorSetLayout> descriptorSetLayout(DescriptorSetLayoutBuilder()
		.addSingleBinding(VK_DESCRIPTOR_TYPE_STORAGE_BUFFER, VK_SHADER_STAGE_FRAGMENT_BIT)
		.build(vk, device));

	const Unique<VkDescriptorPool> descriptorPool(DescriptorPoolBuilder()
		.addType(VK_DESCRIPTOR_TYPE_STORAGE_BUFFER)
		.build(vk, device, VK_DESCRIPTOR_POOL_CREATE_FREE_DESCRIPTOR_SET_BIT, 1u));

	const Unique<VkDescriptorSet> descriptorSet				 (makeDescriptorSet(vk, device, *descriptorPool, *descriptorSetLayout));
	const VkDescriptorBufferInfo  resultBufferDescriptorInfo = makeDescriptorBufferInfo(resultBuffer.get(), 0ull, resultBufferSizeBytes);

	DescriptorSetUpdateBuilder()
		.writeSingle(*descriptorSet, DescriptorSetUpdateBuilder::Location::binding(0u), VK_DESCRIPTOR_TYPE_STORAGE_BUFFER, &resultBufferDescriptorInfo)
		.update(vk, device);

	// Pipeline

	const Unique<VkShaderModule>	vertexModule  (createShaderModule(vk, device, m_context.getBinaryCollection().get("vert"), 0u));
	const Unique<VkShaderModule>	fragmentModule(createShaderModule(vk, device, m_context.getBinaryCollection().get("frag"), 0u));
	const Unique<VkRenderPass>		renderPass	  (makeRenderPass(vk, device, colorFormat, m_useTestAttachment, testFormat));
	const Unique<VkFramebuffer>		framebuffer	  (makeFramebuffer(vk, device, *renderPass, numUsedAttachmentImages, attachmentImages, renderSize.x(), renderSize.y()));
	const Unique<VkPipelineLayout>	pipelineLayout(makePipelineLayout(vk, device, *descriptorSetLayout));
	const Unique<VkPipeline>		pipeline	  (makeGraphicsPipeline(vk, device, *pipelineLayout, *renderPass, *vertexModule, *fragmentModule, renderSize,
												  (m_testMode == MODE_DEPTH), (m_testMode == MODE_STENCIL)));
	const Unique<VkCommandPool>		cmdPool		  (createCommandPool(vk, device, VK_COMMAND_POOL_CREATE_RESET_COMMAND_BUFFER_BIT, queueFamilyIndex));
	const Unique<VkCommandBuffer>	cmdBuffer	  (allocateCommandBuffer(vk, device, *cmdPool, VK_COMMAND_BUFFER_LEVEL_PRIMARY));

	// Draw commands

	{
		const VkRect2D renderArea = {
			makeOffset2D(0, 0),
			makeExtent2D(renderSize.x(), renderSize.y()),
		};
		const tcu::Vec4 clearColor(0.0f, 0.0f, 0.0f, 1.0f);
		const VkDeviceSize vertexBufferOffset = 0ull;

		beginCommandBuffer(vk, *cmdBuffer);

		{
			const VkImageMemoryBarrier barriers[] = {
				makeImageMemoryBarrier(
					0u, VK_ACCESS_COLOR_ATTACHMENT_WRITE_BIT,
					VK_IMAGE_LAYOUT_UNDEFINED, VK_IMAGE_LAYOUT_COLOR_ATTACHMENT_OPTIMAL,
					*colorImage, colorSubresourceRange),
				makeImageMemoryBarrier(
					0u, VK_ACCESS_DEPTH_STENCIL_ATTACHMENT_WRITE_BIT,
					VK_IMAGE_LAYOUT_UNDEFINED, VK_IMAGE_LAYOUT_DEPTH_STENCIL_ATTACHMENT_OPTIMAL,
					*testImage, testSubresourceRange),
			};

			vk.cmdPipelineBarrier(*cmdBuffer, VK_PIPELINE_STAGE_HOST_BIT, VK_PIPELINE_STAGE_EARLY_FRAGMENT_TESTS_BIT | VK_PIPELINE_STAGE_COLOR_ATTACHMENT_OUTPUT_BIT, 0u,
				0u, DE_NULL, 0u, DE_NULL, DE_LENGTH_OF_ARRAY(barriers), barriers);
		}

		// Will clear the attachments with specified depth and stencil values.
		beginRenderPass(vk, *cmdBuffer, *renderPass, *framebuffer, renderArea, clearColor, 0.5f, 0u);

		vk.cmdBindPipeline(*cmdBuffer, VK_PIPELINE_BIND_POINT_GRAPHICS, *pipeline);
		vk.cmdBindDescriptorSets(*cmdBuffer, VK_PIPELINE_BIND_POINT_GRAPHICS, *pipelineLayout, 0u, 1u, &descriptorSet.get(), 0u, DE_NULL);
		vk.cmdBindVertexBuffers(*cmdBuffer, 0u, 1u, &vertexBuffer.get(), &vertexBufferOffset);

		// Mask half of the attachment image with value that will pass the stencil test.
		if (m_useTestAttachment && m_testMode == MODE_STENCIL)
			commandClearStencilAttachment(vk, *cmdBuffer, makeOffset2D(0, 0), makeExtent2D(renderSize.x()/2, renderSize.y()), 1u);

		vk.cmdDraw(*cmdBuffer, numVertices, 1u, 0u, 0u);
		endRenderPass(vk, *cmdBuffer);

		copyImageToBuffer(vk, *cmdBuffer, *colorImage, *colorBuffer, renderSize, VK_ACCESS_COLOR_ATTACHMENT_WRITE_BIT);

		endCommandBuffer(vk, *cmdBuffer);
		submitCommandsAndWait(vk, device, queue, *cmdBuffer);
	}

	// Log result image
	{
		invalidateAlloc(vk, device, *colorBufferAlloc);

		const tcu::ConstPixelBufferAccess imagePixelAccess(mapVkFormat(colorFormat), renderSize.x(), renderSize.y(), 1, colorBufferAlloc->getHostPtr());

		tcu::TestLog& log = m_context.getTestContext().getLog();
		log << tcu::TestLog::Image("color0", "Rendered image", imagePixelAccess);
	}

	// Verify results
	{
		invalidateAlloc(vk, device, *resultBufferAlloc);

		const int  actualCounter	   = *static_cast<deInt32*>(resultBufferAlloc->getHostPtr());
		const bool expectPartialResult = (m_useEarlyTests && m_useTestAttachment);
		const int  expectedCounter	   = expectPartialResult ? renderSize.x() * renderSize.y() / 2 : renderSize.x() * renderSize.y();
		const int  tolerance		   = expectPartialResult ? de::max(renderSize.x(), renderSize.y()) * 3	: 0;
		const int  expectedMin         = de::max(0, expectedCounter - tolerance);
		const int  expectedMax		   = expectedCounter + tolerance;

		tcu::TestLog& log = m_context.getTestContext().getLog();
		log << tcu::TestLog::Message << "Expected value"
			<< (expectPartialResult ? " in range: [" + de::toString(expectedMin) + ", " + de::toString(expectedMax) + "]" : ": " + de::toString(expectedCounter))
			<< tcu::TestLog::EndMessage;
		log << tcu::TestLog::Message << "Result value: " << de::toString(actualCounter) << tcu::TestLog::EndMessage;

		if (expectedMin <= actualCounter && actualCounter <= expectedMax)
			return tcu::TestStatus::pass("Success");
		else
			return tcu::TestStatus::fail("Value out of range");
	}
}

TestInstance* EarlyFragmentTest::createInstance (Context& context) const
{
	return new EarlyFragmentTestInstance(context, m_flags);
}

void EarlyFragmentTest::checkSupport (Context& context) const
{
	context.requireDeviceCoreFeature(DEVICE_CORE_FEATURE_FRAGMENT_STORES_AND_ATOMICS);
}

class EarlyFragmentDiscardTestInstance : public EarlyFragmentTestInstance
{
public:
							EarlyFragmentDiscardTestInstance	(Context& context, const deUint32 flags);

	tcu::TestStatus			iterate								(void);

private:
	tcu::TextureLevel	generateReferenceColorImage				(const tcu::TextureFormat format, const tcu::IVec2& renderSize);
	enum TestMode
	{
		MODE_INVALID,
		MODE_DEPTH,
		MODE_STENCIL,
	};

	const TestMode			m_testMode;
	const bool				m_useTestAttachment;
	const bool				m_useEarlyTests;
};

EarlyFragmentDiscardTestInstance::EarlyFragmentDiscardTestInstance (Context& context, const deUint32 flags)
	: EarlyFragmentTestInstance			(context, flags)
	, m_testMode			(flags & FLAG_TEST_DEPTH   ? MODE_DEPTH :
							 flags & FLAG_TEST_STENCIL ? MODE_STENCIL : MODE_INVALID)
	, m_useTestAttachment	((flags & FLAG_DONT_USE_TEST_ATTACHMENT) == 0)
	, m_useEarlyTests		((flags & FLAG_DONT_USE_EARLY_FRAGMENT_TESTS) == 0)
{
	DE_ASSERT(m_testMode != MODE_INVALID);
}

tcu::TextureLevel EarlyFragmentDiscardTestInstance::generateReferenceColorImage(const tcu::TextureFormat format, const tcu::IVec2 &renderSize)
{
	tcu::TextureLevel	image(format, renderSize.x(), renderSize.y());
	const tcu::Vec4		clearColor	= tcu::Vec4(0.0f, 0.0f, 0.0f, 1.0f);

	tcu::clear(image.getAccess(), clearColor);

	return image;
}

tcu::TestStatus EarlyFragmentDiscardTestInstance::iterate (void)
{
	const DeviceInterface&		vk					= m_context.getDeviceInterface();
	const InstanceInterface&	vki					= m_context.getInstanceInterface();
	const VkDevice				device				= m_context.getDevice();
	const VkPhysicalDevice		physDevice			= m_context.getPhysicalDevice();
	const VkQueue				queue				= m_context.getUniversalQueue();
	const deUint32				queueFamilyIndex	= m_context.getUniversalQueueFamilyIndex();
	Allocator&					allocator			= m_context.getDefaultAllocator();

	DE_ASSERT(m_useTestAttachment);

	// Color attachment
	const tcu::IVec2				renderSize				= tcu::IVec2(32, 32);
	const VkFormat					colorFormat				= VK_FORMAT_R8G8B8A8_UNORM;
	const VkImageSubresourceRange	colorSubresourceRange	= makeImageSubresourceRange(VK_IMAGE_ASPECT_COLOR_BIT, 0u, 1u, 0u, 1u);
	const Unique<VkImage>			colorImage				(makeImage(vk, device, makeImageCreateInfo(renderSize, colorFormat, VK_IMAGE_USAGE_COLOR_ATTACHMENT_BIT | VK_IMAGE_USAGE_TRANSFER_SRC_BIT)));
	const UniquePtr<Allocation>		colorImageAlloc			(bindImage(vk, device, allocator, *colorImage, MemoryRequirement::Any));
	const Unique<VkImageView>		colorImageView			(makeImageView(vk, device, *colorImage, VK_IMAGE_VIEW_TYPE_2D, colorFormat, colorSubresourceRange));

	// Test attachment (depth or stencil)
	static const VkFormat stencilFormats[] =
	{
		// One of the following formats must be supported, as per spec requirement.
		VK_FORMAT_S8_UINT,
		VK_FORMAT_D16_UNORM_S8_UINT,
		VK_FORMAT_D24_UNORM_S8_UINT,
		VK_FORMAT_D32_SFLOAT_S8_UINT,
	};

	const VkFormat depthStencilFormat = (m_testMode == MODE_STENCIL ? pickSupportedDepthStencilFormat(vki, physDevice, DE_LENGTH_OF_ARRAY(stencilFormats), stencilFormats)
										 : VK_FORMAT_D16_UNORM);		// spec requires this format to be supported

	if (depthStencilFormat == VK_FORMAT_UNDEFINED)
		return tcu::TestStatus::fail("Required depth/stencil format not supported");

	m_context.getTestContext().getLog() << tcu::TestLog::Message << "Using depth/stencil format " << getFormatName(depthStencilFormat) << tcu::TestLog::EndMessage;

	const VkImageSubresourceRange	testSubresourceRange	= makeImageSubresourceRange(getImageAspectFlags(depthStencilFormat), 0u, 1u, 0u, 1u);
	const Unique<VkImage>			testImage				(makeImage(vk, device, makeImageCreateInfo(renderSize, depthStencilFormat, VK_IMAGE_USAGE_DEPTH_STENCIL_ATTACHMENT_BIT | VK_IMAGE_USAGE_TRANSFER_SRC_BIT)));
	const UniquePtr<Allocation>		testImageAlloc			(bindImage(vk, device, allocator, *testImage, MemoryRequirement::Any));
	const Unique<VkImageView>		testImageView			(makeImageView(vk, device, *testImage, VK_IMAGE_VIEW_TYPE_2D, depthStencilFormat, testSubresourceRange));
	const VkImageView				attachmentImages[]		= { *colorImageView, *testImageView };
	const deUint32					numUsedAttachmentImages = DE_LENGTH_OF_ARRAY(attachmentImages);

	// Vertex buffer

	const deUint32					numVertices				= 6;
	const VkDeviceSize				vertexBufferSizeBytes	= sizeof(tcu::Vec4) * numVertices;
	const Unique<VkBuffer>			vertexBuffer			(makeBuffer(vk, device, vertexBufferSizeBytes, VK_BUFFER_USAGE_VERTEX_BUFFER_BIT));
	const UniquePtr<Allocation>		vertexBufferAlloc		(bindBuffer(vk, device, allocator, *vertexBuffer, MemoryRequirement::HostVisible));

	{
		tcu::Vec4* const pVertices = reinterpret_cast<tcu::Vec4*>(vertexBufferAlloc->getHostPtr());

		pVertices[0] = tcu::Vec4( 1.0f, -1.0f,  0.5f,  1.0f);
		pVertices[1] = tcu::Vec4(-1.0f, -1.0f,  0.0f,  1.0f);
		pVertices[2] = tcu::Vec4(-1.0f,  1.0f,  0.5f,  1.0f);

		pVertices[3] = tcu::Vec4(-1.0f,  1.0f,  0.5f,  1.0f);
		pVertices[4] = tcu::Vec4( 1.0f,  1.0f,  1.0f,  1.0f);
		pVertices[5] = tcu::Vec4( 1.0f, -1.0f,  0.5f,  1.0f);

		flushAlloc(vk, device, *vertexBufferAlloc);
		// No barrier needed, flushed memory is automatically visible
	}

	// Result buffer

	const VkDeviceSize				resultBufferSizeBytes	= sizeof(deUint32);
	const Unique<VkBuffer>			resultBuffer			(makeBuffer(vk, device, resultBufferSizeBytes, VK_BUFFER_USAGE_STORAGE_BUFFER_BIT));
	const UniquePtr<Allocation>		resultBufferAlloc		(bindBuffer(vk, device, allocator, *resultBuffer, MemoryRequirement::HostVisible));

	{
		deUint32* const pData = static_cast<deUint32*>(resultBufferAlloc->getHostPtr());

		*pData = 0;
		flushAlloc(vk, device, *resultBufferAlloc);
	}

	// Render result buffer (to retrieve color attachment contents)

	const VkDeviceSize				colorBufferSizeBytes	= tcu::getPixelSize(mapVkFormat(colorFormat)) * renderSize.x() * renderSize.y();
	const Unique<VkBuffer>			colorBuffer				(makeBuffer(vk, device, colorBufferSizeBytes, VK_BUFFER_USAGE_TRANSFER_DST_BIT));
	const UniquePtr<Allocation>		colorBufferAlloc		(bindBuffer(vk, device, allocator, *colorBuffer, MemoryRequirement::HostVisible));

	// Depth stencil result buffer (to retrieve depth-stencil attachment contents)

	const VkDeviceSize				dsBufferSizeBytes	= tcu::getPixelSize(mapVkFormat(depthStencilFormat)) * renderSize.x() * renderSize.y();
	const Unique<VkBuffer>			dsBuffer			(makeBuffer(vk, device, dsBufferSizeBytes, VK_BUFFER_USAGE_TRANSFER_DST_BIT));
	const UniquePtr<Allocation>		dsBufferAlloc		(bindBuffer(vk, device, allocator, *dsBuffer, MemoryRequirement::HostVisible));

	// Descriptors

	const Unique<VkDescriptorSetLayout> descriptorSetLayout(DescriptorSetLayoutBuilder()
		.addSingleBinding(VK_DESCRIPTOR_TYPE_STORAGE_BUFFER, VK_SHADER_STAGE_FRAGMENT_BIT)
		.build(vk, device));

	const Unique<VkDescriptorPool> descriptorPool(DescriptorPoolBuilder()
		.addType(VK_DESCRIPTOR_TYPE_STORAGE_BUFFER)
		.build(vk, device, VK_DESCRIPTOR_POOL_CREATE_FREE_DESCRIPTOR_SET_BIT, 1u));

	const Unique<VkDescriptorSet> descriptorSet				 (makeDescriptorSet(vk, device, *descriptorPool, *descriptorSetLayout));
	const VkDescriptorBufferInfo  resultBufferDescriptorInfo = makeDescriptorBufferInfo(resultBuffer.get(), 0ull, resultBufferSizeBytes);

	DescriptorSetUpdateBuilder()
		.writeSingle(*descriptorSet, DescriptorSetUpdateBuilder::Location::binding(0u), VK_DESCRIPTOR_TYPE_STORAGE_BUFFER, &resultBufferDescriptorInfo)
		.update(vk, device);

	// Pipeline

	const Unique<VkShaderModule>	vertexModule  (createShaderModule(vk, device, m_context.getBinaryCollection().get("vert"), 0u));
	const Unique<VkShaderModule>	fragmentModule(createShaderModule(vk, device, m_context.getBinaryCollection().get("frag"), 0u));
	const Unique<VkRenderPass>		renderPass	  (makeRenderPass(vk, device, colorFormat, m_useTestAttachment, depthStencilFormat));
	const Unique<VkFramebuffer>		framebuffer	  (makeFramebuffer(vk, device, *renderPass, numUsedAttachmentImages, attachmentImages, renderSize.x(), renderSize.y()));
	const Unique<VkPipelineLayout>	pipelineLayout(makePipelineLayout(vk, device, *descriptorSetLayout));
	const Unique<VkPipeline>		pipeline	  (makeGraphicsPipeline(vk, device, *pipelineLayout, *renderPass, *vertexModule, *fragmentModule, renderSize,
																		(m_testMode == MODE_DEPTH), (m_testMode == MODE_STENCIL),
																		VK_STENCIL_OP_INCREMENT_AND_CLAMP, VK_STENCIL_OP_INCREMENT_AND_CLAMP));
	const Unique<VkCommandPool>		cmdPool		  (createCommandPool(vk, device, VK_COMMAND_POOL_CREATE_RESET_COMMAND_BUFFER_BIT, queueFamilyIndex));
	const Unique<VkCommandBuffer>	cmdBuffer	  (allocateCommandBuffer(vk, device, *cmdPool, VK_COMMAND_BUFFER_LEVEL_PRIMARY));

	// Draw commands
	{
		const VkRect2D renderArea = {
			makeOffset2D(0, 0),
			makeExtent2D(renderSize.x(), renderSize.y()),
		};
		const tcu::Vec4 clearColor(0.0f, 0.0f, 0.0f, 1.0f);
		const VkDeviceSize vertexBufferOffset = 0ull;

		beginCommandBuffer(vk, *cmdBuffer);

		{
			const VkImageMemoryBarrier barriers[] = {
				makeImageMemoryBarrier(
					0u, VK_ACCESS_COLOR_ATTACHMENT_WRITE_BIT,
					VK_IMAGE_LAYOUT_UNDEFINED, VK_IMAGE_LAYOUT_COLOR_ATTACHMENT_OPTIMAL,
					*colorImage, colorSubresourceRange),
				makeImageMemoryBarrier(
					0u, VK_ACCESS_DEPTH_STENCIL_ATTACHMENT_WRITE_BIT,
					VK_IMAGE_LAYOUT_UNDEFINED, VK_IMAGE_LAYOUT_DEPTH_STENCIL_ATTACHMENT_OPTIMAL,
					*testImage, testSubresourceRange),
			};

			vk.cmdPipelineBarrier(*cmdBuffer, VK_PIPELINE_STAGE_HOST_BIT, VK_PIPELINE_STAGE_EARLY_FRAGMENT_TESTS_BIT | VK_PIPELINE_STAGE_COLOR_ATTACHMENT_OUTPUT_BIT, 0u,
				0u, DE_NULL, 0u, DE_NULL, DE_LENGTH_OF_ARRAY(barriers), barriers);
		}

		// Will clear the attachments with specified depth and stencil values.
		beginRenderPass(vk, *cmdBuffer, *renderPass, *framebuffer, renderArea, clearColor, 0.5f, 3u);

		vk.cmdBindPipeline(*cmdBuffer, VK_PIPELINE_BIND_POINT_GRAPHICS, *pipeline);
		vk.cmdBindDescriptorSets(*cmdBuffer, VK_PIPELINE_BIND_POINT_GRAPHICS, *pipelineLayout, 0u, 1u, &descriptorSet.get(), 0u, DE_NULL);
		vk.cmdBindVertexBuffers(*cmdBuffer, 0u, 1u, &vertexBuffer.get(), &vertexBufferOffset);

		// Mask half of the attachment image with value that will pass the stencil test.
		if (m_testMode == MODE_STENCIL)
			commandClearStencilAttachment(vk, *cmdBuffer, makeOffset2D(0, 0), makeExtent2D(renderSize.x()/2, renderSize.y()), 1u);

		vk.cmdDraw(*cmdBuffer, numVertices, 1u, 0u, 0u);
		endRenderPass(vk, *cmdBuffer);

		copyImageToBuffer(vk, *cmdBuffer, *colorImage, *colorBuffer, renderSize, VK_ACCESS_COLOR_ATTACHMENT_WRITE_BIT);
		VkImageAspectFlags	dsAspect = m_testMode == MODE_DEPTH ? VK_IMAGE_ASPECT_DEPTH_BIT : VK_IMAGE_ASPECT_STENCIL_BIT;
		VkImageLayout		dsImageLayout = m_testMode == MODE_DEPTH ? VK_IMAGE_LAYOUT_DEPTH_ATTACHMENT_OPTIMAL : VK_IMAGE_LAYOUT_STENCIL_ATTACHMENT_OPTIMAL;
		copyImageToBuffer(vk, *cmdBuffer, *testImage, *dsBuffer, renderSize, VK_ACCESS_DEPTH_STENCIL_ATTACHMENT_WRITE_BIT, dsImageLayout, 1u, dsAspect, dsAspect);

		endCommandBuffer(vk, *cmdBuffer);
		submitCommandsAndWait(vk, device, queue, *cmdBuffer);
	}

	// Verify color output
	{
		invalidateAlloc(vk, device, *colorBufferAlloc);

		const tcu::ConstPixelBufferAccess	imagePixelAccess(mapVkFormat(colorFormat), renderSize.x(), renderSize.y(), 1, colorBufferAlloc->getHostPtr());
		const tcu::TextureLevel				referenceImage	= generateReferenceColorImage(mapVkFormat(colorFormat), renderSize);
		if (!tcu::floatThresholdCompare(m_context.getTestContext().getLog(), "Compare", "Result comparison", referenceImage.getAccess(), imagePixelAccess, tcu::Vec4(0.02f), tcu::COMPARE_LOG_RESULT))
			printf("Rendered color image is not correct");
	}

	// Verify depth-stencil output
	{
		invalidateAlloc(vk, device, *dsBufferAlloc);
		// the buffer holds only one aspect of d/s format
		tcu::TextureFormat format = vk::mapVkFormat(m_testMode == MODE_STENCIL ? VK_FORMAT_S8_UINT : depthStencilFormat);
		DE_ASSERT(format.order == tcu::TextureFormat::D || format.order == tcu::TextureFormat::S);

		const tcu::ConstPixelBufferAccess	dsPixelAccess (format, renderSize.x(), renderSize.y(), 1, dsBufferAlloc->getHostPtr());

		for(int z = 0; z < dsPixelAccess.getDepth(); z++)
		for(int y = 0; y < dsPixelAccess.getHeight(); y++)
		for(int x = 0; x < dsPixelAccess.getWidth(); x++)
		{
			float	depthValue		= (m_testMode == MODE_DEPTH) ? dsPixelAccess.getPixDepth(x, y, z) : 0.0f;
			int		stencilValue	= (m_testMode == MODE_STENCIL) ? dsPixelAccess.getPixStencil(x, y, z) : 0;

			// Depth test should write to the depth buffer even when there is a discard in the fragment shader,
<<<<<<< HEAD
			// when early fragment tests are enabled.
			if (m_testMode == MODE_DEPTH)
			{
				if (m_useEarlyTests && ((x + y) < 31) && depthValue >= 0.5f)
=======
			// when early fragment tests are enabled. We allow some tolerance to account for precision error
			// on depth writes.
			if (m_testMode == MODE_DEPTH)
			{
				float tolerance = 0.0001f;
				if (m_useEarlyTests && ((x + y) < 31) && depthValue >= 0.50 + tolerance)
>>>>>>> b86a0cdc
				{
					std::ostringstream error;
					error << "Rendered depth value [ "<< x << ", " << y << ", " << z << "] is not correct: " << depthValue << " >= 0.5f";
					TCU_FAIL(error.str().c_str());
				}
				// When early fragment tests are disabled, the depth test happens after the fragment shader, but as we are discarding
				// all fragments, the stored value in the depth buffer should be the clear one (0.5f).
<<<<<<< HEAD
				if (!m_useEarlyTests && deAbs(depthValue - 0.5f) > 0.01f)
=======
				if (!m_useEarlyTests && deAbs(depthValue - 0.5f) > tolerance)
>>>>>>> b86a0cdc
				{
					std::ostringstream error;
					error << "Rendered depth value [ "<< x << ", " << y << ", " << z << "] is not correct: " << depthValue << " != 0.5f";
					TCU_FAIL(error.str().c_str());
				}
			}

			if (m_testMode == MODE_STENCIL)
			{
				if (m_useEarlyTests && ((x < 16 && stencilValue != 2u) || (x >= 16 && stencilValue != 4u)))
				{
					std::ostringstream error;
					error << "Rendered stencil value [ "<< x << ", " << y << ", " << z << "] is not correct: " << stencilValue << " != ";
					error << (x < 16 ? 2u : 4u);
					TCU_FAIL(error.str().c_str());
				}

				if (!m_useEarlyTests && ((x < 16 && stencilValue != 1u) || (x >= 16 && stencilValue != 3u)))
				{
					std::ostringstream error;
					error << "Rendered stencil value [ "<< x << ", " << y << ", " << z << "] is not correct: " << stencilValue << " != ";
					error << (x < 16 ? 1u : 3u);
					TCU_FAIL(error.str().c_str());
				}
			}
		}
	}

	// Verify we process all the fragments
	{
		invalidateAlloc(vk, device, *resultBufferAlloc);

		const int  actualCounter	   = *static_cast<deInt32*>(resultBufferAlloc->getHostPtr());
		const bool expectPartialResult = m_useEarlyTests;
		const int  expectedCounter	   = expectPartialResult ? renderSize.x() * renderSize.y() / 2 : renderSize.x() * renderSize.y();
		const int  tolerance		   = expectPartialResult ? de::max(renderSize.x(), renderSize.y()) * 3	: 0;
		const int  expectedMin         = de::max(0, expectedCounter - tolerance);
		const int  expectedMax		   = expectedCounter + tolerance;

		tcu::TestLog& log = m_context.getTestContext().getLog();
		log << tcu::TestLog::Message << "Expected value"
			<< (expectPartialResult ? " in range: [" + de::toString(expectedMin) + ", " + de::toString(expectedMax) + "]" : ": " + de::toString(expectedCounter))
			<< tcu::TestLog::EndMessage;
		log << tcu::TestLog::Message << "Result value: " << de::toString(actualCounter) << tcu::TestLog::EndMessage;

		if (expectedMin <= actualCounter && actualCounter <= expectedMax)
			return tcu::TestStatus::pass("Success");
		else
			return tcu::TestStatus::fail("Value out of range");
	}
}

class EarlyFragmentDiscardTest : public EarlyFragmentTest
{
public:
						EarlyFragmentDiscardTest	(tcu::TestContext&		testCtx,
													 const std::string		name,
													 const deUint32			flags);

	void				initPrograms				(SourceCollections&		programCollection) const;
	TestInstance*		createInstance				(Context&				context) const;

private:
	const deUint32		m_flags;
};

EarlyFragmentDiscardTest::EarlyFragmentDiscardTest (tcu::TestContext& testCtx, const std::string name, const deUint32 flags)
	: EarlyFragmentTest	(testCtx, name, flags)
	, m_flags (flags)
{
}

TestInstance* EarlyFragmentDiscardTest::createInstance (Context& context) const
{
	return new EarlyFragmentDiscardTestInstance(context, m_flags);
}

void EarlyFragmentDiscardTest::initPrograms(SourceCollections &programCollection) const
{
	// Vertex
	{
		std::ostringstream src;
		src << glu::getGLSLVersionDeclaration(glu::GLSL_VERSION_440) << "\n"
			<< "\n"
			<< "layout(location = 0) in highp vec4 position;\n"
			<< "\n"
			<< "out gl_PerVertex {\n"
			<< "   vec4 gl_Position;\n"
			<< "};\n"
			<< "\n"
			<< "void main (void)\n"
			<< "{\n"
			<< "    gl_Position = position;\n"
			<< "}\n";

		programCollection.glslSources.add("vert") << glu::VertexSource(src.str());
	}

	// Fragment
	{
		const bool useEarlyTests = (m_flags & FLAG_DONT_USE_EARLY_FRAGMENT_TESTS) == 0;
		std::ostringstream src;
		src << glu::getGLSLVersionDeclaration(glu::GLSL_VERSION_440) << "\n"
			<< "\n"
			<< (useEarlyTests ? "layout(early_fragment_tests) in;\n" : "")
			<< "layout(location = 0) out highp vec4 fragColor;\n"
			<< "\n"
			<< "layout(binding = 0) coherent buffer Output {\n"
			<< "    uint result;\n"
			<< "} sb_out;\n"
			<< "\n"
			<< "void main (void)\n"
			<< "{\n"
			<< "    atomicAdd(sb_out.result, 1u);\n"
			<< "    gl_FragDepth = 0.75f;\n"
			<< "    fragColor = vec4(1.0, 1.0, 0.0, 1.0);\n"
			<< "    discard;\n"
			<< "}\n";

		programCollection.glslSources.add("frag") << glu::FragmentSource(src.str());
	}
}

class EarlyFragmentSampleMaskTestInstance : public EarlyFragmentTestInstance
{
public:
							EarlyFragmentSampleMaskTestInstance	(Context& context, const deUint32 flags, const deUint32 sampleCount);

	tcu::TestStatus			iterate								(void);

private:
	tcu::TextureLevel	generateReferenceColorImage				(const tcu::TextureFormat format, const tcu::IVec2& renderSize);
	Move<VkRenderPass>  makeRenderPass							(const DeviceInterface&				vk,
																 const VkDevice						device,
																 const VkFormat						colorFormat,
																 const VkFormat						depthStencilFormat);
	Move<VkPipeline>	makeGraphicsPipeline					(const DeviceInterface&	vk,
																 const VkDevice			device,
																 const VkPipelineLayout	pipelineLayout,
																 const VkRenderPass		renderPass,
																 const VkShaderModule		vertexModule,
																 const VkShaderModule		fragmentModule,
																 const tcu::IVec2&		renderSize,
																 const bool				enableDepthTest,
																 const bool				enableStencilTest,
																 const VkStencilOp		stencilFailOp,
																 const VkStencilOp		stencilPassOp);
	enum TestMode
	{
		MODE_INVALID,
		MODE_DEPTH,
		MODE_STENCIL,
	};

	const TestMode			m_testMode;
	const bool				m_useTestAttachment;
	const bool				m_useEarlyTests;
	const deUint32			m_sampleCount;
};

EarlyFragmentSampleMaskTestInstance::EarlyFragmentSampleMaskTestInstance (Context& context, const deUint32 flags, const deUint32 sampleCount)
	: EarlyFragmentTestInstance			(context, flags)
	, m_testMode			(flags & FLAG_TEST_DEPTH   ? MODE_DEPTH :
							 flags & FLAG_TEST_STENCIL ? MODE_STENCIL : MODE_INVALID)
	, m_useTestAttachment	((flags & FLAG_DONT_USE_TEST_ATTACHMENT) == 0)
	, m_useEarlyTests		((flags & FLAG_DONT_USE_EARLY_FRAGMENT_TESTS) == 0)
	, m_sampleCount			(sampleCount)
{
	DE_ASSERT(m_testMode != MODE_INVALID);
}

tcu::TextureLevel EarlyFragmentSampleMaskTestInstance::generateReferenceColorImage(const tcu::TextureFormat format, const tcu::IVec2 &renderSize)
{
	tcu::TextureLevel	image(format, renderSize.x(), renderSize.y());
	const tcu::Vec4		clearColor	= tcu::Vec4(0.0f, 0.0f, 0.0f, 1.0f);

	tcu::clear(image.getAccess(), clearColor);

	return image;
}

Move<VkPipeline> EarlyFragmentSampleMaskTestInstance::makeGraphicsPipeline (const DeviceInterface&	vk,
																			const VkDevice			device,
																			const VkPipelineLayout	pipelineLayout,
																			const VkRenderPass		renderPass,
																			const VkShaderModule		vertexModule,
																			const VkShaderModule		fragmentModule,
																			const tcu::IVec2&		renderSize,
																			const bool				enableDepthTest,
																			const bool				enableStencilTest,
																			const VkStencilOp		stencilFailOp,
																			const VkStencilOp		stencilPassOp)
{
	const std::vector<VkViewport>			viewports					(1, makeViewport(renderSize));
	const std::vector<VkRect2D>				scissors					(1, makeRect2D(renderSize));

	const VkStencilOpState					stencilOpState				= makeStencilOpState(
		stencilFailOp,			// stencil fail
		stencilPassOp,			// depth & stencil pass
		VK_STENCIL_OP_KEEP,		// depth only fail
		VK_COMPARE_OP_EQUAL,	// compare op
		0x3,					// compare mask
		0xf,					// write mask
		1u);					// reference

	const VkPipelineDepthStencilStateCreateInfo	depthStencilStateCreateInfo	=
	{
		VK_STRUCTURE_TYPE_PIPELINE_DEPTH_STENCIL_STATE_CREATE_INFO,	// VkStructureType                          sType
		DE_NULL,													// const void*                              pNext
		0u,															// VkPipelineDepthStencilStateCreateFlags   flags
		enableDepthTest ? VK_TRUE : VK_FALSE,						// VkBool32                                 depthTestEnable
		enableDepthTest ? VK_TRUE : VK_FALSE,						// VkBool32                                 depthWriteEnable
		VK_COMPARE_OP_LESS,											// VkCompareOp                              depthCompareOp
		VK_FALSE,													// VkBool32                                 depthBoundsTestEnable
		enableStencilTest ? VK_TRUE : VK_FALSE,						// VkBool32                                 stencilTestEnable
		stencilOpState,												// VkStencilOpState                         front
		stencilOpState,												// VkStencilOpState                         back
		0.0f,														// float                                    minDepthBounds
		1.0f														// float                                    maxDepthBounds
	};

	// Only allow coverage on sample 0.
	const VkSampleMask sampleMask = 0x1;

	const VkPipelineMultisampleStateCreateInfo multisampleStateCreateInfo =
	{
		VK_STRUCTURE_TYPE_PIPELINE_MULTISAMPLE_STATE_CREATE_INFO,	// VkStructureType							sType
		DE_NULL,													// const void*								pNext
		0u,															// VkPipelineMultisampleStateCreateFlags	flags
		(VkSampleCountFlagBits)m_sampleCount,						// VkSampleCountFlagBits					rasterizationSamples
		DE_TRUE,													// VkBool32									sampleShadingEnable
		0.0f,														// float									minSampleShading
		&sampleMask,												// const VkSampleMask*						pSampleMask
		DE_FALSE,													// VkBool32									alphaToCoverageEnable
		DE_FALSE,													// VkBool32									alphaToOneEnable
	};

	return vk::makeGraphicsPipeline(vk,										// const DeviceInterface&                        vk
									device,									// const VkDevice                                device
									pipelineLayout,							// const VkPipelineLayout                        pipelineLayout
									vertexModule,							// const VkShaderModule                          vertexShaderModule
									DE_NULL,								// const VkShaderModule                          tessellationControlModule
									DE_NULL,								// const VkShaderModule                          tessellationEvalModule
									DE_NULL,								// const VkShaderModule                          geometryShaderModule
									fragmentModule,							// const VkShaderModule                          fragmentShaderModule
									renderPass,								// const VkRenderPass                            renderPass
									viewports,								// const std::vector<VkViewport>&                viewports
									scissors,								// const std::vector<VkRect2D>&                  scissors
									VK_PRIMITIVE_TOPOLOGY_TRIANGLE_LIST,	// const VkPrimitiveTopology                     topology
									0u,										// const deUint32                                subpass
									0u,										// const deUint32                                patchControlPoints
									DE_NULL,								// const VkPipelineVertexInputStateCreateInfo*   vertexInputStateCreateInfo
									DE_NULL,								// const VkPipelineRasterizationStateCreateInfo* rasterizationStateCreateInfo
									&multisampleStateCreateInfo,			// const VkPipelineMultisampleStateCreateInfo*   multisampleStateCreateInfo
									&depthStencilStateCreateInfo);			// const VkPipelineDepthStencilStateCreateInfo*  depthStencilStateCreateInfo
}

Move<VkRenderPass> EarlyFragmentSampleMaskTestInstance::makeRenderPass (const DeviceInterface&				vk,
																		const VkDevice						device,
																		const VkFormat						colorFormat,
																		const VkFormat						depthStencilFormat)
{
	const bool								hasColor							= colorFormat != VK_FORMAT_UNDEFINED;
	const bool								hasDepthStencil						= depthStencilFormat != VK_FORMAT_UNDEFINED;


	const VkAttachmentDescription2			colorAttachmentDescription			=
	{
		VK_STRUCTURE_TYPE_ATTACHMENT_DESCRIPTION_2,	// VkStructureType					sType;
		DE_NULL,									// const void*						pNext;
		(VkAttachmentDescriptionFlags)0,			// VkAttachmentDescriptionFlags    flags
		colorFormat,								// VkFormat                        format
		(VkSampleCountFlagBits)m_sampleCount,		// VkSampleCountFlagBits           samples
		VK_ATTACHMENT_LOAD_OP_CLEAR,				// VkAttachmentLoadOp              loadOp
		VK_ATTACHMENT_STORE_OP_STORE,				// VkAttachmentStoreOp             storeOp
		VK_ATTACHMENT_LOAD_OP_DONT_CARE,			// VkAttachmentLoadOp              stencilLoadOp
		VK_ATTACHMENT_STORE_OP_DONT_CARE,			// VkAttachmentStoreOp             stencilStoreOp
		VK_IMAGE_LAYOUT_UNDEFINED,					// VkImageLayout                   initialLayout
		VK_IMAGE_LAYOUT_COLOR_ATTACHMENT_OPTIMAL	// VkImageLayout                   finalLayout
	};

	const VkAttachmentDescription2			depthStencilAttachmentDescription	=
	{
		VK_STRUCTURE_TYPE_ATTACHMENT_DESCRIPTION_2,			// VkStructureType					sType;
		DE_NULL,											// const void*						pNext;
		(VkAttachmentDescriptionFlags)0,					// VkAttachmentDescriptionFlags    flags
		depthStencilFormat,									// VkFormat                        format
		(VkSampleCountFlagBits)m_sampleCount,				// VkSampleCountFlagBits           samples
		VK_ATTACHMENT_LOAD_OP_CLEAR,						// VkAttachmentLoadOp              loadOp
		VK_ATTACHMENT_STORE_OP_STORE,						// VkAttachmentStoreOp             storeOp
		VK_ATTACHMENT_LOAD_OP_CLEAR,						// VkAttachmentLoadOp              stencilLoadOp
		VK_ATTACHMENT_STORE_OP_STORE,						// VkAttachmentStoreOp             stencilStoreOp
		VK_IMAGE_LAYOUT_DEPTH_STENCIL_ATTACHMENT_OPTIMAL,	// VkImageLayout                   initialLayout
		VK_IMAGE_LAYOUT_DEPTH_STENCIL_ATTACHMENT_OPTIMAL	// VkImageLayout                   finalLayout
	};

	const VkAttachmentDescription2			resolveAttachmentDescription			=
	{
		VK_STRUCTURE_TYPE_ATTACHMENT_DESCRIPTION_2,	// VkStructureType					sType;
		DE_NULL,									// const void*						pNext;
		(VkAttachmentDescriptionFlags)0,			// VkAttachmentDescriptionFlags    flags
		colorFormat,								// VkFormat                        format
		VK_SAMPLE_COUNT_1_BIT,						// VkSampleCountFlagBits           samples
		VK_ATTACHMENT_LOAD_OP_CLEAR,				// VkAttachmentLoadOp              loadOp
		VK_ATTACHMENT_STORE_OP_STORE,				// VkAttachmentStoreOp             storeOp
		VK_ATTACHMENT_LOAD_OP_DONT_CARE,			// VkAttachmentLoadOp              stencilLoadOp
		VK_ATTACHMENT_STORE_OP_DONT_CARE,			// VkAttachmentStoreOp             stencilStoreOp
		VK_IMAGE_LAYOUT_UNDEFINED,					// VkImageLayout                   initialLayout
		VK_IMAGE_LAYOUT_COLOR_ATTACHMENT_OPTIMAL	// VkImageLayout                   finalLayout
	};

		const VkAttachmentDescription2		resolveDepthStencilAttachmentDescription	=
	{
		VK_STRUCTURE_TYPE_ATTACHMENT_DESCRIPTION_2,			// VkStructureType					sType;
		DE_NULL,											// const void*						pNext;
		(VkAttachmentDescriptionFlags)0,					// VkAttachmentDescriptionFlags    flags
		depthStencilFormat,									// VkFormat                        format
		VK_SAMPLE_COUNT_1_BIT,								// VkSampleCountFlagBits           samples
		VK_ATTACHMENT_LOAD_OP_CLEAR,						// VkAttachmentLoadOp              loadOp
		VK_ATTACHMENT_STORE_OP_STORE,						// VkAttachmentStoreOp             storeOp
		VK_ATTACHMENT_LOAD_OP_CLEAR,						// VkAttachmentLoadOp              stencilLoadOp
		VK_ATTACHMENT_STORE_OP_STORE,						// VkAttachmentStoreOp             stencilStoreOp
		VK_IMAGE_LAYOUT_DEPTH_STENCIL_ATTACHMENT_OPTIMAL,	// VkImageLayout                   initialLayout
		VK_IMAGE_LAYOUT_DEPTH_STENCIL_ATTACHMENT_OPTIMAL	// VkImageLayout                   finalLayout
	};

	std::vector<VkAttachmentDescription2>	attachmentDescriptions;

	if (hasColor)
		attachmentDescriptions.push_back(colorAttachmentDescription);
	if (hasDepthStencil)
		attachmentDescriptions.push_back(depthStencilAttachmentDescription);
	if (hasColor)
		attachmentDescriptions.push_back(resolveAttachmentDescription);
	if (hasDepthStencil)
		attachmentDescriptions.push_back(resolveDepthStencilAttachmentDescription);

	const VkAttachmentReference2				colorAttachmentRef					=
	{
		VK_STRUCTURE_TYPE_ATTACHMENT_REFERENCE_2,			// VkStructureType		sType;
		DE_NULL,											// const void*			pNext;
		0u,													// deUint32         attachment
		VK_IMAGE_LAYOUT_COLOR_ATTACHMENT_OPTIMAL,			// VkImageLayout    layout
		VK_IMAGE_ASPECT_COLOR_BIT							// VkImageAspectFlags	aspectMask;
	};

	const VkAttachmentReference2				depthStencilAttachmentRef			=
	{
		VK_STRUCTURE_TYPE_ATTACHMENT_REFERENCE_2,												// VkStructureType		sType;
		DE_NULL,																				// const void*			pNext;
	    hasDepthStencil ? 1u : 0u,																// deUint32         attachment
		VK_IMAGE_LAYOUT_DEPTH_STENCIL_ATTACHMENT_OPTIMAL,										// VkImageLayout    layout
	    m_testMode == MODE_DEPTH ? VK_IMAGE_ASPECT_DEPTH_BIT : VK_IMAGE_ASPECT_STENCIL_BIT		// VkImageAspectFlags	aspectMask;
	};

	const VkAttachmentReference2				resolveAttachmentRef					=
	{
		VK_STRUCTURE_TYPE_ATTACHMENT_REFERENCE_2,			// VkStructureType		sType;
		DE_NULL,											// const void*			pNext;
		hasColor ? 2u : 0u,									// deUint32         attachment
		VK_IMAGE_LAYOUT_COLOR_ATTACHMENT_OPTIMAL,			// VkImageLayout    layout
		VK_IMAGE_ASPECT_COLOR_BIT							// VkImageAspectFlags	aspectMask;
	};

	const VkAttachmentReference2				depthStencilResolveAttachmentRef			=
	{
		VK_STRUCTURE_TYPE_ATTACHMENT_REFERENCE_2,												// VkStructureType		sType;
		DE_NULL,																				// const void*			pNext;
	    hasDepthStencil ? 3u : 0u,																// deUint32         attachment
		VK_IMAGE_LAYOUT_DEPTH_STENCIL_ATTACHMENT_OPTIMAL,										// VkImageLayout    layout
	    m_testMode == MODE_DEPTH ? VK_IMAGE_ASPECT_DEPTH_BIT : VK_IMAGE_ASPECT_STENCIL_BIT		// VkImageAspectFlags	aspectMask;
	};

	// Using VK_RESOLVE_MODE_SAMPLE_ZERO_BIT as resolve mode, so no need to check its support as it is mandatory in the extension.
	const VkSubpassDescriptionDepthStencilResolve depthStencilResolveDescription =
	{
		VK_STRUCTURE_TYPE_SUBPASS_DESCRIPTION_DEPTH_STENCIL_RESOLVE,	// VkStructureType					sType;
		DE_NULL,														// const void*						pNext;
		VK_RESOLVE_MODE_SAMPLE_ZERO_BIT,								// VkResolveModeFlagBits			depthResolveMode;
		VK_RESOLVE_MODE_SAMPLE_ZERO_BIT,								// VkResolveModeFlagBits			stencilResolveMode;
		&depthStencilResolveAttachmentRef								// const VkAttachmentReference2*	pDepthStencilResolveAttachment;
	};

	const VkSubpassDescription2				subpassDescription					=
	{
		VK_STRUCTURE_TYPE_SUBPASS_DESCRIPTION_2,						// VkStructureType					sType;
		hasDepthStencil ? &depthStencilResolveDescription : DE_NULL,	// const void*						pNext;
		(VkSubpassDescriptionFlags)0,									// VkSubpassDescriptionFlags		flags
		VK_PIPELINE_BIND_POINT_GRAPHICS,								// VkPipelineBindPoint				pipelineBindPoint
		0u,																// deUint32							viewMask;
		0u,																// deUint32							inputAttachmentCount
		DE_NULL,														// const VkAttachmentReference2*	pInputAttachments
		hasColor ? 1u : 0u,												// deUint32							colorAttachmentCount
		hasColor ? &colorAttachmentRef : DE_NULL,						// const VkAttachmentReference2*	pColorAttachments
		hasColor ? &resolveAttachmentRef : DE_NULL,						// const VkAttachmentReference2*	pResolveAttachments
		hasDepthStencil ? &depthStencilAttachmentRef : DE_NULL,			// const VkAttachmentReference2*	pDepthStencilAttachment
		0u,																// deUint32							preserveAttachmentCount
		DE_NULL															// const deUint32*					pPreserveAttachments
	};

	const VkRenderPassCreateInfo2			renderPassInfo						=
	{
		VK_STRUCTURE_TYPE_RENDER_PASS_CREATE_INFO_2,								// VkStructureType                   sType
		DE_NULL,																	// const void*                       pNext
		(VkRenderPassCreateFlags)0,													// VkRenderPassCreateFlags           flags
		(deUint32)attachmentDescriptions.size(),									// deUint32                          attachmentCount
		attachmentDescriptions.size() > 0 ? &attachmentDescriptions[0] : DE_NULL,	// const VkAttachmentDescription2*    pAttachments
		1u,																			// deUint32                          subpassCount
		&subpassDescription,														// const VkSubpassDescription2*       pSubpasses
		0u,																			// deUint32                          dependencyCount
		DE_NULL,																	// const VkSubpassDependency*        pDependencies
		0u,																			// deUint32						correlatedViewMaskCount;
		DE_NULL,																	// const deUint32*					pCorrelatedViewMasks;
	};

	return createRenderPass2(vk, device, &renderPassInfo, DE_NULL);
}

tcu::TestStatus EarlyFragmentSampleMaskTestInstance::iterate (void)
{
	const DeviceInterface&		vk					= m_context.getDeviceInterface();
	const InstanceInterface&	vki					= m_context.getInstanceInterface();
	const VkDevice				device				= m_context.getDevice();
	const VkPhysicalDevice		physDevice			= m_context.getPhysicalDevice();
	const VkQueue				queue				= m_context.getUniversalQueue();
	const deUint32				queueFamilyIndex	= m_context.getUniversalQueueFamilyIndex();
	Allocator&					allocator			= m_context.getDefaultAllocator();
	const VkFormat				colorFormat			= VK_FORMAT_R8G8B8A8_UNORM;

	DE_ASSERT(m_useTestAttachment);
	DE_UNREF(m_useTestAttachment);

	// Test attachment (depth or stencil)
	static const VkFormat stencilFormats[] =
	{
		// One of the following formats must be supported, as per spec requirement.
		VK_FORMAT_S8_UINT,
		VK_FORMAT_D16_UNORM_S8_UINT,
		VK_FORMAT_D24_UNORM_S8_UINT,
		VK_FORMAT_D32_SFLOAT_S8_UINT,
	};

	const VkFormat depthStencilFormat = (m_testMode == MODE_STENCIL ? pickSupportedDepthStencilFormat(vki, physDevice, DE_LENGTH_OF_ARRAY(stencilFormats), stencilFormats)
										 : VK_FORMAT_D16_UNORM);		// spec requires this format to be supported

	if (depthStencilFormat == VK_FORMAT_UNDEFINED)
		return tcu::TestStatus::fail("Required depth/stencil format not supported");

	m_context.getTestContext().getLog() << tcu::TestLog::Message << "Using depth/stencil format " << getFormatName(depthStencilFormat) << tcu::TestLog::EndMessage;

	// Check support for MSAA image formats used in the test.
	VkImageFormatProperties formatProperties;
	vki.getPhysicalDeviceImageFormatProperties(physDevice, colorFormat, VK_IMAGE_TYPE_2D, VK_IMAGE_TILING_OPTIMAL, VK_IMAGE_USAGE_COLOR_ATTACHMENT_BIT | VK_IMAGE_USAGE_TRANSFER_SRC_BIT, 0u, &formatProperties);
	if ((formatProperties.sampleCounts & m_sampleCount) == 0)
		TCU_THROW(NotSupportedError, "Format does not support this number of samples for color format");

	vki.getPhysicalDeviceImageFormatProperties(physDevice, depthStencilFormat, VK_IMAGE_TYPE_2D, VK_IMAGE_TILING_OPTIMAL, VK_IMAGE_USAGE_DEPTH_STENCIL_ATTACHMENT_BIT | VK_IMAGE_USAGE_TRANSFER_SRC_BIT, 0u, &formatProperties);
	if ((formatProperties.sampleCounts & m_sampleCount) == 0)
		TCU_THROW(NotSupportedError, "Format does not support this number of samples for depth-stencil format");

	// Color attachment
	const tcu::IVec2				renderSize				= tcu::IVec2(32, 32);
	const VkImageSubresourceRange	colorSubresourceRange	= makeImageSubresourceRange(VK_IMAGE_ASPECT_COLOR_BIT, 0u, 1u, 0u, 1u);

	const VkImageCreateInfo imageParams =
	{
		VK_STRUCTURE_TYPE_IMAGE_CREATE_INFO,										// VkStructureType			sType;
		DE_NULL,																	// const void*				pNext;
		(VkImageCreateFlags)0,														// VkImageCreateFlags		flags;
		VK_IMAGE_TYPE_2D,															// VkImageType				imageType;
		colorFormat,																// VkFormat					format;
		makeExtent3D(renderSize.x(), renderSize.y(), 1),							// VkExtent3D				extent;
		1u,																			// deUint32					mipLevels;
		1u,																			// deUint32					arrayLayers;
		(VkSampleCountFlagBits)m_sampleCount,										// VkSampleCountFlagBits	samples;
		VK_IMAGE_TILING_OPTIMAL,													// VkImageTiling			tiling;
		VK_IMAGE_USAGE_COLOR_ATTACHMENT_BIT | VK_IMAGE_USAGE_TRANSFER_SRC_BIT,		// VkImageUsageFlags		usage;
		VK_SHARING_MODE_EXCLUSIVE,													// VkSharingMode			sharingMode;
		0u,																			// deUint32					queueFamilyIndexCount;
		DE_NULL,																	// const deUint32*			pQueueFamilyIndices;
		VK_IMAGE_LAYOUT_UNDEFINED,													// VkImageLayout			initialLayout;
	};
	const Unique<VkImage>			colorImage				(makeImage(vk, device, imageParams));
	const UniquePtr<Allocation>		colorImageAlloc			(bindImage(vk, device, allocator, *colorImage, MemoryRequirement::Any));
	const Unique<VkImageView>		colorImageView			(makeImageView(vk, device, *colorImage, VK_IMAGE_VIEW_TYPE_2D, colorFormat, colorSubresourceRange));

	const Unique<VkImage>			resolveColorImage		(makeImage(vk, device, makeImageCreateInfo(renderSize, colorFormat, VK_IMAGE_USAGE_COLOR_ATTACHMENT_BIT | VK_IMAGE_USAGE_TRANSFER_SRC_BIT)));
	const UniquePtr<Allocation>		resolveColorImageAlloc	(bindImage(vk, device, allocator, *resolveColorImage, MemoryRequirement::Any));
	const Unique<VkImageView>		resolveColorImageView	(makeImageView(vk, device, *resolveColorImage, VK_IMAGE_VIEW_TYPE_2D, colorFormat, colorSubresourceRange));

	// Depth-Stencil attachment
	const VkImageSubresourceRange	depthStencilSubresourceRange	= makeImageSubresourceRange(getImageAspectFlags(depthStencilFormat), 0u, 1u, 0u, 1u);

	const VkImageCreateInfo depthStencilImageParams =
	{
		VK_STRUCTURE_TYPE_IMAGE_CREATE_INFO,												// VkStructureType			sType;
		DE_NULL,																			// const void*				pNext;
		(VkImageCreateFlags)0,																// VkImageCreateFlags		flags;
		VK_IMAGE_TYPE_2D,																	// VkImageType				imageType;
		depthStencilFormat,																			// VkFormat					format;
		makeExtent3D(renderSize.x(), renderSize.y(), 1),									// VkExtent3D				extent;
		1u,																					// deUint32					mipLevels;
		1u,																					// deUint32					arrayLayers;
		(VkSampleCountFlagBits)m_sampleCount,												// VkSampleCountFlagBits	samples;
		VK_IMAGE_TILING_OPTIMAL,															// VkImageTiling			tiling;
		VK_IMAGE_USAGE_DEPTH_STENCIL_ATTACHMENT_BIT | VK_IMAGE_USAGE_TRANSFER_SRC_BIT,		// VkImageUsageFlags		usage;
		VK_SHARING_MODE_EXCLUSIVE,															// VkSharingMode			sharingMode;
		0u,																					// deUint32					queueFamilyIndexCount;
		DE_NULL,																			// const deUint32*			pQueueFamilyIndices;
		VK_IMAGE_LAYOUT_UNDEFINED,															// VkImageLayout			initialLayout;
	};
	const Unique<VkImage>			depthStencilImage				(makeImage(vk, device, depthStencilImageParams));
	const UniquePtr<Allocation>		depthStencilImageAlloc			(bindImage(vk, device, allocator, *depthStencilImage, MemoryRequirement::Any));
	const Unique<VkImageView>		depthStencilImageView			(makeImageView(vk, device, *depthStencilImage, VK_IMAGE_VIEW_TYPE_2D, depthStencilFormat, depthStencilSubresourceRange));

	const Unique<VkImage>			resolveDepthStencilImage				(makeImage(vk, device, makeImageCreateInfo(renderSize, depthStencilFormat, VK_IMAGE_USAGE_DEPTH_STENCIL_ATTACHMENT_BIT | VK_IMAGE_USAGE_TRANSFER_SRC_BIT)));
	const UniquePtr<Allocation>		resolveDepthStencilImageAlloc			(bindImage(vk, device, allocator, *resolveDepthStencilImage, MemoryRequirement::Any));
	const Unique<VkImageView>		resolveDepthStencilImageView			(makeImageView(vk, device, *resolveDepthStencilImage, VK_IMAGE_VIEW_TYPE_2D, depthStencilFormat, depthStencilSubresourceRange));

	const VkImageView				attachmentImages[]		= { *colorImageView, *depthStencilImageView, *resolveColorImageView, *resolveDepthStencilImageView };
	const deUint32					numUsedAttachmentImages = DE_LENGTH_OF_ARRAY(attachmentImages);

	// Vertex buffer

	const deUint32					numVertices				= 6u;
	const VkDeviceSize				vertexBufferSizeBytes	= sizeof(tcu::Vec4) * numVertices;
	const Unique<VkBuffer>			vertexBuffer			(makeBuffer(vk, device, vertexBufferSizeBytes, VK_BUFFER_USAGE_VERTEX_BUFFER_BIT));
	const UniquePtr<Allocation>		vertexBufferAlloc		(bindBuffer(vk, device, allocator, *vertexBuffer, MemoryRequirement::HostVisible));

	{
		tcu::Vec4* const pVertices = reinterpret_cast<tcu::Vec4*>(vertexBufferAlloc->getHostPtr());

		pVertices[0] = tcu::Vec4( 1.0f, -1.0f,  0.5f,  1.0f);
		pVertices[1] = tcu::Vec4(-1.0f, -1.0f,  0.0f,  1.0f);
		pVertices[2] = tcu::Vec4(-1.0f,  1.0f,  0.5f,  1.0f);

		pVertices[3] = tcu::Vec4(-1.0f,  1.0f,  0.5f,  1.0f);
		pVertices[4] = tcu::Vec4( 1.0f,  1.0f,  1.0f,  1.0f);
		pVertices[5] = tcu::Vec4( 1.0f, -1.0f,  0.5f,  1.0f);

		flushAlloc(vk, device, *vertexBufferAlloc);
		// No barrier needed, flushed memory is automatically visible
	}

	// Result buffer

	const VkDeviceSize				resultBufferSizeBytes	= sizeof(deUint32);
	const Unique<VkBuffer>			resultBuffer			(makeBuffer(vk, device, resultBufferSizeBytes, VK_BUFFER_USAGE_STORAGE_BUFFER_BIT));
	const UniquePtr<Allocation>		resultBufferAlloc		(bindBuffer(vk, device, allocator, *resultBuffer, MemoryRequirement::HostVisible));

	{
		deUint32* const pData = static_cast<deUint32*>(resultBufferAlloc->getHostPtr());

		*pData = 0;
		flushAlloc(vk, device, *resultBufferAlloc);
	}

	// Render result buffer (to retrieve color attachment contents)

	const VkDeviceSize				colorBufferSizeBytes	= tcu::getPixelSize(mapVkFormat(colorFormat)) * renderSize.x() * renderSize.y();
	const Unique<VkBuffer>			colorBuffer				(makeBuffer(vk, device, colorBufferSizeBytes, VK_BUFFER_USAGE_TRANSFER_DST_BIT));
	const UniquePtr<Allocation>		colorBufferAlloc		(bindBuffer(vk, device, allocator, *colorBuffer, MemoryRequirement::HostVisible));

	// Depth stencil result buffer (to retrieve depth-stencil attachment contents)

	const VkDeviceSize				dsBufferSizeBytes	= tcu::getPixelSize(mapVkFormat(depthStencilFormat)) * renderSize.x() * renderSize.y();
	const Unique<VkBuffer>			dsBuffer			(makeBuffer(vk, device, dsBufferSizeBytes, VK_BUFFER_USAGE_TRANSFER_DST_BIT));
	const UniquePtr<Allocation>		dsBufferAlloc		(bindBuffer(vk, device, allocator, *dsBuffer, MemoryRequirement::HostVisible));

	// Descriptors

	const Unique<VkDescriptorSetLayout> descriptorSetLayout(DescriptorSetLayoutBuilder()
		.addSingleBinding(VK_DESCRIPTOR_TYPE_STORAGE_BUFFER, VK_SHADER_STAGE_FRAGMENT_BIT)
		.build(vk, device));

	const Unique<VkDescriptorPool> descriptorPool(DescriptorPoolBuilder()
		.addType(VK_DESCRIPTOR_TYPE_STORAGE_BUFFER)
		.build(vk, device, VK_DESCRIPTOR_POOL_CREATE_FREE_DESCRIPTOR_SET_BIT, 1u));

	const Unique<VkDescriptorSet> descriptorSet				 (makeDescriptorSet(vk, device, *descriptorPool, *descriptorSetLayout));
	const VkDescriptorBufferInfo  resultBufferDescriptorInfo = makeDescriptorBufferInfo(resultBuffer.get(), 0ull, resultBufferSizeBytes);

	DescriptorSetUpdateBuilder()
		.writeSingle(*descriptorSet, DescriptorSetUpdateBuilder::Location::binding(0u), VK_DESCRIPTOR_TYPE_STORAGE_BUFFER, &resultBufferDescriptorInfo)
		.update(vk, device);

	// Pipeline

	const Unique<VkShaderModule>	vertexModule  (createShaderModule(vk, device, m_context.getBinaryCollection().get("vert"), 0u));
	const Unique<VkShaderModule>	fragmentModule(createShaderModule(vk, device, m_context.getBinaryCollection().get("frag"), 0u));

	const Unique<VkRenderPass>		renderPass	  (makeRenderPass(vk, device, colorFormat, depthStencilFormat));
	const Unique<VkFramebuffer>		framebuffer	  (makeFramebuffer(vk, device, *renderPass, numUsedAttachmentImages, attachmentImages, renderSize.x(), renderSize.y()));
	const Unique<VkPipelineLayout>	pipelineLayout(makePipelineLayout(vk, device, *descriptorSetLayout));
	const Unique<VkPipeline>		pipeline	  (makeGraphicsPipeline(vk, device, *pipelineLayout, *renderPass, *vertexModule, *fragmentModule, renderSize,
																		(m_testMode == MODE_DEPTH), (m_testMode == MODE_STENCIL),
																		VK_STENCIL_OP_INCREMENT_AND_CLAMP, VK_STENCIL_OP_INCREMENT_AND_CLAMP));
	const Unique<VkCommandPool>		cmdPool		  (createCommandPool(vk, device, VK_COMMAND_POOL_CREATE_RESET_COMMAND_BUFFER_BIT, queueFamilyIndex));
	const Unique<VkCommandBuffer>	cmdBuffer	  (allocateCommandBuffer(vk, device, *cmdPool, VK_COMMAND_BUFFER_LEVEL_PRIMARY));

	// Draw commands

	{
		const VkRect2D renderArea = {
			makeOffset2D(0, 0),
			makeExtent2D(renderSize.x(), renderSize.y()),
		};
		const tcu::Vec4 clearColor(0.0f, 0.0f, 0.0f, 1.0f);
		const VkDeviceSize vertexBufferOffset = 0ull;

		beginCommandBuffer(vk, *cmdBuffer);

		{
			const VkImageMemoryBarrier barriers[] = {
				makeImageMemoryBarrier(
					0u, VK_ACCESS_COLOR_ATTACHMENT_WRITE_BIT,
					VK_IMAGE_LAYOUT_UNDEFINED, VK_IMAGE_LAYOUT_COLOR_ATTACHMENT_OPTIMAL,
					*colorImage, colorSubresourceRange),
				makeImageMemoryBarrier(
					0u, VK_ACCESS_DEPTH_STENCIL_ATTACHMENT_WRITE_BIT,
					VK_IMAGE_LAYOUT_UNDEFINED, VK_IMAGE_LAYOUT_DEPTH_STENCIL_ATTACHMENT_OPTIMAL,
					*depthStencilImage, depthStencilSubresourceRange),
				makeImageMemoryBarrier(
					0u,  VK_ACCESS_COLOR_ATTACHMENT_WRITE_BIT,
					VK_IMAGE_LAYOUT_UNDEFINED, VK_IMAGE_LAYOUT_COLOR_ATTACHMENT_OPTIMAL,
					*resolveColorImage, colorSubresourceRange),
				makeImageMemoryBarrier(
					0u, VK_ACCESS_DEPTH_STENCIL_ATTACHMENT_WRITE_BIT,
					VK_IMAGE_LAYOUT_UNDEFINED, VK_IMAGE_LAYOUT_DEPTH_STENCIL_ATTACHMENT_OPTIMAL,
					*resolveDepthStencilImage, depthStencilSubresourceRange),
			};

			vk.cmdPipelineBarrier(*cmdBuffer, VK_PIPELINE_STAGE_HOST_BIT, VK_PIPELINE_STAGE_EARLY_FRAGMENT_TESTS_BIT | VK_PIPELINE_STAGE_COLOR_ATTACHMENT_OUTPUT_BIT, 0u,
				0u, DE_NULL, 0u, DE_NULL, DE_LENGTH_OF_ARRAY(barriers), barriers);
		}

		// Will clear the attachments with specified depth and stencil values.
		{
			const VkClearValue			clearValues[]		=
				{
					makeClearValueColor(clearColor),						// attachment 0
					makeClearValueDepthStencil(0.5f, 3u),					// attachment 1
					makeClearValueColor(clearColor),						// attachment 2
					makeClearValueDepthStencil(0.5f, 3u),					// attachment 3
				};

			const VkRenderPassBeginInfo	renderPassBeginInfo	=
				{
					VK_STRUCTURE_TYPE_RENDER_PASS_BEGIN_INFO,	// VkStructureType         sType;
					DE_NULL,									// const void*             pNext;
					*renderPass,								// VkRenderPass            renderPass;
					*framebuffer,								// VkFramebuffer           framebuffer;
					renderArea,									// VkRect2D                renderArea;
					DE_LENGTH_OF_ARRAY(clearValues),			// deUint32                clearValueCount;
					clearValues,								// const VkClearValue*     pClearValues;
				};

			vk.cmdBeginRenderPass(*cmdBuffer, &renderPassBeginInfo, VK_SUBPASS_CONTENTS_INLINE);
		}

		vk.cmdBindPipeline(*cmdBuffer, VK_PIPELINE_BIND_POINT_GRAPHICS, *pipeline);
		vk.cmdBindDescriptorSets(*cmdBuffer, VK_PIPELINE_BIND_POINT_GRAPHICS, *pipelineLayout, 0u, 1u, &descriptorSet.get(), 0u, DE_NULL);
		vk.cmdBindVertexBuffers(*cmdBuffer, 0u, 1u, &vertexBuffer.get(), &vertexBufferOffset);

		// Mask half of the attachment image with value that will pass the stencil test.
		if (m_testMode == MODE_STENCIL)
			commandClearStencilAttachment(vk, *cmdBuffer, makeOffset2D(0, 0), makeExtent2D(renderSize.x()/2, renderSize.y()), 1u);

		vk.cmdDraw(*cmdBuffer, numVertices, 1u, 0u, 0u);
		endRenderPass(vk, *cmdBuffer);

		copyImageToBuffer(vk, *cmdBuffer, *resolveColorImage, *colorBuffer, renderSize, VK_ACCESS_COLOR_ATTACHMENT_WRITE_BIT);
		VkImageAspectFlags dsAspect = m_testMode == MODE_DEPTH ? VK_IMAGE_ASPECT_DEPTH_BIT : VK_IMAGE_ASPECT_STENCIL_BIT;
		copyImageToBuffer(vk, *cmdBuffer, *resolveDepthStencilImage, *dsBuffer, renderSize, VK_ACCESS_DEPTH_STENCIL_ATTACHMENT_WRITE_BIT, VK_IMAGE_LAYOUT_DEPTH_STENCIL_ATTACHMENT_OPTIMAL, 1u, dsAspect, dsAspect);

		endCommandBuffer(vk, *cmdBuffer);
		submitCommandsAndWait(vk, device, queue, *cmdBuffer);
	}

	// Verify color output
	{
		invalidateAlloc(vk, device, *colorBufferAlloc);

		const tcu::ConstPixelBufferAccess	imagePixelAccess(mapVkFormat(colorFormat), renderSize.x(), renderSize.y(), 1, colorBufferAlloc->getHostPtr());
		const tcu::TextureLevel				referenceImage	= generateReferenceColorImage(mapVkFormat(colorFormat), renderSize);
		if (!tcu::floatThresholdCompare(m_context.getTestContext().getLog(), "Compare", "Result comparison", referenceImage.getAccess(), imagePixelAccess, tcu::Vec4(0.02f), tcu::COMPARE_LOG_RESULT))
			printf("Rendered color image is not correct");
	}

	// Verify depth-stencil output
	{
		invalidateAlloc(vk, device, *dsBufferAlloc);
		tcu::TextureFormat format = mapVkFormat(depthStencilFormat);
		const tcu::ConstPixelBufferAccess	dsPixelAccess (format, renderSize.x(), renderSize.y(), 1, dsBufferAlloc->getHostPtr());

		for(int z = 0; z < dsPixelAccess.getDepth(); z++)
		for(int y = 0; y < dsPixelAccess.getHeight(); y++)
		for(int x = 0; x < dsPixelAccess.getWidth(); x++)
		{
			float	depthValue		= (m_testMode == MODE_DEPTH) ? dsPixelAccess.getPixDepth(x, y, z) : 0.0f;
			int		stencilValue	= (m_testMode == MODE_STENCIL) ? dsPixelAccess.getPixStencil(x, y, z) : 0;

			// Depth test should write to the depth buffer even when there is a discard in the fragment shader,
			// when early fragment tests are enabled.
			if (m_testMode == MODE_DEPTH)
			{
				if (m_useEarlyTests && ((x + y) < 31) && depthValue >= 0.5f)
				{
					std::ostringstream error;
					error << "Rendered depth value [ "<< x << ", " << y << ", " << z << "] is not correct: " << depthValue << " >= 0.5f";
					TCU_FAIL(error.str().c_str());
				}
				// When early fragment tests are disabled, the depth test happens after the fragment shader, but as we are discarding
				// all fragments, the stored value in the depth buffer should be the clear one (0.5f).
				if (!m_useEarlyTests && deAbs(depthValue - 0.5f) > 0.01f)
				{
					std::ostringstream error;
					error << "Rendered depth value [ "<< x << ", " << y << ", " << z << "] is not correct: " << depthValue << " != 0.5f";
					TCU_FAIL(error.str().c_str());
				}
			}

			if (m_testMode == MODE_STENCIL)
			{
				if (m_useEarlyTests && ((x < 16 && stencilValue != 2u) || (x >= 16 && stencilValue != 4u)))
				{
					std::ostringstream error;
					error << "Rendered stencil value [ "<< x << ", " << y << ", " << z << "] is not correct: " << stencilValue << " != ";
					error << (x < 16 ? 2u : 4u);
					TCU_FAIL(error.str().c_str());
				}

				if (!m_useEarlyTests && ((x < 16 && stencilValue != 1u) || (x >= 16 && stencilValue != 3u)))
				{
					std::ostringstream error;
					error << "Rendered stencil value [ "<< x << ", " << y << ", " << z << "] is not correct: " << stencilValue << " != ";
					error << (x < 16 ? 1u : 3u);
					TCU_FAIL(error.str().c_str());
				}
			}
		}
	}

	// Verify we process all the fragments
	{
		invalidateAlloc(vk, device, *resultBufferAlloc);

		const int  actualCounter	   = *static_cast<deInt32*>(resultBufferAlloc->getHostPtr());
		const bool expectPartialResult = m_useEarlyTests;
		const int  expectedCounter	   = expectPartialResult ? renderSize.x() * renderSize.y() / 2 : renderSize.x() * renderSize.y();
		const int  tolerance		   = expectPartialResult ? de::max(renderSize.x(), renderSize.y()) * 3	: 0;
		const int  expectedMin         = de::max(0, expectedCounter - tolerance);

		tcu::TestLog& log = m_context.getTestContext().getLog();
		log << tcu::TestLog::Message << "Minimum expected value: " + de::toString(expectedMin) << tcu::TestLog::EndMessage;
		log << tcu::TestLog::Message << "Result value: " << de::toString(actualCounter) << tcu::TestLog::EndMessage;

		if (expectedMin <= actualCounter)
			return tcu::TestStatus::pass("Success");
		else
			return tcu::TestStatus::fail("Value out of range");
	}
}

class EarlyFragmentSampleMaskTest : public EarlyFragmentTest
{
public:
						EarlyFragmentSampleMaskTest	(tcu::TestContext&		testCtx,
													 const std::string		name,
													 const deUint32			flags,
													 const deUint32			sampleCount);

	void				initPrograms				(SourceCollections&		programCollection) const override;
	TestInstance*		createInstance				(Context&				context) const override;
	void				checkSupport				(Context&				context) const override;

private:
	const deUint32		m_flags;
	const deUint32		m_sampleCount;
};

EarlyFragmentSampleMaskTest::EarlyFragmentSampleMaskTest (tcu::TestContext& testCtx, const std::string name, const deUint32 flags, const deUint32 sampleCount)
	: EarlyFragmentTest	(testCtx, name, flags)
	, m_flags (flags)
	, m_sampleCount (sampleCount)
{
}

TestInstance* EarlyFragmentSampleMaskTest::createInstance (Context& context) const
{
	return new EarlyFragmentSampleMaskTestInstance(context, m_flags, m_sampleCount);
}

void EarlyFragmentSampleMaskTest::initPrograms(SourceCollections &programCollection) const
{
	// Vertex
	{
		std::ostringstream src;
		src << glu::getGLSLVersionDeclaration(glu::GLSL_VERSION_440) << "\n"
			<< "\n"
			<< "layout(location = 0) in highp vec4 position;\n"
			<< "\n"
			<< "out gl_PerVertex {\n"
			<< "   vec4 gl_Position;\n"
			<< "};\n"
			<< "\n"
			<< "void main (void)\n"
			<< "{\n"
			<< "    gl_Position = position;\n"
			<< "}\n";

		programCollection.glslSources.add("vert") << glu::VertexSource(src.str());
	}

	// Fragment
	{
		const bool useEarlyTests = (m_flags & FLAG_DONT_USE_EARLY_FRAGMENT_TESTS) == 0;
		std::ostringstream src;
		src << glu::getGLSLVersionDeclaration(glu::GLSL_VERSION_440) << "\n"
			<< "\n"
			<< (useEarlyTests ? "layout(early_fragment_tests) in;\n" : "")
			<< "layout(location = 0) out highp vec4 fragColor;\n"
			<< "\n"
			<< "layout(binding = 0) coherent buffer Output {\n"
			<< "    uint result;\n"
			<< "} sb_out;\n"
			<< "\n"
			<< "void main (void)\n"
			<< "{\n"
			<< "    atomicAdd(sb_out.result, 1u);\n"
			<< "    gl_SampleMask[0] = 0x0;\n"
			<< "    fragColor = vec4(1.0, 1.0, 0.0, 1.0);\n"
			<< "    discard;\n"
			<< "}\n";

		programCollection.glslSources.add("frag") << glu::FragmentSource(src.str());
	}
}

void EarlyFragmentSampleMaskTest::checkSupport(Context& context) const
{
	EarlyFragmentTest::checkSupport(context);

	context.requireDeviceFunctionality("VK_KHR_depth_stencil_resolve");
}

} // anonymous ns

tcu::TestCaseGroup* createEarlyFragmentTests (tcu::TestContext& testCtx)
{
	de::MovePtr<tcu::TestCaseGroup> testGroup(new tcu::TestCaseGroup(testCtx, "early_fragment", "early fragment test cases"));

	{
		static const struct
		{
			std::string caseName;
			deUint32	flags;
		} cases[] =
		{
			{ "no_early_fragment_tests_depth",					FLAG_TEST_DEPTH   | FLAG_DONT_USE_EARLY_FRAGMENT_TESTS									},
			{ "no_early_fragment_tests_stencil",				FLAG_TEST_STENCIL | FLAG_DONT_USE_EARLY_FRAGMENT_TESTS									},
			{ "early_fragment_tests_depth",						FLAG_TEST_DEPTH																			},
			{ "early_fragment_tests_stencil",					FLAG_TEST_STENCIL																		},
			{ "no_early_fragment_tests_depth_no_attachment",	FLAG_TEST_DEPTH   | FLAG_DONT_USE_EARLY_FRAGMENT_TESTS | FLAG_DONT_USE_TEST_ATTACHMENT	},
			{ "no_early_fragment_tests_stencil_no_attachment",	FLAG_TEST_STENCIL | FLAG_DONT_USE_EARLY_FRAGMENT_TESTS | FLAG_DONT_USE_TEST_ATTACHMENT	},
			{ "early_fragment_tests_depth_no_attachment",		FLAG_TEST_DEPTH   |										 FLAG_DONT_USE_TEST_ATTACHMENT	},
			{ "early_fragment_tests_stencil_no_attachment",		FLAG_TEST_STENCIL |										 FLAG_DONT_USE_TEST_ATTACHMENT	},
		};

		for (int i = 0; i < DE_LENGTH_OF_ARRAY(cases); ++i)
			testGroup->addChild(new EarlyFragmentTest(testCtx, cases[i].caseName, cases[i].flags));
	}

	// Check that discard does not affect depth test writes.
	{
		static const struct
		{
			std::string caseName;
			deUint32	flags;
		} cases[] =
		{
			{ "discard_no_early_fragment_tests_depth",					FLAG_TEST_DEPTH   | FLAG_DONT_USE_EARLY_FRAGMENT_TESTS									},
			{ "discard_no_early_fragment_tests_stencil",				FLAG_TEST_STENCIL | FLAG_DONT_USE_EARLY_FRAGMENT_TESTS									},
			{ "discard_early_fragment_tests_depth",						FLAG_TEST_DEPTH																			},
			{ "discard_early_fragment_tests_stencil",					FLAG_TEST_STENCIL																		},
		};

		for (int i = 0; i < DE_LENGTH_OF_ARRAY(cases); ++i)
			testGroup->addChild(new EarlyFragmentDiscardTest(testCtx, cases[i].caseName, cases[i].flags));
	}

	// Check that writing to gl_SampleMask does not affect depth test writes.
	{
		static const struct
		{
			std::string caseName;
			deUint32	flags;
		} cases[] =
		{
			{ "samplemask_no_early_fragment_tests_depth",				FLAG_TEST_DEPTH   | FLAG_DONT_USE_EARLY_FRAGMENT_TESTS,									},
			{ "samplemask_early_fragment_tests_depth",					FLAG_TEST_DEPTH,																		},
		};

		const VkSampleCountFlags sampleCounts[] = { VK_SAMPLE_COUNT_2_BIT, VK_SAMPLE_COUNT_4_BIT, VK_SAMPLE_COUNT_8_BIT, VK_SAMPLE_COUNT_16_BIT };
		const std::string sampleCountsStr[] = { "samples_2", "samples_4", "samples_8", "samples_16" };

		for (deUint32 sampleCountsNdx = 0; sampleCountsNdx < DE_LENGTH_OF_ARRAY(sampleCounts); sampleCountsNdx++)
		{
			for (int i = 0; i < DE_LENGTH_OF_ARRAY(cases); ++i)
				testGroup->addChild(new EarlyFragmentSampleMaskTest(testCtx, cases[i].caseName + "_" + sampleCountsStr[sampleCountsNdx], cases[i].flags, sampleCounts[sampleCountsNdx]));
        }
	}

	return testGroup.release();
}

} // FragmentOperations
} // vkt<|MERGE_RESOLUTION|>--- conflicted
+++ resolved
@@ -755,19 +755,12 @@
 			int		stencilValue	= (m_testMode == MODE_STENCIL) ? dsPixelAccess.getPixStencil(x, y, z) : 0;
 
 			// Depth test should write to the depth buffer even when there is a discard in the fragment shader,
-<<<<<<< HEAD
-			// when early fragment tests are enabled.
-			if (m_testMode == MODE_DEPTH)
-			{
-				if (m_useEarlyTests && ((x + y) < 31) && depthValue >= 0.5f)
-=======
 			// when early fragment tests are enabled. We allow some tolerance to account for precision error
 			// on depth writes.
 			if (m_testMode == MODE_DEPTH)
 			{
 				float tolerance = 0.0001f;
 				if (m_useEarlyTests && ((x + y) < 31) && depthValue >= 0.50 + tolerance)
->>>>>>> b86a0cdc
 				{
 					std::ostringstream error;
 					error << "Rendered depth value [ "<< x << ", " << y << ", " << z << "] is not correct: " << depthValue << " >= 0.5f";
@@ -775,11 +768,7 @@
 				}
 				// When early fragment tests are disabled, the depth test happens after the fragment shader, but as we are discarding
 				// all fragments, the stored value in the depth buffer should be the clear one (0.5f).
-<<<<<<< HEAD
-				if (!m_useEarlyTests && deAbs(depthValue - 0.5f) > 0.01f)
-=======
 				if (!m_useEarlyTests && deAbs(depthValue - 0.5f) > tolerance)
->>>>>>> b86a0cdc
 				{
 					std::ostringstream error;
 					error << "Rendered depth value [ "<< x << ", " << y << ", " << z << "] is not correct: " << depthValue << " != 0.5f";
