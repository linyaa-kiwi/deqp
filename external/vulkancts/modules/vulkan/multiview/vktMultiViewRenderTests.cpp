/*------------------------------------------------------------------------
 * Vulkan Conformance Tests
 * ------------------------
 *
 * Copyright (c) 2017 The Khronos Group Inc.
 *
 * Licensed under the Apache License, Version 2.0 (the "License");
 * you may not use this file except in compliance with the License.
 * You may obtain a copy of the License at
 *
 *      http://www.apache.org/licenses/LICENSE-2.0
 *
 * Unless required by applicable law or agreed to in writing, software
 * distributed under the License is distributed on an "AS IS" BASIS,
 * WITHOUT WARRANTIES OR CONDITIONS OF ANY KIND, either express or implied.
 * See the License for the specific language governing permissions and
 * limitations under the License.
 *
 *//*!
 * \file
 * \brief Vulkan Multi View Render Tests
 *//*--------------------------------------------------------------------*/

#include "vktMultiViewRenderTests.hpp"
#include "vktMultiViewRenderUtil.hpp"
#include "vktMultiViewRenderPassUtil.hpp"
#include "vktCustomInstancesDevices.hpp"

#include "vktTestCase.hpp"
#include "vkBuilderUtil.hpp"
#include "vkRefUtil.hpp"
#include "vkQueryUtil.hpp"
#include "vkDeviceUtil.hpp"
#include "vkTypeUtil.hpp"
#include "vkPrograms.hpp"
#include "vkPlatform.hpp"
#include "vkMemUtil.hpp"
#include "vkImageUtil.hpp"
#include "vkCmdUtil.hpp"
#include "vkObjUtil.hpp"

#include "tcuTestLog.hpp"
#include "tcuResource.hpp"
#include "tcuImageCompare.hpp"
#include "tcuCommandLine.hpp"
#include "tcuTextureUtil.hpp"
#include "tcuRGBA.hpp"

#include "deRandom.hpp"
#include "deMath.h"
#include "deSharedPtr.hpp"
#ifdef CTS_USES_VULKANSC
#include "vkSafetyCriticalUtil.hpp"
#endif

namespace vkt
{
namespace MultiView
{
namespace
{

using namespace vk;
using de::MovePtr;
using de::UniquePtr;
using std::vector;
using std::map;
using std::string;

enum TestType
{
	TEST_TYPE_VIEW_MASK,
	TEST_TYPE_VIEW_INDEX_IN_VERTEX,
	TEST_TYPE_VIEW_INDEX_IN_FRAGMENT,
	TEST_TYPE_VIEW_INDEX_IN_GEOMETRY,
	TEST_TYPE_VIEW_INDEX_IN_TESELLATION,
	TEST_TYPE_INPUT_ATTACHMENTS,
	TEST_TYPE_INPUT_ATTACHMENTS_GEOMETRY,
	TEST_TYPE_INSTANCED_RENDERING,
	TEST_TYPE_INPUT_RATE_INSTANCE,
	TEST_TYPE_DRAW_INDIRECT,
	TEST_TYPE_DRAW_INDIRECT_INDEXED,
	TEST_TYPE_DRAW_INDEXED,
	TEST_TYPE_CLEAR_ATTACHMENTS,
	TEST_TYPE_SECONDARY_CMD_BUFFER,
	TEST_TYPE_SECONDARY_CMD_BUFFER_GEOMETRY,
	TEST_TYPE_POINT_SIZE,
	TEST_TYPE_MULTISAMPLE,
	TEST_TYPE_QUERIES,
	TEST_TYPE_NON_PRECISE_QUERIES,
	TEST_TYPE_READBACK_WITH_IMPLICIT_CLEAR,
	TEST_TYPE_READBACK_WITH_EXPLICIT_CLEAR,
	TEST_TYPE_DEPTH,
	TEST_TYPE_DEPTH_DIFFERENT_RANGES,
	TEST_TYPE_STENCIL,
	TEST_TYPE_LAST
};

enum RenderingType
{
	RENDERING_TYPE_RENDERPASS_LEGACY = 0,
	RENDERING_TYPE_RENDERPASS2,
	RENDERING_TYPE_DYNAMIC_RENDERING
};

struct TestParameters
{
	VkExtent3D				extent;
	vector<deUint32>		viewMasks;
	TestType				viewIndex;
	VkSampleCountFlagBits	samples;
	VkFormat				colorFormat;
	RenderingType			renderingType;
};

const int	TEST_POINT_SIZE_SMALL	= 2;
const int	TEST_POINT_SIZE_WIDE	= 4;

vk::Move<vk::VkRenderPass> makeRenderPass (const DeviceInterface&		vk,
										   const VkDevice				device,
										   const VkFormat				colorFormat,
										   const vector<deUint32>&		viewMasks,
										   RenderingType				renderingType,
										   const VkSampleCountFlagBits	samples = VK_SAMPLE_COUNT_1_BIT,
										   const VkAttachmentLoadOp		colorLoadOp = VK_ATTACHMENT_LOAD_OP_CLEAR,
										   const VkFormat				dsFormat = VK_FORMAT_UNDEFINED)
{
	switch (renderingType)
	{
		case RENDERING_TYPE_RENDERPASS_LEGACY:
			return MultiView::makeRenderPass<AttachmentDescription1, AttachmentReference1, SubpassDescription1, SubpassDependency1, RenderPassCreateInfo1>(vk, device, colorFormat, viewMasks, samples, colorLoadOp, dsFormat);
		case RENDERING_TYPE_RENDERPASS2:
			return MultiView::makeRenderPass<AttachmentDescription2, AttachmentReference2, SubpassDescription2, SubpassDependency2, RenderPassCreateInfo2>(vk, device, colorFormat, viewMasks, samples, colorLoadOp, dsFormat);
		default:
			TCU_THROW(InternalError, "Impossible");
	}
}

vk::Move<vk::VkRenderPass> makeRenderPassWithAttachments (const DeviceInterface&	vk,
														  const VkDevice			device,
														  const VkFormat			colorFormat,
														  const vector<deUint32>&	viewMasks,
														  RenderingType				renderingType)
{
	switch (renderingType)
	{
		case RENDERING_TYPE_RENDERPASS_LEGACY:
			return MultiView::makeRenderPassWithAttachments<AttachmentDescription1, AttachmentReference1, SubpassDescription1, SubpassDependency1, RenderPassCreateInfo1>(vk, device, colorFormat, viewMasks, false);
		case RENDERING_TYPE_RENDERPASS2:
			return MultiView::makeRenderPassWithAttachments<AttachmentDescription2, AttachmentReference2, SubpassDescription2, SubpassDependency2, RenderPassCreateInfo2>(vk, device, colorFormat, viewMasks, true);
		default:
			TCU_THROW(InternalError, "Impossible");
	}
}

vk::Move<vk::VkRenderPass> makeRenderPassWithDepth (const DeviceInterface&	vk,
													const VkDevice			device,
													const VkFormat			colorFormat,
													const vector<deUint32>&	viewMasks,
													const VkFormat			dsFormat,
													RenderingType			renderingType)
{
	switch (renderingType)
	{
		case RENDERING_TYPE_RENDERPASS_LEGACY:
			return MultiView::makeRenderPassWithDepth<AttachmentDescription1, AttachmentReference1, SubpassDescription1, SubpassDependency1, RenderPassCreateInfo1>(vk, device, colorFormat, viewMasks, dsFormat);
		case RENDERING_TYPE_RENDERPASS2:
			return MultiView::makeRenderPassWithDepth<AttachmentDescription2, AttachmentReference2, SubpassDescription2, SubpassDependency2, RenderPassCreateInfo2>(vk, device, colorFormat, viewMasks, dsFormat);
		default:
			TCU_THROW(InternalError, "Impossible");
	}
}

template<typename RenderpassSubpass>
void cmdBeginRenderPass (DeviceInterface& vkd, VkCommandBuffer cmdBuffer, const VkRenderPassBeginInfo* pRenderPassBegin, const VkSubpassContents contents)
{
	const typename RenderpassSubpass::SubpassBeginInfo	subpassBeginInfo	(DE_NULL, contents);

	RenderpassSubpass::cmdBeginRenderPass(vkd, cmdBuffer, pRenderPassBegin, &subpassBeginInfo);
}

void cmdBeginRenderPass (DeviceInterface& vkd, VkCommandBuffer cmdBuffer, const VkRenderPassBeginInfo* pRenderPassBegin, const VkSubpassContents contents, RenderingType renderingType)
{
	switch (renderingType)
	{
		case RENDERING_TYPE_RENDERPASS_LEGACY:	cmdBeginRenderPass<RenderpassSubpass1>(vkd, cmdBuffer, pRenderPassBegin, contents);	break;
		case RENDERING_TYPE_RENDERPASS2:		cmdBeginRenderPass<RenderpassSubpass2>(vkd, cmdBuffer, pRenderPassBegin, contents);	break;
		default:								TCU_THROW(InternalError, "Impossible");
	}
}

template<typename RenderpassSubpass>
void cmdNextSubpass (DeviceInterface& vkd, VkCommandBuffer cmdBuffer, const VkSubpassContents contents)
{
	const typename RenderpassSubpass::SubpassBeginInfo	subpassBeginInfo	(DE_NULL, contents);
	const typename RenderpassSubpass::SubpassEndInfo	subpassEndInfo		(DE_NULL);

	RenderpassSubpass::cmdNextSubpass(vkd, cmdBuffer, &subpassBeginInfo, &subpassEndInfo);
}

void cmdNextSubpass (DeviceInterface& vkd, VkCommandBuffer cmdBuffer, const VkSubpassContents contents, RenderingType renderingType)
{
	switch (renderingType)
	{
		case RENDERING_TYPE_RENDERPASS_LEGACY:	cmdNextSubpass<RenderpassSubpass1>(vkd, cmdBuffer, contents);	break;
		case RENDERING_TYPE_RENDERPASS2:		cmdNextSubpass<RenderpassSubpass2>(vkd, cmdBuffer, contents);	break;
		default:								TCU_THROW(InternalError, "Impossible");
	}
}

template<typename RenderpassSubpass>
void cmdEndRenderPass (DeviceInterface& vkd, VkCommandBuffer cmdBuffer)
{
	const typename RenderpassSubpass::SubpassEndInfo	subpassEndInfo	(DE_NULL);

	RenderpassSubpass::cmdEndRenderPass(vkd, cmdBuffer, &subpassEndInfo);
}

void cmdEndRenderPass (DeviceInterface& vkd, VkCommandBuffer cmdBuffer, RenderingType renderingType)
{
	switch (renderingType)
	{
		case RENDERING_TYPE_RENDERPASS_LEGACY:	cmdEndRenderPass<RenderpassSubpass1>(vkd, cmdBuffer);	break;
		case RENDERING_TYPE_RENDERPASS2:		cmdEndRenderPass<RenderpassSubpass2>(vkd, cmdBuffer);	break;
		default:								TCU_THROW(InternalError, "Impossible");
	}
}

class ImageAttachment
{
public:
				ImageAttachment	(VkDevice logicalDevice, DeviceInterface& device, Allocator& allocator, const VkExtent3D extent, VkFormat colorFormat, const VkSampleCountFlagBits samples = VK_SAMPLE_COUNT_1_BIT);
	VkImageView	getImageView	(void) const
	{
		return *m_imageView;
	}
	VkImage		getImage		(void) const
	{
		return *m_image;
	}
private:
	Move<VkImage>			m_image;
	MovePtr<Allocation>		m_allocationImage;
	Move<VkImageView>		m_imageView;
};

ImageAttachment::ImageAttachment (VkDevice logicalDevice, DeviceInterface& device, Allocator& allocator, const VkExtent3D extent, VkFormat colorFormat, const VkSampleCountFlagBits samples)
{
	const bool						depthStencilFormat			= isDepthStencilFormat(colorFormat);
	const VkImageAspectFlags		aspectFlags					= depthStencilFormat ? VK_IMAGE_ASPECT_DEPTH_BIT | VK_IMAGE_ASPECT_STENCIL_BIT : VK_IMAGE_ASPECT_COLOR_BIT;
	const VkImageSubresourceRange	colorImageSubresourceRange	= makeImageSubresourceRange(aspectFlags, 0u, 1u, 0u, extent.depth);
	const VkImageUsageFlags			imageUsageFlagsDependent	= depthStencilFormat ? VK_IMAGE_USAGE_DEPTH_STENCIL_ATTACHMENT_BIT : VK_IMAGE_USAGE_COLOR_ATTACHMENT_BIT;
	const VkImageUsageFlags			imageUsageFlags				= imageUsageFlagsDependent | VK_IMAGE_USAGE_TRANSFER_SRC_BIT | VK_IMAGE_USAGE_INPUT_ATTACHMENT_BIT | VK_IMAGE_USAGE_TRANSFER_DST_BIT;
	const VkImageCreateInfo			colorAttachmentImageInfo	= makeImageCreateInfo(VK_IMAGE_TYPE_2D, extent, colorFormat, imageUsageFlags, samples);

	m_image							= createImage(device, logicalDevice, &colorAttachmentImageInfo);
	m_allocationImage				= allocator.allocate(getImageMemoryRequirements(device, logicalDevice, *m_image), MemoryRequirement::Any);
	VK_CHECK(device.bindImageMemory(logicalDevice, *m_image, m_allocationImage->getMemory(), m_allocationImage->getOffset()));
	m_imageView						= makeImageView(device, logicalDevice, *m_image, VK_IMAGE_VIEW_TYPE_2D_ARRAY, colorFormat, colorImageSubresourceRange);
}

class MultiViewRenderTestInstance : public TestInstance
{
public:
									MultiViewRenderTestInstance	(Context& context, const TestParameters& parameters);
									~MultiViewRenderTestInstance();
protected:
	typedef de::SharedPtr<Unique<VkPipeline> >		PipelineSp;
	typedef de::SharedPtr<Unique<VkShaderModule> >	ShaderModuleSP;

	virtual tcu::TestStatus					iterate					(void);
	virtual void							beforeDraw				(void);
	virtual void							afterDraw				(void);
	virtual void							draw					(const deUint32			subpassCount,
																	 VkRenderPass			renderPass,
																	 VkFramebuffer			frameBuffer,
																	 vector<PipelineSp>&	pipelines);
	virtual void							createVertexData		(void);
	virtual MovePtr<tcu::Texture2DArray>	imageData				(void) const;
	TestParameters							fillMissingParameters	(const TestParameters&	parameters);
	void									createVertexBuffer		(void);
	void									createMultiViewDevices	(void);
	void									createCommandBuffer		(void);
	void									createSecondaryCommandPool	(void);
	void									madeShaderModule		(map<VkShaderStageFlagBits,ShaderModuleSP>& shaderModule, vector<VkPipelineShaderStageCreateInfo>& shaderStageParams);
	Move<VkPipeline>						makeGraphicsPipeline	(const VkRenderPass							renderPass,
																	 const VkPipelineLayout						pipelineLayout,
																	 const deUint32								pipelineShaderStageCount,
																	 const VkPipelineShaderStageCreateInfo*		pipelineShaderStageCreate,
																	 const deUint32								subpass,
																	 const VkVertexInputRate					vertexInputRate = VK_VERTEX_INPUT_RATE_VERTEX,
																	 const bool									useDepthTest = false,
																	 const bool									useStencilTest = false,
																	 const float								minDepth = 0.0f,
																	 const float								maxDepth = 1.0f,
																	 const VkFormat                                                         dsFormat = VK_FORMAT_UNDEFINED);
	void									readImage				(VkImage image, const tcu::PixelBufferAccess& dst);
	bool									checkImage				(tcu::ConstPixelBufferAccess& dst);
	const tcu::Vec4							getQuarterRefColor		(const deUint32 quarterNdx, const int colorNdx, const int layerNdx, const bool background = true, const deUint32 subpassNdx = 0u) const;
	void									appendVertex			(const tcu::Vec4& coord, const tcu::Vec4& color);
	void									setPoint				(const tcu::PixelBufferAccess& pixelBuffer, const tcu::Vec4& pointColor, const int pointSize, const int layerNdx, const deUint32 quarter) const;
	void									fillTriangle			(const tcu::PixelBufferAccess& pixelBuffer, const tcu::Vec4& color, const int layerNdx, const deUint32 quarter) const;
	void									fillLayer				(const tcu::PixelBufferAccess& pixelBuffer, const tcu::Vec4& color, const int layerNdx) const;
	void									fillQuarter				(const tcu::PixelBufferAccess& pixelBuffer, const tcu::Vec4& color, const int layerNdx, const deUint32 quarter, const deUint32 subpassNdx) const;
	void                                    addRenderingSubpassDependencyIfRequired (deUint32 currentSubpassNdx);

<<<<<<< HEAD
	const bool						m_extensionSupported;
	std::shared_ptr<CustomInstanceWrapper>	m_instanceWrapper;
=======
>>>>>>> 2d1377ec
	const TestParameters			m_parameters;
	const bool						m_useDynamicRendering;
	const int						m_seed;
	const deUint32					m_squareCount;

	Move<VkDevice>					m_logicalDevice;
#ifndef CTS_USES_VULKANSC
	de::MovePtr<vk::DeviceDriver>	m_device;
#else
	de::MovePtr<vk::DeviceDriverSC, vk::DeinitDeviceDeleter> m_device;
#endif // CTS_USES_VULKANSC
	MovePtr<Allocator>				m_allocator;
	deUint32						m_queueFamilyIndex;
	VkQueue							m_queue;
	vector<tcu::Vec4>				m_vertexCoord;
	Move<VkBuffer>					m_vertexCoordBuffer;
	MovePtr<Allocation>				m_vertexCoordAlloc;
	vector<tcu::Vec4>				m_vertexColor;
	Move<VkBuffer>					m_vertexColorBuffer;
	MovePtr<Allocation>				m_vertexColorAlloc;
	vector<deUint32>				m_vertexIndices;
	Move<VkBuffer>					m_vertexIndicesBuffer;
	MovePtr<Allocation>				m_vertexIndicesAllocation;
	Move<VkCommandPool>				m_cmdPool;
	Move<VkCommandBuffer>			m_cmdBuffer;
	Move<VkCommandPool>				m_cmdPoolSecondary;
	de::SharedPtr<ImageAttachment>	m_colorAttachment;
	VkBool32						m_hasMultiDrawIndirect;
	vector<tcu::Vec4>				m_colorTable;
};

MultiViewRenderTestInstance::MultiViewRenderTestInstance (Context& context, const TestParameters& parameters)
	: TestInstance			(context)
<<<<<<< HEAD
	, m_extensionSupported	((parameters.renderPassType == RENDERPASS_TYPE_RENDERPASS2) && context.requireDeviceFunctionality("VK_KHR_create_renderpass2"))
	, m_instanceWrapper		(new CustomInstanceWrapper(context))
=======
>>>>>>> 2d1377ec
	, m_parameters			(fillMissingParameters(parameters))
	, m_useDynamicRendering	(parameters.renderingType == RENDERING_TYPE_DYNAMIC_RENDERING)
	, m_seed				(context.getTestContext().getCommandLine().getBaseSeed())
	, m_squareCount			(4u)
	, m_queueFamilyIndex	(0u)
{
	const float v	= 0.75f;
	const float o	= 0.25f;

	m_colorTable.push_back(tcu::Vec4(v, o, o, 1.0f));
	m_colorTable.push_back(tcu::Vec4(o, v, o, 1.0f));
	m_colorTable.push_back(tcu::Vec4(o, o, v, 1.0f));
	m_colorTable.push_back(tcu::Vec4(o, v, v, 1.0f));
	m_colorTable.push_back(tcu::Vec4(v, o, v, 1.0f));
	m_colorTable.push_back(tcu::Vec4(v, v, o, 1.0f));
	m_colorTable.push_back(tcu::Vec4(o, o, o, 1.0f));
	m_colorTable.push_back(tcu::Vec4(v, v, v, 1.0f));

	createMultiViewDevices();

	// Color attachment
	m_colorAttachment = de::SharedPtr<ImageAttachment>(new ImageAttachment(*m_logicalDevice, *m_device, *m_allocator, m_parameters.extent, m_parameters.colorFormat, m_parameters.samples));
}

MultiViewRenderTestInstance::~MultiViewRenderTestInstance()
{
}

tcu::TestStatus MultiViewRenderTestInstance::iterate (void)
{
	const deUint32								subpassCount				= static_cast<deUint32>(m_parameters.viewMasks.size());
	Move<VkRenderPass>							renderPass;
	Move<VkFramebuffer>							frameBuffer;

	// FrameBuffer & renderPass
	if (m_parameters.renderingType != RENDERING_TYPE_DYNAMIC_RENDERING)
	{
		renderPass	= makeRenderPass (*m_device, *m_logicalDevice, m_parameters.colorFormat, m_parameters.viewMasks, m_parameters.renderingType);
		frameBuffer	= makeFramebuffer(*m_device, *m_logicalDevice, *renderPass, m_colorAttachment->getImageView(), m_parameters.extent.width, m_parameters.extent.height);
	}

	// pipelineLayout
	Unique<VkPipelineLayout>					pipelineLayout				(makePipelineLayout(*m_device, *m_logicalDevice));

	// pipelines
	map<VkShaderStageFlagBits, ShaderModuleSP>	shaderModule;
	vector<PipelineSp>							pipelines(subpassCount);
	const VkVertexInputRate						vertexInputRate				= (TEST_TYPE_INPUT_RATE_INSTANCE == m_parameters.viewIndex) ? VK_VERTEX_INPUT_RATE_INSTANCE : VK_VERTEX_INPUT_RATE_VERTEX;

	{
		vector<VkPipelineShaderStageCreateInfo>	shaderStageParams;
		madeShaderModule(shaderModule, shaderStageParams);
		for (deUint32 subpassNdx = 0u; subpassNdx < subpassCount; ++subpassNdx)
			pipelines[subpassNdx] = (PipelineSp(new Unique<VkPipeline>(makeGraphicsPipeline(*renderPass, *pipelineLayout, static_cast<deUint32>(shaderStageParams.size()), shaderStageParams.data(), subpassNdx, vertexInputRate))));
	}

	createCommandBuffer();
	createVertexData();
	createVertexBuffer();

	draw(subpassCount, *renderPass, *frameBuffer, pipelines);

	{
		vector<deUint8>			pixelAccessData	(m_parameters.extent.width * m_parameters.extent.height * m_parameters.extent.depth * mapVkFormat(m_parameters.colorFormat).getPixelSize());
		tcu::PixelBufferAccess	dst				(mapVkFormat(m_parameters.colorFormat), m_parameters.extent.width, m_parameters.extent.height, m_parameters.extent.depth, pixelAccessData.data());

		readImage(m_colorAttachment->getImage(), dst);

		if (!checkImage(dst))
			return tcu::TestStatus::fail("Fail");
	}

	return tcu::TestStatus::pass("Pass");
}

void MultiViewRenderTestInstance::beforeDraw (void)
{
	const VkImageSubresourceRange	subresourceRange		=
	{
		VK_IMAGE_ASPECT_COLOR_BIT,	//VkImageAspectFlags	aspectMask;
		0u,							//deUint32				baseMipLevel;
		1u,							//deUint32				levelCount;
		0u,							//deUint32				baseArrayLayer;
		m_parameters.extent.depth,	//deUint32				layerCount;
	};
	imageBarrier(*m_device, *m_cmdBuffer, m_colorAttachment->getImage(), subresourceRange,
		VK_IMAGE_LAYOUT_UNDEFINED, VK_IMAGE_LAYOUT_TRANSFER_DST_OPTIMAL,
		0, VK_ACCESS_TRANSFER_WRITE_BIT,
		VK_PIPELINE_STAGE_TOP_OF_PIPE_BIT, VK_PIPELINE_STAGE_TRANSFER_BIT);

	const VkClearValue renderPassClearValue = makeClearValueColor(tcu::Vec4(0.0f));
	m_device->cmdClearColorImage(*m_cmdBuffer, m_colorAttachment->getImage(),  VK_IMAGE_LAYOUT_TRANSFER_DST_OPTIMAL, &renderPassClearValue.color, 1, &subresourceRange);

	imageBarrier(*m_device, *m_cmdBuffer, m_colorAttachment->getImage(), subresourceRange,
		VK_IMAGE_LAYOUT_TRANSFER_DST_OPTIMAL, VK_IMAGE_LAYOUT_COLOR_ATTACHMENT_OPTIMAL,
		VK_ACCESS_TRANSFER_WRITE_BIT, VK_ACCESS_COLOR_ATTACHMENT_WRITE_BIT,
		VK_PIPELINE_STAGE_TRANSFER_BIT, VK_PIPELINE_STAGE_COLOR_ATTACHMENT_OUTPUT_BIT);
}

void MultiViewRenderTestInstance::afterDraw (void)
{
	const VkImageSubresourceRange	subresourceRange		=
	{
		VK_IMAGE_ASPECT_COLOR_BIT,	//VkImageAspectFlags	aspectMask;
		0u,							//deUint32				baseMipLevel;
		1u,							//deUint32				levelCount;
		0u,							//deUint32				baseArrayLayer;
		m_parameters.extent.depth,	//deUint32				layerCount;
	};

	imageBarrier(*m_device, *m_cmdBuffer, m_colorAttachment->getImage(), subresourceRange,
		VK_IMAGE_LAYOUT_COLOR_ATTACHMENT_OPTIMAL, VK_IMAGE_LAYOUT_GENERAL,
		VK_ACCESS_COLOR_ATTACHMENT_WRITE_BIT, VK_ACCESS_COLOR_ATTACHMENT_WRITE_BIT,
		VK_PIPELINE_STAGE_COLOR_ATTACHMENT_OUTPUT_BIT, VK_PIPELINE_STAGE_COLOR_ATTACHMENT_OUTPUT_BIT);
}

void MultiViewRenderTestInstance::addRenderingSubpassDependencyIfRequired (deUint32 currentSubpassNdx)
{
	// Get the combined view mask since the last pipeline barrier.
	deUint32 viewMask = 0;

	for (deUint32 subpassNdx = 0; subpassNdx < currentSubpassNdx; ++subpassNdx)
	{
		if ((viewMask & m_parameters.viewMasks[subpassNdx]) != 0)
		{
			viewMask = 0; // This subpass should have a pipeline barrier so reset the view mask.
		}

		viewMask |= m_parameters.viewMasks[subpassNdx];
	}

	// Add a pipeline barrier if the view mask for this subpass contains bits used in previous subpasses
	// since the last pipeline barrier.
	if ((viewMask & m_parameters.viewMasks[currentSubpassNdx]) != 0)
	{
		const VkImageSubresourceRange	subresourceRange		=
		{
			VK_IMAGE_ASPECT_COLOR_BIT,	//VkImageAspectFlags	aspectMask;
			0u,							//deUint32				baseMipLevel;
			1u,							//deUint32				levelCount;
			0u,							//deUint32				baseArrayLayer;
			m_parameters.extent.depth,	//deUint32				layerCount;
		};

		imageBarrier(*m_device, *m_cmdBuffer, m_colorAttachment->getImage(), subresourceRange,
			VK_IMAGE_LAYOUT_COLOR_ATTACHMENT_OPTIMAL, VK_IMAGE_LAYOUT_COLOR_ATTACHMENT_OPTIMAL,
			VK_ACCESS_COLOR_ATTACHMENT_WRITE_BIT, VK_ACCESS_COLOR_ATTACHMENT_WRITE_BIT,
			VK_PIPELINE_STAGE_COLOR_ATTACHMENT_OUTPUT_BIT, VK_PIPELINE_STAGE_COLOR_ATTACHMENT_OUTPUT_BIT);
	}
}

void MultiViewRenderTestInstance::draw (const deUint32 subpassCount, VkRenderPass renderPass, VkFramebuffer frameBuffer, vector<PipelineSp>& pipelines)
{
	const VkRect2D					renderArea				= { { 0, 0 }, { m_parameters.extent.width, m_parameters.extent.height } };
	const VkClearValue				renderPassClearValue	= makeClearValueColor(tcu::Vec4(0.0f));
	const VkBuffer					vertexBuffers[]			= { *m_vertexCoordBuffer, *m_vertexColorBuffer };
	const VkDeviceSize				vertexBufferOffsets[]	= {                   0u,                   0u };
	const deUint32					drawCountPerSubpass		= (subpassCount == 1) ? m_squareCount : 1u;

	beginCommandBuffer(*m_device, *m_cmdBuffer);

	beforeDraw();

	if (!m_useDynamicRendering)
	{
		const VkRenderPassBeginInfo renderPassBeginInfo
		{
			VK_STRUCTURE_TYPE_RENDER_PASS_BEGIN_INFO,	// VkStructureType		sType;
			DE_NULL,									// const void*			pNext;
			renderPass,									// VkRenderPass			renderPass;
			frameBuffer,								// VkFramebuffer		framebuffer;
			renderArea,									// VkRect2D				renderArea;
			1u,											// uint32_t				clearValueCount;
			&renderPassClearValue,						// const VkClearValue*	pClearValues;
		};
		cmdBeginRenderPass(*m_device, *m_cmdBuffer, &renderPassBeginInfo, VK_SUBPASS_CONTENTS_INLINE, m_parameters.renderingType);
	}

	m_device->cmdBindVertexBuffers(*m_cmdBuffer, 0u, DE_LENGTH_OF_ARRAY(vertexBuffers), vertexBuffers, vertexBufferOffsets);

	if (m_parameters.viewIndex == TEST_TYPE_DRAW_INDEXED)
		m_device->cmdBindIndexBuffer(*m_cmdBuffer, *m_vertexIndicesBuffer, 0u, VK_INDEX_TYPE_UINT32);

	for (deUint32 subpassNdx = 0u; subpassNdx < subpassCount; subpassNdx++)
	{
		if (m_useDynamicRendering)
		{
			addRenderingSubpassDependencyIfRequired(subpassNdx);

			beginRendering(
				*m_device,
				*m_cmdBuffer,
				m_colorAttachment->getImageView(),
				renderArea,
				renderPassClearValue,
				VK_IMAGE_LAYOUT_COLOR_ATTACHMENT_OPTIMAL,
				(subpassNdx ? VK_ATTACHMENT_LOAD_OP_LOAD : VK_ATTACHMENT_LOAD_OP_CLEAR),
				0u,
				m_parameters.extent.depth,
				m_parameters.viewMasks[subpassNdx]);
		}

		m_device->cmdBindPipeline(*m_cmdBuffer, VK_PIPELINE_BIND_POINT_GRAPHICS, **pipelines[subpassNdx]);

		for (deUint32 drawNdx = 0u; drawNdx < drawCountPerSubpass; ++drawNdx)
			if (m_parameters.viewIndex == TEST_TYPE_DRAW_INDEXED)
				m_device->cmdDrawIndexed(*m_cmdBuffer, 4u, 1u, (drawNdx + subpassNdx % m_squareCount) * 4u, 0u, 0u);
			else
				m_device->cmdDraw(*m_cmdBuffer, 4u, 1u, (drawNdx + subpassNdx % m_squareCount) * 4u, 0u);

		if (m_useDynamicRendering)
			endRendering(*m_device, *m_cmdBuffer);
		else if (subpassNdx < subpassCount - 1u)
			cmdNextSubpass(*m_device, *m_cmdBuffer, VK_SUBPASS_CONTENTS_INLINE, m_parameters.renderingType);
	}

	if (!m_useDynamicRendering)
		cmdEndRenderPass(*m_device, *m_cmdBuffer, m_parameters.renderingType);

	afterDraw();

	VK_CHECK(m_device->endCommandBuffer(*m_cmdBuffer));
	submitCommandsAndWait(*m_device, *m_logicalDevice, m_queue, *m_cmdBuffer);
}

void MultiViewRenderTestInstance::createVertexData (void)
{
	tcu::Vec4 color = tcu::Vec4(0.2f, 0.0f, 0.1f, 1.0f);

	appendVertex(tcu::Vec4(-1.0f,-1.0f, 1.0f, 1.0f), color);
	appendVertex(tcu::Vec4(-1.0f, 0.0f, 1.0f, 1.0f), color);
	appendVertex(tcu::Vec4( 0.0f,-1.0f, 1.0f, 1.0f), color);
	appendVertex(tcu::Vec4( 0.0f, 0.0f, 1.0f, 1.0f), color);

	color = tcu::Vec4(0.3f, 0.0f, 0.2f, 1.0f);
	appendVertex(tcu::Vec4(-1.0f, 0.0f, 1.0f, 1.0f), color);
	appendVertex(tcu::Vec4(-1.0f, 1.0f, 1.0f, 1.0f), color);
	appendVertex(tcu::Vec4( 0.0f, 0.0f, 1.0f, 1.0f), color);
	appendVertex(tcu::Vec4( 0.0f, 1.0f, 1.0f, 1.0f), color);

	color = tcu::Vec4(0.4f, 0.2f, 0.3f, 1.0f);
	appendVertex(tcu::Vec4( 0.0f,-1.0f, 1.0f, 1.0f), color);
	appendVertex(tcu::Vec4( 0.0f, 0.0f, 1.0f, 1.0f), color);
	appendVertex(tcu::Vec4( 1.0f,-1.0f, 1.0f, 1.0f), color);
	appendVertex(tcu::Vec4( 1.0f, 0.0f, 1.0f, 1.0f), color);

	color = tcu::Vec4(0.5f, 0.0f, 0.4f, 1.0f);
	appendVertex(tcu::Vec4( 0.0f, 0.0f, 1.0f, 1.0f), color);
	appendVertex(tcu::Vec4( 0.0f, 1.0f, 1.0f, 1.0f), color);
	appendVertex(tcu::Vec4( 1.0f, 0.0f, 1.0f, 1.0f), color);
	appendVertex(tcu::Vec4( 1.0f, 1.0f, 1.0f, 1.0f), color);

	if (m_parameters.viewIndex == TEST_TYPE_DRAW_INDEXED || m_parameters.viewIndex == TEST_TYPE_DRAW_INDIRECT_INDEXED)
	{
		const size_t		verticesCount	= m_vertexCoord.size();
		vector<tcu::Vec4>	vertexColor		(verticesCount);
		vector<tcu::Vec4>	vertexCoord		(verticesCount);

		m_vertexIndices.clear();
		m_vertexIndices.reserve(verticesCount);
		for (deUint32 vertexIdx = 0; vertexIdx < verticesCount; ++vertexIdx)
			m_vertexIndices.push_back(vertexIdx);

		de::Random(m_seed).shuffle(m_vertexIndices.begin(), m_vertexIndices.end());

		for (deUint32 vertexIdx = 0; vertexIdx < verticesCount; ++vertexIdx)
			vertexColor[m_vertexIndices[vertexIdx]] = m_vertexColor[vertexIdx];
		m_vertexColor.assign(vertexColor.begin(), vertexColor.end());

		for (deUint32 vertexIdx = 0; vertexIdx < verticesCount; ++vertexIdx)
			vertexCoord[m_vertexIndices[vertexIdx]] = m_vertexCoord[vertexIdx];
		m_vertexCoord.assign(vertexCoord.begin(), vertexCoord.end());
	}
}

TestParameters MultiViewRenderTestInstance::fillMissingParameters (const TestParameters& parameters)
{
	if (!parameters.viewMasks.empty())
		return parameters;
	else
	{
		const InstanceInterface&			instanceDriver		= m_instanceWrapper->instance.getDriver();
		const VkPhysicalDevice				physicalDevice		= chooseDevice(instanceDriver, m_instanceWrapper->instance, m_context.getTestContext().getCommandLine());

		VkPhysicalDeviceMultiviewProperties multiviewProperties =
		{
			VK_STRUCTURE_TYPE_PHYSICAL_DEVICE_MULTIVIEW_PROPERTIES,		// VkStructureType	sType;
			DE_NULL,													// void*			pNext;
			0u,															// deUint32			maxMultiviewViewCount;
			0u															// deUint32			maxMultiviewInstanceIndex;
		};

		VkPhysicalDeviceProperties2 deviceProperties2;
		deviceProperties2.sType = VK_STRUCTURE_TYPE_PHYSICAL_DEVICE_PROPERTIES_2;
		deviceProperties2.pNext = &multiviewProperties;

		instanceDriver.getPhysicalDeviceProperties2(physicalDevice, &deviceProperties2);

		TestParameters newParameters = parameters;
		newParameters.extent.depth = multiviewProperties.maxMultiviewViewCount;

		vector<deUint32> viewMasks(multiviewProperties.maxMultiviewViewCount);
		for (deUint32 i = 0; i < multiviewProperties.maxMultiviewViewCount; i++)
			viewMasks[i] = 1 << i;
		newParameters.viewMasks = viewMasks;

		return newParameters;
	}
}

void MultiViewRenderTestInstance::createVertexBuffer (void)
{
	DE_ASSERT(m_vertexCoord.size() == m_vertexColor.size());
	DE_ASSERT(m_vertexCoord.size() != 0);

	const size_t	nonCoherentAtomSize	= static_cast<size_t>(m_context.getDeviceProperties().limits.nonCoherentAtomSize);

	// Upload vertex coordinates
	{
		const size_t				dataSize		= static_cast<size_t>(m_vertexCoord.size() * sizeof(m_vertexCoord[0]));
		const VkDeviceSize			bufferDataSize	= static_cast<VkDeviceSize>(deAlignSize(dataSize, nonCoherentAtomSize));
		const VkBufferCreateInfo	bufferInfo		= makeBufferCreateInfo(bufferDataSize, VK_BUFFER_USAGE_VERTEX_BUFFER_BIT);

		m_vertexCoordBuffer	= createBuffer(*m_device, *m_logicalDevice, &bufferInfo);
		m_vertexCoordAlloc	= m_allocator->allocate(getBufferMemoryRequirements(*m_device, *m_logicalDevice, *m_vertexCoordBuffer), MemoryRequirement::HostVisible);

		VK_CHECK(m_device->bindBufferMemory(*m_logicalDevice, *m_vertexCoordBuffer, m_vertexCoordAlloc->getMemory(), m_vertexCoordAlloc->getOffset()));
		deMemcpy(m_vertexCoordAlloc->getHostPtr(), m_vertexCoord.data(), static_cast<size_t>(dataSize));
		flushAlloc(*m_device, *m_logicalDevice, *m_vertexCoordAlloc);
	}

	// Upload vertex colors
	{
		const size_t				dataSize		= static_cast<size_t>(m_vertexColor.size() * sizeof(m_vertexColor[0]));
		const VkDeviceSize			bufferDataSize	= static_cast<VkDeviceSize>(deAlignSize(dataSize, nonCoherentAtomSize));
		const VkBufferCreateInfo	bufferInfo		= makeBufferCreateInfo(bufferDataSize, VK_BUFFER_USAGE_VERTEX_BUFFER_BIT);

		m_vertexColorBuffer	= createBuffer(*m_device, *m_logicalDevice, &bufferInfo);
		m_vertexColorAlloc	= m_allocator->allocate(getBufferMemoryRequirements(*m_device, *m_logicalDevice, *m_vertexColorBuffer), MemoryRequirement::HostVisible);

		VK_CHECK(m_device->bindBufferMemory(*m_logicalDevice, *m_vertexColorBuffer, m_vertexColorAlloc->getMemory(), m_vertexColorAlloc->getOffset()));
		deMemcpy(m_vertexColorAlloc->getHostPtr(), m_vertexColor.data(), static_cast<size_t>(dataSize));
		flushAlloc(*m_device, *m_logicalDevice, *m_vertexColorAlloc);
	}

	// Upload vertex indices
	if (m_parameters.viewIndex == TEST_TYPE_DRAW_INDEXED || m_parameters.viewIndex == TEST_TYPE_DRAW_INDIRECT_INDEXED)
	{
		const size_t				dataSize		= static_cast<size_t>(m_vertexIndices.size() * sizeof(m_vertexIndices[0]));
		const VkDeviceSize			bufferDataSize	= static_cast<VkDeviceSize>(deAlignSize(dataSize, nonCoherentAtomSize));
		const VkBufferCreateInfo	bufferInfo		= makeBufferCreateInfo(bufferDataSize, VK_BUFFER_USAGE_INDEX_BUFFER_BIT);

		DE_ASSERT(m_vertexIndices.size() == m_vertexCoord.size());

		m_vertexIndicesBuffer		= createBuffer(*m_device, *m_logicalDevice, &bufferInfo);
		m_vertexIndicesAllocation	= m_allocator->allocate(getBufferMemoryRequirements(*m_device, *m_logicalDevice, *m_vertexIndicesBuffer), MemoryRequirement::HostVisible);

		// Init host buffer data
		VK_CHECK(m_device->bindBufferMemory(*m_logicalDevice, *m_vertexIndicesBuffer, m_vertexIndicesAllocation->getMemory(), m_vertexIndicesAllocation->getOffset()));
		deMemcpy(m_vertexIndicesAllocation->getHostPtr(), m_vertexIndices.data(), static_cast<size_t>(dataSize));
		flushAlloc(*m_device, *m_logicalDevice, *m_vertexIndicesAllocation);
	}
	else
		DE_ASSERT(m_vertexIndices.empty());
}

void MultiViewRenderTestInstance::createMultiViewDevices (void)
{
	const InstanceDriver&					instanceDriver			( m_instanceWrapper->instance.getDriver() );
	const VkPhysicalDevice					physicalDevice			= chooseDevice(instanceDriver, m_instanceWrapper->instance, m_context.getTestContext().getCommandLine());
	const vector<VkQueueFamilyProperties>	queueFamilyProperties	= getPhysicalDeviceQueueFamilyProperties(instanceDriver, physicalDevice);

	for (; m_queueFamilyIndex < queueFamilyProperties.size(); ++m_queueFamilyIndex)
	{
		if ((queueFamilyProperties[m_queueFamilyIndex].queueFlags & VK_QUEUE_GRAPHICS_BIT) != 0)
			break;
	}

	const float								queuePriorities			= 1.0f;
	const VkDeviceQueueCreateInfo			queueInfo				=
	{
		VK_STRUCTURE_TYPE_DEVICE_QUEUE_CREATE_INFO,					//VkStructureType			sType;
		DE_NULL,													//const void*				pNext;
		(VkDeviceQueueCreateFlags)0u,								//VkDeviceQueueCreateFlags	flags;
		m_queueFamilyIndex,											//deUint32					queueFamilyIndex;
		1u,															//deUint32					queueCount;
		&queuePriorities											//const float*				pQueuePriorities;
	};

	VkPhysicalDeviceMultiviewFeatures		multiviewFeatures		=
	{
		VK_STRUCTURE_TYPE_PHYSICAL_DEVICE_MULTIVIEW_FEATURES,		// VkStructureType			sType;
		DE_NULL,													// void*					pNext;
		DE_FALSE,													// VkBool32					multiview;
		DE_FALSE,													// VkBool32					multiviewGeometryShader;
		DE_FALSE,													// VkBool32					multiviewTessellationShader;
	};

	VkPhysicalDeviceFeatures2				enabledFeatures;
	enabledFeatures.sType					= VK_STRUCTURE_TYPE_PHYSICAL_DEVICE_FEATURES_2;
	enabledFeatures.pNext					= &multiviewFeatures;

	instanceDriver.getPhysicalDeviceFeatures2(physicalDevice, &enabledFeatures);

	if (!multiviewFeatures.multiview)
		TCU_THROW(NotSupportedError, "MultiView not supported");

	bool requiresGeomShader = (TEST_TYPE_VIEW_INDEX_IN_GEOMETRY == m_parameters.viewIndex) ||
								(TEST_TYPE_INPUT_ATTACHMENTS_GEOMETRY == m_parameters.viewIndex) ||
								(TEST_TYPE_SECONDARY_CMD_BUFFER_GEOMETRY == m_parameters.viewIndex);

	if (requiresGeomShader && !multiviewFeatures.multiviewGeometryShader)
		TCU_THROW(NotSupportedError, "Geometry shader is not supported");

	if (TEST_TYPE_VIEW_INDEX_IN_TESELLATION == m_parameters.viewIndex && !multiviewFeatures.multiviewTessellationShader)
		TCU_THROW(NotSupportedError, "Tessellation shader is not supported");

	VkPhysicalDeviceMultiviewProperties	multiviewProperties			=
	{
		VK_STRUCTURE_TYPE_PHYSICAL_DEVICE_MULTIVIEW_PROPERTIES,		//VkStructureType	sType;
		DE_NULL,													//void*				pNext;
		0u,															//deUint32			maxMultiviewViewCount;
		0u															//deUint32			maxMultiviewInstanceIndex;
	};

	VkPhysicalDeviceProperties2			propertiesDeviceProperties2;
	propertiesDeviceProperties2.sType	= VK_STRUCTURE_TYPE_PHYSICAL_DEVICE_PROPERTIES_2;
	propertiesDeviceProperties2.pNext	= &multiviewProperties;

	instanceDriver.getPhysicalDeviceProperties2(physicalDevice, &propertiesDeviceProperties2);

#ifndef CTS_USES_VULKANSC
	if (multiviewProperties.maxMultiviewViewCount < 6u)
		TCU_FAIL("maxMultiviewViewCount below min value");
#endif // CTS_USES_VULKANSC

	if (multiviewProperties.maxMultiviewInstanceIndex < 134217727u) //134217727u = 2^27 -1
		TCU_FAIL("maxMultiviewInstanceIndex below min value");

	if (multiviewProperties.maxMultiviewViewCount <m_parameters.extent.depth)
		TCU_THROW(NotSupportedError, "Limit MaxMultiviewViewCount to small to run this test");

	m_hasMultiDrawIndirect = enabledFeatures.features.multiDrawIndirect;

	{
		vector<const char*>				deviceExtensions;

		if (!isCoreDeviceExtension(m_context.getUsedApiVersion(), "VK_KHR_multiview"))
			deviceExtensions.push_back("VK_KHR_multiview");

		if ((m_parameters.renderingType == RENDERING_TYPE_RENDERPASS2) &&
			!isCoreDeviceExtension(m_context.getUsedApiVersion(), "VK_KHR_create_renderpass2"))
			deviceExtensions.push_back("VK_KHR_create_renderpass2");
		if ((m_parameters.renderingType == RENDERING_TYPE_DYNAMIC_RENDERING) &&
			!isCoreDeviceExtension(m_context.getUsedApiVersion(), "VK_KHR_dynamic_rendering"))
			deviceExtensions.push_back("VK_KHR_dynamic_rendering");

		if (m_parameters.viewIndex == TEST_TYPE_DEPTH_DIFFERENT_RANGES)
			deviceExtensions.push_back("VK_EXT_depth_range_unrestricted");

		void* pNext												= &enabledFeatures;
#ifdef CTS_USES_VULKANSC
		VkDeviceObjectReservationCreateInfo memReservationInfo	= m_context.getTestContext().getCommandLine().isSubProcess() ? m_context.getResourceInterface()->getStatMax() : resetDeviceObjectReservationCreateInfo();
		memReservationInfo.pNext								= pNext;
		pNext													= &memReservationInfo;

		VkPhysicalDeviceVulkanSC10Features sc10Features			= createDefaultSC10Features();
		sc10Features.pNext										= pNext;
		pNext													= &sc10Features;

		VkPipelineCacheCreateInfo			pcCI;
		std::vector<VkPipelinePoolSize>		poolSizes;
		if (m_context.getTestContext().getCommandLine().isSubProcess())
		{
			if (m_context.getResourceInterface()->getCacheDataSize() > 0)
			{
				pcCI =
				{
					VK_STRUCTURE_TYPE_PIPELINE_CACHE_CREATE_INFO,			// VkStructureType				sType;
					DE_NULL,												// const void*					pNext;
					VK_PIPELINE_CACHE_CREATE_READ_ONLY_BIT |
						VK_PIPELINE_CACHE_CREATE_USE_APPLICATION_STORAGE_BIT,	// VkPipelineCacheCreateFlags	flags;
					m_context.getResourceInterface()->getCacheDataSize(),	// deUintptr					initialDataSize;
					m_context.getResourceInterface()->getCacheData()		// const void*					pInitialData;
				};
				memReservationInfo.pipelineCacheCreateInfoCount		= 1;
				memReservationInfo.pPipelineCacheCreateInfos		= &pcCI;
			}

			poolSizes							= m_context.getResourceInterface()->getPipelinePoolSizes();
			if (!poolSizes.empty())
			{
				memReservationInfo.pipelinePoolSizeCount		= deUint32(poolSizes.size());
				memReservationInfo.pPipelinePoolSizes			= poolSizes.data();
			}
		}
#endif // CTS_USES_VULKANSC

		const VkDeviceCreateInfo		deviceInfo			=
		{
			VK_STRUCTURE_TYPE_DEVICE_CREATE_INFO,							//VkStructureType					sType;
			pNext,															//const void*						pNext;
			0u,																//VkDeviceCreateFlags				flags;
			1u,																//deUint32							queueCreateInfoCount;
			&queueInfo,														//const VkDeviceQueueCreateInfo*	pQueueCreateInfos;
			0u,																//deUint32							enabledLayerCount;
			DE_NULL,														//const char* const*				ppEnabledLayerNames;
			static_cast<deUint32>(deviceExtensions.size()),					//deUint32							enabledExtensionCount;
			deviceExtensions.empty() ? DE_NULL : &deviceExtensions[0],		//const char* const*				pEnabledExtensionNames;
			DE_NULL															//const VkPhysicalDeviceFeatures*	pEnabledFeatures;
		};

		m_logicalDevice					= createCustomDevice(m_context.getTestContext().getCommandLine().isValidationEnabled(), m_context.getPlatformInterface(), m_instanceWrapper->instance, instanceDriver, physicalDevice, &deviceInfo);
#ifndef CTS_USES_VULKANSC
		m_device						= de::MovePtr<DeviceDriver>(new DeviceDriver(m_context.getPlatformInterface(), m_instanceWrapper->instance, *m_logicalDevice));
#else
		m_device						= de::MovePtr<DeviceDriverSC, DeinitDeviceDeleter>(new DeviceDriverSC(m_context.getPlatformInterface(), m_instanceWrapper->instance, *m_logicalDevice, m_context.getTestContext().getCommandLine(), m_context.getResourceInterface(), m_context.getDeviceVulkanSC10Properties()), vk::DeinitDeviceDeleter(m_context.getResourceInterface().get(), *m_logicalDevice));
#endif // CTS_USES_VULKANSC
		m_allocator						= MovePtr<Allocator>(new SimpleAllocator(*m_device, *m_logicalDevice, getPhysicalDeviceMemoryProperties(instanceDriver, physicalDevice)));
		m_device->getDeviceQueue		(*m_logicalDevice, m_queueFamilyIndex, 0u, &m_queue);
	}
}

void MultiViewRenderTestInstance::createCommandBuffer (void)
{
	// cmdPool
	{
		const VkCommandPoolCreateInfo cmdPoolParams =
		{
			VK_STRUCTURE_TYPE_COMMAND_POOL_CREATE_INFO,			// VkStructureType		sType;
			DE_NULL,											// const void*			pNext;
			VK_COMMAND_POOL_CREATE_RESET_COMMAND_BUFFER_BIT,	// VkCmdPoolCreateFlags	flags;
			m_queueFamilyIndex,									// deUint32				queueFamilyIndex;
		};
		m_cmdPool = createCommandPool(*m_device, *m_logicalDevice, &cmdPoolParams);
	}

	// cmdBuffer
	{
		const VkCommandBufferAllocateInfo cmdBufferAllocateInfo =
		{
			VK_STRUCTURE_TYPE_COMMAND_BUFFER_ALLOCATE_INFO,		// VkStructureType		sType;
			DE_NULL,											// const void*			pNext;
			*m_cmdPool,											// VkCommandPool		commandPool;
			VK_COMMAND_BUFFER_LEVEL_PRIMARY,					// VkCommandBufferLevel	level;
			1u,													// deUint32				bufferCount;
		};
		m_cmdBuffer	= allocateCommandBuffer(*m_device, *m_logicalDevice, &cmdBufferAllocateInfo);
	}
}

void MultiViewRenderTestInstance::createSecondaryCommandPool(void)
{
	// cmdPool
	{
		const VkCommandPoolCreateInfo cmdPoolParams =
		{
			VK_STRUCTURE_TYPE_COMMAND_POOL_CREATE_INFO,			// VkStructureType		sType;
			DE_NULL,											// const void*			pNext;
			VK_COMMAND_POOL_CREATE_RESET_COMMAND_BUFFER_BIT,	// VkCmdPoolCreateFlags	flags;
			m_queueFamilyIndex,									// deUint32				queueFamilyIndex;
		};
		m_cmdPoolSecondary = createCommandPool(*m_device, *m_logicalDevice, &cmdPoolParams);
	}
}

void MultiViewRenderTestInstance::madeShaderModule (map<VkShaderStageFlagBits, ShaderModuleSP>& shaderModule, vector<VkPipelineShaderStageCreateInfo>& shaderStageParams)
{
	// create shaders modules
	switch (m_parameters.viewIndex)
	{
		case TEST_TYPE_VIEW_MASK:
		case TEST_TYPE_VIEW_INDEX_IN_VERTEX:
		case TEST_TYPE_VIEW_INDEX_IN_FRAGMENT:
		case TEST_TYPE_INSTANCED_RENDERING:
		case TEST_TYPE_INPUT_RATE_INSTANCE:
		case TEST_TYPE_DRAW_INDIRECT:
		case TEST_TYPE_DRAW_INDIRECT_INDEXED:
		case TEST_TYPE_DRAW_INDEXED:
		case TEST_TYPE_CLEAR_ATTACHMENTS:
		case TEST_TYPE_SECONDARY_CMD_BUFFER:
		case TEST_TYPE_INPUT_ATTACHMENTS:
		case TEST_TYPE_POINT_SIZE:
		case TEST_TYPE_MULTISAMPLE:
		case TEST_TYPE_QUERIES:
		case TEST_TYPE_NON_PRECISE_QUERIES:
		case TEST_TYPE_READBACK_WITH_IMPLICIT_CLEAR:
		case TEST_TYPE_READBACK_WITH_EXPLICIT_CLEAR:
		case TEST_TYPE_DEPTH:
		case TEST_TYPE_DEPTH_DIFFERENT_RANGES:
		case TEST_TYPE_STENCIL:
			shaderModule[VK_SHADER_STAGE_VERTEX_BIT]					= (ShaderModuleSP(new Unique<VkShaderModule>(createShaderModule(*m_device, *m_logicalDevice, m_context.getBinaryCollection().get("vertex"), 0))));
			shaderModule[VK_SHADER_STAGE_FRAGMENT_BIT]					= (ShaderModuleSP(new Unique<VkShaderModule>(createShaderModule(*m_device, *m_logicalDevice, m_context.getBinaryCollection().get("fragment"), 0))));
			break;
		case TEST_TYPE_VIEW_INDEX_IN_GEOMETRY:
		case TEST_TYPE_INPUT_ATTACHMENTS_GEOMETRY:
		case TEST_TYPE_SECONDARY_CMD_BUFFER_GEOMETRY:
			shaderModule[VK_SHADER_STAGE_VERTEX_BIT]					= (ShaderModuleSP(new Unique<VkShaderModule>(createShaderModule(*m_device, *m_logicalDevice, m_context.getBinaryCollection().get("vertex"), 0))));
			shaderModule[VK_SHADER_STAGE_GEOMETRY_BIT]					= (ShaderModuleSP(new Unique<VkShaderModule>(createShaderModule(*m_device, *m_logicalDevice, m_context.getBinaryCollection().get("geometry"), 0))));
			shaderModule[VK_SHADER_STAGE_FRAGMENT_BIT]					= (ShaderModuleSP(new Unique<VkShaderModule>(createShaderModule(*m_device, *m_logicalDevice, m_context.getBinaryCollection().get("fragment"), 0))));
			break;
		case TEST_TYPE_VIEW_INDEX_IN_TESELLATION:
			shaderModule[VK_SHADER_STAGE_VERTEX_BIT]					= (ShaderModuleSP(new Unique<VkShaderModule>(createShaderModule(*m_device, *m_logicalDevice, m_context.getBinaryCollection().get("vertex"), 0))));
			shaderModule[VK_SHADER_STAGE_TESSELLATION_CONTROL_BIT]		= (ShaderModuleSP(new Unique<VkShaderModule>(createShaderModule(*m_device, *m_logicalDevice, m_context.getBinaryCollection().get("tessellation_control"), 0))));
			shaderModule[VK_SHADER_STAGE_TESSELLATION_EVALUATION_BIT]	= (ShaderModuleSP(new Unique<VkShaderModule>(createShaderModule(*m_device, *m_logicalDevice, m_context.getBinaryCollection().get("tessellation_evaluation"), 0))));
			shaderModule[VK_SHADER_STAGE_FRAGMENT_BIT]					= (ShaderModuleSP(new Unique<VkShaderModule>(createShaderModule(*m_device, *m_logicalDevice, m_context.getBinaryCollection().get("fragment"), 0))));
			break;
		default:
			DE_ASSERT(0);
		break;
	}

	VkPipelineShaderStageCreateInfo	pipelineShaderStage	=
	{
			VK_STRUCTURE_TYPE_PIPELINE_SHADER_STAGE_CREATE_INFO,	// VkStructureType						sType;
			DE_NULL,												// const void*							pNext;
			(VkPipelineShaderStageCreateFlags)0,					// VkPipelineShaderStageCreateFlags		flags;
			(VkShaderStageFlagBits)0,								// VkShaderStageFlagBits				stage;
			(VkShaderModule)0,										// VkShaderModule						module;
			"main",													// const char*							pName;
			(const VkSpecializationInfo*)DE_NULL,					// const VkSpecializationInfo*			pSpecializationInfo;
	};

	for (map<VkShaderStageFlagBits, ShaderModuleSP>::iterator it=shaderModule.begin(); it!=shaderModule.end(); ++it)
	{
		pipelineShaderStage.stage	= it->first;
		pipelineShaderStage.module	= **it->second;
		shaderStageParams.push_back(pipelineShaderStage);
	}
}

Move<VkPipeline> MultiViewRenderTestInstance::makeGraphicsPipeline (const VkRenderPass							renderPass,
																	const VkPipelineLayout						pipelineLayout,
																	const deUint32								pipelineShaderStageCount,
																	const VkPipelineShaderStageCreateInfo*		pipelineShaderStageCreate,
																	const deUint32								subpass,
																	const VkVertexInputRate						vertexInputRate,
																	const bool									useDepthTest,
																	const bool									useStencilTest,
																	const float									minDepth,
																	const float									maxDepth,
																	const VkFormat								dsFormat)
{
	const VkVertexInputBindingDescription			vertexInputBindingDescriptions[]	=
	{
		{
			0u,													// binding;
			static_cast<deUint32>(sizeof(m_vertexCoord[0])),	// stride;
			vertexInputRate										// inputRate
		},
		{
			1u,													// binding;
			static_cast<deUint32>(sizeof(m_vertexColor[0])),	// stride;
			vertexInputRate										// inputRate
		}
	};

	const VkVertexInputAttributeDescription			vertexInputAttributeDescriptions[]	=
	{
		{
			0u,											// deUint32	location;
			0u,											// deUint32	binding;
			VK_FORMAT_R32G32B32A32_SFLOAT,				// VkFormat	format;
			0u											// deUint32	offset;
		},	// VertexElementData::position
		{
			1u,											// deUint32	location;
			1u,											// deUint32	binding;
			VK_FORMAT_R32G32B32A32_SFLOAT,				// VkFormat	format;
			0u											// deUint32	offset;
		},	// VertexElementData::color
	};

	const VkPipelineVertexInputStateCreateInfo		vertexInputStateParams				=
	{
		VK_STRUCTURE_TYPE_PIPELINE_VERTEX_INPUT_STATE_CREATE_INFO,		// VkStructureType							sType;
		NULL,															// const void*								pNext;
		0u,																// VkPipelineVertexInputStateCreateFlags	flags;
		DE_LENGTH_OF_ARRAY(vertexInputBindingDescriptions),				// deUint32									vertexBindingDescriptionCount;
		vertexInputBindingDescriptions,									// const VkVertexInputBindingDescription*	pVertexBindingDescriptions;
		DE_LENGTH_OF_ARRAY(vertexInputAttributeDescriptions),			// deUint32									vertexAttributeDescriptionCount;
		vertexInputAttributeDescriptions								// const VkVertexInputAttributeDescription*	pVertexAttributeDescriptions;
	};

	const VkPrimitiveTopology						topology							= (TEST_TYPE_VIEW_INDEX_IN_TESELLATION == m_parameters.viewIndex) ? VK_PRIMITIVE_TOPOLOGY_PATCH_LIST :
																						  (TEST_TYPE_POINT_SIZE == m_parameters.viewIndex) ? VK_PRIMITIVE_TOPOLOGY_POINT_LIST :
																						  VK_PRIMITIVE_TOPOLOGY_TRIANGLE_STRIP;

	const VkPipelineInputAssemblyStateCreateInfo	inputAssemblyStateParams			=
	{
		VK_STRUCTURE_TYPE_PIPELINE_INPUT_ASSEMBLY_STATE_CREATE_INFO,	// VkStructureType							sType;
		DE_NULL,														// const void*								pNext;
		0u,																// VkPipelineInputAssemblyStateCreateFlags	flags;
		topology,														// VkPrimitiveTopology						topology;
		VK_FALSE,														// VkBool32									primitiveRestartEnable;
	};

	const VkViewport	viewport	= makeViewport(0.0f, 0.0f, (float)m_parameters.extent.width, (float)m_parameters.extent.height, minDepth, maxDepth);
	const VkRect2D		scissor		= makeRect2D(m_parameters.extent);

	const VkPipelineViewportStateCreateInfo			viewportStateParams					=
	{
		VK_STRUCTURE_TYPE_PIPELINE_VIEWPORT_STATE_CREATE_INFO,	// VkStructureType						sType;
		DE_NULL,												// const void*							pNext;
		0u,														// VkPipelineViewportStateCreateFlags	flags;
		1u,														// deUint32								viewportCount;
		&viewport,												// const VkViewport*					pViewports;
		1u,														// deUint32								scissorCount;
		&scissor												// const VkRect2D*						pScissors;
	};

	const VkPipelineRasterizationStateCreateInfo	rasterStateParams					=
	{
		VK_STRUCTURE_TYPE_PIPELINE_RASTERIZATION_STATE_CREATE_INFO,	// VkStructureType							sType;
		DE_NULL,													// const void*								pNext;
		0u,															// VkPipelineRasterizationStateCreateFlags	flags;
		VK_FALSE,													// VkBool32									depthClampEnable;
		VK_FALSE,													// VkBool32									rasterizerDiscardEnable;
		VK_POLYGON_MODE_FILL,										// VkPolygonMode							polygonMode;
		VK_CULL_MODE_NONE,											// VkCullModeFlags							cullMode;
		VK_FRONT_FACE_COUNTER_CLOCKWISE,							// VkFrontFace								frontFace;
		VK_FALSE,													// VkBool32									depthBiasEnable;
		0.0f,														// float									depthBiasConstantFactor;
		0.0f,														// float									depthBiasClamp;
		0.0f,														// float									depthBiasSlopeFactor;
		1.0f,														// float									lineWidth;
	};

	const VkSampleCountFlagBits						sampleCountFlagBits					= (TEST_TYPE_MULTISAMPLE == m_parameters.viewIndex) ? VK_SAMPLE_COUNT_4_BIT :
																						  VK_SAMPLE_COUNT_1_BIT;
	const VkPipelineMultisampleStateCreateInfo		multisampleStateParams				=
	{
		VK_STRUCTURE_TYPE_PIPELINE_MULTISAMPLE_STATE_CREATE_INFO,	// VkStructureType							sType;
		DE_NULL,													// const void*								pNext;
		0u,															// VkPipelineMultisampleStateCreateFlags	flags;
		sampleCountFlagBits,										// VkSampleCountFlagBits					rasterizationSamples;
		VK_FALSE,													// VkBool32									sampleShadingEnable;
		0.0f,														// float									minSampleShading;
		DE_NULL,													// const VkSampleMask*						pSampleMask;
		VK_FALSE,													// VkBool32									alphaToCoverageEnable;
		VK_FALSE,													// VkBool32									alphaToOneEnable;
	};

	VkPipelineDepthStencilStateCreateInfo			depthStencilStateParams				=
	{
		VK_STRUCTURE_TYPE_PIPELINE_DEPTH_STENCIL_STATE_CREATE_INFO,	// VkStructureType							sType;
		DE_NULL,													// const void*								pNext;
		0u,															// VkPipelineDepthStencilStateCreateFlags	flags;
		useDepthTest ? VK_TRUE : VK_FALSE,							// VkBool32									depthTestEnable;
		useDepthTest ? VK_TRUE : VK_FALSE,							// VkBool32									depthWriteEnable;
		VK_COMPARE_OP_LESS_OR_EQUAL,								// VkCompareOp								depthCompareOp;
		VK_FALSE,													// VkBool32									depthBoundsTestEnable;
		useStencilTest ? VK_TRUE : VK_FALSE,						// VkBool32									stencilTestEnable;
		// VkStencilOpState front;
		{
			VK_STENCIL_OP_KEEP,					// VkStencilOp	failOp;
			VK_STENCIL_OP_INCREMENT_AND_CLAMP,	// VkStencilOp	passOp;
			VK_STENCIL_OP_KEEP,					// VkStencilOp	depthFailOp;
			VK_COMPARE_OP_ALWAYS,				// VkCompareOp	compareOp;
			~0u,								// deUint32		compareMask;
			~0u,								// deUint32		writeMask;
			0u,									// deUint32		reference;
		},
		// VkStencilOpState back;
		{
			VK_STENCIL_OP_KEEP,					// VkStencilOp	failOp;
			VK_STENCIL_OP_INCREMENT_AND_CLAMP,	// VkStencilOp	passOp;
			VK_STENCIL_OP_KEEP,					// VkStencilOp	depthFailOp;
			VK_COMPARE_OP_ALWAYS,				// VkCompareOp	compareOp;
			~0u,								// deUint32		compareMask;
			~0u,								// deUint32		writeMask;
			0u,									// deUint32		reference;
		},
		0.0f,	// float	minDepthBounds;
		1.0f,	// float	maxDepthBounds;
	};

	const VkPipelineColorBlendAttachmentState		colorBlendAttachmentState			=
	{
		VK_FALSE,								// VkBool32					blendEnable;
		VK_BLEND_FACTOR_SRC_ALPHA,				// VkBlendFactor			srcColorBlendFactor;
		VK_BLEND_FACTOR_ONE_MINUS_SRC_ALPHA,	// VkBlendFactor			dstColorBlendFactor;
		VK_BLEND_OP_ADD,						// VkBlendOp				colorBlendOp;
		VK_BLEND_FACTOR_ONE,					// VkBlendFactor			srcAlphaBlendFactor;
		VK_BLEND_FACTOR_ONE,					// VkBlendFactor			dstAlphaBlendFactor;
		VK_BLEND_OP_ADD,						// VkBlendOp				alphaBlendOp;
		VK_COLOR_COMPONENT_R_BIT |				// VkColorComponentFlags	colorWriteMask;
		VK_COLOR_COMPONENT_G_BIT |
		VK_COLOR_COMPONENT_B_BIT |
		VK_COLOR_COMPONENT_A_BIT
	};

	const VkPipelineColorBlendStateCreateInfo		colorBlendStateParams				=
	{
		VK_STRUCTURE_TYPE_PIPELINE_COLOR_BLEND_STATE_CREATE_INFO,	// VkStructureType								sType;
		DE_NULL,													// const void*									pNext;
		0u,															// VkPipelineColorBlendStateCreateFlags			flags;
		VK_FALSE,													// VkBool32										logicOpEnable;
		VK_LOGIC_OP_COPY,											// VkLogicOp									logicOp;
		1u,															// deUint32										attachmentCount;
		&colorBlendAttachmentState,									// const VkPipelineColorBlendAttachmentState*	pAttachments;
		{ 0.0f, 0.0f, 0.0f, 0.0f },									// float										blendConst[4];
	};

	VkPipelineTessellationStateCreateInfo			TessellationState					=
	{
		VK_STRUCTURE_TYPE_PIPELINE_TESSELLATION_STATE_CREATE_INFO,	// VkStructureType							sType;
		DE_NULL,													// const void*								pNext;
		(VkPipelineTessellationStateCreateFlags)0,					// VkPipelineTessellationStateCreateFlags	flags;
		4u															// deUint32									patchControlPoints;
	};

	VkPipelineRenderingCreateInfoKHR				renderingCreateInfo
	{
		VK_STRUCTURE_TYPE_PIPELINE_RENDERING_CREATE_INFO_KHR,
		DE_NULL,
		m_parameters.viewMasks[subpass],
		1u,
		&m_parameters.colorFormat,
		dsFormat,
		dsFormat
	};

	const VkGraphicsPipelineCreateInfo				graphicsPipelineParams
	{
		VK_STRUCTURE_TYPE_GRAPHICS_PIPELINE_CREATE_INFO,												// VkStructureType									sType;
		(renderPass == 0) ? &renderingCreateInfo : DE_NULL,												// const void*										pNext;
		(VkPipelineCreateFlags)0u,																		// VkPipelineCreateFlags							flags;
		pipelineShaderStageCount,																		// deUint32											stageCount;
		pipelineShaderStageCreate,																		// const VkPipelineShaderStageCreateInfo*			pStages;
		&vertexInputStateParams,																		// const VkPipelineVertexInputStateCreateInfo*		pVertexInputState;
		&inputAssemblyStateParams,																		// const VkPipelineInputAssemblyStateCreateInfo*	pInputAssemblyState;
		(TEST_TYPE_VIEW_INDEX_IN_TESELLATION == m_parameters.viewIndex)? &TessellationState : DE_NULL,	// const VkPipelineTessellationStateCreateInfo*		pTessellationState;
		&viewportStateParams,																			// const VkPipelineViewportStateCreateInfo*			pViewportState;
		&rasterStateParams,																				// const VkPipelineRasterizationStateCreateInfo*	pRasterState;
		&multisampleStateParams,																		// const VkPipelineMultisampleStateCreateInfo*		pMultisampleState;
		&depthStencilStateParams,																		// const VkPipelineDepthStencilStateCreateInfo*		pDepthStencilState;
		&colorBlendStateParams,																			// const VkPipelineColorBlendStateCreateInfo*		pColorBlendState;
		(const VkPipelineDynamicStateCreateInfo*)DE_NULL,												// const VkPipelineDynamicStateCreateInfo*			pDynamicState;
		pipelineLayout,																					// VkPipelineLayout									layout;
		renderPass,																						// VkRenderPass										renderPass;
		subpass,																						// deUint32											subpass;
		0u,																								// VkPipeline										basePipelineHandle;
		0,																								// deInt32											basePipelineIndex;
	};

	return createGraphicsPipeline(*m_device, *m_logicalDevice, DE_NULL, &graphicsPipelineParams);
}

void MultiViewRenderTestInstance::readImage (VkImage image, const tcu::PixelBufferAccess& dst)
{
	Move<VkBuffer>				buffer;
	MovePtr<Allocation>			bufferAlloc;
	const VkDeviceSize			pixelDataSize	= dst.getWidth() * dst.getHeight() * dst.getDepth() * mapVkFormat(m_parameters.colorFormat).getPixelSize();

	// Create destination buffer
	{
		const VkBufferCreateInfo bufferParams	=
		{
			VK_STRUCTURE_TYPE_BUFFER_CREATE_INFO,	// VkStructureType		sType;
			DE_NULL,								// const void*			pNext;
			0u,										// VkBufferCreateFlags	flags;
			pixelDataSize,							// VkDeviceSize			size;
			VK_BUFFER_USAGE_TRANSFER_DST_BIT,		// VkBufferUsageFlags	usage;
			VK_SHARING_MODE_EXCLUSIVE,				// VkSharingMode		sharingMode;
			1u,										// deUint32				queueFamilyIndexCount;
			&m_queueFamilyIndex,					// const deUint32*		pQueueFamilyIndices;
		};

		buffer		= createBuffer(*m_device, *m_logicalDevice, &bufferParams);
		bufferAlloc	= m_allocator->allocate(getBufferMemoryRequirements(*m_device, *m_logicalDevice, *buffer), MemoryRequirement::HostVisible);
		VK_CHECK(m_device->bindBufferMemory(*m_logicalDevice, *buffer, bufferAlloc->getMemory(), bufferAlloc->getOffset()));

		deMemset(bufferAlloc->getHostPtr(), 0, static_cast<size_t>(pixelDataSize));
		flushAlloc(*m_device, *m_logicalDevice, *bufferAlloc);
	}

	const VkBufferMemoryBarrier	bufferBarrier	=
	{
		VK_STRUCTURE_TYPE_BUFFER_MEMORY_BARRIER,	// VkStructureType	sType;
		DE_NULL,									// const void*		pNext;
		VK_ACCESS_TRANSFER_WRITE_BIT,				// VkAccessFlags	srcAccessMask;
		VK_ACCESS_HOST_READ_BIT,					// VkAccessFlags	dstAccessMask;
		VK_QUEUE_FAMILY_IGNORED,					// deUint32			srcQueueFamilyIndex;
		VK_QUEUE_FAMILY_IGNORED,					// deUint32			dstQueueFamilyIndex;
		*buffer,									// VkBuffer			buffer;
		0u,											// VkDeviceSize		offset;
		pixelDataSize								// VkDeviceSize		size;
	};

	// Copy image to buffer
	const VkImageAspectFlags	aspect			= getAspectFlags(dst.getFormat());
	const VkBufferImageCopy		copyRegion		=
	{
		0u,										// VkDeviceSize				bufferOffset;
		(deUint32)dst.getWidth(),				// deUint32					bufferRowLength;
		(deUint32)dst.getHeight(),				// deUint32					bufferImageHeight;
		{
			aspect,								// VkImageAspectFlags		aspect;
			0u,									// deUint32					mipLevel;
			0u,									// deUint32					baseArrayLayer;
			m_parameters.extent.depth,			// deUint32					layerCount;
		},										// VkImageSubresourceLayers	imageSubresource;
		{ 0, 0, 0 },							// VkOffset3D				imageOffset;
		{ m_parameters.extent.width, m_parameters.extent.height, 1u }	// VkExtent3D				imageExtent;
	};

	beginCommandBuffer (*m_device, *m_cmdBuffer);
	{
		VkImageSubresourceRange	subresourceRange	=
		{
			aspect,						// VkImageAspectFlags	aspectMask;
			0u,							// deUint32				baseMipLevel;
			1u,							// deUint32				mipLevels;
			0u,							// deUint32				baseArraySlice;
			m_parameters.extent.depth,	// deUint32				arraySize;
		};

		imageBarrier (*m_device, *m_cmdBuffer, image, subresourceRange,
			VK_IMAGE_LAYOUT_GENERAL, VK_IMAGE_LAYOUT_TRANSFER_SRC_OPTIMAL,
			VK_ACCESS_COLOR_ATTACHMENT_WRITE_BIT, VK_ACCESS_TRANSFER_READ_BIT,
			VK_PIPELINE_STAGE_COLOR_ATTACHMENT_OUTPUT_BIT, VK_PIPELINE_STAGE_TRANSFER_BIT);

		m_device->cmdCopyImageToBuffer(*m_cmdBuffer, image, VK_IMAGE_LAYOUT_TRANSFER_SRC_OPTIMAL, *buffer, 1u, &copyRegion);
		m_device->cmdPipelineBarrier(*m_cmdBuffer, VK_PIPELINE_STAGE_TRANSFER_BIT, VK_PIPELINE_STAGE_HOST_BIT, (VkDependencyFlags)0, 0, (const VkMemoryBarrier*)DE_NULL, 1, &bufferBarrier, 0u, DE_NULL);
	}
	VK_CHECK(m_device->endCommandBuffer(*m_cmdBuffer));
	submitCommandsAndWait(*m_device, *m_logicalDevice, m_queue, *m_cmdBuffer);

	// Read buffer data
	invalidateAlloc(*m_device, *m_logicalDevice, *bufferAlloc);
	tcu::copy(dst, tcu::ConstPixelBufferAccess(dst.getFormat(), dst.getSize(), bufferAlloc->getHostPtr()));
}

bool MultiViewRenderTestInstance::checkImage (tcu::ConstPixelBufferAccess& renderedFrame)
{
	const MovePtr<tcu::Texture2DArray>	referenceFrame	= imageData();
	const bool							result			= tcu::floatThresholdCompare(m_context.getTestContext().getLog(),
															"Result", "Image comparison result", referenceFrame->getLevel(0), renderedFrame, tcu::Vec4(0.01f), tcu::COMPARE_LOG_ON_ERROR);

	if (!result)
		for (deUint32 layerNdx = 0u; layerNdx < m_parameters.extent.depth; layerNdx++)
		{
			tcu::ConstPixelBufferAccess ref (mapVkFormat(m_parameters.colorFormat), m_parameters.extent.width, m_parameters.extent.height, 1u, referenceFrame->getLevel(0).getPixelPtr(0, 0, layerNdx));
			tcu::ConstPixelBufferAccess dst (mapVkFormat(m_parameters.colorFormat), m_parameters.extent.width, m_parameters.extent.height, 1u, renderedFrame.getPixelPtr(0 ,0, layerNdx));
			tcu::floatThresholdCompare(m_context.getTestContext().getLog(), "Result", "Image comparison result", ref, dst, tcu::Vec4(0.01f), tcu::COMPARE_LOG_EVERYTHING);
		}

	return result;
}

const tcu::Vec4 MultiViewRenderTestInstance::getQuarterRefColor (const deUint32 quarterNdx, const int colorNdx, const int layerNdx, const bool background, const deUint32 subpassNdx) const
{
	// this function is used for genrating same colors while rendering and while creating reference

	switch (m_parameters.viewIndex)
	{
		case TEST_TYPE_VIEW_MASK:
			return m_vertexColor[colorNdx];

		case TEST_TYPE_DRAW_INDEXED:
			return m_vertexColor[m_vertexIndices[colorNdx]];

		case TEST_TYPE_INSTANCED_RENDERING:
			return m_vertexColor[0] + tcu::Vec4(0.0, static_cast<float>(layerNdx) * 0.10f, static_cast<float>(quarterNdx + 1u) * 0.10f, 0.0);

		case TEST_TYPE_INPUT_RATE_INSTANCE:
			return m_vertexColor[colorNdx / 4] + tcu::Vec4(0.0, static_cast<float>(layerNdx) * 0.10f, static_cast<float>(quarterNdx + 1u) * 0.10f, 0.0);

		case TEST_TYPE_DRAW_INDIRECT_INDEXED:
			return m_vertexColor[m_vertexIndices[colorNdx]] + tcu::Vec4(0.0, static_cast<float>(layerNdx) * 0.10f, 0.0, 0.0);

		case TEST_TYPE_VIEW_INDEX_IN_VERTEX:
		case TEST_TYPE_VIEW_INDEX_IN_FRAGMENT:
		case TEST_TYPE_VIEW_INDEX_IN_GEOMETRY:
		case TEST_TYPE_VIEW_INDEX_IN_TESELLATION:
		case TEST_TYPE_INPUT_ATTACHMENTS:
		case TEST_TYPE_INPUT_ATTACHMENTS_GEOMETRY:
		case TEST_TYPE_DRAW_INDIRECT:
		case TEST_TYPE_CLEAR_ATTACHMENTS:
		case TEST_TYPE_SECONDARY_CMD_BUFFER:
		case TEST_TYPE_SECONDARY_CMD_BUFFER_GEOMETRY:
			return m_vertexColor[colorNdx] + tcu::Vec4(0.0, static_cast<float>(layerNdx) * 0.10f, 0.0, 0.0);

		case TEST_TYPE_READBACK_WITH_EXPLICIT_CLEAR:
			if (background)
				return m_colorTable[4 + quarterNdx % 4];
			else
				return m_colorTable[layerNdx % 4];

		case TEST_TYPE_READBACK_WITH_IMPLICIT_CLEAR:
			if (background)
				return m_colorTable[4 + quarterNdx % 4];
			else
				return m_colorTable[0];

		case TEST_TYPE_POINT_SIZE:
		case TEST_TYPE_MULTISAMPLE:
			if (background)
				return tcu::Vec4(0.0f, 0.0f, 0.0f, 0.0f);
			else
				return m_vertexColor[colorNdx];

		case TEST_TYPE_DEPTH:
			if (background)
				if (subpassNdx < 4)
					return tcu::Vec4(0.66f, 0.0f, 0.0f, 1.0f);
				else
					return tcu::Vec4(0.33f, 0.0f, 0.0f, 1.0f);
			else
				return tcu::Vec4(0.99f, 0.0f, 0.0f, 1.0f);

		case TEST_TYPE_DEPTH_DIFFERENT_RANGES:
			// for quads from partA generate  1.20, 0.90, 0.60,  0.30
			// for quads from partB generate  0.55, 0.35, 0.15, -0.05
			// depth ranges in views are <0;0.5>, <0;1> or <0.5;1> so
			// at least one quad from partA/partB will always be drawn
			if (subpassNdx < 4)
				return tcu::Vec4(1.2f - 0.3f * static_cast<float>(subpassNdx), 0.0f, 0.0f, 1.0f);
			return tcu::Vec4(0.55f - 0.2f * static_cast<float>(subpassNdx % 4), 0.0f, 0.0f, 1.0f);

		case TEST_TYPE_STENCIL:
			if (background)
				return tcu::Vec4(0.33f, 0.0f, 0.0f, 0.0f); // Increment value
			else
				return tcu::Vec4(0.0f, 0.0f, 0.0f, 1.0f);

		default:
			TCU_THROW(InternalError, "Impossible");
	}
}

void MultiViewRenderTestInstance::setPoint (const tcu::PixelBufferAccess& pixelBuffer, const tcu::Vec4& pointColor, const int pointSize, const int layerNdx, const deUint32 quarter) const
{
	DE_ASSERT(TEST_POINT_SIZE_WIDE > TEST_POINT_SIZE_SMALL);

	const int	pointOffset	= 1 + TEST_POINT_SIZE_WIDE / 2 - (pointSize + 1) / 2;
	const int	offsetX		= pointOffset + static_cast<int>((quarter == 0u || quarter == 1u) ? 0 : m_parameters.extent.width / 2u);
	const int	offsetY		= pointOffset + static_cast<int>((quarter == 0u || quarter == 2u) ? 0 : m_parameters.extent.height / 2u);

	for (int y = 0; y < pointSize; ++y)
	for (int x = 0; x < pointSize; ++x)
		pixelBuffer.setPixel(pointColor, offsetX + x, offsetY + y, layerNdx);
}

void MultiViewRenderTestInstance::fillTriangle (const tcu::PixelBufferAccess& pixelBuffer, const tcu::Vec4& color, const int layerNdx, const deUint32 quarter) const
{
	const int		offsetX				= static_cast<int>((quarter == 0u || quarter == 1u) ? 0 : m_parameters.extent.width / 2u);
	const int		offsetY				= static_cast<int>((quarter == 0u || quarter == 2u) ? 0 : m_parameters.extent.height / 2u);
	const int		maxY				= static_cast<int>(m_parameters.extent.height / 2u);
	const tcu::Vec4	multisampledColor	= tcu::Vec4(color[0], color[1], color[2], color[3]) * 0.5f;

	for (int y = 0; y < maxY; ++y)
	{
		for (int x = 0; x < y; ++x)
			pixelBuffer.setPixel(color, offsetX + x, offsetY + (maxY - 1) - y, layerNdx);

		// Multisampled pixel is on the triangle margin
		pixelBuffer.setPixel(multisampledColor, offsetX + y, offsetY + (maxY - 1) - y, layerNdx);
	}
}

void MultiViewRenderTestInstance::fillLayer (const tcu::PixelBufferAccess& pixelBuffer, const tcu::Vec4& color, const int layerNdx) const
{
	for (deUint32 y = 0u; y < m_parameters.extent.height; ++y)
	for (deUint32 x = 0u; x < m_parameters.extent.width; ++x)
		pixelBuffer.setPixel(color, x, y, layerNdx);
}

void MultiViewRenderTestInstance::fillQuarter (const tcu::PixelBufferAccess& pixelBuffer, const tcu::Vec4& color, const int layerNdx, const deUint32 quarter, const deUint32 subpassNdx) const
{
	const int h		= m_parameters.extent.height;
	const int h2	= h / 2;
	const int w		= m_parameters.extent.width;
	const int w2	= w / 2;
	int xStart		= 0;
	int xEnd		= 0;
	int yStart		= 0;
	int yEnd		= 0;

	switch (quarter)
	{
		case 0:	xStart = 0u; xEnd = w2; yStart = 0u; yEnd = h2; break;
		case 1:	xStart = 0u; xEnd = w2; yStart = h2; yEnd = h;  break;
		case 2:	xStart = w2; xEnd = w;  yStart = 0u; yEnd = h2; break;
		case 3:	xStart = w2; xEnd = w;  yStart = h2; yEnd = h;  break;
		default: TCU_THROW(InternalError, "Impossible");
	}

	if (TEST_TYPE_STENCIL == m_parameters.viewIndex ||
		TEST_TYPE_DEPTH == m_parameters.viewIndex ||
		TEST_TYPE_DEPTH_DIFFERENT_RANGES == m_parameters.viewIndex)
	{
		if (subpassNdx < 4)
		{	// Part A: Horizontal bars near X axis
			yStart	= h2 + (yStart - h2) / 2;
			yEnd	= h2 + (yEnd - h2) / 2;
		}
		else
		{	// Part B: Vertical bars near Y axis (drawn twice)
			xStart	= w2 + (xStart - w2) / 2;
			xEnd	= w2 + (xEnd - w2) / 2;
		}

		// Update pixels in area
		if (TEST_TYPE_STENCIL == m_parameters.viewIndex)
		{
			for (int y = yStart; y < yEnd; ++y)
			for (int x = xStart; x < xEnd; ++x)
				pixelBuffer.setPixel(pixelBuffer.getPixel(x, y, layerNdx) + color, x, y, layerNdx);
		}

		if (TEST_TYPE_DEPTH == m_parameters.viewIndex ||
			TEST_TYPE_DEPTH_DIFFERENT_RANGES == m_parameters.viewIndex)
		{
			for (int y = yStart; y < yEnd; ++y)
			for (int x = xStart; x < xEnd; ++x)
			{
				const tcu::Vec4		currentColor	= pixelBuffer.getPixel(x, y, layerNdx);
				const tcu::Vec4&	newColor		= (currentColor[0] < color[0]) ? currentColor : color;

				pixelBuffer.setPixel(newColor, x, y, layerNdx);
			}
		}
	}
	else
	{
		for (int y = yStart; y < yEnd; ++y)
		for (int x = xStart; x < xEnd; ++x)
			pixelBuffer.setPixel(color , x, y, layerNdx);
	}
}

MovePtr<tcu::Texture2DArray> MultiViewRenderTestInstance::imageData (void) const
{
	MovePtr<tcu::Texture2DArray>	referenceFrame	= MovePtr<tcu::Texture2DArray>(new tcu::Texture2DArray(mapVkFormat(m_parameters.colorFormat), m_parameters.extent.width, m_parameters.extent.height, m_parameters.extent.depth));
	const deUint32					subpassCount	= static_cast<deUint32>(m_parameters.viewMasks.size());
	referenceFrame->allocLevel(0);

	deMemset (referenceFrame->getLevel(0).getDataPtr(), 0, m_parameters.extent.width * m_parameters.extent.height * m_parameters.extent.depth* mapVkFormat(m_parameters.colorFormat).getPixelSize());

	if (TEST_TYPE_READBACK_WITH_IMPLICIT_CLEAR == m_parameters.viewIndex || TEST_TYPE_READBACK_WITH_EXPLICIT_CLEAR == m_parameters.viewIndex)
	{
		deUint32	clearedViewMask	= 0;

		// Start from last clear command color, which actually takes effect
		for (int subpassNdx = static_cast<int>(subpassCount) - 1; subpassNdx >= 0; --subpassNdx)
		{
			deUint32	subpassToClearViewMask	= m_parameters.viewMasks[subpassNdx] & ~clearedViewMask;

			if (subpassToClearViewMask == 0)
				continue;

			for (deUint32 layerNdx = 0; layerNdx < m_parameters.extent.depth; ++layerNdx)
				if ((subpassToClearViewMask & (1 << layerNdx)) != 0 && (clearedViewMask & (1 << layerNdx)) == 0)
					fillLayer(referenceFrame->getLevel(0), getQuarterRefColor(0u, 0u, subpassNdx, false), layerNdx);

			// These has been cleared. Exclude these layers from upcoming attempts to clear
			clearedViewMask |= subpassToClearViewMask;
		}
	}

	for (deUint32 subpassNdx = 0u; subpassNdx < subpassCount; subpassNdx++)
	{
		int			layerNdx	= 0;
		deUint32	mask		= m_parameters.viewMasks[subpassNdx];

		// iterate over image layers
		while (mask > 0u)
		{
			int colorNdx	= 0;

			if (mask & 1u)
			{
				if (TEST_TYPE_CLEAR_ATTACHMENTS == m_parameters.viewIndex)
				{
					struct ColorDataRGBA
					{
						deUint8	r;
						deUint8	g;
						deUint8	b;
						deUint8	a;
					};

					ColorDataRGBA	clear		=
					{
						tcu::floatToU8 (1.0f),
						tcu::floatToU8 (0.0f),
						tcu::floatToU8 (0.0f),
						tcu::floatToU8 (1.0f)
					};

					ColorDataRGBA*	dataSrc		= (ColorDataRGBA*)referenceFrame->getLevel(0).getPixelPtr(0, 0, layerNdx);
					ColorDataRGBA*	dataDes		= dataSrc + 1;
					deUint32		copySize	= 1u;
					deUint32		layerSize	= m_parameters.extent.width * m_parameters.extent.height - copySize;
					deMemcpy(dataSrc, &clear, sizeof(ColorDataRGBA));

					while (layerSize > 0)
					{
						deMemcpy(dataDes, dataSrc, copySize * sizeof(ColorDataRGBA));
						dataDes = dataDes + copySize;
						layerSize = layerSize - copySize;
						copySize = 2u * copySize;
						if (copySize >= layerSize)
							copySize = layerSize;
					}
				}

				const deUint32 subpassQuarterNdx = subpassNdx % m_squareCount;
				if (subpassQuarterNdx == 0u || TEST_TYPE_INPUT_RATE_INSTANCE == m_parameters.viewIndex)
				{
					const tcu::Vec4 color = getQuarterRefColor(0u, colorNdx, layerNdx, true, subpassNdx);

					fillQuarter(referenceFrame->getLevel(0), color, layerNdx, 0u, subpassNdx);
				}

				colorNdx += 4;
				if (subpassQuarterNdx == 1u || subpassCount == 1u || TEST_TYPE_INPUT_RATE_INSTANCE == m_parameters.viewIndex)
				{
					const tcu::Vec4 color = getQuarterRefColor(1u, colorNdx, layerNdx, true, subpassNdx);

					fillQuarter(referenceFrame->getLevel(0), color, layerNdx, 1u, subpassNdx);
				}

				colorNdx += 4;
				if (subpassQuarterNdx == 2u || subpassCount == 1u || TEST_TYPE_INPUT_RATE_INSTANCE == m_parameters.viewIndex)
				{
					const tcu::Vec4 color = getQuarterRefColor(2u, colorNdx, layerNdx, true, subpassNdx);

					fillQuarter(referenceFrame->getLevel(0), color, layerNdx, 2u, subpassNdx);
				}

				colorNdx += 4;
				if (subpassQuarterNdx == 3u || subpassCount == 1u || TEST_TYPE_INPUT_RATE_INSTANCE == m_parameters.viewIndex)
				{
					const tcu::Vec4 color = getQuarterRefColor(3u, colorNdx, layerNdx, true, subpassNdx);

					fillQuarter(referenceFrame->getLevel(0), color, layerNdx, 3u, subpassNdx);
				}

				if (TEST_TYPE_CLEAR_ATTACHMENTS == m_parameters.viewIndex)
				{
					const tcu::Vec4	color	(0.0f, 0.0f, 1.0f, 1.0f);
					const int		maxY	= static_cast<int>(static_cast<float>(m_parameters.extent.height) * 0.75f);
					const int		maxX	= static_cast<int>(static_cast<float>(m_parameters.extent.width) * 0.75f);
					for (int y = static_cast<int>(m_parameters.extent.height / 4u); y < maxY; ++y)
					for (int x = static_cast<int>(m_parameters.extent.width / 4u); x < maxX; ++x)
						referenceFrame->getLevel(0).setPixel(color, x, y, layerNdx);
				}

				if (TEST_TYPE_POINT_SIZE == m_parameters.viewIndex)
				{
					const deUint32	vertexPerPrimitive	= 1u;
					const deUint32	unusedQuarterNdx	= 0u;
					const int		pointSize			= static_cast<int>(layerNdx == 0u ? TEST_POINT_SIZE_WIDE : TEST_POINT_SIZE_SMALL);

					if (subpassCount == 1)
						for (deUint32 drawNdx = 0u; drawNdx < m_squareCount; ++drawNdx)
							setPoint(referenceFrame->getLevel(0), getQuarterRefColor(unusedQuarterNdx, vertexPerPrimitive * drawNdx, layerNdx, false), pointSize, layerNdx, drawNdx);
					else
						setPoint(referenceFrame->getLevel(0), getQuarterRefColor(unusedQuarterNdx, vertexPerPrimitive * subpassQuarterNdx, layerNdx, false), pointSize, layerNdx, subpassQuarterNdx);
				}

				if (TEST_TYPE_MULTISAMPLE == m_parameters.viewIndex)
				{
					const deUint32	vertexPerPrimitive	= 3u;
					const deUint32	unusedQuarterNdx	= 0u;

					if (subpassCount == 1)
						for (deUint32 drawNdx = 0u; drawNdx < m_squareCount; ++drawNdx)
							fillTriangle(referenceFrame->getLevel(0), getQuarterRefColor(unusedQuarterNdx, vertexPerPrimitive * drawNdx, layerNdx, false), layerNdx, drawNdx);
					else
						fillTriangle(referenceFrame->getLevel(0), getQuarterRefColor(unusedQuarterNdx, vertexPerPrimitive * subpassQuarterNdx, layerNdx, false), layerNdx, subpassQuarterNdx);
				}
			}

			mask = mask >> 1;
			++layerNdx;
		}
	}
	return referenceFrame;
}

void MultiViewRenderTestInstance::appendVertex (const tcu::Vec4& coord, const tcu::Vec4& color)
{
	m_vertexCoord.push_back(coord);
	m_vertexColor.push_back(color);
}

class MultiViewAttachmentsTestInstance : public MultiViewRenderTestInstance
{
public:
						MultiViewAttachmentsTestInstance	(Context& context, const TestParameters& parameters);
protected:
	tcu::TestStatus		iterate								(void);
	void				beforeDraw							(void);
	void				setImageData						(VkImage image);
	de::SharedPtr<ImageAttachment>	m_inputAttachment;
	Move<VkDescriptorPool>			m_descriptorPool;
	Move<VkDescriptorSet>			m_descriptorSet;
	Move<VkDescriptorSetLayout>		m_descriptorSetLayout;
	Move<VkPipelineLayout>			m_pipelineLayout;

};

MultiViewAttachmentsTestInstance::MultiViewAttachmentsTestInstance (Context& context, const TestParameters& parameters)
	: MultiViewRenderTestInstance	(context, parameters)
{
}

tcu::TestStatus MultiViewAttachmentsTestInstance::iterate (void)
{
	const deUint32								subpassCount			= static_cast<deUint32>(m_parameters.viewMasks.size());
	Move<VkRenderPass>							renderPass;
	Move<VkFramebuffer>							frameBuffer;

	// All color attachment
	m_colorAttachment	= de::SharedPtr<ImageAttachment>(new ImageAttachment(*m_logicalDevice, *m_device, *m_allocator, m_parameters.extent, m_parameters.colorFormat));
	m_inputAttachment	= de::SharedPtr<ImageAttachment>(new ImageAttachment(*m_logicalDevice, *m_device, *m_allocator, m_parameters.extent, m_parameters.colorFormat));

	// FrameBuffer & renderPass
	if (m_parameters.renderingType != RENDERING_TYPE_DYNAMIC_RENDERING)
	{
		vector<VkImageView> attachments
		{
			m_colorAttachment->getImageView(),
			m_inputAttachment->getImageView()
		};
		renderPass	= makeRenderPassWithAttachments(*m_device, *m_logicalDevice, m_parameters.colorFormat, m_parameters.viewMasks, m_parameters.renderingType);
		frameBuffer	= makeFramebuffer(*m_device, *m_logicalDevice, *renderPass, static_cast<deUint32>(attachments.size()), attachments.data(), m_parameters.extent.width, m_parameters.extent.height);
	}

	// pipelineLayout
	m_descriptorSetLayout	= makeDescriptorSetLayout(*m_device, *m_logicalDevice);
	m_pipelineLayout		= makePipelineLayout(*m_device, *m_logicalDevice, m_descriptorSetLayout.get());

	// pipelines
	map<VkShaderStageFlagBits, ShaderModuleSP>	shaderModule;
	vector<PipelineSp>							pipelines(subpassCount);

	{
		vector<VkPipelineShaderStageCreateInfo>	shaderStageParams;
		madeShaderModule(shaderModule, shaderStageParams);
		for (deUint32 subpassNdx = 0u; subpassNdx < subpassCount; ++subpassNdx)
			pipelines[subpassNdx] = (PipelineSp(new Unique<VkPipeline>(makeGraphicsPipeline(*renderPass, *m_pipelineLayout, static_cast<deUint32>(shaderStageParams.size()), shaderStageParams.data(), subpassNdx))));
	}

	createVertexData();
	createVertexBuffer();

	createCommandBuffer();
	setImageData(m_inputAttachment->getImage());
	draw(subpassCount, *renderPass, *frameBuffer, pipelines);

	{
		vector<deUint8>			pixelAccessData	(m_parameters.extent.width * m_parameters.extent.height * m_parameters.extent.depth * mapVkFormat(m_parameters.colorFormat).getPixelSize());
		tcu::PixelBufferAccess	dst				(mapVkFormat(m_parameters.colorFormat), m_parameters.extent.width, m_parameters.extent.height, m_parameters.extent.depth, pixelAccessData.data());

		readImage (m_colorAttachment->getImage(), dst);
		if (!checkImage(dst))
			return tcu::TestStatus::fail("Fail");
	}

	return tcu::TestStatus::pass("Pass");
}

void MultiViewAttachmentsTestInstance::beforeDraw (void)
{
	const VkDescriptorPoolSize poolSize =
	{
		vk::VK_DESCRIPTOR_TYPE_INPUT_ATTACHMENT,
		1u
	};

	const VkDescriptorPoolCreateInfo createInfo =
	{
		vk::VK_STRUCTURE_TYPE_DESCRIPTOR_POOL_CREATE_INFO,
		DE_NULL,
		VK_DESCRIPTOR_POOL_CREATE_FREE_DESCRIPTOR_SET_BIT,
		1u,
		1u,
		&poolSize
	};

	m_descriptorPool = createDescriptorPool(*m_device, *m_logicalDevice, &createInfo);

	const VkDescriptorSetAllocateInfo	allocateInfo =
	{
		vk::VK_STRUCTURE_TYPE_DESCRIPTOR_SET_ALLOCATE_INFO,
		DE_NULL,
		*m_descriptorPool,
		1u,
		&m_descriptorSetLayout.get()
	};

	m_descriptorSet	= vk::allocateDescriptorSet(*m_device, *m_logicalDevice, &allocateInfo);

	const VkDescriptorImageInfo	imageInfo =
	{
		(VkSampler)0,
		m_inputAttachment->getImageView(),
		VK_IMAGE_LAYOUT_GENERAL
	};

	const VkWriteDescriptorSet	write =
	{
		VK_STRUCTURE_TYPE_WRITE_DESCRIPTOR_SET,	//VkStructureType				sType;
		DE_NULL,								//const void*					pNext;
		*m_descriptorSet,						//VkDescriptorSet				dstSet;
		0u,										//deUint32						dstBinding;
		0u,										//deUint32						dstArrayElement;
		1u,										//deUint32						descriptorCount;
		VK_DESCRIPTOR_TYPE_INPUT_ATTACHMENT,	//VkDescriptorType				descriptorType;
		&imageInfo,								//const VkDescriptorImageInfo*	pImageInfo;
		DE_NULL,								//const VkDescriptorBufferInfo*	pBufferInfo;
		DE_NULL,								//const VkBufferView*			pTexelBufferView;
	};

	m_device->updateDescriptorSets(*m_logicalDevice, (deUint32)1u, &write, 0u, DE_NULL);

	const VkImageSubresourceRange	subresourceRange	=
	{
		VK_IMAGE_ASPECT_COLOR_BIT,	//VkImageAspectFlags	aspectMask;
		0u,							//deUint32				baseMipLevel;
		1u,							//deUint32				levelCount;
		0u,							//deUint32				baseArrayLayer;
		m_parameters.extent.depth,	//deUint32				layerCount;
	};
	m_device->cmdBindDescriptorSets(*m_cmdBuffer, vk::VK_PIPELINE_BIND_POINT_GRAPHICS, *m_pipelineLayout, 0u, 1u, &(*m_descriptorSet), 0u, NULL);

	imageBarrier(*m_device, *m_cmdBuffer, m_colorAttachment->getImage(), subresourceRange,
		VK_IMAGE_LAYOUT_UNDEFINED, VK_IMAGE_LAYOUT_TRANSFER_DST_OPTIMAL,
		0, VK_ACCESS_TRANSFER_WRITE_BIT,
		VK_PIPELINE_STAGE_TOP_OF_PIPE_BIT, VK_PIPELINE_STAGE_TRANSFER_BIT);

	const VkClearValue renderPassClearValue = makeClearValueColor(tcu::Vec4(0.0f));
	m_device->cmdClearColorImage(*m_cmdBuffer, m_colorAttachment->getImage(),  VK_IMAGE_LAYOUT_TRANSFER_DST_OPTIMAL, &renderPassClearValue.color, 1, &subresourceRange);

	imageBarrier(*m_device, *m_cmdBuffer, m_colorAttachment->getImage(), subresourceRange,
		VK_IMAGE_LAYOUT_TRANSFER_DST_OPTIMAL, VK_IMAGE_LAYOUT_COLOR_ATTACHMENT_OPTIMAL,
		VK_ACCESS_TRANSFER_WRITE_BIT, VK_ACCESS_COLOR_ATTACHMENT_WRITE_BIT,
		VK_PIPELINE_STAGE_TRANSFER_BIT, VK_PIPELINE_STAGE_COLOR_ATTACHMENT_OUTPUT_BIT);
}

void MultiViewAttachmentsTestInstance::setImageData (VkImage image)
{
	const MovePtr<tcu::Texture2DArray>		data		= imageData();
	Move<VkBuffer>					buffer;
	const deUint32					bufferSize	= m_parameters.extent.width * m_parameters.extent.height * m_parameters.extent.depth * tcu::getPixelSize(mapVkFormat(m_parameters.colorFormat));
	MovePtr<Allocation>				bufferAlloc;

	// Create source buffer
	{
		const VkBufferCreateInfo		bufferParams			=
		{
			VK_STRUCTURE_TYPE_BUFFER_CREATE_INFO,		// VkStructureType		sType;
			DE_NULL,									// const void*			pNext;
			0u,											// VkBufferCreateFlags	flags;
			bufferSize,									// VkDeviceSize			size;
			VK_BUFFER_USAGE_TRANSFER_SRC_BIT,			// VkBufferUsageFlags	usage;
			VK_SHARING_MODE_EXCLUSIVE,					// VkSharingMode		sharingMode;
			1u,											// deUint32				queueFamilyIndexCount;
			&m_queueFamilyIndex,						// const deUint32*		pQueueFamilyIndices;
		};

		buffer		= createBuffer(*m_device, *m_logicalDevice, &bufferParams);
		bufferAlloc = m_allocator->allocate(getBufferMemoryRequirements(*m_device, *m_logicalDevice, *buffer), MemoryRequirement::HostVisible);
		VK_CHECK(m_device->bindBufferMemory(*m_logicalDevice, *buffer, bufferAlloc->getMemory(), bufferAlloc->getOffset()));
	}

	// Barriers for copying buffer to image
	const VkBufferMemoryBarrier				preBufferBarrier		=
	{
		VK_STRUCTURE_TYPE_BUFFER_MEMORY_BARRIER,		// VkStructureType	sType;
		DE_NULL,										// const void*		pNext;
		VK_ACCESS_HOST_WRITE_BIT,						// VkAccessFlags	srcAccessMask;
		VK_ACCESS_TRANSFER_READ_BIT,					// VkAccessFlags	dstAccessMask;
		VK_QUEUE_FAMILY_IGNORED,						// deUint32			srcQueueFamilyIndex;
		VK_QUEUE_FAMILY_IGNORED,						// deUint32			dstQueueFamilyIndex;
		*buffer,										// VkBuffer			buffer;
		0u,												// VkDeviceSize		offset;
		bufferSize										// VkDeviceSize		size;
	};

	const VkImageAspectFlags				formatAspect			= getAspectFlags(mapVkFormat(m_parameters.colorFormat));
	VkImageSubresourceRange					subresourceRange		=
	{												// VkImageSubresourceRange	subresourceRange;
		formatAspect,				// VkImageAspectFlags	aspect;
		0u,							// deUint32				baseMipLevel;
		1u,							// deUint32				mipLevels;
		0u,							// deUint32				baseArraySlice;
		m_parameters.extent.depth,	// deUint32				arraySize;
	};

	const VkBufferImageCopy					copyRegion				=
	{
		0u,															// VkDeviceSize				bufferOffset;
		(deUint32)data->getLevel(0).getWidth(),						// deUint32					bufferRowLength;
		(deUint32)data->getLevel(0).getHeight(),					// deUint32					bufferImageHeight;
		{
			VK_IMAGE_ASPECT_COLOR_BIT,								// VkImageAspectFlags		aspect;
			0u,														// deUint32					mipLevel;
			0u,														// deUint32					baseArrayLayer;
			m_parameters.extent.depth,								// deUint32					layerCount;
		},															// VkImageSubresourceLayers	imageSubresource;
		{ 0, 0, 0 },												// VkOffset3D				imageOffset;
		{m_parameters.extent.width, m_parameters.extent.height, 1u}	// VkExtent3D				imageExtent;
	};

	// Write buffer data
	deMemcpy(bufferAlloc->getHostPtr(), data->getLevel(0).getDataPtr(), bufferSize);
	flushAlloc(*m_device, *m_logicalDevice, *bufferAlloc);

	beginCommandBuffer(*m_device, *m_cmdBuffer);

	m_device->cmdPipelineBarrier(*m_cmdBuffer, VK_PIPELINE_STAGE_HOST_BIT, VK_PIPELINE_STAGE_TRANSFER_BIT, (VkDependencyFlags)0, 0, (const VkMemoryBarrier*)DE_NULL, 1, &preBufferBarrier, 0, (const VkImageMemoryBarrier*)DE_NULL);
	imageBarrier(*m_device, *m_cmdBuffer, image, subresourceRange,
		VK_IMAGE_LAYOUT_UNDEFINED, VK_IMAGE_LAYOUT_TRANSFER_DST_OPTIMAL,
		0u, VK_ACCESS_TRANSFER_WRITE_BIT,
		VK_PIPELINE_STAGE_HOST_BIT, VK_PIPELINE_STAGE_TRANSFER_BIT);
	m_device->cmdCopyBufferToImage(*m_cmdBuffer, *buffer, image, VK_IMAGE_LAYOUT_TRANSFER_DST_OPTIMAL, 1u, &copyRegion);
	imageBarrier(*m_device, *m_cmdBuffer, image, subresourceRange,
		VK_IMAGE_LAYOUT_TRANSFER_DST_OPTIMAL, VK_IMAGE_LAYOUT_GENERAL,
		VK_ACCESS_TRANSFER_WRITE_BIT, VK_ACCESS_TRANSFER_WRITE_BIT,
		VK_PIPELINE_STAGE_TRANSFER_BIT, VK_PIPELINE_STAGE_TRANSFER_BIT);
	VK_CHECK(m_device->endCommandBuffer(*m_cmdBuffer));

	submitCommandsAndWait(*m_device, *m_logicalDevice, m_queue, *m_cmdBuffer);
}

class MultiViewInstancedTestInstance : public MultiViewRenderTestInstance
{
public:
						MultiViewInstancedTestInstance	(Context& context, const TestParameters& parameters);
protected:
	void				createVertexData				(void);
	void				draw							(const deUint32			subpassCount,
														 VkRenderPass			renderPass,
														 VkFramebuffer			frameBuffer,
														 vector<PipelineSp>&	pipelines);
};

MultiViewInstancedTestInstance::MultiViewInstancedTestInstance (Context& context, const TestParameters& parameters)
	: MultiViewRenderTestInstance	(context, parameters)
{
}

void MultiViewInstancedTestInstance::createVertexData (void)
{
	const tcu::Vec4 color = tcu::Vec4(0.2f, 0.0f, 0.1f, 1.0f);

	appendVertex(tcu::Vec4(-1.0f,-1.0f, 1.0f, 1.0f), color);
	appendVertex(tcu::Vec4(-1.0f, 0.0f, 1.0f, 1.0f), color);
	appendVertex(tcu::Vec4( 0.0f,-1.0f, 1.0f, 1.0f), color);
	appendVertex(tcu::Vec4( 0.0f, 0.0f, 1.0f, 1.0f), color);
}

void MultiViewInstancedTestInstance::draw (const deUint32 subpassCount, VkRenderPass renderPass, VkFramebuffer frameBuffer, vector<PipelineSp>& pipelines)
{
	const VkRect2D					renderArea				= { { 0, 0 }, { m_parameters.extent.width, m_parameters.extent.height } };
	const VkClearValue				renderPassClearValue	= makeClearValueColor(tcu::Vec4(0.0f));
	const VkBuffer					vertexBuffers[]			= { *m_vertexCoordBuffer, *m_vertexColorBuffer };
	const VkDeviceSize				vertexBufferOffsets[]	= {                   0u,                   0u };
	const deUint32					drawCountPerSubpass		= (subpassCount == 1) ? m_squareCount : 1u;

	beginCommandBuffer(*m_device, *m_cmdBuffer);

	beforeDraw();

	if (!m_useDynamicRendering)
	{
		const VkRenderPassBeginInfo		renderPassBeginInfo =
		{
			VK_STRUCTURE_TYPE_RENDER_PASS_BEGIN_INFO,	// VkStructureType		sType;
			DE_NULL,									// const void*			pNext;
			renderPass,									// VkRenderPass			renderPass;
			frameBuffer,								// VkFramebuffer		framebuffer;
			renderArea,									// VkRect2D				renderArea;
			1u,											// uint32_t				clearValueCount;
			&renderPassClearValue,						// const VkClearValue*	pClearValues;
		};
		cmdBeginRenderPass(*m_device, *m_cmdBuffer, &renderPassBeginInfo, VK_SUBPASS_CONTENTS_INLINE, m_parameters.renderingType);
	}

	m_device->cmdBindVertexBuffers(*m_cmdBuffer, 0u, DE_LENGTH_OF_ARRAY(vertexBuffers), vertexBuffers, vertexBufferOffsets);

	for (deUint32 subpassNdx = 0u; subpassNdx < subpassCount; subpassNdx++)
	{
		if (m_useDynamicRendering)
		{
			addRenderingSubpassDependencyIfRequired(subpassNdx);

			beginRendering(
				*m_device,
				*m_cmdBuffer,
				m_colorAttachment->getImageView(),
				renderArea,
				renderPassClearValue,
				VK_IMAGE_LAYOUT_COLOR_ATTACHMENT_OPTIMAL,
				(subpassNdx ? VK_ATTACHMENT_LOAD_OP_LOAD : VK_ATTACHMENT_LOAD_OP_CLEAR),
				0u,
				m_parameters.extent.depth,
				m_parameters.viewMasks[subpassNdx]);
		}

		m_device->cmdBindPipeline(*m_cmdBuffer, VK_PIPELINE_BIND_POINT_GRAPHICS, **pipelines[subpassNdx]);

		m_device->cmdDraw(*m_cmdBuffer, 4u, drawCountPerSubpass, 0u, subpassNdx % m_squareCount);

		if (m_useDynamicRendering)
			endRendering(*m_device, *m_cmdBuffer);
		else if (subpassNdx < subpassCount - 1u)
			cmdNextSubpass(*m_device, *m_cmdBuffer, VK_SUBPASS_CONTENTS_INLINE, m_parameters.renderingType);
	}

	if (!m_useDynamicRendering)
		cmdEndRenderPass(*m_device, *m_cmdBuffer, m_parameters.renderingType);

	afterDraw();

	VK_CHECK(m_device->endCommandBuffer(*m_cmdBuffer));
	submitCommandsAndWait(*m_device, *m_logicalDevice, m_queue, *m_cmdBuffer);
}

class MultiViewInputRateInstanceTestInstance : public MultiViewRenderTestInstance
{
public:
				MultiViewInputRateInstanceTestInstance	(Context& context, const TestParameters& parameters);
protected:
	void		createVertexData						(void);

	void		draw									(const deUint32			subpassCount,
														 VkRenderPass			renderPass,
														 VkFramebuffer			frameBuffer,
														 vector<PipelineSp>&	pipelines);
};

MultiViewInputRateInstanceTestInstance::MultiViewInputRateInstanceTestInstance (Context& context, const TestParameters& parameters)
	: MultiViewRenderTestInstance	(context, parameters)
{
}

void MultiViewInputRateInstanceTestInstance::createVertexData (void)
{
	appendVertex(tcu::Vec4(-1.0f,-1.0f, 1.0f, 1.0f), tcu::Vec4(0.2f, 0.0f, 0.1f, 1.0f));
	appendVertex(tcu::Vec4(-1.0f, 0.0f, 1.0f, 1.0f), tcu::Vec4(0.3f, 0.0f, 0.2f, 1.0f));
	appendVertex(tcu::Vec4( 0.0f,-1.0f, 1.0f, 1.0f), tcu::Vec4(0.4f, 0.2f, 0.3f, 1.0f));
	appendVertex(tcu::Vec4( 0.0f, 0.0f, 1.0f, 1.0f), tcu::Vec4(0.5f, 0.0f, 0.4f, 1.0f));
}

void MultiViewInputRateInstanceTestInstance::draw (const deUint32 subpassCount, VkRenderPass renderPass, VkFramebuffer frameBuffer, vector<PipelineSp>& pipelines)
{
	const VkRect2D					renderArea				= { { 0, 0 }, { m_parameters.extent.width, m_parameters.extent.height } };
	const VkClearValue				renderPassClearValue	= makeClearValueColor(tcu::Vec4(0.0f));
	const VkBuffer					vertexBuffers[]			= { *m_vertexCoordBuffer, *m_vertexColorBuffer };
	const VkDeviceSize				vertexBufferOffsets[]	= {                   0u,                   0u };
	const deUint32					drawCountPerSubpass		= (subpassCount == 1) ? m_squareCount : 1u;

	beginCommandBuffer(*m_device, *m_cmdBuffer);

	beforeDraw();

	if (!m_useDynamicRendering)
	{
		const VkRenderPassBeginInfo		renderPassBeginInfo =
		{
			VK_STRUCTURE_TYPE_RENDER_PASS_BEGIN_INFO,	// VkStructureType		sType;
			DE_NULL,									// const void*			pNext;
			renderPass,									// VkRenderPass			renderPass;
			frameBuffer,								// VkFramebuffer		framebuffer;
			renderArea,									// VkRect2D				renderArea;
			1u,											// uint32_t				clearValueCount;
			&renderPassClearValue,						// const VkClearValue*	pClearValues;
		};
		cmdBeginRenderPass(*m_device, *m_cmdBuffer, &renderPassBeginInfo, VK_SUBPASS_CONTENTS_INLINE, m_parameters.renderingType);
	}

	m_device->cmdBindVertexBuffers(*m_cmdBuffer, 0u, DE_LENGTH_OF_ARRAY(vertexBuffers), vertexBuffers, vertexBufferOffsets);

	for (deUint32 subpassNdx = 0u; subpassNdx < subpassCount; subpassNdx++)
	{
		if (m_useDynamicRendering)
		{
			addRenderingSubpassDependencyIfRequired(subpassNdx);

			beginRendering(
				*m_device,
				*m_cmdBuffer,
				m_colorAttachment->getImageView(),
				renderArea,
				renderPassClearValue,
				VK_IMAGE_LAYOUT_COLOR_ATTACHMENT_OPTIMAL,
				(subpassNdx ? VK_ATTACHMENT_LOAD_OP_LOAD : VK_ATTACHMENT_LOAD_OP_CLEAR),
				0u,
				m_parameters.extent.depth,
				m_parameters.viewMasks[subpassNdx]);
		}

		m_device->cmdBindPipeline(*m_cmdBuffer, VK_PIPELINE_BIND_POINT_GRAPHICS, **pipelines[subpassNdx]);

		for (deUint32 drawNdx = 0u; drawNdx < drawCountPerSubpass; ++drawNdx)
			m_device->cmdDraw(*m_cmdBuffer, 4u, 4u, 0u, 0u);

		if (m_useDynamicRendering)
			endRendering(*m_device, *m_cmdBuffer);
		else if (subpassNdx < subpassCount - 1u)
			cmdNextSubpass(*m_device, *m_cmdBuffer, VK_SUBPASS_CONTENTS_INLINE, m_parameters.renderingType);
	}

	if (!m_useDynamicRendering)
		cmdEndRenderPass(*m_device, *m_cmdBuffer, m_parameters.renderingType);

	afterDraw();

	VK_CHECK(m_device->endCommandBuffer(*m_cmdBuffer));
	submitCommandsAndWait(*m_device, *m_logicalDevice, m_queue, *m_cmdBuffer);
}

class MultiViewDrawIndirectTestInstance : public MultiViewRenderTestInstance
{
public:
				MultiViewDrawIndirectTestInstance	(Context& context, const TestParameters& parameters);
protected:

	void		draw								(const deUint32			subpassCount,
													 VkRenderPass			renderPass,
													 VkFramebuffer			frameBuffer,
													 vector<PipelineSp>&	pipelines);
};

MultiViewDrawIndirectTestInstance::MultiViewDrawIndirectTestInstance (Context& context, const TestParameters& parameters)
	: MultiViewRenderTestInstance	(context, parameters)
{
}

void MultiViewDrawIndirectTestInstance::draw (const deUint32 subpassCount, VkRenderPass renderPass, VkFramebuffer frameBuffer, vector<PipelineSp>& pipelines)
{
	typedef de::SharedPtr<Unique<VkBuffer> >		BufferSP;
	typedef de::SharedPtr<UniquePtr<Allocation> >	AllocationSP;

	const size_t					nonCoherentAtomSize		= static_cast<size_t>(m_context.getDeviceProperties().limits.nonCoherentAtomSize);
	const VkRect2D					renderArea				= { { 0, 0 }, { m_parameters.extent.width, m_parameters.extent.height } };
	const VkClearValue				renderPassClearValue	= makeClearValueColor(tcu::Vec4(0.0f));
	const VkBuffer					vertexBuffers[]			= { *m_vertexCoordBuffer, *m_vertexColorBuffer };
	const VkDeviceSize				vertexBufferOffsets[]	= {                   0u,                   0u };
	const deUint32					drawCountPerSubpass		= (subpassCount == 1) ? m_squareCount : 1u;
	const deUint32					strideInBuffer			= (m_parameters.viewIndex == TEST_TYPE_DRAW_INDIRECT_INDEXED)
															? static_cast<deUint32>(sizeof(vk::VkDrawIndexedIndirectCommand))
															: static_cast<deUint32>(sizeof(vk::VkDrawIndirectCommand));
	vector< BufferSP >				indirectBuffers			(subpassCount);
	vector< AllocationSP >			indirectAllocations		(subpassCount);

	for (deUint32 subpassNdx = 0u; subpassNdx < subpassCount; subpassNdx++)
	{
		vector<VkDrawIndirectCommand>			drawCommands;
		vector<VkDrawIndexedIndirectCommand>	drawCommandsIndexed;

		for (deUint32 drawNdx = 0u; drawNdx < drawCountPerSubpass; ++drawNdx)
		{
			if (m_parameters.viewIndex == TEST_TYPE_DRAW_INDIRECT_INDEXED)
			{
				const VkDrawIndexedIndirectCommand	drawCommandIndexed	=
				{
					4u,												//  deUint32	indexCount;
					1u,												//  deUint32	instanceCount;
					(drawNdx + subpassNdx % m_squareCount) * 4u,	//  deUint32	firstIndex;
					0u,												//  deInt32		vertexOffset;
					0u,												//  deUint32	firstInstance;
				};

				drawCommandsIndexed.push_back(drawCommandIndexed);
			}
			else
			{
				const VkDrawIndirectCommand	drawCommand	=
				{
					4u,												//  deUint32	vertexCount;
					1u,												//  deUint32	instanceCount;
					(drawNdx + subpassNdx % m_squareCount) * 4u,	//  deUint32	firstVertex;
					0u												//  deUint32	firstInstance;
				};

				drawCommands.push_back(drawCommand);
			}
		}

		const size_t				drawCommandsLength	= (m_parameters.viewIndex == TEST_TYPE_DRAW_INDIRECT_INDEXED)
														? drawCommandsIndexed.size()
														: drawCommands.size();
		const void*					drawCommandsDataPtr	= (m_parameters.viewIndex == TEST_TYPE_DRAW_INDIRECT_INDEXED)
														? (void*)&drawCommandsIndexed[0]
														: (void*)&drawCommands[0];
		const size_t				dataSize			= static_cast<size_t>(drawCommandsLength * strideInBuffer);
		const VkDeviceSize			bufferDataSize		= static_cast<VkDeviceSize>(deAlignSize(dataSize, nonCoherentAtomSize));
		const VkBufferCreateInfo	bufferInfo			= makeBufferCreateInfo(bufferDataSize, VK_BUFFER_USAGE_INDIRECT_BUFFER_BIT);
		Move<VkBuffer>				indirectBuffer		= createBuffer(*m_device, *m_logicalDevice, &bufferInfo);
		MovePtr<Allocation>			allocationBuffer	= m_allocator->allocate(getBufferMemoryRequirements(*m_device, *m_logicalDevice, *indirectBuffer),  MemoryRequirement::HostVisible);

		DE_ASSERT(drawCommandsLength != 0);

		VK_CHECK(m_device->bindBufferMemory(*m_logicalDevice, *indirectBuffer, allocationBuffer->getMemory(), allocationBuffer->getOffset()));

		deMemcpy(allocationBuffer->getHostPtr(), drawCommandsDataPtr, static_cast<size_t>(dataSize));

		flushAlloc(*m_device, *m_logicalDevice, *allocationBuffer);
		indirectBuffers[subpassNdx] = (BufferSP(new Unique<VkBuffer>(indirectBuffer)));
		indirectAllocations[subpassNdx] = (AllocationSP(new UniquePtr<Allocation>(allocationBuffer)));
	}

	beginCommandBuffer(*m_device, *m_cmdBuffer);

	beforeDraw();

	if (!m_useDynamicRendering)
	{
		const VkRenderPassBeginInfo renderPassBeginInfo
		{
			VK_STRUCTURE_TYPE_RENDER_PASS_BEGIN_INFO,	// VkStructureType		sType;
			DE_NULL,									// const void*			pNext;
			renderPass,									// VkRenderPass			renderPass;
			frameBuffer,								// VkFramebuffer		framebuffer;
			renderArea,									// VkRect2D				renderArea;
			1u,											// uint32_t				clearValueCount;
			&renderPassClearValue,						// const VkClearValue*	pClearValues;
		};
		cmdBeginRenderPass(*m_device, *m_cmdBuffer, &renderPassBeginInfo, VK_SUBPASS_CONTENTS_INLINE, m_parameters.renderingType);
	}

	m_device->cmdBindVertexBuffers(*m_cmdBuffer, 0u, DE_LENGTH_OF_ARRAY(vertexBuffers), vertexBuffers, vertexBufferOffsets);

	if (m_parameters.viewIndex == TEST_TYPE_DRAW_INDIRECT_INDEXED)
		m_device->cmdBindIndexBuffer(*m_cmdBuffer, *m_vertexIndicesBuffer, 0u, VK_INDEX_TYPE_UINT32);

	for (deUint32 subpassNdx = 0u; subpassNdx < subpassCount; subpassNdx++)
	{
		if (m_useDynamicRendering)
		{
			addRenderingSubpassDependencyIfRequired(subpassNdx);

			beginRendering(
				*m_device,
				*m_cmdBuffer,
				m_colorAttachment->getImageView(),
				renderArea,
				renderPassClearValue,
				VK_IMAGE_LAYOUT_COLOR_ATTACHMENT_OPTIMAL,
				(subpassNdx ? VK_ATTACHMENT_LOAD_OP_LOAD : VK_ATTACHMENT_LOAD_OP_CLEAR),
				0u,
				m_parameters.extent.depth,
				m_parameters.viewMasks[subpassNdx]);
		}

		m_device->cmdBindPipeline(*m_cmdBuffer, VK_PIPELINE_BIND_POINT_GRAPHICS, **pipelines[subpassNdx]);

		if (m_hasMultiDrawIndirect)
		{
			if (m_parameters.viewIndex == TEST_TYPE_DRAW_INDIRECT_INDEXED)
				m_device->cmdDrawIndexedIndirect(*m_cmdBuffer, **indirectBuffers[subpassNdx], 0u, drawCountPerSubpass, strideInBuffer);
			else
				m_device->cmdDrawIndirect(*m_cmdBuffer, **indirectBuffers[subpassNdx], 0u, drawCountPerSubpass, strideInBuffer);
		}
		else
		{
			for (deUint32 drawNdx = 0; drawNdx < drawCountPerSubpass; drawNdx++)
			{
				if (m_parameters.viewIndex == TEST_TYPE_DRAW_INDIRECT_INDEXED)
					m_device->cmdDrawIndexedIndirect(*m_cmdBuffer, **indirectBuffers[subpassNdx], drawNdx * strideInBuffer, 1, strideInBuffer);
				else
					m_device->cmdDrawIndirect(*m_cmdBuffer, **indirectBuffers[subpassNdx], drawNdx * strideInBuffer, 1, strideInBuffer);
			}
		}

		if (m_useDynamicRendering)
			endRendering(*m_device, *m_cmdBuffer);
		else if (subpassNdx < subpassCount - 1u)
			cmdNextSubpass(*m_device, *m_cmdBuffer, VK_SUBPASS_CONTENTS_INLINE, m_parameters.renderingType);
	}

	if (!m_useDynamicRendering)
		cmdEndRenderPass(*m_device, *m_cmdBuffer, m_parameters.renderingType);

	afterDraw();

	VK_CHECK(m_device->endCommandBuffer(*m_cmdBuffer));
	submitCommandsAndWait(*m_device, *m_logicalDevice, m_queue, *m_cmdBuffer);
}

class MultiViewClearAttachmentsTestInstance : public MultiViewRenderTestInstance
{
public:
				MultiViewClearAttachmentsTestInstance	(Context& context, const TestParameters& parameters);
protected:
	void		draw									(const deUint32			subpassCount,
														 VkRenderPass			renderPass,
														 VkFramebuffer			frameBuffer,
														 vector<PipelineSp>&	pipelines);
};

MultiViewClearAttachmentsTestInstance::MultiViewClearAttachmentsTestInstance (Context& context, const TestParameters& parameters)
	: MultiViewRenderTestInstance	(context, parameters)
{
}

void MultiViewClearAttachmentsTestInstance::draw (const deUint32 subpassCount, VkRenderPass renderPass, VkFramebuffer frameBuffer, vector<PipelineSp>& pipelines)
{
	const VkRect2D					renderArea				= { { 0, 0 }, { m_parameters.extent.width, m_parameters.extent.height } };
	const VkClearValue				renderPassClearValue	= makeClearValueColor(tcu::Vec4(0.0f));
	const VkBuffer					vertexBuffers[]			= { *m_vertexCoordBuffer, *m_vertexColorBuffer };
	const VkDeviceSize				vertexBufferOffsets[]	= {                   0u,                   0u };
	const deUint32					drawCountPerSubpass		= (subpassCount == 1) ? m_squareCount : 1u;

	beginCommandBuffer(*m_device, *m_cmdBuffer);

	beforeDraw();

	if (!m_useDynamicRendering)
	{
		const VkRenderPassBeginInfo renderPassBeginInfo
		{
			VK_STRUCTURE_TYPE_RENDER_PASS_BEGIN_INFO,	// VkStructureType		sType;
			DE_NULL,									// const void*			pNext;
			renderPass,									// VkRenderPass			renderPass;
			frameBuffer,								// VkFramebuffer		framebuffer;
			renderArea,									// VkRect2D				renderArea;
			1u,											// uint32_t				clearValueCount;
			&renderPassClearValue,						// const VkClearValue*	pClearValues;
		};
		cmdBeginRenderPass(*m_device, *m_cmdBuffer, &renderPassBeginInfo, VK_SUBPASS_CONTENTS_INLINE, m_parameters.renderingType);
	}

	m_device->cmdBindVertexBuffers(*m_cmdBuffer, 0u, DE_LENGTH_OF_ARRAY(vertexBuffers), vertexBuffers, vertexBufferOffsets);

	for (deUint32 subpassNdx = 0u; subpassNdx < subpassCount; subpassNdx++)
	{
		VkClearAttachment	clearAttachment	=
		{
			VK_IMAGE_ASPECT_COLOR_BIT,								// VkImageAspectFlags	aspectMask
			0u,														// deUint32				colorAttachment
			makeClearValueColor(tcu::Vec4(1.0f, 0.0f, 0.0f, 1.0f))	// VkClearValue			clearValue
		};

		const VkOffset2D	offset[2]		=
		{
			{0, 0},
			{static_cast<deInt32>(static_cast<float>(m_parameters.extent.width) * 0.25f), static_cast<deInt32>(static_cast<float>(m_parameters.extent.height) * 0.25f)}
		};

		const VkExtent2D	extent[2]		=
		{
			{m_parameters.extent.width, m_parameters.extent.height},
			{static_cast<deUint32>(static_cast<float>(m_parameters.extent.width) * 0.5f), static_cast<deUint32>(static_cast<float>(m_parameters.extent.height) * 0.5f)}
		};

		const VkRect2D		rect2D[2]		=
		{
			{offset[0], extent[0]},
			{offset[1], extent[1]}
		};

		VkClearRect			clearRect		=
		{
			rect2D[0],	// VkRect2D	rect
			0u,			// deUint32	baseArrayLayer
			1u,			// deUint32	layerCount
		};

		if (m_useDynamicRendering)
		{
			addRenderingSubpassDependencyIfRequired(subpassNdx);

			beginRendering(
				*m_device,
				*m_cmdBuffer,
				m_colorAttachment->getImageView(),
				renderArea,
				renderPassClearValue,
				VK_IMAGE_LAYOUT_COLOR_ATTACHMENT_OPTIMAL,
				(subpassNdx ? VK_ATTACHMENT_LOAD_OP_LOAD : VK_ATTACHMENT_LOAD_OP_CLEAR),
				0u,
				m_parameters.extent.depth,
				m_parameters.viewMasks[subpassNdx]);
		}

		m_device->cmdClearAttachments(*m_cmdBuffer, 1u, &clearAttachment, 1u, &clearRect);
		m_device->cmdBindPipeline(*m_cmdBuffer, VK_PIPELINE_BIND_POINT_GRAPHICS, **pipelines[subpassNdx]);

		for (deUint32 drawNdx = 0u; drawNdx < drawCountPerSubpass; ++drawNdx)
			m_device->cmdDraw(*m_cmdBuffer, 4u, 1u, (drawNdx + subpassNdx % m_squareCount) * 4u, 0u);

		clearRect.rect = rect2D[1];
		clearAttachment.clearValue = makeClearValueColor(tcu::Vec4(0.0f, 0.0f, 1.0f, 1.0f));
		m_device->cmdClearAttachments(*m_cmdBuffer, 1u, &clearAttachment, 1u, &clearRect);

		if (m_useDynamicRendering)
			endRendering(*m_device, *m_cmdBuffer);
		else if (subpassNdx < subpassCount - 1u)
			cmdNextSubpass(*m_device, *m_cmdBuffer, VK_SUBPASS_CONTENTS_INLINE, m_parameters.renderingType);
	}

	if (!m_useDynamicRendering)
		cmdEndRenderPass(*m_device, *m_cmdBuffer, m_parameters.renderingType);

	afterDraw();

	VK_CHECK(m_device->endCommandBuffer(*m_cmdBuffer));
	submitCommandsAndWait(*m_device, *m_logicalDevice, m_queue, *m_cmdBuffer);
}

class MultiViewSecondaryCommandBufferTestInstance : public MultiViewRenderTestInstance
{
public:
				MultiViewSecondaryCommandBufferTestInstance	(Context& context, const TestParameters& parameters);
protected:
	void		draw										(const deUint32			subpassCount,
															 VkRenderPass			renderPass,
															 VkFramebuffer			frameBuffer,
															 vector<PipelineSp>&	pipelines);
};

MultiViewSecondaryCommandBufferTestInstance::MultiViewSecondaryCommandBufferTestInstance (Context& context, const TestParameters& parameters)
	: MultiViewRenderTestInstance	(context, parameters)
{
}

void MultiViewSecondaryCommandBufferTestInstance::draw (const deUint32 subpassCount, VkRenderPass renderPass, VkFramebuffer frameBuffer, vector<PipelineSp>& pipelines)
{
	typedef de::SharedPtr<Unique<VkCommandBuffer> >	VkCommandBufferSp;

	createSecondaryCommandPool();

	const VkRect2D					renderArea				= { { 0, 0 }, { m_parameters.extent.width, m_parameters.extent.height } };
	const VkClearValue				renderPassClearValue	= makeClearValueColor(tcu::Vec4(0.0f));
	const VkBuffer					vertexBuffers[]			= { *m_vertexCoordBuffer, *m_vertexColorBuffer };
	const VkDeviceSize				vertexBufferOffsets[]	= {                   0u,                   0u };
	const deUint32					drawCountPerSubpass		= (subpassCount == 1) ? m_squareCount : 1u;

<<<<<<< HEAD
	//Create secondary buffers
=======
	beginCommandBuffer(*m_device, *m_cmdBuffer);

	beforeDraw();

	if (!m_useDynamicRendering)
	{
		const VkRenderPassBeginInfo renderPassBeginInfo
		{
			VK_STRUCTURE_TYPE_RENDER_PASS_BEGIN_INFO,	// VkStructureType		sType;
			DE_NULL,									// const void*			pNext;
			renderPass,									// VkRenderPass			renderPass;
			frameBuffer,								// VkFramebuffer		framebuffer;
			renderArea,									// VkRect2D				renderArea;
			1u,											// uint32_t				clearValueCount;
			&renderPassClearValue,						// const VkClearValue*	pClearValues;
		};
		cmdBeginRenderPass(*m_device, *m_cmdBuffer, &renderPassBeginInfo, VK_SUBPASS_CONTENTS_SECONDARY_COMMAND_BUFFERS, m_parameters.renderingType);
	}

	//Create secondary buffer
>>>>>>> 2d1377ec
	const VkCommandBufferAllocateInfo	cmdBufferAllocateInfo	=
	{
		VK_STRUCTURE_TYPE_COMMAND_BUFFER_ALLOCATE_INFO,	// VkStructureType			sType;
		DE_NULL,										// const void*				pNext;
		*m_cmdPoolSecondary,							// VkCommandPool			commandPool;
		VK_COMMAND_BUFFER_LEVEL_SECONDARY,				// VkCommandBufferLevel		level;
		1u,												// deUint32					bufferCount;
	};
	vector<VkCommandBufferSp>	cmdBufferSecondary;

	for (deUint32 subpassNdx = 0u; subpassNdx < subpassCount; subpassNdx++)
	{
		cmdBufferSecondary.push_back(VkCommandBufferSp(new Unique<VkCommandBuffer>(allocateCommandBuffer(*m_device, *m_logicalDevice, &cmdBufferAllocateInfo))));

		const VkCommandBufferInheritanceRenderingInfoKHR secCmdBufInheritRenderingInfo
		{
			VK_STRUCTURE_TYPE_COMMAND_BUFFER_INHERITANCE_RENDERING_INFO_KHR,	// VkStructureType							sType;
			DE_NULL,															// const void*								pNext;
			VK_RENDERING_CONTENTS_SECONDARY_COMMAND_BUFFERS_BIT_KHR,			// VkRenderingFlagsKHR						flags;
			m_parameters.viewMasks[subpassNdx],									// uint32_t									viewMask;
			1u,																	// uint32_t									colorAttachmentCount;
			&m_parameters.colorFormat,											// const VkFormat*							pColorAttachmentFormats;
			VK_FORMAT_UNDEFINED,												// VkFormat									depthAttachmentFormat;
			VK_FORMAT_UNDEFINED,												// VkFormat									stencilAttachmentFormat;
			m_parameters.samples												// VkSampleCountFlagBits					rasterizationSamples;
		};

		const VkCommandBufferInheritanceInfo secCmdBufInheritInfo
		{
			VK_STRUCTURE_TYPE_COMMAND_BUFFER_INHERITANCE_INFO,					// VkStructureType							sType;
			m_useDynamicRendering ? &secCmdBufInheritRenderingInfo : DE_NULL,	// const void*								pNext;
			renderPass,															// VkRenderPass								renderPass;
			subpassNdx,															// deUint32									subpass;
			frameBuffer,														// VkFramebuffer							framebuffer;
			VK_FALSE,															// VkBool32									occlusionQueryEnable;
			(VkQueryControlFlags)0u,											// VkQueryControlFlags						queryFlags;
			(VkQueryPipelineStatisticFlags)0u,									// VkQueryPipelineStatisticFlags			pipelineStatistics;
		};

		const VkCommandBufferBeginInfo info
		{
			VK_STRUCTURE_TYPE_COMMAND_BUFFER_BEGIN_INFO,						// VkStructureType							sType;
			DE_NULL,															// const void*								pNext;
			VK_COMMAND_BUFFER_USAGE_RENDER_PASS_CONTINUE_BIT,					// VkCommandBufferUsageFlags				flags;
			&secCmdBufInheritInfo,												// const VkCommandBufferInheritanceInfo*	pInheritanceInfo;
		};

		VK_CHECK(m_device->beginCommandBuffer(cmdBufferSecondary.back().get()->get(), &info));

		m_device->cmdBindVertexBuffers(cmdBufferSecondary.back().get()->get(), 0u, DE_LENGTH_OF_ARRAY(vertexBuffers), vertexBuffers, vertexBufferOffsets);
		m_device->cmdBindPipeline(cmdBufferSecondary.back().get()->get(), VK_PIPELINE_BIND_POINT_GRAPHICS, **pipelines[subpassNdx]);

		if (m_useDynamicRendering)
		{
			addRenderingSubpassDependencyIfRequired(subpassNdx);

			beginRendering(
				*m_device,
				*m_cmdBuffer,
				m_colorAttachment->getImageView(),
				renderArea,
				renderPassClearValue,
				VK_IMAGE_LAYOUT_COLOR_ATTACHMENT_OPTIMAL,
				(subpassNdx ? VK_ATTACHMENT_LOAD_OP_LOAD : VK_ATTACHMENT_LOAD_OP_CLEAR),
				VK_RENDERING_CONTENTS_SECONDARY_COMMAND_BUFFERS_BIT_KHR,
				m_parameters.extent.depth,
				m_parameters.viewMasks[subpassNdx]);
		}

		for (deUint32 drawNdx = 0u; drawNdx < drawCountPerSubpass; ++drawNdx)
			m_device->cmdDraw(cmdBufferSecondary.back().get()->get(), 4u, 1u, (drawNdx + subpassNdx % m_squareCount) * 4u, 0u);

		VK_CHECK(m_device->endCommandBuffer(cmdBufferSecondary.back().get()->get()));
	}

<<<<<<< HEAD
	// Create primary buffer
	beginCommandBuffer(*m_device, *m_cmdBuffer);

	beforeDraw();

	cmdBeginRenderPass(*m_device, *m_cmdBuffer, &renderPassBeginInfo, VK_SUBPASS_CONTENTS_SECONDARY_COMMAND_BUFFERS, m_parameters.renderPassType);

	for (deUint32 subpassNdx = 0u; subpassNdx < subpassCount; subpassNdx++)
	{
		m_device->cmdExecuteCommands(*m_cmdBuffer, 1u, &cmdBufferSecondary[subpassNdx].get()->get());
		if (subpassNdx < subpassCount - 1u)
			cmdNextSubpass(*m_device, *m_cmdBuffer, VK_SUBPASS_CONTENTS_SECONDARY_COMMAND_BUFFERS, m_parameters.renderPassType);
=======
		m_device->cmdExecuteCommands(*m_cmdBuffer, 1u, &cmdBufferSecondary.back().get()->get());
		if (m_useDynamicRendering)
			endRendering(*m_device, *m_cmdBuffer);
		else if (subpassNdx < subpassCount - 1u)
			cmdNextSubpass(*m_device, *m_cmdBuffer, VK_SUBPASS_CONTENTS_SECONDARY_COMMAND_BUFFERS, m_parameters.renderingType);
>>>>>>> 2d1377ec
	}

	if (!m_useDynamicRendering)
		cmdEndRenderPass(*m_device, *m_cmdBuffer, m_parameters.renderingType);

	afterDraw();

	VK_CHECK(m_device->endCommandBuffer(*m_cmdBuffer));
	submitCommandsAndWait(*m_device, *m_logicalDevice, m_queue, *m_cmdBuffer);
}

class MultiViewPointSizeTestInstance : public MultiViewRenderTestInstance
{
public:
				MultiViewPointSizeTestInstance	(Context& context, const TestParameters& parameters);
protected:
	void		validatePointSize				(const VkPhysicalDeviceLimits& limits, const deUint32 pointSize);
	void		createVertexData				(void);
	void		draw							(const deUint32			subpassCount,
												 VkRenderPass			renderPass,
												 VkFramebuffer			frameBuffer,
												 vector<PipelineSp>&	pipelines);
};

MultiViewPointSizeTestInstance::MultiViewPointSizeTestInstance (Context& context, const TestParameters& parameters)
	: MultiViewRenderTestInstance	(context, parameters)
{
	const InstanceInterface&		vki					= m_instanceWrapper->instance.getDriver();
	const VkPhysicalDevice			physDevice			= chooseDevice(vki, m_instanceWrapper->instance, context.getTestContext().getCommandLine());
	const VkPhysicalDeviceLimits	limits				= getPhysicalDeviceProperties(vki, physDevice).limits;

	validatePointSize(limits, static_cast<deUint32>(TEST_POINT_SIZE_WIDE));
	validatePointSize(limits, static_cast<deUint32>(TEST_POINT_SIZE_SMALL));
}

void MultiViewPointSizeTestInstance::validatePointSize (const VkPhysicalDeviceLimits& limits, const deUint32 pointSize)
{
	const float	testPointSizeFloat	= static_cast<float>(pointSize);
	float		granuleCount		= 0.0f;

	if (!de::inRange(testPointSizeFloat, limits.pointSizeRange[0], limits.pointSizeRange[1]))
		TCU_THROW(NotSupportedError, "Required point size is outside of the the limits range");

	granuleCount = static_cast<float>(deCeilFloatToInt32((testPointSizeFloat - limits.pointSizeRange[0]) / limits.pointSizeGranularity));

	if (limits.pointSizeRange[0] + granuleCount * limits.pointSizeGranularity != testPointSizeFloat)
		TCU_THROW(NotSupportedError, "Granuliraty does not allow to get required point size");

	DE_ASSERT(pointSize + 1 <= m_parameters.extent.width / 2);
	DE_ASSERT(pointSize + 1 <= m_parameters.extent.height / 2);
}

void MultiViewPointSizeTestInstance::createVertexData (void)
{
	const float		pixelStepX	= 2.0f / static_cast<float>(m_parameters.extent.width);
	const float		pixelStepY	= 2.0f / static_cast<float>(m_parameters.extent.height);
	const int		pointMargin	= 1 + TEST_POINT_SIZE_WIDE / 2;

	appendVertex(tcu::Vec4(-1.0f + pointMargin * pixelStepX,-1.0f + pointMargin * pixelStepY, 1.0f, 1.0f), tcu::Vec4(1.0f, 0.0f, 0.0f, 1.0f));
	appendVertex(tcu::Vec4(-1.0f + pointMargin * pixelStepX, 0.0f + pointMargin * pixelStepY, 1.0f, 1.0f), tcu::Vec4(0.0f, 1.0f, 0.0f, 1.0f));
	appendVertex(tcu::Vec4( 0.0f + pointMargin * pixelStepX,-1.0f + pointMargin * pixelStepY, 1.0f, 1.0f), tcu::Vec4(0.0f, 0.0f, 1.0f, 1.0f));
	appendVertex(tcu::Vec4( 0.0f + pointMargin * pixelStepX, 0.0f + pointMargin * pixelStepY, 1.0f, 1.0f), tcu::Vec4(1.0f, 0.5f, 0.3f, 1.0f));
}

void MultiViewPointSizeTestInstance::draw (const deUint32 subpassCount, VkRenderPass renderPass, VkFramebuffer frameBuffer, vector<PipelineSp>& pipelines)
{
	const VkRect2D					renderArea				= { { 0, 0 }, { m_parameters.extent.width, m_parameters.extent.height } };
	const VkClearValue				renderPassClearValue	= makeClearValueColor(tcu::Vec4(0.0f));
	const VkBuffer					vertexBuffers[]			= { *m_vertexCoordBuffer, *m_vertexColorBuffer };
	const VkDeviceSize				vertexBufferOffsets[]	= {                   0u,                   0u };
	const deUint32					drawCountPerSubpass		= (subpassCount == 1) ? m_squareCount : 1u;

	beginCommandBuffer(*m_device, *m_cmdBuffer);

	beforeDraw();

	if (!m_useDynamicRendering)
	{
		const VkRenderPassBeginInfo renderPassBeginInfo
		{
			VK_STRUCTURE_TYPE_RENDER_PASS_BEGIN_INFO,	// VkStructureType		sType;
			DE_NULL,									// const void*			pNext;
			renderPass,									// VkRenderPass			renderPass;
			frameBuffer,								// VkFramebuffer		framebuffer;
			renderArea,									// VkRect2D				renderArea;
			1u,											// uint32_t				clearValueCount;
			&renderPassClearValue,						// const VkClearValue*	pClearValues;
		};
		cmdBeginRenderPass(*m_device, *m_cmdBuffer, &renderPassBeginInfo, VK_SUBPASS_CONTENTS_INLINE, m_parameters.renderingType);
	}

	m_device->cmdBindVertexBuffers(*m_cmdBuffer, 0u, DE_LENGTH_OF_ARRAY(vertexBuffers), vertexBuffers, vertexBufferOffsets);

	for (deUint32 subpassNdx = 0u; subpassNdx < subpassCount; subpassNdx++)
	{
		m_device->cmdBindPipeline(*m_cmdBuffer, VK_PIPELINE_BIND_POINT_GRAPHICS, **pipelines[subpassNdx]);

		if (m_useDynamicRendering)
		{
			addRenderingSubpassDependencyIfRequired(subpassNdx);

			beginRendering(
				*m_device,
				*m_cmdBuffer,
				m_colorAttachment->getImageView(),
				renderArea,
				renderPassClearValue,
				VK_IMAGE_LAYOUT_COLOR_ATTACHMENT_OPTIMAL,
				(subpassNdx ? VK_ATTACHMENT_LOAD_OP_LOAD : VK_ATTACHMENT_LOAD_OP_CLEAR),
				0u,
				m_parameters.extent.depth,
				m_parameters.viewMasks[subpassNdx]);
		}

		for (deUint32 drawNdx = 0u; drawNdx < drawCountPerSubpass; ++drawNdx)
			m_device->cmdDraw(*m_cmdBuffer, 1u, 1u, drawNdx + subpassNdx % m_squareCount, 0u);

		if (m_useDynamicRendering)
			endRendering(*m_device, *m_cmdBuffer);
		else if (subpassNdx < subpassCount - 1u)
			cmdNextSubpass(*m_device, *m_cmdBuffer, VK_SUBPASS_CONTENTS_INLINE, m_parameters.renderingType);
	}

	if (!m_useDynamicRendering)
		cmdEndRenderPass(*m_device, *m_cmdBuffer, m_parameters.renderingType);

	afterDraw();

	VK_CHECK(m_device->endCommandBuffer(*m_cmdBuffer));
	submitCommandsAndWait(*m_device, *m_logicalDevice, m_queue, *m_cmdBuffer);
}

class MultiViewMultsampleTestInstance : public MultiViewRenderTestInstance
{
public:
					MultiViewMultsampleTestInstance	(Context& context, const TestParameters& parameters);
protected:
	tcu::TestStatus	iterate							(void);
	void			createVertexData				(void);

	void			draw							(const deUint32			subpassCount,
													 VkRenderPass			renderPass,
													 VkFramebuffer			frameBuffer,
													 vector<PipelineSp>&	pipelines);
	void			afterDraw						(void);
private:
	de::SharedPtr<ImageAttachment>	m_resolveAttachment;
};

MultiViewMultsampleTestInstance::MultiViewMultsampleTestInstance (Context& context, const TestParameters& parameters)
	: MultiViewRenderTestInstance	(context, parameters)
{
	// Color attachment
	m_resolveAttachment = de::SharedPtr<ImageAttachment>(new ImageAttachment(*m_logicalDevice, *m_device, *m_allocator, m_parameters.extent, m_parameters.colorFormat, VK_SAMPLE_COUNT_1_BIT));
}

tcu::TestStatus MultiViewMultsampleTestInstance::iterate (void)
{
	const deUint32								subpassCount				= static_cast<deUint32>(m_parameters.viewMasks.size());
	Move<VkRenderPass>							renderPass;
	Move<VkFramebuffer>							frameBuffer;

	// FrameBuffer & renderPass
	if (m_parameters.renderingType != RENDERING_TYPE_DYNAMIC_RENDERING)
	{
		renderPass	= makeRenderPass (*m_device, *m_logicalDevice, m_parameters.colorFormat, m_parameters.viewMasks, m_parameters.renderingType, VK_SAMPLE_COUNT_4_BIT);
		frameBuffer	= makeFramebuffer(*m_device, *m_logicalDevice, *renderPass, m_colorAttachment->getImageView(), m_parameters.extent.width, m_parameters.extent.height);
	}

	// pipelineLayout
	Unique<VkPipelineLayout>					pipelineLayout				(makePipelineLayout(*m_device, *m_logicalDevice));

	// pipelines
	map<VkShaderStageFlagBits, ShaderModuleSP>	shaderModule;
	vector<PipelineSp>							pipelines(subpassCount);
	const VkVertexInputRate						vertexInputRate				= (TEST_TYPE_INPUT_RATE_INSTANCE == m_parameters.viewIndex) ? VK_VERTEX_INPUT_RATE_INSTANCE : VK_VERTEX_INPUT_RATE_VERTEX;

	{
		vector<VkPipelineShaderStageCreateInfo>	shaderStageParams;
		madeShaderModule(shaderModule, shaderStageParams);
		for (deUint32 subpassNdx = 0u; subpassNdx < subpassCount; ++subpassNdx)
			pipelines[subpassNdx] = (PipelineSp(new Unique<VkPipeline>(makeGraphicsPipeline(*renderPass, *pipelineLayout, static_cast<deUint32>(shaderStageParams.size()), shaderStageParams.data(), subpassNdx, vertexInputRate))));
	}

	createCommandBuffer();
	createVertexData();
	createVertexBuffer();

	draw(subpassCount, *renderPass, *frameBuffer, pipelines);

	{
		vector<deUint8>			pixelAccessData	(m_parameters.extent.width * m_parameters.extent.height * m_parameters.extent.depth * mapVkFormat(m_parameters.colorFormat).getPixelSize());
		tcu::PixelBufferAccess	dst				(mapVkFormat(m_parameters.colorFormat), m_parameters.extent.width, m_parameters.extent.height, m_parameters.extent.depth, pixelAccessData.data());

		readImage(m_resolveAttachment->getImage(), dst);

		if (!checkImage(dst))
			return tcu::TestStatus::fail("Fail");
	}

	return tcu::TestStatus::pass("Pass");
}

void MultiViewMultsampleTestInstance::createVertexData (void)
{
	tcu::Vec4	color	= tcu::Vec4(0.0f, 0.0f, 0.0f, 1.0f);

	color	= tcu::Vec4(1.0f, 0.0f, 0.0f, 1.0f);
	appendVertex(tcu::Vec4(-1.0f, 0.0f, 1.0f, 1.0f), color);
	appendVertex(tcu::Vec4(-1.0f,-1.0f, 1.0f, 1.0f), color);
	appendVertex(tcu::Vec4( 0.0f,-1.0f, 1.0f, 1.0f), color);

	color	= tcu::Vec4(0.0f, 1.0f, 0.0f, 1.0f);
	appendVertex(tcu::Vec4(-1.0f, 1.0f, 1.0f, 1.0f), color);
	appendVertex(tcu::Vec4(-1.0f, 0.0f, 1.0f, 1.0f), color);
	appendVertex(tcu::Vec4( 0.0f, 0.0f, 1.0f, 1.0f), color);

	color	= tcu::Vec4(0.0f, 0.0f, 1.0f, 1.0f);
	appendVertex(tcu::Vec4( 0.0f, 0.0f, 1.0f, 1.0f), color);
	appendVertex(tcu::Vec4( 0.0f,-1.0f, 1.0f, 1.0f), color);
	appendVertex(tcu::Vec4( 1.0f,-1.0f, 1.0f, 1.0f), color);

	color	= tcu::Vec4(1.0f, 1.0f, 1.0f, 1.0f);
	appendVertex(tcu::Vec4( 0.0f, 1.0f, 1.0f, 1.0f), color);
	appendVertex(tcu::Vec4( 0.0f, 0.0f, 1.0f, 1.0f), color);
	appendVertex(tcu::Vec4( 1.0f, 0.0f, 1.0f, 1.0f), color);
}

void MultiViewMultsampleTestInstance::draw (const deUint32 subpassCount, VkRenderPass renderPass, VkFramebuffer frameBuffer, vector<PipelineSp>& pipelines)
{
	const VkRect2D					renderArea				= { { 0, 0 }, { m_parameters.extent.width, m_parameters.extent.height } };
	const VkClearValue				renderPassClearValue	= makeClearValueColor(tcu::Vec4(0.0f));
	const VkBuffer					vertexBuffers[]			= { *m_vertexCoordBuffer, *m_vertexColorBuffer };
	const VkDeviceSize				vertexBufferOffsets[]	= {                   0u,                   0u };
	const deUint32					drawCountPerSubpass		= (subpassCount == 1) ? m_squareCount : 1u;
	const deUint32					vertexPerPrimitive		= 3u;
	const VkImageSubresourceLayers	subresourceLayer		=
	{
		VK_IMAGE_ASPECT_COLOR_BIT,	//  VkImageAspectFlags	aspectMask;
		0u,							//  deUint32			mipLevel;
		0u,							//  deUint32			baseArrayLayer;
		m_parameters.extent.depth,	//  deUint32			layerCount;
	};
	const VkImageResolve			imageResolveRegion		=
	{
		subresourceLayer,															//  VkImageSubresourceLayers	srcSubresource;
		makeOffset3D(0, 0, 0),														//  VkOffset3D					srcOffset;
		subresourceLayer,															//  VkImageSubresourceLayers	dstSubresource;
		makeOffset3D(0, 0, 0),														//  VkOffset3D					dstOffset;
		makeExtent3D(m_parameters.extent.width, m_parameters.extent.height, 1u),	//  VkExtent3D					extent;
	};

	beginCommandBuffer(*m_device, *m_cmdBuffer);

	beforeDraw();

	if (!m_useDynamicRendering)
	{
		const VkRenderPassBeginInfo renderPassBeginInfo
		{
			VK_STRUCTURE_TYPE_RENDER_PASS_BEGIN_INFO,	// VkStructureType		sType;
			DE_NULL,									// const void*			pNext;
			renderPass,									// VkRenderPass			renderPass;
			frameBuffer,								// VkFramebuffer		framebuffer;
			renderArea,									// VkRect2D				renderArea;
			1u,											// uint32_t				clearValueCount;
			&renderPassClearValue,						// const VkClearValue*	pClearValues;
		};
		cmdBeginRenderPass(*m_device, *m_cmdBuffer, &renderPassBeginInfo, VK_SUBPASS_CONTENTS_INLINE, m_parameters.renderingType);
	}

	m_device->cmdBindVertexBuffers(*m_cmdBuffer, 0u, DE_LENGTH_OF_ARRAY(vertexBuffers), vertexBuffers, vertexBufferOffsets);

	for (deUint32 subpassNdx = 0u; subpassNdx < subpassCount; subpassNdx++)
	{
		m_device->cmdBindPipeline(*m_cmdBuffer, VK_PIPELINE_BIND_POINT_GRAPHICS, **pipelines[subpassNdx]);

		if (m_useDynamicRendering)
		{
			addRenderingSubpassDependencyIfRequired(subpassNdx);

			beginRendering(
				*m_device,
				*m_cmdBuffer,
				m_colorAttachment->getImageView(),
				renderArea,
				renderPassClearValue,
				VK_IMAGE_LAYOUT_COLOR_ATTACHMENT_OPTIMAL,
				(subpassNdx ? VK_ATTACHMENT_LOAD_OP_LOAD : VK_ATTACHMENT_LOAD_OP_CLEAR),
				0u,
				m_parameters.extent.depth,
				m_parameters.viewMasks[subpassNdx]);
		}

		for (deUint32 drawNdx = 0u; drawNdx < drawCountPerSubpass; ++drawNdx)
			m_device->cmdDraw(*m_cmdBuffer, vertexPerPrimitive, 1u, (drawNdx + subpassNdx % m_squareCount) * vertexPerPrimitive, 0u);

		if (m_useDynamicRendering)
			endRendering(*m_device, *m_cmdBuffer);
		else if (subpassNdx < subpassCount - 1u)
			cmdNextSubpass(*m_device, *m_cmdBuffer, VK_SUBPASS_CONTENTS_INLINE, m_parameters.renderingType);
	}

	if (!m_useDynamicRendering)
		cmdEndRenderPass(*m_device, *m_cmdBuffer, m_parameters.renderingType);

	afterDraw();

	m_device->cmdResolveImage(*m_cmdBuffer, m_colorAttachment->getImage(), VK_IMAGE_LAYOUT_GENERAL, m_resolveAttachment->getImage(), VK_IMAGE_LAYOUT_GENERAL, 1u, &imageResolveRegion);

	VK_CHECK(m_device->endCommandBuffer(*m_cmdBuffer));
	submitCommandsAndWait(*m_device, *m_logicalDevice, m_queue, *m_cmdBuffer);
}

void MultiViewMultsampleTestInstance::afterDraw (void)
{
	const VkImageSubresourceRange	subresourceRange		=
	{
		VK_IMAGE_ASPECT_COLOR_BIT,	//  VkImageAspectFlags	aspectMask;
		0u,							//  deUint32			baseMipLevel;
		1u,							//  deUint32			levelCount;
		0u,							//  deUint32			baseArrayLayer;
		m_parameters.extent.depth,	//  deUint32			layerCount;
	};

	imageBarrier(*m_device, *m_cmdBuffer, m_colorAttachment->getImage(), subresourceRange,
		VK_IMAGE_LAYOUT_COLOR_ATTACHMENT_OPTIMAL, VK_IMAGE_LAYOUT_GENERAL,
		VK_ACCESS_COLOR_ATTACHMENT_WRITE_BIT, VK_ACCESS_TRANSFER_READ_BIT,
		VK_PIPELINE_STAGE_COLOR_ATTACHMENT_OUTPUT_BIT, VK_PIPELINE_STAGE_TRANSFER_BIT);

	imageBarrier(*m_device, *m_cmdBuffer, m_resolveAttachment->getImage(), subresourceRange,
		VK_IMAGE_LAYOUT_UNDEFINED, VK_IMAGE_LAYOUT_GENERAL,
		0u, VK_ACCESS_TRANSFER_WRITE_BIT,
		VK_PIPELINE_STAGE_COLOR_ATTACHMENT_OUTPUT_BIT, VK_PIPELINE_STAGE_TRANSFER_BIT);
}

class MultiViewQueriesTestInstance : public MultiViewRenderTestInstance
{
public:
						MultiViewQueriesTestInstance	(Context& context, const TestParameters& parameters);
protected:
	tcu::TestStatus		iterate							(void);
	void				createVertexData				(void);

	void				draw							(const deUint32			subpassCount,
														 VkRenderPass			renderPass,
														 VkFramebuffer			frameBuffer,
														 vector<PipelineSp>&	pipelines);
	deUint32			getUsedViewsCount				(const deUint32			viewMaskIndex);
	deUint32			getQueryCountersNumber			();
private:
	const deUint32				m_verticesPerPrimitive;
	const VkQueryControlFlags	m_occlusionQueryFlags;
	deUint64					m_timestampMask;
	vector<deUint64>			m_timestampStartValues;
	vector<deUint64>			m_timestampEndValues;
	vector<deBool>				m_counterSeriesStart;
	vector<deBool>				m_counterSeriesEnd;
	vector<deUint64>			m_occlusionValues;
	vector<deUint64>			m_occlusionExpectedValues;
	deUint32					m_occlusionObjectsOffset;
	vector<deUint64>			m_occlusionObjectPixelsCount;
};

MultiViewQueriesTestInstance::MultiViewQueriesTestInstance (Context& context, const TestParameters& parameters)
	: MultiViewRenderTestInstance	(context, parameters)
	, m_verticesPerPrimitive		(4u)
	, m_occlusionQueryFlags			((parameters.viewIndex == TEST_TYPE_QUERIES) * VK_QUERY_CONTROL_PRECISE_BIT)
	, m_occlusionObjectsOffset		(0)
{
	// Generate the timestamp mask
	const VkPhysicalDevice						physicalDevice	= chooseDevice(m_instanceWrapper->instance.getDriver(), m_instanceWrapper->instance, context.getTestContext().getCommandLine());
	const std::vector<VkQueueFamilyProperties>	queueProperties	= vk::getPhysicalDeviceQueueFamilyProperties(m_instanceWrapper->instance.getDriver(), physicalDevice);

	if(queueProperties[0].timestampValidBits == 0)
		TCU_THROW(NotSupportedError, "Device does not support timestamp.");

	m_timestampMask = 0xFFFFFFFFFFFFFFFFull >> (64 - queueProperties[0].timestampValidBits);
}

tcu::TestStatus MultiViewQueriesTestInstance::iterate (void)
{
	const deUint32								subpassCount			= static_cast<deUint32>(m_parameters.viewMasks.size());
	Move<VkRenderPass>							renderPass;
	Move<VkFramebuffer>							frameBuffer;
	Unique<VkPipelineLayout>					pipelineLayout			(makePipelineLayout(*m_device, *m_logicalDevice));
	vector<PipelineSp>							pipelines				(subpassCount);
	deUint64									occlusionValue			= 0;
	deUint64									occlusionExpectedValue	= 0;
	map<VkShaderStageFlagBits, ShaderModuleSP>	shaderModule;

	if (m_parameters.renderingType != RENDERING_TYPE_DYNAMIC_RENDERING)
	{
		renderPass	= makeRenderPass (*m_device, *m_logicalDevice, m_parameters.colorFormat, m_parameters.viewMasks, m_parameters.renderingType);
		frameBuffer	= makeFramebuffer(*m_device, *m_logicalDevice, *renderPass, m_colorAttachment->getImageView(), m_parameters.extent.width, m_parameters.extent.height);
	}

	{
		vector<VkPipelineShaderStageCreateInfo>	shaderStageParams;

		madeShaderModule(shaderModule, shaderStageParams);
		for (deUint32 subpassNdx = 0u; subpassNdx < subpassCount; ++subpassNdx)
			pipelines[subpassNdx] = (PipelineSp(new Unique<VkPipeline>(makeGraphicsPipeline(*renderPass, *pipelineLayout, static_cast<deUint32>(shaderStageParams.size()), shaderStageParams.data(), subpassNdx))));
	}

	createCommandBuffer();
	createVertexData();
	createVertexBuffer();

	draw(subpassCount, *renderPass, *frameBuffer, pipelines);

	DE_ASSERT(!m_occlusionValues.empty());
	DE_ASSERT(m_occlusionValues.size() == m_occlusionExpectedValues.size());
	DE_ASSERT(m_occlusionValues.size() == m_counterSeriesEnd.size());
	for (size_t ndx = 0; ndx < m_counterSeriesEnd.size(); ++ndx)
	{
		occlusionValue			+= m_occlusionValues[ndx];
		occlusionExpectedValue	+= m_occlusionExpectedValues[ndx];

		if (m_counterSeriesEnd[ndx])
		{
			if (m_parameters.viewIndex == TEST_TYPE_QUERIES)
			{
				if (occlusionExpectedValue != occlusionValue)
					return tcu::TestStatus::fail("occlusion, result:" + de::toString(occlusionValue) + ", expected:" + de::toString(occlusionExpectedValue));
			}
			else // verify non precise occlusion query
			{
				if (occlusionValue == 0)
					return tcu::TestStatus::fail("occlusion, result: 0, expected non zero value");
			}
		}
	}

	DE_ASSERT(!m_timestampStartValues.empty());
	DE_ASSERT(m_timestampStartValues.size() == m_timestampEndValues.size());
	DE_ASSERT(m_timestampStartValues.size() == m_counterSeriesStart.size());
	for (size_t ndx = 0; ndx < m_timestampStartValues.size(); ++ndx)
	{
		if (m_counterSeriesStart[ndx])
		{
			if (m_timestampEndValues[ndx] > 0 && m_timestampEndValues[ndx] >= m_timestampStartValues[ndx])
				continue;
		}
		else
		{
			if (m_timestampEndValues[ndx] > 0 && m_timestampEndValues[ndx] >= m_timestampStartValues[ndx])
				continue;

			if (m_timestampEndValues[ndx] == 0 && m_timestampStartValues[ndx] == 0)
				continue;
		}

		return tcu::TestStatus::fail("timestamp");
	}

	return tcu::TestStatus::pass("Pass");
}

void MultiViewQueriesTestInstance::createVertexData (void)
{
	tcu::Vec4 color = tcu::Vec4(0.2f, 0.0f, 0.1f, 1.0f);

	appendVertex(tcu::Vec4(-1.0f,-1.0f, 0.0f, 1.0f), color);
	appendVertex(tcu::Vec4(-1.0f, 0.0f, 0.0f, 1.0f), color);
	appendVertex(tcu::Vec4( 0.0f,-1.0f, 0.0f, 1.0f), color);
	appendVertex(tcu::Vec4( 0.0f, 0.0f, 0.0f, 1.0f), color);

	color = tcu::Vec4(0.3f, 0.0f, 0.2f, 1.0f);
	appendVertex(tcu::Vec4(-1.0f, 0.0f, 0.0f, 1.0f), color);
	appendVertex(tcu::Vec4(-1.0f, 1.0f, 0.0f, 1.0f), color);
	appendVertex(tcu::Vec4( 0.0f, 0.0f, 0.0f, 1.0f), color);
	appendVertex(tcu::Vec4( 0.0f, 1.0f, 0.0f, 1.0f), color);

	color = tcu::Vec4(0.4f, 0.2f, 0.3f, 1.0f);
	appendVertex(tcu::Vec4( 0.0f,-1.0f, 0.0f, 1.0f), color);
	appendVertex(tcu::Vec4( 0.0f, 0.0f, 0.0f, 1.0f), color);
	appendVertex(tcu::Vec4( 1.0f,-1.0f, 0.0f, 1.0f), color);
	appendVertex(tcu::Vec4( 1.0f, 0.0f, 0.0f, 1.0f), color);

	color = tcu::Vec4(0.5f, 0.0f, 0.4f, 1.0f);
	appendVertex(tcu::Vec4( 0.0f, 0.0f, 0.0f, 1.0f), color);
	appendVertex(tcu::Vec4( 0.0f, 1.0f, 0.0f, 1.0f), color);
	appendVertex(tcu::Vec4( 1.0f, 0.0f, 0.0f, 1.0f), color);
	appendVertex(tcu::Vec4( 1.0f, 1.0f, 0.0f, 1.0f), color);

	// Create occluded square objects as zoom out of main
	const deUint32	mainObjectsVerticesCount		= static_cast<deUint32>(m_vertexCoord.size());
	const deUint32	mainObjectsCount				= mainObjectsVerticesCount / m_verticesPerPrimitive;
	const deUint32	occlusionObjectMultiplierX[]	= { 1, 2, 2, 1 };
	const deUint32	occlusionObjectMultiplierY[]	= { 1, 1, 3, 3 };
	const deUint32	occlusionObjectDivisor			= 4u;
	const float		occlusionObjectDivisorFloat		= static_cast<float>(occlusionObjectDivisor);

	DE_ASSERT(0 == m_parameters.extent.width  % (2 * occlusionObjectDivisor));
	DE_ASSERT(0 == m_parameters.extent.height % (2 * occlusionObjectDivisor));
	DE_ASSERT(DE_LENGTH_OF_ARRAY(occlusionObjectMultiplierX) == mainObjectsCount);
	DE_ASSERT(DE_LENGTH_OF_ARRAY(occlusionObjectMultiplierY) == mainObjectsCount);

	for (size_t objectNdx = 0; objectNdx < mainObjectsCount; ++objectNdx)
	{
		const size_t	objectStart			= objectNdx * m_verticesPerPrimitive;
		const float		xRatio				= static_cast<float>(occlusionObjectMultiplierX[objectNdx]) / occlusionObjectDivisorFloat;
		const float		yRatio				= static_cast<float>(occlusionObjectMultiplierY[objectNdx]) / occlusionObjectDivisorFloat;
		const double	areaRatio			= static_cast<double>(xRatio) * static_cast<double>(yRatio);
		const deUint64	occludedPixelsCount	= static_cast<deUint64>(areaRatio * (m_parameters.extent.width / 2) * (m_parameters.extent.height / 2));

		m_occlusionObjectPixelsCount.push_back(occludedPixelsCount);

		for (size_t vertexNdx = 0; vertexNdx < m_verticesPerPrimitive; ++vertexNdx)
		{
			const float		occludedObjectVertexXCoord	= m_vertexCoord[objectStart + vertexNdx][0] * xRatio;
			const float		occludedObjectVertexYCoord	= m_vertexCoord[objectStart + vertexNdx][1] * yRatio;
			const tcu::Vec4	occludedObjectVertexCoord	= tcu::Vec4(occludedObjectVertexXCoord, occludedObjectVertexYCoord, 1.0f, 1.0f);

			appendVertex(occludedObjectVertexCoord, m_vertexColor[objectStart + vertexNdx]);
		}
	}

	m_occlusionObjectsOffset = mainObjectsVerticesCount;
}

void MultiViewQueriesTestInstance::draw (const deUint32 subpassCount, VkRenderPass renderPass, VkFramebuffer frameBuffer, vector<PipelineSp>& pipelines)
{
	const VkRect2D				renderArea						= { { 0, 0 }, { m_parameters.extent.width, m_parameters.extent.height } };
	const VkClearValue			renderPassClearValue			= makeClearValueColor(tcu::Vec4(0.0f));
	const VkBuffer				vertexBuffers[]					= { *m_vertexCoordBuffer, *m_vertexColorBuffer };
	const VkDeviceSize			vertexBufferOffsets[]			= {                   0u,                   0u };
	const deUint32				drawCountPerSubpass				= (subpassCount == 1) ? m_squareCount : 1u;
	const deUint32				queryCountersNumber				= (subpassCount == 1) ? m_squareCount * getUsedViewsCount(0) : getQueryCountersNumber();

	const VkQueryPoolCreateInfo	occlusionQueryPoolCreateInfo	=
	{
		VK_STRUCTURE_TYPE_QUERY_POOL_CREATE_INFO,	//  VkStructureType					sType;
		DE_NULL,									//  const void*						pNext;
		(VkQueryPoolCreateFlags)0,					//  VkQueryPoolCreateFlags			flags;
		VK_QUERY_TYPE_OCCLUSION,					//  VkQueryType						queryType;
		queryCountersNumber,						//  deUint32						queryCount;
		0u,											//  VkQueryPipelineStatisticFlags	pipelineStatistics;
	};
	const VkQueryPoolCreateInfo	timestampQueryPoolCreateInfo	=
	{
		VK_STRUCTURE_TYPE_QUERY_POOL_CREATE_INFO,	//  VkStructureType					sType;
		DE_NULL,									//  const void*						pNext;
		(VkQueryPoolCreateFlags)0,					//  VkQueryPoolCreateFlags			flags;
		VK_QUERY_TYPE_TIMESTAMP,					//  VkQueryType						queryType;
		queryCountersNumber,						//  deUint32						queryCount;
		0u,											//  VkQueryPipelineStatisticFlags	pipelineStatistics;
	};
	const Unique<VkQueryPool>	occlusionQueryPool				(createQueryPool(*m_device, *m_logicalDevice, &occlusionQueryPoolCreateInfo));
	const Unique<VkQueryPool>	timestampStartQueryPool			(createQueryPool(*m_device, *m_logicalDevice, &timestampQueryPoolCreateInfo));
	const Unique<VkQueryPool>	timestampEndQueryPool			(createQueryPool(*m_device, *m_logicalDevice, &timestampQueryPoolCreateInfo));
	deUint32					queryStartIndex					= 0;

	beginCommandBuffer(*m_device, *m_cmdBuffer);

	beforeDraw();

	// Query pools must be reset before use
	m_device->cmdResetQueryPool(*m_cmdBuffer, *occlusionQueryPool, queryStartIndex, queryCountersNumber);
	m_device->cmdResetQueryPool(*m_cmdBuffer, *timestampStartQueryPool, queryStartIndex, queryCountersNumber);
	m_device->cmdResetQueryPool(*m_cmdBuffer, *timestampEndQueryPool, queryStartIndex, queryCountersNumber);

	if (!m_useDynamicRendering)
	{
		const VkRenderPassBeginInfo	renderPassBeginInfo
		{
			VK_STRUCTURE_TYPE_RENDER_PASS_BEGIN_INFO,	//  VkStructureType		sType;
			DE_NULL,									//  const void*			pNext;
			renderPass,									//  VkRenderPass		renderPass;
			frameBuffer,								//  VkFramebuffer		framebuffer;
			renderArea,									//  VkRect2D			renderArea;
			1u,											//  uint32_t			clearValueCount;
			&renderPassClearValue,						//  const VkClearValue*	pClearValues;
		};
		cmdBeginRenderPass(*m_device, *m_cmdBuffer, &renderPassBeginInfo, VK_SUBPASS_CONTENTS_INLINE, m_parameters.renderingType);
	}

	m_device->cmdBindVertexBuffers(*m_cmdBuffer, 0u, DE_LENGTH_OF_ARRAY(vertexBuffers), vertexBuffers, vertexBufferOffsets);

	m_occlusionExpectedValues.reserve(queryCountersNumber);
	m_counterSeriesStart.reserve(queryCountersNumber);
	m_counterSeriesEnd.reserve(queryCountersNumber);

	for (deUint32 subpassNdx = 0u; subpassNdx < subpassCount; subpassNdx++)
	{
		deUint32	queryCountersToUse	= getUsedViewsCount(subpassNdx);

		m_device->cmdBindPipeline(*m_cmdBuffer, VK_PIPELINE_BIND_POINT_GRAPHICS, **pipelines[subpassNdx]);

		if (m_useDynamicRendering)
		{
			addRenderingSubpassDependencyIfRequired(subpassNdx);

			beginRendering(
				*m_device,
				*m_cmdBuffer,
				m_colorAttachment->getImageView(),
				renderArea,
				renderPassClearValue,
				VK_IMAGE_LAYOUT_COLOR_ATTACHMENT_OPTIMAL,
				(subpassNdx ? VK_ATTACHMENT_LOAD_OP_LOAD : VK_ATTACHMENT_LOAD_OP_CLEAR),
				0u,
				m_parameters.extent.depth,
				m_parameters.viewMasks[subpassNdx]);
		}

		for (deUint32 drawNdx = 0u; drawNdx < drawCountPerSubpass; ++drawNdx)
		{
			const deUint32 primitiveNumber	= drawNdx + subpassNdx % m_squareCount;
			const deUint32 firstVertex		= primitiveNumber * m_verticesPerPrimitive;

			m_device->cmdWriteTimestamp(*m_cmdBuffer, VK_PIPELINE_STAGE_ALL_COMMANDS_BIT, *timestampStartQueryPool, queryStartIndex);
			{
				m_device->cmdDraw(*m_cmdBuffer, m_verticesPerPrimitive, 1u, firstVertex, 0u);

				// Render occluded object
				m_device->cmdBeginQuery(*m_cmdBuffer, *occlusionQueryPool, queryStartIndex, m_occlusionQueryFlags);
				m_device->cmdDraw(*m_cmdBuffer, m_verticesPerPrimitive, 1u, m_occlusionObjectsOffset + firstVertex, 0u);
				m_device->cmdEndQuery(*m_cmdBuffer, *occlusionQueryPool, queryStartIndex);

				for (deUint32 viewMaskNdx = 0; viewMaskNdx < queryCountersToUse; ++viewMaskNdx)
				{
					m_occlusionExpectedValues.push_back(m_occlusionObjectPixelsCount[primitiveNumber]);
					m_counterSeriesStart.push_back(viewMaskNdx == 0);
					m_counterSeriesEnd.push_back(viewMaskNdx + 1 == queryCountersToUse);
				}
			}
			m_device->cmdWriteTimestamp(*m_cmdBuffer, VK_PIPELINE_STAGE_ALL_COMMANDS_BIT, *timestampEndQueryPool, queryStartIndex);

			queryStartIndex += queryCountersToUse;
		}

		if (m_useDynamicRendering)
			endRendering(*m_device, *m_cmdBuffer);
		else if (subpassNdx < subpassCount - 1u)
			cmdNextSubpass(*m_device, *m_cmdBuffer, VK_SUBPASS_CONTENTS_INLINE, m_parameters.renderingType);
	}

	DE_ASSERT(queryStartIndex == queryCountersNumber);

	if (!m_useDynamicRendering)
		cmdEndRenderPass(*m_device, *m_cmdBuffer, m_parameters.renderingType);

	afterDraw();

	VK_CHECK(m_device->endCommandBuffer(*m_cmdBuffer));
	submitCommandsAndWait(*m_device, *m_logicalDevice, m_queue, *m_cmdBuffer);

	m_occlusionValues.resize(queryCountersNumber, 0ull);
	m_device->getQueryPoolResults(*m_logicalDevice, *occlusionQueryPool, 0u, queryCountersNumber, sizeof(deUint64) * queryCountersNumber, (void*)&m_occlusionValues[0], sizeof(deUint64), VK_QUERY_RESULT_64_BIT | VK_QUERY_RESULT_WAIT_BIT);

	m_timestampStartValues.resize(queryCountersNumber, 0ull);
	m_device->getQueryPoolResults(*m_logicalDevice, *timestampStartQueryPool, 0u, queryCountersNumber, sizeof(deUint64) * queryCountersNumber, (void*)&m_timestampStartValues[0], sizeof(deUint64), VK_QUERY_RESULT_64_BIT | VK_QUERY_RESULT_WAIT_BIT);
	for (deUint32 ndx = 0; ndx < m_timestampStartValues.size(); ++ndx)
		m_timestampStartValues[ndx] &= m_timestampMask;

	m_timestampEndValues.resize(queryCountersNumber, 0ull);
	m_device->getQueryPoolResults(*m_logicalDevice, *timestampEndQueryPool, 0u, queryCountersNumber, sizeof(deUint64) * queryCountersNumber, (void*)&m_timestampEndValues[0], sizeof(deUint64), VK_QUERY_RESULT_64_BIT | VK_QUERY_RESULT_WAIT_BIT);
	for (deUint32 ndx = 0; ndx < m_timestampEndValues.size(); ++ndx)
		m_timestampEndValues[ndx] &= m_timestampMask;
}

deUint32 MultiViewQueriesTestInstance::getUsedViewsCount (const deUint32 viewMaskIndex)
{
	deUint32 result = 0;

	for (deUint32 viewMask = m_parameters.viewMasks[viewMaskIndex]; viewMask != 0; viewMask >>= 1)
		if ((viewMask & 1) != 0)
			result++;

	return result;
}

deUint32 MultiViewQueriesTestInstance::getQueryCountersNumber ()
{
	deUint32 result = 0;

	for (deUint32 i = 0; i < m_parameters.viewMasks.size(); ++i)
		result += getUsedViewsCount(i);

	return result;
}

class MultiViewReadbackTestInstance : public MultiViewRenderTestInstance
{
public:
						MultiViewReadbackTestInstance	(Context& context, const TestParameters& parameters);
protected:
	tcu::TestStatus		iterate							(void);
	void				drawClears						(const deUint32				subpassCount,
														 VkRenderPass				renderPass,
														 VkFramebuffer				frameBuffer,
														 vector<PipelineSp>&		pipelines,
														 const bool					clearPass);
	void				clear							(const VkCommandBuffer		commandBuffer,
														 const VkRect2D&			clearRect2D,
														 const tcu::Vec4&			clearColor);
private:
	vector<VkRect2D>	m_quarters;
};

MultiViewReadbackTestInstance::MultiViewReadbackTestInstance (Context& context, const TestParameters& parameters)
	: MultiViewRenderTestInstance	(context, parameters)
{
	const deUint32 halfWidth	= m_parameters.extent.width / 2;
	const deUint32 halfHeight	= m_parameters.extent.height / 2;

	for (deInt32 x = 0; x < 2; ++x)
	for (deInt32 y = 0; y < 2; ++y)
	{
		const deInt32	offsetX	= static_cast<deInt32>(halfWidth) * x;
		const deInt32	offsetY	= static_cast<deInt32>(halfHeight) * y;
		const VkRect2D	area	= { { offsetX, offsetY}, {halfWidth, halfHeight} };

		m_quarters.push_back(area);
	}
}

tcu::TestStatus MultiViewReadbackTestInstance::iterate (void)
{
	const deUint32	subpassCount	= static_cast<deUint32>(m_parameters.viewMasks.size());

	createCommandBuffer();

	for (deUint32 pass = 0; pass < 2; ++pass)
	{
		const bool									fullClearPass	= (pass == 0);
		const VkAttachmentLoadOp					loadOp			= (!fullClearPass) ? VK_ATTACHMENT_LOAD_OP_LOAD :
																	  (m_parameters.viewIndex == TEST_TYPE_READBACK_WITH_IMPLICIT_CLEAR) ? VK_ATTACHMENT_LOAD_OP_CLEAR :
																	  (m_parameters.viewIndex == TEST_TYPE_READBACK_WITH_EXPLICIT_CLEAR) ? VK_ATTACHMENT_LOAD_OP_DONT_CARE :
																	  VK_ATTACHMENT_LOAD_OP_DONT_CARE;
		Move<VkRenderPass>							renderPass;
		Move<VkFramebuffer>							frameBuffer;
		Unique<VkPipelineLayout>					pipelineLayout	(makePipelineLayout(*m_device, *m_logicalDevice));
		vector<PipelineSp>							pipelines		(subpassCount);
		map<VkShaderStageFlagBits, ShaderModuleSP>	shaderModule;

		if (m_parameters.renderingType != RENDERING_TYPE_DYNAMIC_RENDERING)
		{
			renderPass	= makeRenderPass (*m_device, *m_logicalDevice, m_parameters.colorFormat, m_parameters.viewMasks, m_parameters.renderingType, VK_SAMPLE_COUNT_1_BIT, loadOp);
			frameBuffer	= makeFramebuffer(*m_device, *m_logicalDevice, *renderPass, m_colorAttachment->getImageView(), m_parameters.extent.width, m_parameters.extent.height);
		}

		{
			vector<VkPipelineShaderStageCreateInfo>	shaderStageParams;
			madeShaderModule(shaderModule, shaderStageParams);
			for (deUint32 subpassNdx = 0u; subpassNdx < subpassCount; ++subpassNdx)
				pipelines[subpassNdx] = (PipelineSp(new Unique<VkPipeline>(makeGraphicsPipeline(*renderPass, *pipelineLayout, static_cast<deUint32>(shaderStageParams.size()), shaderStageParams.data(), subpassNdx))));
		}

		drawClears(subpassCount, *renderPass, *frameBuffer, pipelines, fullClearPass);
	}

	{
		vector<deUint8>			pixelAccessData	(m_parameters.extent.width * m_parameters.extent.height * m_parameters.extent.depth * mapVkFormat(m_parameters.colorFormat).getPixelSize());
		tcu::PixelBufferAccess	dst				(mapVkFormat(m_parameters.colorFormat), m_parameters.extent.width, m_parameters.extent.height, m_parameters.extent.depth, pixelAccessData.data());

		readImage(m_colorAttachment->getImage(), dst);

		if (!checkImage(dst))
			return tcu::TestStatus::fail("Fail");
	}

	return tcu::TestStatus::pass("Pass");
}

void MultiViewReadbackTestInstance::drawClears (const deUint32 subpassCount, VkRenderPass renderPass, VkFramebuffer frameBuffer, vector<PipelineSp>& pipelines, const bool clearPass)
{
	const VkRect2D					renderArea				= { { 0, 0 }, { m_parameters.extent.width, m_parameters.extent.height } };
	const VkClearValue				renderPassClearValue	= makeClearValueColor(m_colorTable[0]);
	const deUint32					drawCountPerSubpass		= (subpassCount == 1) ? m_squareCount : 1u;
	const bool						withClearColor			= (clearPass && m_parameters.viewIndex == TEST_TYPE_READBACK_WITH_IMPLICIT_CLEAR);

	beginCommandBuffer(*m_device, *m_cmdBuffer);

	if (clearPass)
		beforeDraw();

	if (!m_useDynamicRendering)
	{
		const VkRenderPassBeginInfo renderPassBeginInfo
		{
			VK_STRUCTURE_TYPE_RENDER_PASS_BEGIN_INFO,			//  VkStructureType		sType;
			DE_NULL,											//  const void*			pNext;
			renderPass,											//  VkRenderPass		renderPass;
			frameBuffer,										//  VkFramebuffer		framebuffer;
			renderArea,											//  VkRect2D			renderArea;
			withClearColor ? 1u : 0u,							//  uint32_t			clearValueCount;
			withClearColor ? &renderPassClearValue : DE_NULL,	//  const VkClearValue*	pClearValues;
		};
		cmdBeginRenderPass(*m_device, *m_cmdBuffer, &renderPassBeginInfo, VK_SUBPASS_CONTENTS_INLINE, m_parameters.renderingType);
	}

	for (deUint32 subpassNdx = 0u; subpassNdx < subpassCount; subpassNdx++)
	{
		m_device->cmdBindPipeline(*m_cmdBuffer, VK_PIPELINE_BIND_POINT_GRAPHICS, **pipelines[subpassNdx]);

		if (m_useDynamicRendering)
		{
			addRenderingSubpassDependencyIfRequired(subpassNdx);

			VkAttachmentLoadOp loadOperation = VK_ATTACHMENT_LOAD_OP_LOAD;
			if (clearPass)
			{
				if (m_parameters.viewIndex == TEST_TYPE_READBACK_WITH_IMPLICIT_CLEAR)
					loadOperation = VK_ATTACHMENT_LOAD_OP_CLEAR;
				else if (m_parameters.viewIndex == TEST_TYPE_READBACK_WITH_EXPLICIT_CLEAR)
					loadOperation = VK_ATTACHMENT_LOAD_OP_DONT_CARE;
				else
					loadOperation = VK_ATTACHMENT_LOAD_OP_MAX_ENUM;
			}

			beginRendering(
				*m_device,
				*m_cmdBuffer,
				m_colorAttachment->getImageView(),
				renderArea,
				renderPassClearValue,
				VK_IMAGE_LAYOUT_COLOR_ATTACHMENT_OPTIMAL,
				loadOperation,
				0u,
				m_parameters.extent.depth,
				m_parameters.viewMasks[subpassNdx]);
		}

		if (clearPass)
		{
			if (m_parameters.viewIndex == TEST_TYPE_READBACK_WITH_EXPLICIT_CLEAR)
				clear(*m_cmdBuffer, renderArea, m_colorTable[subpassNdx % 4]);
		}
		else
		{
			for (deUint32 drawNdx = 0u; drawNdx < drawCountPerSubpass; ++drawNdx)
			{
				const deUint32 primitiveNumber	= drawNdx + subpassNdx % m_squareCount;

				clear(*m_cmdBuffer, m_quarters[primitiveNumber], m_colorTable[4 + primitiveNumber]);
			}
		}

		if (m_useDynamicRendering)
			endRendering(*m_device, *m_cmdBuffer);
		else if (subpassNdx < subpassCount - 1u)
			cmdNextSubpass(*m_device, *m_cmdBuffer, VK_SUBPASS_CONTENTS_INLINE, m_parameters.renderingType);
	}

	if (!m_useDynamicRendering)
		cmdEndRenderPass(*m_device, *m_cmdBuffer, m_parameters.renderingType);

	if (!clearPass)
		afterDraw();

	VK_CHECK(m_device->endCommandBuffer(*m_cmdBuffer));
	submitCommandsAndWait(*m_device, *m_logicalDevice, m_queue, *m_cmdBuffer);
}

void MultiViewReadbackTestInstance::clear (const VkCommandBuffer commandBuffer, const VkRect2D& clearRect2D, const tcu::Vec4& clearColor)
{
	const VkClearRect		clearRect		=
	{
		clearRect2D,						//  VkRect2D	rect
		0u,									//  deUint32	baseArrayLayer
		1u,									//  deUint32	layerCount
	};
	const VkClearAttachment	clearAttachment	=
	{
		VK_IMAGE_ASPECT_COLOR_BIT,			//  VkImageAspectFlags	aspectMask
		0u,									//  deUint32			colorAttachment
		makeClearValueColor(clearColor)		//  VkClearValue		clearValue
	};

	m_device->cmdClearAttachments(commandBuffer, 1u, &clearAttachment, 1u, &clearRect);
}

class MultiViewDepthStencilTestInstance : public MultiViewRenderTestInstance
{
public:
									MultiViewDepthStencilTestInstance	(Context& context, const TestParameters& parameters);
protected:
	tcu::TestStatus					iterate								(void) override;
	void							createVertexData					(void) override;

	void							draw								(const deUint32					subpassCount,
																		 VkRenderPass					renderPass,
																		 VkFramebuffer					frameBuffer,
																		 vector<PipelineSp>&			pipelines) override;
	void							beforeDraw							(void) override;
	void							afterDraw							(void) override;
	vector<VkImageView>				makeAttachmentsVector				(void);
	MovePtr<tcu::Texture2DArray>	imageData							(void) const override;
	void							readImage							(VkImage						image,
																		 const tcu::PixelBufferAccess&	dst);
	vector<tcu::Vec2>				getDepthRanges						(void) const;

private:
	VkFormat						m_dsFormat;
	de::SharedPtr<ImageAttachment>	m_dsAttachment;
	bool							m_depthTest;
	bool							m_stencilTest;
};

MultiViewDepthStencilTestInstance::MultiViewDepthStencilTestInstance (Context& context, const TestParameters& parameters)
	: MultiViewRenderTestInstance	(context, parameters)
	, m_dsFormat					(VK_FORMAT_UNDEFINED)
	, m_depthTest					(m_parameters.viewIndex == TEST_TYPE_DEPTH ||
									 m_parameters.viewIndex == TEST_TYPE_DEPTH_DIFFERENT_RANGES)
	, m_stencilTest					(m_parameters.viewIndex == TEST_TYPE_STENCIL)
{
	const VkFormat formats[] = { VK_FORMAT_D24_UNORM_S8_UINT, VK_FORMAT_D32_SFLOAT_S8_UINT };

	for (deUint32 ndx = 0; ndx < DE_LENGTH_OF_ARRAY(formats); ++ndx)
	{
		const VkFormat				format				= formats[ndx];
		const VkPhysicalDevice		physicalDevice		= chooseDevice(m_instanceWrapper->instance.getDriver(), m_instanceWrapper->instance, context.getTestContext().getCommandLine());
		const VkFormatProperties	formatProperties	= getPhysicalDeviceFormatProperties(m_instanceWrapper->instance.getDriver(), physicalDevice, format);

		if ((formatProperties.optimalTilingFeatures & VK_FORMAT_FEATURE_DEPTH_STENCIL_ATTACHMENT_BIT) != 0)
		{
			m_dsFormat = format;

			break;
		}
	}

	if (m_dsFormat == VK_FORMAT_UNDEFINED)
		TCU_FAIL("Supported depth/stencil format not found, that violates specification");

	// Depth/stencil attachment
	m_dsAttachment = de::SharedPtr<ImageAttachment>(new ImageAttachment(*m_logicalDevice, *m_device, *m_allocator, m_parameters.extent, m_dsFormat));
}

vector<VkImageView>	MultiViewDepthStencilTestInstance::makeAttachmentsVector (void)
{
	vector<VkImageView> attachments;

	attachments.push_back(m_colorAttachment->getImageView());
	attachments.push_back(m_dsAttachment->getImageView());

	return attachments;
}

MovePtr<tcu::Texture2DArray> MultiViewDepthStencilTestInstance::imageData(void) const
{
	MovePtr<tcu::Texture2DArray>	referenceFrame		= MovePtr<tcu::Texture2DArray>(new tcu::Texture2DArray(mapVkFormat(m_parameters.colorFormat), m_parameters.extent.width, m_parameters.extent.height, m_parameters.extent.depth));
	const deUint32					subpassCount		= static_cast<deUint32>(m_parameters.viewMasks.size());
	const vector<tcu::Vec2>			depthRanges			= getDepthRanges();

	referenceFrame->allocLevel(0);
	deMemset(referenceFrame->getLevel(0).getDataPtr(), 0, m_parameters.extent.width * m_parameters.extent.height * m_parameters.extent.depth* mapVkFormat(m_parameters.colorFormat).getPixelSize());

	for (deUint32 layerNdx = 0; layerNdx < m_parameters.extent.depth; ++layerNdx)
		fillLayer(referenceFrame->getLevel(0), getQuarterRefColor(0u, 0u, 0u, false), layerNdx);

	for (deUint32 subpassNdx = 0u; subpassNdx < subpassCount; subpassNdx++)
	{
		int					layerNdx			= 0;
		deUint32			mask				= m_parameters.viewMasks[subpassNdx];
		const tcu::Vec2&	depthRange			= depthRanges[subpassNdx];
		const float			depthMin			= depthRange[0];
		const float			depthMax			= depthRange[1];

		// iterate over image layers
		while (mask > 0u)
		{
			if (mask & 1u)
			{
				const deUint32	subpassQuarterNdx	= subpassNdx % m_squareCount;
				const int		colorNdx			= subpassQuarterNdx * 4;
				tcu::Vec4		color				= getQuarterRefColor(subpassQuarterNdx, colorNdx, layerNdx, true, subpassNdx);

				if (m_parameters.viewIndex == TEST_TYPE_DEPTH_DIFFERENT_RANGES)
				{
					// quads with depth out of range should be cliiped
					// to simplify code we are drawing them with background color
					if ((color.x() < 0.0f) || (color.x() > 1.0f))
						color.x() = 1.0f;
					else
					{
						const float depthClamped = de::clamp(color.x(), 0.0f, 1.0f);
						color.x() = depthClamped * depthMax + (1.0f - depthClamped) * depthMin;
					}
				}

				fillQuarter(referenceFrame->getLevel(0), color, layerNdx, subpassQuarterNdx, subpassNdx);
			}

			mask = mask >> 1;
			++layerNdx;
		}
	}
	return referenceFrame;
}

void MultiViewDepthStencilTestInstance::readImage (VkImage image, const tcu::PixelBufferAccess& dst)
{
	const VkFormat				bufferFormat	= m_depthTest ? getDepthBufferFormat(m_dsFormat) :
												  m_stencilTest ? getStencilBufferFormat(m_dsFormat) :
												  VK_FORMAT_UNDEFINED;
	const deUint32				imagePixelSize	= static_cast<deUint32>(tcu::getPixelSize(mapVkFormat(bufferFormat)));
	const VkDeviceSize			pixelDataSize	= dst.getWidth() * dst.getHeight() * dst.getDepth() * imagePixelSize;
	const tcu::TextureFormat	tcuBufferFormat	= mapVkFormat(bufferFormat);
	Move<VkBuffer>				buffer;
	MovePtr<Allocation>			bufferAlloc;

	// Create destination buffer
	{
		const VkBufferCreateInfo bufferParams	=
		{
			VK_STRUCTURE_TYPE_BUFFER_CREATE_INFO,	// VkStructureType		sType;
			DE_NULL,								// const void*			pNext;
			0u,										// VkBufferCreateFlags	flags;
			pixelDataSize,							// VkDeviceSize			size;
			VK_BUFFER_USAGE_TRANSFER_DST_BIT,		// VkBufferUsageFlags	usage;
			VK_SHARING_MODE_EXCLUSIVE,				// VkSharingMode		sharingMode;
			1u,										// deUint32				queueFamilyIndexCount;
			&m_queueFamilyIndex,					// const deUint32*		pQueueFamilyIndices;
		};

		buffer		= createBuffer(*m_device, *m_logicalDevice, &bufferParams);
		bufferAlloc	= m_allocator->allocate(getBufferMemoryRequirements(*m_device, *m_logicalDevice, *buffer), MemoryRequirement::HostVisible);
		VK_CHECK(m_device->bindBufferMemory(*m_logicalDevice, *buffer, bufferAlloc->getMemory(), bufferAlloc->getOffset()));

		deMemset(bufferAlloc->getHostPtr(), 0xCC, static_cast<size_t>(pixelDataSize));
		flushAlloc(*m_device, *m_logicalDevice, *bufferAlloc);
	}

	const VkBufferMemoryBarrier	bufferBarrier	=
	{
		VK_STRUCTURE_TYPE_BUFFER_MEMORY_BARRIER,	// VkStructureType	sType;
		DE_NULL,									// const void*		pNext;
		VK_ACCESS_TRANSFER_WRITE_BIT,				// VkAccessFlags	srcAccessMask;
		VK_ACCESS_HOST_READ_BIT,					// VkAccessFlags	dstAccessMask;
		VK_QUEUE_FAMILY_IGNORED,					// deUint32			srcQueueFamilyIndex;
		VK_QUEUE_FAMILY_IGNORED,					// deUint32			dstQueueFamilyIndex;
		*buffer,									// VkBuffer			buffer;
		0u,											// VkDeviceSize		offset;
		pixelDataSize								// VkDeviceSize		size;
	};

	// Copy image to buffer
	const VkImageAspectFlags	aspect			= m_depthTest ? static_cast<VkImageAspectFlags>(VK_IMAGE_ASPECT_DEPTH_BIT) :
												  m_stencilTest ? static_cast<VkImageAspectFlags>(VK_IMAGE_ASPECT_STENCIL_BIT) :
												  static_cast<VkImageAspectFlags>(0u);
	const VkBufferImageCopy		copyRegion		=
	{
		0u,											// VkDeviceSize				bufferOffset;
		(deUint32)dst.getWidth(),					// deUint32					bufferRowLength;
		(deUint32)dst.getHeight(),					// deUint32					bufferImageHeight;
		{
			aspect,									// VkImageAspectFlags		aspect;
			0u,										// deUint32					mipLevel;
			0u,										// deUint32					baseArrayLayer;
			m_parameters.extent.depth,				// deUint32					layerCount;
		},											// VkImageSubresourceLayers	imageSubresource;
		{ 0, 0, 0 },								// VkOffset3D				imageOffset;
		{											// VkExtent3D				imageExtent;
			m_parameters.extent.width,
			m_parameters.extent.height,
			1u
		}
	};

	beginCommandBuffer (*m_device, *m_cmdBuffer);
	{
		m_device->cmdCopyImageToBuffer(*m_cmdBuffer, image, VK_IMAGE_LAYOUT_TRANSFER_SRC_OPTIMAL, *buffer, 1u, &copyRegion);
		m_device->cmdPipelineBarrier(*m_cmdBuffer, VK_PIPELINE_STAGE_TRANSFER_BIT, VK_PIPELINE_STAGE_HOST_BIT, (VkDependencyFlags)0, 0, (const VkMemoryBarrier*)DE_NULL, 1, &bufferBarrier, 0u, DE_NULL);
	}
	VK_CHECK(m_device->endCommandBuffer(*m_cmdBuffer));
	submitCommandsAndWait(*m_device, *m_logicalDevice, m_queue, *m_cmdBuffer);

	// Read buffer data
	invalidateAlloc(*m_device, *m_logicalDevice, *bufferAlloc);

	if (m_depthTest)
	{
		// Translate depth into color space
		tcu::ConstPixelBufferAccess	pixelBuffer	(tcuBufferFormat, dst.getSize(), bufferAlloc->getHostPtr());

		for (int z = 0; z < pixelBuffer.getDepth(); z++)
		for (int y = 0; y < pixelBuffer.getHeight(); y++)
		for (int x = 0; x < pixelBuffer.getWidth(); x++)
		{
			const float		depth	= pixelBuffer.getPixDepth(x, y, z);
			const tcu::Vec4	color	= tcu::Vec4(depth, 0.0f, 0.0f, 1.0f);

			dst.setPixel(color, x, y, z);
		}
	}

	if (m_stencilTest)
	{
		// Translate stencil into color space
		tcu::ConstPixelBufferAccess	pixelBuffer	(tcuBufferFormat, dst.getSize(), bufferAlloc->getHostPtr());
		const tcu::Vec4				baseColor		= getQuarterRefColor(0u, 0u, 0u, false);
		const tcu::Vec4				colorStep		= getQuarterRefColor(0u, 0u, 0u, true);
		const tcu::Vec4				colorMap[4]		=
		{
			baseColor,
			tcu::Vec4(1.0f * colorStep[0], 0.0f, 0.0f, 1.0),
			tcu::Vec4(2.0f * colorStep[0], 0.0f, 0.0f, 1.0),
			tcu::Vec4(3.0f * colorStep[0], 0.0f, 0.0f, 1.0),
		};
		const tcu::Vec4				invalidColor	= tcu::Vec4(0.0f);

		for (int z = 0; z < pixelBuffer.getDepth(); z++)
		for (int y = 0; y < pixelBuffer.getHeight(); y++)
		for (int x = 0; x < pixelBuffer.getWidth(); x++)
		{
			const int			stencilInt	= pixelBuffer.getPixStencil(x, y, z);
			const tcu::Vec4&	color		= de::inRange(stencilInt, 0, DE_LENGTH_OF_ARRAY(colorMap)) ? colorMap[stencilInt] : invalidColor;

			dst.setPixel(color, x, y, z);
		}
	}
}

tcu::TestStatus MultiViewDepthStencilTestInstance::iterate (void)
{
	const deUint32								subpassCount	= static_cast<deUint32>(m_parameters.viewMasks.size());
	Move<VkRenderPass>						renderPass;
	vector<VkImageView>							attachments		(makeAttachmentsVector());
	Move<VkFramebuffer>						frameBuffer;
	Unique<VkPipelineLayout>					pipelineLayout	(makePipelineLayout(*m_device, *m_logicalDevice));
	vector<PipelineSp>							pipelines		(subpassCount);
	const vector<tcu::Vec2>						depthRanges		(getDepthRanges());
	map<VkShaderStageFlagBits, ShaderModuleSP>	shaderModule;

	if (m_parameters.renderingType != RENDERING_TYPE_DYNAMIC_RENDERING)
	{
		renderPass	= makeRenderPassWithDepth(*m_device, *m_logicalDevice, m_parameters.colorFormat, m_parameters.viewMasks, m_dsFormat, m_parameters.renderingType);
		frameBuffer	= makeFramebuffer(*m_device, *m_logicalDevice, *renderPass, static_cast<deUint32>(attachments.size()), attachments.data(), m_parameters.extent.width, m_parameters.extent.height, 1u);
	}

	if (m_parameters.renderingType != RENDERING_TYPE_DYNAMIC_RENDERING)
	{
		renderPass	= makeRenderPassWithDepth(*m_device, *m_logicalDevice, m_parameters.colorFormat, m_parameters.viewMasks, m_dsFormat, m_parameters.renderingType);
		frameBuffer	= makeFramebuffer(*m_device, *m_logicalDevice, *renderPass, static_cast<deUint32>(attachments.size()), attachments.data(), m_parameters.extent.width, m_parameters.extent.height, 1u);
	}

	{
		vector<VkPipelineShaderStageCreateInfo>	shaderStageParams;
		madeShaderModule(shaderModule, shaderStageParams);
		for (deUint32 subpassNdx = 0u; subpassNdx < subpassCount; ++subpassNdx)
		{
			const tcu::Vec2& depthRange = depthRanges[subpassNdx];
			const float depthMin		= depthRange[0];
			const float depthMax		= depthRange[1];

			pipelines[subpassNdx] = (PipelineSp(new Unique<VkPipeline>(makeGraphicsPipeline(
				*renderPass, *pipelineLayout, static_cast<deUint32>(shaderStageParams.size()), shaderStageParams.data(),
				subpassNdx, VK_VERTEX_INPUT_RATE_VERTEX, m_depthTest, m_stencilTest, depthMin, depthMax, m_dsFormat))));
		}
	}

	createCommandBuffer();
	createVertexData();
	createVertexBuffer();

	draw(subpassCount, *renderPass, *frameBuffer, pipelines);

	{
		vector<deUint8>			pixelAccessData	(m_parameters.extent.width * m_parameters.extent.height * m_parameters.extent.depth * mapVkFormat(m_parameters.colorFormat).getPixelSize());
		tcu::PixelBufferAccess	dst				(mapVkFormat(m_parameters.colorFormat), m_parameters.extent.width, m_parameters.extent.height, m_parameters.extent.depth, pixelAccessData.data());

		readImage(m_dsAttachment->getImage(), dst);

		if (!checkImage(dst))
			return tcu::TestStatus::fail("Fail");
	}

	return tcu::TestStatus::pass("Pass");
}

void MultiViewDepthStencilTestInstance::createVertexData (void)
{
/*
	partA - draw vertical quads, marked with 1

	ViewMasks
	0011
	0110
	1100
	1001

	Layer3  Layer2  Layer1  Layer0
	  ^       ^       ^       ^
	00|10   00|10   01|00   01|00
	00|10   00|10   01|00   01|00
	--+-->  --+-->  --+-->  --+-->
	00|10   01|00   01|00   00|10
	00|10   01|00   01|00   00|10


	partB - draw horizontal quads, marked with 2

	ViewMasks
	0110
	1100
	1001
	0011

	Layer3  Layer2  Layer1  Layer0
	  ^       ^       ^       ^
	00|00   00|00   00|00   00|00
	00|22   22|00   22|00   00|22
	--+-->  --+-->  --+-->  --+-->
	22|00   22|00   00|22   00|22
	00|00   00|00   00|00   00|00


	Final - after drawing quads from partA and partB (3 marks where quads overlap)

	Layer3  Layer2  Layer1  Layer0
	  ^       ^       ^       ^
	00|10   00|10   01|00   01|00
	00|32   22|10   23|00   01|22
	--+-->  --+-->  --+-->  --+-->
	22|10   23|00   01|22   00|32
	00|10   01|00   01|00   00|10
*/
	tcu::Vec4	color	(0.0f, 0.0f, 0.0f, 1.0f); // is not essential in this test
	float		depth	(getQuarterRefColor(0u, 0u, 0u, true, 0u)[0]);

	// part A - four horizontal quads
	appendVertex(tcu::Vec4(-1.0f,-0.5f, depth, 1.0f), color);		// when testing TEST_TYPE_DEPTH_DIFFERENT_RANGES
	appendVertex(tcu::Vec4(-1.0f, 0.0f, depth, 1.0f), color);		// this quad will have depth 1.2
	appendVertex(tcu::Vec4( 0.0f,-0.5f, depth, 1.0f), color);		// and will be clipped in all views
	appendVertex(tcu::Vec4( 0.0f, 0.0f, depth, 1.0f), color);

	depth = getQuarterRefColor(0u, 0u, 0u, true, 1u)[0];
	appendVertex(tcu::Vec4(-1.0f, 0.0f, depth, 1.0f), color);
	appendVertex(tcu::Vec4(-1.0f, 0.5f, depth, 1.0f), color);
	appendVertex(tcu::Vec4( 0.0f, 0.0f, depth, 1.0f), color);
	appendVertex(tcu::Vec4( 0.0f, 0.5f, depth, 1.0f), color);

	depth = getQuarterRefColor(0u, 0u, 0u, true, 2u)[0];
	appendVertex(tcu::Vec4( 0.0f,-0.5f, depth, 1.0f), color);
	appendVertex(tcu::Vec4( 0.0f, 0.0f, depth, 1.0f), color);
	appendVertex(tcu::Vec4( 1.0f,-0.5f, depth, 1.0f), color);
	appendVertex(tcu::Vec4( 1.0f, 0.0f, depth, 1.0f), color);

	depth = getQuarterRefColor(0u, 0u, 0u, true, 3u)[0];
	appendVertex(tcu::Vec4( 0.0f, 0.0f, depth, 1.0f), color);
	appendVertex(tcu::Vec4( 0.0f, 0.5f, depth, 1.0f), color);
	appendVertex(tcu::Vec4( 1.0f, 0.0f, depth, 1.0f), color);
	appendVertex(tcu::Vec4( 1.0f, 0.5f, depth, 1.0f), color);

	// part B - four vertical quads
	depth = getQuarterRefColor(0u, 0u, 0u, true, 4u)[0];
	appendVertex(tcu::Vec4(-0.5f,-1.0f, depth, 1.0f), color);
	appendVertex(tcu::Vec4(-0.5f, 0.0f, depth, 1.0f), color);
	appendVertex(tcu::Vec4( 0.0f,-1.0f, depth, 1.0f), color);
	appendVertex(tcu::Vec4( 0.0f, 0.0f, depth, 1.0f), color);

	depth = getQuarterRefColor(0u, 0u, 0u, true, 5u)[0];
	appendVertex(tcu::Vec4(-0.5f, 0.0f, depth, 1.0f), color);
	appendVertex(tcu::Vec4(-0.5f, 1.0f, depth, 1.0f), color);
	appendVertex(tcu::Vec4( 0.0f, 0.0f, depth, 1.0f), color);
	appendVertex(tcu::Vec4( 0.0f, 1.0f, depth, 1.0f), color);

	depth = getQuarterRefColor(0u, 0u, 0u, true, 6u)[0];
	appendVertex(tcu::Vec4( 0.0f,-1.0f, depth, 1.0f), color);
	appendVertex(tcu::Vec4( 0.0f, 0.0f, depth, 1.0f), color);
	appendVertex(tcu::Vec4( 0.5f,-1.0f, depth, 1.0f), color);
	appendVertex(tcu::Vec4( 0.5f, 0.0f, depth, 1.0f), color);

	depth = getQuarterRefColor(0u, 0u, 0u, true, 7u)[0];			// when testing TEST_TYPE_DEPTH_DIFFERENT_RANGES
	appendVertex(tcu::Vec4( 0.0f, 0.0f, depth, 1.0f), color);		// this quad will have depth -0.05
	appendVertex(tcu::Vec4( 0.0f, 1.0f, depth, 1.0f), color);		// and will be clipped in all views
	appendVertex(tcu::Vec4( 0.5f, 0.0f, depth, 1.0f), color);
	appendVertex(tcu::Vec4( 0.5f, 1.0f, depth, 1.0f), color);
}

vector<tcu::Vec2> MultiViewDepthStencilTestInstance::getDepthRanges(void) const
{
	if (TEST_TYPE_DEPTH_DIFFERENT_RANGES == m_parameters.viewIndex)
	{
		DE_ASSERT(m_parameters.viewMasks.size() == 12);
		return
		{
			// ranges used when four quads from part A are drawn
			{0.0f, 1.0f},
			{0.5f, 1.0f},
			{0.0f, 0.5f},
			{0.0f, 1.0f},

			// ranges used when four quads from part B are drawn
			{0.0f, 0.5f},
			{0.0f, 1.0f},
			{0.5f, 1.0f},
			{0.0f, 0.5f},

			// ranges used when part B is drawn once again
			{0.5f, 1.0f},
			{0.0f, 0.5f},
			{0.0f, 0.5f},
			{0.0f, 1.0f},
		};
	}

	// by defaul use <0; 1> range for all subpasses
	return { m_parameters.viewMasks.size(), tcu::Vec2(0.0f, 1.0f) };
}

void MultiViewDepthStencilTestInstance::draw (const deUint32 subpassCount, VkRenderPass renderPass, VkFramebuffer frameBuffer, vector<PipelineSp>& pipelines)
{
	const VkRect2D					renderArea				= { { 0, 0 }, { m_parameters.extent.width, m_parameters.extent.height } };
	const VkClearValue				renderPassClearValue	= makeClearValueColor(tcu::Vec4(0.0f));
	const VkBuffer					vertexBuffers[]			= { *m_vertexCoordBuffer, *m_vertexColorBuffer };
	const VkDeviceSize				vertexBufferOffsets[]	= {                   0u,                   0u };
	const deUint32					drawCountPerSubpass		= (subpassCount == 1) ? m_squareCount : 1u;
	const deUint32					vertexPerPrimitive		= 4u;

	beginCommandBuffer(*m_device, *m_cmdBuffer);

	beforeDraw();

	if (!m_useDynamicRendering)
	{
		const VkRenderPassBeginInfo renderPassBeginInfo
		{
			VK_STRUCTURE_TYPE_RENDER_PASS_BEGIN_INFO,	// VkStructureType		sType;
			DE_NULL,									// const void*			pNext;
			renderPass,									// VkRenderPass			renderPass;
			frameBuffer,								// VkFramebuffer		framebuffer;
			renderArea,									// VkRect2D				renderArea;
			1u,											// uint32_t				clearValueCount;
			&renderPassClearValue,						// const VkClearValue*	pClearValues;
		};
		cmdBeginRenderPass(*m_device, *m_cmdBuffer, &renderPassBeginInfo, VK_SUBPASS_CONTENTS_INLINE, m_parameters.renderingType);
	}

	m_device->cmdBindVertexBuffers(*m_cmdBuffer, 0u, DE_LENGTH_OF_ARRAY(vertexBuffers), vertexBuffers, vertexBufferOffsets);

	for (deUint32 subpassNdx = 0u; subpassNdx < subpassCount; subpassNdx++)
	{
		deUint32 firstVertexOffset = (subpassNdx < 4) ? 0u : m_squareCount * vertexPerPrimitive;

		m_device->cmdBindPipeline(*m_cmdBuffer, VK_PIPELINE_BIND_POINT_GRAPHICS, **pipelines[subpassNdx]);

		if (m_useDynamicRendering)
		{
			addRenderingSubpassDependencyIfRequired(subpassNdx);

			VkRenderingAttachmentInfoKHR colorAttachment
			{
				vk::VK_STRUCTURE_TYPE_RENDERING_ATTACHMENT_INFO_KHR,	// VkStructureType						sType;
				DE_NULL,												// const void*							pNext;
				m_colorAttachment->getImageView(),						// VkImageView							imageView;
				VK_IMAGE_LAYOUT_COLOR_ATTACHMENT_OPTIMAL,				// VkImageLayout						imageLayout;
				VK_RESOLVE_MODE_NONE,									// VkResolveModeFlagBits				resolveMode;
				DE_NULL,												// VkImageView							resolveImageView;
				VK_IMAGE_LAYOUT_UNDEFINED,								// VkImageLayout						resolveImageLayout;
				VK_ATTACHMENT_LOAD_OP_LOAD,								// VkAttachmentLoadOp					loadOp;
				vk::VK_ATTACHMENT_STORE_OP_STORE,						// VkAttachmentStoreOp					storeOp;
				renderPassClearValue									// VkClearValue							clearValue;
			};

			VkRenderingAttachmentInfoKHR dsAttachment
			{
				VK_STRUCTURE_TYPE_RENDERING_ATTACHMENT_INFO_KHR,		// VkStructureType						sType;
				DE_NULL,												// const void*							pNext;
				m_dsAttachment->getImageView(),							// VkImageView							imageView;
				VK_IMAGE_LAYOUT_DEPTH_STENCIL_ATTACHMENT_OPTIMAL,		// VkImageLayout						imageLayout;
				VK_RESOLVE_MODE_NONE,									// VkResolveModeFlagBits				resolveMode;
				DE_NULL,												// VkImageView							resolveImageView;
				VK_IMAGE_LAYOUT_UNDEFINED,								// VkImageLayout						resolveImageLayout;
				VK_ATTACHMENT_LOAD_OP_LOAD,								// VkAttachmentLoadOp					loadOp;
				VK_ATTACHMENT_STORE_OP_STORE,							// VkAttachmentStoreOp					storeOp;
				makeClearValueDepthStencil(0.0f, 0)						// VkClearValue							clearValue;
			};

			vk::VkRenderingInfoKHR renderingInfo
			{
				vk::VK_STRUCTURE_TYPE_RENDERING_INFO_KHR,
				DE_NULL,
				0u,														// VkRenderingFlagsKHR					flags;
				renderArea,												// VkRect2D								renderArea;
				m_parameters.extent.depth,								// deUint32								layerCount;
				m_parameters.viewMasks[subpassNdx],						// deUint32								viewMask;
				1u,														// deUint32								colorAttachmentCount;
				&colorAttachment,										// const VkRenderingAttachmentInfoKHR*	pColorAttachments;
				(m_depthTest ? &dsAttachment : DE_NULL),				// const VkRenderingAttachmentInfoKHR*	pDepthAttachment;
				(m_stencilTest ? &dsAttachment : DE_NULL),				// const VkRenderingAttachmentInfoKHR*	pStencilAttachment;
			};

			m_device->cmdBeginRendering(*m_cmdBuffer, &renderingInfo);
		}

		for (deUint32 drawNdx = 0u; drawNdx < drawCountPerSubpass; ++drawNdx)
			m_device->cmdDraw(*m_cmdBuffer, vertexPerPrimitive, 1u, firstVertexOffset + (drawNdx + subpassNdx % m_squareCount) * vertexPerPrimitive, 0u);

		if (m_useDynamicRendering)
			endRendering(*m_device, *m_cmdBuffer);
		else if (subpassNdx < subpassCount - 1u)
			cmdNextSubpass(*m_device, *m_cmdBuffer, VK_SUBPASS_CONTENTS_INLINE, m_parameters.renderingType);
	}

	if (!m_useDynamicRendering)
		cmdEndRenderPass(*m_device, *m_cmdBuffer, m_parameters.renderingType);

	afterDraw();

	VK_CHECK(m_device->endCommandBuffer(*m_cmdBuffer));
	submitCommandsAndWait(*m_device, *m_logicalDevice, m_queue, *m_cmdBuffer);
}

void MultiViewDepthStencilTestInstance::beforeDraw (void)
{
	MultiViewRenderTestInstance::beforeDraw();

	const VkImageSubresourceRange	subresourceRange		=
	{
		VK_IMAGE_ASPECT_DEPTH_BIT | VK_IMAGE_ASPECT_STENCIL_BIT,	//VkImageAspectFlags	aspectMask;
		0u,															//deUint32				baseMipLevel;
		1u,															//deUint32				levelCount;
		0u,															//deUint32				baseArrayLayer;
		m_parameters.extent.depth,									//deUint32				layerCount;
	};
	imageBarrier(*m_device, *m_cmdBuffer, m_dsAttachment->getImage(), subresourceRange,
		VK_IMAGE_LAYOUT_UNDEFINED, VK_IMAGE_LAYOUT_TRANSFER_DST_OPTIMAL,
		0, VK_ACCESS_TRANSFER_WRITE_BIT,
		VK_PIPELINE_STAGE_TOP_OF_PIPE_BIT, VK_PIPELINE_STAGE_TRANSFER_BIT);

	const tcu::Vec4		baseColor	= getQuarterRefColor(0u, 0u, 0u, false);
	const float			clearDepth	= baseColor[0];
	const VkClearValue	clearValue	= makeClearValueDepthStencil(clearDepth, 0);

	m_device->cmdClearDepthStencilImage(*m_cmdBuffer, m_dsAttachment->getImage(),  VK_IMAGE_LAYOUT_TRANSFER_DST_OPTIMAL, &clearValue.depthStencil, 1, &subresourceRange);

	imageBarrier(*m_device, *m_cmdBuffer, m_dsAttachment->getImage(), subresourceRange,
		VK_IMAGE_LAYOUT_TRANSFER_DST_OPTIMAL, VK_IMAGE_LAYOUT_DEPTH_STENCIL_ATTACHMENT_OPTIMAL,
		VK_ACCESS_TRANSFER_WRITE_BIT, VK_ACCESS_DEPTH_STENCIL_ATTACHMENT_READ_BIT | VK_ACCESS_DEPTH_STENCIL_ATTACHMENT_WRITE_BIT,
		VK_PIPELINE_STAGE_TRANSFER_BIT, VK_PIPELINE_STAGE_EARLY_FRAGMENT_TESTS_BIT);
}

void MultiViewDepthStencilTestInstance::afterDraw (void)
{
	MultiViewRenderTestInstance::afterDraw();

	const VkImageSubresourceRange	dsSubresourceRange		=
	{
		VK_IMAGE_ASPECT_DEPTH_BIT | VK_IMAGE_ASPECT_STENCIL_BIT,	//  VkImageAspectFlags	aspectMask;
		0u,															//  deUint32			baseMipLevel;
		1u,															//  deUint32			levelCount;
		0u,															//  deUint32			baseArrayLayer;
		m_parameters.extent.depth,									//  deUint32			layerCount;
	};

	imageBarrier(*m_device, *m_cmdBuffer, m_dsAttachment->getImage(), dsSubresourceRange,
		VK_IMAGE_LAYOUT_DEPTH_STENCIL_ATTACHMENT_OPTIMAL, VK_IMAGE_LAYOUT_TRANSFER_SRC_OPTIMAL,
		VK_ACCESS_DEPTH_STENCIL_ATTACHMENT_WRITE_BIT, VK_ACCESS_TRANSFER_READ_BIT,
		VK_PIPELINE_STAGE_LATE_FRAGMENT_TESTS_BIT, VK_PIPELINE_STAGE_TRANSFER_BIT);
}

class MultiViewRenderTestsCase : public vkt::TestCase
{
public:
	MultiViewRenderTestsCase (tcu::TestContext &context, const char *name, const char *description, const TestParameters& parameters)
		: TestCase			(context, name, description)
		, m_parameters		(parameters)
	{
		DE_ASSERT(m_parameters.extent.width == m_parameters.extent.height);
	}
private:
	const TestParameters	m_parameters;

	vkt::TestInstance*	createInstance		(vkt::Context& context) const
	{
		if (TEST_TYPE_INPUT_ATTACHMENTS == m_parameters.viewIndex ||
			TEST_TYPE_INPUT_ATTACHMENTS_GEOMETRY == m_parameters.viewIndex)
			return new MultiViewAttachmentsTestInstance(context, m_parameters);

		if (TEST_TYPE_INSTANCED_RENDERING == m_parameters.viewIndex)
			return new MultiViewInstancedTestInstance(context, m_parameters);

		if (TEST_TYPE_INPUT_RATE_INSTANCE == m_parameters.viewIndex)
			return new MultiViewInputRateInstanceTestInstance(context, m_parameters);

		if (TEST_TYPE_DRAW_INDIRECT == m_parameters.viewIndex ||
			TEST_TYPE_DRAW_INDIRECT_INDEXED == m_parameters.viewIndex)
			return new MultiViewDrawIndirectTestInstance(context, m_parameters);

		if (TEST_TYPE_CLEAR_ATTACHMENTS == m_parameters.viewIndex)
			return new MultiViewClearAttachmentsTestInstance(context, m_parameters);

		if (TEST_TYPE_SECONDARY_CMD_BUFFER == m_parameters.viewIndex ||
			TEST_TYPE_SECONDARY_CMD_BUFFER_GEOMETRY == m_parameters.viewIndex)
			return new MultiViewSecondaryCommandBufferTestInstance(context, m_parameters);

		if (TEST_TYPE_POINT_SIZE == m_parameters.viewIndex)
			return new MultiViewPointSizeTestInstance(context, m_parameters);

		if (TEST_TYPE_MULTISAMPLE == m_parameters.viewIndex)
			return new MultiViewMultsampleTestInstance(context, m_parameters);

		if (TEST_TYPE_QUERIES == m_parameters.viewIndex ||
			TEST_TYPE_NON_PRECISE_QUERIES == m_parameters.viewIndex)
			return new MultiViewQueriesTestInstance(context, m_parameters);

		if (TEST_TYPE_VIEW_MASK == m_parameters.viewIndex ||
			TEST_TYPE_VIEW_INDEX_IN_VERTEX == m_parameters.viewIndex ||
			TEST_TYPE_VIEW_INDEX_IN_FRAGMENT == m_parameters.viewIndex ||
			TEST_TYPE_VIEW_INDEX_IN_GEOMETRY == m_parameters.viewIndex ||
			TEST_TYPE_VIEW_INDEX_IN_TESELLATION == m_parameters.viewIndex ||
			TEST_TYPE_DRAW_INDEXED == m_parameters.viewIndex)
			return new MultiViewRenderTestInstance(context, m_parameters);

		if (TEST_TYPE_READBACK_WITH_IMPLICIT_CLEAR == m_parameters.viewIndex ||
			TEST_TYPE_READBACK_WITH_EXPLICIT_CLEAR == m_parameters.viewIndex)
			return new MultiViewReadbackTestInstance(context, m_parameters);

		if (TEST_TYPE_DEPTH == m_parameters.viewIndex ||
			TEST_TYPE_DEPTH_DIFFERENT_RANGES == m_parameters.viewIndex ||
			TEST_TYPE_STENCIL == m_parameters.viewIndex)
			return new MultiViewDepthStencilTestInstance(context, m_parameters);

		TCU_THROW(InternalError, "Unknown test type");
	}

	virtual void		checkSupport		(Context& context) const
	{
		if (m_parameters.renderingType == RENDERING_TYPE_RENDERPASS2)
			context.requireDeviceFunctionality("VK_KHR_create_renderpass2");

		if (m_parameters.renderingType == RENDERING_TYPE_DYNAMIC_RENDERING)
			context.requireDeviceFunctionality("VK_KHR_dynamic_rendering");

		context.requireDeviceFunctionality("VK_KHR_multiview");
		if (m_parameters.viewIndex == TEST_TYPE_DEPTH_DIFFERENT_RANGES)
			context.requireDeviceFunctionality("VK_EXT_depth_range_unrestricted");
#ifdef CTS_USES_VULKANSC
		const InstanceInterface&			instance			= context.getInstanceInterface();
		const VkPhysicalDevice				physicalDevice		= context.getPhysicalDevice();
		VkPhysicalDeviceMultiviewProperties	multiviewProperties =
		{
			VK_STRUCTURE_TYPE_PHYSICAL_DEVICE_MULTIVIEW_PROPERTIES,		//VkStructureType	sType;
			DE_NULL,													//void*				pNext;
			0u,															//deUint32			maxMultiviewViewCount;
			0u															//deUint32			maxMultiviewInstanceIndex;
		};

		VkPhysicalDeviceProperties2			propertiesDeviceProperties2;
		propertiesDeviceProperties2.sType						= VK_STRUCTURE_TYPE_PHYSICAL_DEVICE_PROPERTIES_2;
		propertiesDeviceProperties2.pNext						= &multiviewProperties;

		instance.getPhysicalDeviceProperties2(physicalDevice, &propertiesDeviceProperties2);

		if (multiviewProperties.maxMultiviewViewCount < m_parameters.viewMasks.size())
			TCU_THROW(NotSupportedError, "maxMultiviewViewCount is less than required by test");
#endif // CTS_USES_VULKANSC
	}

	void				initPrograms		(SourceCollections& programCollection) const
	{
		// Create vertex shader
		if (TEST_TYPE_INSTANCED_RENDERING == m_parameters.viewIndex)
		{
			std::ostringstream source;
			source	<< glu::getGLSLVersionDeclaration(glu::GLSL_VERSION_450)<<"\n"
					<< "#extension GL_EXT_multiview : enable\n"
					<< "layout(location = 0) in highp vec4 in_position;\n"
					<< "layout(location = 1) in vec4 in_color;\n"
					<< "layout(location = 0) out vec4 out_color;\n"
					<< "void main (void)\n"
					<< "{\n"
					<< "	int modInstance = gl_InstanceIndex % 4;\n"
					<< "	int instance    = gl_InstanceIndex + 1;\n"
					<< "	gl_Position = in_position;\n"
					<< "	if (modInstance == 1)\n"
					<< "		gl_Position = in_position + vec4(0.0f, 1.0f, 0.0f, 0.0f);\n"
					<< "	if (modInstance == 2)\n"
					<< "		gl_Position = in_position + vec4(1.0f, 0.0f, 0.0f, 0.0f);\n"
					<< "	if (modInstance == 3)\n"
					<< "		gl_Position =  in_position + vec4(1.0f, 1.0f, 0.0f, 0.0f);\n"
					<< "	out_color = in_color + vec4(0.0f, gl_ViewIndex * 0.10f, instance * 0.10f, 0.0f);\n"
					<< "}\n";
			programCollection.glslSources.add("vertex") << glu::VertexSource(source.str());
		}
		else if (TEST_TYPE_INPUT_RATE_INSTANCE == m_parameters.viewIndex)
		{
			std::ostringstream source;
			source	<< glu::getGLSLVersionDeclaration(glu::GLSL_VERSION_450)<<"\n"
					<< "#extension GL_EXT_multiview : enable\n"
					<< "layout(location = 0) in highp vec4 in_position;\n"
					<< "layout(location = 1) in vec4 in_color;\n"
					<< "layout(location = 0) out vec4 out_color;\n"
					<< "void main (void)\n"
					<< "{\n"
					<< "	int instance = gl_InstanceIndex + 1;\n"
					<< "	gl_Position = in_position;\n"
					<< "	if (gl_VertexIndex == 1)\n"
					<< "		gl_Position.y += 1.0f;\n"
					<< "	else if (gl_VertexIndex == 2)\n"
					<< "		gl_Position.x += 1.0f;\n"
					<< "	else if (gl_VertexIndex == 3)\n"
					<< "	{\n"
					<< "		gl_Position.x += 1.0f;\n"
					<< "		gl_Position.y += 1.0f;\n"
					<< "	}\n"
					<< "	out_color = in_color + vec4(0.0f, gl_ViewIndex * 0.10f, instance * 0.10f, 0.0f);\n"
					<< "}\n";
			programCollection.glslSources.add("vertex") << glu::VertexSource(source.str());
		}
		else if (TEST_TYPE_POINT_SIZE == m_parameters.viewIndex)
		{
			std::ostringstream source;
			source	<< glu::getGLSLVersionDeclaration(glu::GLSL_VERSION_450)<<"\n"
					<< "#extension GL_EXT_multiview : enable\n"
					<< "layout(location = 0) in highp vec4 in_position;\n"
					<< "layout(location = 1) in highp vec4 in_color;\n"
					<< "layout(location = 0) out vec4 out_color;\n"
					<< "void main (void)\n"
					<< "{\n"
					<< "	gl_Position = in_position;\n"
					<< "	if (gl_ViewIndex == 0)\n"
					<< "		gl_PointSize = " << de::floatToString(static_cast<float>(TEST_POINT_SIZE_WIDE), 1) << "f;\n"
					<< "	else\n"
					<< "		gl_PointSize = " << de::floatToString(static_cast<float>(TEST_POINT_SIZE_SMALL), 1) << "f;\n"
					<< "	out_color = in_color;\n"
					<< "}\n";
			programCollection.glslSources.add("vertex") << glu::VertexSource(source.str());
		}
		else
		{
			const bool generateColor	=  (TEST_TYPE_VIEW_INDEX_IN_VERTEX == m_parameters.viewIndex)
										|| (TEST_TYPE_DRAW_INDIRECT == m_parameters.viewIndex)
										|| (TEST_TYPE_DRAW_INDIRECT_INDEXED == m_parameters.viewIndex)
										|| (TEST_TYPE_CLEAR_ATTACHMENTS == m_parameters.viewIndex);
			std::ostringstream source;
			source	<< glu::getGLSLVersionDeclaration(glu::GLSL_VERSION_450)<<"\n"
					<< "#extension GL_EXT_multiview : enable\n"
					<< "layout(location = 0) in highp vec4 in_position;\n"
					<< "layout(location = 1) in vec4 in_color;\n"
					<< "layout(location = 0) out vec4 out_color;\n"
					<< "void main (void)\n"
					<< "{\n"
					<< "	gl_Position = in_position;\n";
				if (generateColor)
					source << "	out_color = in_color + vec4(0.0, gl_ViewIndex * 0.10f, 0.0, 0.0);\n";
				else
					source << "	out_color = in_color;\n";
			source	<< "}\n";
			programCollection.glslSources.add("vertex") << glu::VertexSource(source.str());
		}

		if (TEST_TYPE_VIEW_INDEX_IN_TESELLATION == m_parameters.viewIndex)
		{// Tessellation control & evaluation
			std::ostringstream source_tc;
			source_tc	<< glu::getGLSLVersionDeclaration(glu::GLSL_VERSION_450) << "\n"
						<< "#extension GL_EXT_multiview : enable\n"
						<< "#extension GL_EXT_tessellation_shader : require\n"
						<< "layout(vertices = 4) out;\n"
						<< "layout(location = 0) in vec4 in_color[];\n"
						<< "layout(location = 0) out vec4 out_color[];\n"
						<< "\n"
						<< "void main (void)\n"
						<< "{\n"
						<< "	if ( gl_InvocationID == 0 )\n"
						<< "	{\n"
						<< "		gl_TessLevelInner[0] = 4.0f;\n"
						<< "		gl_TessLevelInner[1] = 4.0f;\n"
						<< "		gl_TessLevelOuter[0] = 4.0f;\n"
						<< "		gl_TessLevelOuter[1] = 4.0f;\n"
						<< "		gl_TessLevelOuter[2] = 4.0f;\n"
						<< "		gl_TessLevelOuter[3] = 4.0f;\n"
						<< "	}\n"
						<< "	out_color[gl_InvocationID] = in_color[gl_InvocationID];\n"
						<< "	gl_out[gl_InvocationID].gl_Position = gl_in[gl_InvocationID].gl_Position;\n"
						<< "}\n";
			programCollection.glslSources.add("tessellation_control") << glu::TessellationControlSource(source_tc.str());

			std::ostringstream source_te;
			source_te	<< glu::getGLSLVersionDeclaration(glu::GLSL_VERSION_450) << "\n"
						<< "#extension GL_EXT_multiview : enable\n"
						<< "#extension GL_EXT_tessellation_shader : require\n"
						<< "layout( quads, equal_spacing, ccw ) in;\n"
						<< "layout(location = 0) in vec4 in_color[];\n"
						<< "layout(location = 0) out vec4 out_color;\n"
						<< "void main (void)\n"
						<< "{\n"
						<< "	const float u = gl_TessCoord.x;\n"
						<< "	const float v = gl_TessCoord.y;\n"
						<< "	const float w = gl_TessCoord.z;\n"
						<< "	gl_Position = (1 - u) * (1 - v) * gl_in[0].gl_Position +(1 - u) * v * gl_in[1].gl_Position + u * (1 - v) * gl_in[2].gl_Position + u * v * gl_in[3].gl_Position;\n"
						<< "	out_color = in_color[0]+ vec4(0.0, gl_ViewIndex * 0.10f, 0.0, 0.0);\n"
						<< "}\n";
			programCollection.glslSources.add("tessellation_evaluation") << glu::TessellationEvaluationSource(source_te.str());
		}

		if (TEST_TYPE_VIEW_INDEX_IN_GEOMETRY		== m_parameters.viewIndex ||
			TEST_TYPE_INPUT_ATTACHMENTS_GEOMETRY	== m_parameters.viewIndex ||
			TEST_TYPE_SECONDARY_CMD_BUFFER_GEOMETRY	== m_parameters.viewIndex)
		{// Geometry Shader
			std::ostringstream	source;
			source	<< glu::getGLSLVersionDeclaration(glu::GLSL_VERSION_450)<<"\n"
					<< "#extension GL_EXT_multiview : enable\n"
					<< "layout(triangles) in;\n"
					<< "layout(triangle_strip, max_vertices = 16) out;\n"
					<< "layout(location = 0) in vec4 in_color[];\n"
					<< "layout(location = 0) out vec4 out_color;\n"
					<< "void main (void)\n"
					<< "{\n"
					<< "	out_color = in_color[0] + vec4(0.0, gl_ViewIndex * 0.10f, 0.0, 0.0);\n"
					<< "	gl_Position = gl_in[0].gl_Position;\n"
					<< "	EmitVertex();\n"
					<< "	out_color = in_color[0] + vec4(0.0, gl_ViewIndex * 0.10f, 0.0, 0.0);\n"
					<< "	gl_Position = gl_in[1].gl_Position;\n"
					<< "	EmitVertex();\n"
					<< "	out_color = in_color[0] + vec4(0.0, gl_ViewIndex * 0.10f, 0.0, 0.0);\n"
					<< "	gl_Position = gl_in[2].gl_Position;\n"
					<< "	EmitVertex();\n"
					<< "	out_color = in_color[0] + vec4(0.0, gl_ViewIndex * 0.10f, 0.0, 0.0);\n"
					<< "	gl_Position = vec4(gl_in[2].gl_Position.x, gl_in[1].gl_Position.y, 1.0, 1.0);\n"
					<< "	EmitVertex();\n"
					<< "	EndPrimitive();\n"
					<< "}\n";
			programCollection.glslSources.add("geometry") << glu::GeometrySource(source.str());
		}

		if (TEST_TYPE_INPUT_ATTACHMENTS == m_parameters.viewIndex)
		{// Create fragment shader read/write attachment
			std::ostringstream source;
			source	<< glu::getGLSLVersionDeclaration(glu::GLSL_VERSION_450)<<"\n"
					<< "#extension GL_EXT_multiview : enable\n"
					<< "layout(location = 0) in vec4 in_color;\n"
					<< "layout(location = 0) out vec4 out_color;\n"
					<< "layout(input_attachment_index = 0, set=0, binding=0) uniform highp subpassInput in_color_attachment;\n"
					<< "void main()\n"
					<<"{\n"
					<< "	out_color = vec4(subpassLoad(in_color_attachment));\n"
					<< "}\n";
			programCollection.glslSources.add("fragment") << glu::FragmentSource(source.str());
		}
		else
		{// Create fragment shader
			std::ostringstream source;
			source	<< glu::getGLSLVersionDeclaration(glu::GLSL_VERSION_450)<<"\n"
					<< "#extension GL_EXT_multiview : enable\n"
					<< "layout(location = 0) in vec4 in_color;\n"
					<< "layout(location = 0) out vec4 out_color;\n"
					<< "void main()\n"
					<<"{\n";
				if (TEST_TYPE_VIEW_INDEX_IN_FRAGMENT == m_parameters.viewIndex ||
					TEST_TYPE_SECONDARY_CMD_BUFFER == m_parameters.viewIndex)
					source << "	out_color = in_color + vec4(0.0, gl_ViewIndex * 0.10f, 0.0, 0.0);\n";
				else
					source << "	out_color = in_color;\n";
			source	<< "}\n";
			programCollection.glslSources.add("fragment") << glu::FragmentSource(source.str());
		}
	}
};
} //anonymous

static std::string createViewMasksName(const std::vector<deUint32>& viewMasks)
{
	std::ostringstream		masks;

	for (size_t ndx = 0u; ndx < viewMasks.size(); ++ndx)
	{
		masks << viewMasks[ndx];
		if (viewMasks.size() - 1 != ndx)
			masks << "_";
	}

	return masks.str();
}

static std::vector<deUint32> tripleDepthStencilMasks(std::vector<deUint32>& baseMasks)
{
	std::vector<deUint32> tripledMasks(baseMasks);
	std::vector<deUint32> partBMasks;

	// a,b,c,d  =>  b,c,d,a
	partBMasks.insert(partBMasks.end(), baseMasks.begin() + 1, baseMasks.end());
	partBMasks.push_back(baseMasks[0]);

	tripledMasks.insert(tripledMasks.end(), partBMasks.begin(), partBMasks.end());
	tripledMasks.insert(tripledMasks.end(), partBMasks.begin(), partBMasks.end());

	return tripledMasks;
}

void multiViewRenderCreateTests (tcu::TestCaseGroup* group)
{
	const deUint32				testCaseCount				= 7u;
	const string				shaderName[TEST_TYPE_LAST]	=
	{
		"masks",
		"vertex_shader",
		"fragment_shader",
		"geometry_shader",
		"tessellation_shader",
		"input_attachments",
		"input_attachments_geometry",
		"instanced",
		"input_instance",
		"draw_indirect",
		"draw_indirect_indexed",
		"draw_indexed",
		"clear_attachments",
		"secondary_cmd_buffer",
		"secondary_cmd_buffer_geometry",
		"point_size",
		"multisample",
		"queries",
		"non_precise_queries",
		"readback_implicit_clear",
		"readback_explicit_clear",
		"depth",
		"depth_different_ranges",
		"stencil",
	};
	const VkExtent3D			extent3D[testCaseCount]		=
	{
		{16u,	16u,	4u},
		{64u,	64u,	8u},
		{128u,	128u,	4u},
		{32u,	32u,	5u},
		{64u,	64u,	6u},
		{32u,	32u,	4u},
		{16u,	16u,	10u},
	};
	vector<deUint32>			viewMasks[testCaseCount];

	viewMasks[0].push_back(15u);	//1111

	viewMasks[1].push_back(8u);		//1000

	viewMasks[2].push_back(1u);		//0001
	viewMasks[2].push_back(2u);		//0010
	viewMasks[2].push_back(4u);		//0100
	viewMasks[2].push_back(8u);		//1000

	viewMasks[3].push_back(15u);	//1111
	viewMasks[3].push_back(15u);	//1111
	viewMasks[3].push_back(15u);	//1111
	viewMasks[3].push_back(15u);	//1111

	viewMasks[4].push_back(8u);		//1000
	viewMasks[4].push_back(1u);		//0001
	viewMasks[4].push_back(1u);		//0001
	viewMasks[4].push_back(8u);		//1000

	viewMasks[5].push_back(5u);		//0101
	viewMasks[5].push_back(10u);	//1010
	viewMasks[5].push_back(5u);		//0101
	viewMasks[5].push_back(10u);	//1010

	const deUint32 minSupportedMultiviewViewCount	= 6u;
	const deUint32 maxViewMask						= (1u << minSupportedMultiviewViewCount) - 1u;

	for (deUint32 mask = 1u; mask <= maxViewMask; mask = mask << 1u)
		viewMasks[testCaseCount - 1].push_back(mask);

	vector<deUint32>			depthStencilMasks;

	depthStencilMasks.push_back(3u);	// 0011
	depthStencilMasks.push_back(6u);	// 0110
	depthStencilMasks.push_back(12u);	// 1100
	depthStencilMasks.push_back(9u);	// 1001

	for (int renderPassTypeNdx = 0; renderPassTypeNdx < 3; ++renderPassTypeNdx)
	{
		RenderingType				renderPassType	(RENDERING_TYPE_RENDERPASS_LEGACY);
		MovePtr<tcu::TestCaseGroup>	targetGroup		(DE_NULL);
		tcu::TestCaseGroup*			targetGroupPtr	(group);

		if (renderPassTypeNdx == 1)
		{
			renderPassType	= RENDERING_TYPE_RENDERPASS2;
			targetGroup		= MovePtr<tcu::TestCaseGroup>(new tcu::TestCaseGroup(group->getTestContext(), "renderpass2", "RenderPass2 index tests"));
			targetGroupPtr	= targetGroup.get();
		}
		else if (renderPassTypeNdx == 2)
		{
			renderPassType	= RENDERING_TYPE_DYNAMIC_RENDERING;
			targetGroup		= MovePtr<tcu::TestCaseGroup>(new tcu::TestCaseGroup(group->getTestContext(), "dynamic_rendering", "Dynamic rendering tests"));
			targetGroupPtr	= targetGroup.get();
		}

		tcu::TestContext&			testCtx				(targetGroupPtr->getTestContext());
		MovePtr<tcu::TestCaseGroup>	groupViewIndex		(new tcu::TestCaseGroup(testCtx, "index", "ViewIndex rendering tests."));

		for (int testTypeNdx = TEST_TYPE_VIEW_MASK; testTypeNdx < TEST_TYPE_LAST; ++testTypeNdx)
		{
			MovePtr<tcu::TestCaseGroup>	groupShader			(new tcu::TestCaseGroup(testCtx, shaderName[testTypeNdx].c_str(), ""));
			const TestType				testType			= static_cast<TestType>(testTypeNdx);
			const VkSampleCountFlagBits	sampleCountFlags	= (testType == TEST_TYPE_MULTISAMPLE) ? VK_SAMPLE_COUNT_4_BIT : VK_SAMPLE_COUNT_1_BIT;
			const VkFormat				colorFormat			= (testType == TEST_TYPE_MULTISAMPLE) ? VK_FORMAT_R32G32B32A32_SFLOAT : VK_FORMAT_R8G8B8A8_UNORM;

			// subpassLoad can't be used with dynamic rendering
			if ((testTypeNdx == TEST_TYPE_INPUT_ATTACHMENTS) && (renderPassType == RENDERING_TYPE_DYNAMIC_RENDERING))
				continue;

			if (testTypeNdx == TEST_TYPE_DEPTH ||
                                  testTypeNdx == TEST_TYPE_DEPTH_DIFFERENT_RANGES ||
                                  testTypeNdx == TEST_TYPE_STENCIL)
			{
				const VkExtent3D		dsTestExtent3D	= { 64u, 64u, 4u };
				const TestParameters	parameters		= { dsTestExtent3D, tripleDepthStencilMasks(depthStencilMasks), testType, sampleCountFlags, colorFormat, renderPassType };
				const std::string		testName		= createViewMasksName(parameters.viewMasks);

				groupShader->addChild(new MultiViewRenderTestsCase(testCtx, testName.c_str(), "", parameters));
			}
			else
			{
				for (deUint32 testCaseNdx = 0u; testCaseNdx < testCaseCount; ++testCaseNdx)
				{
					const TestParameters	parameters	=	{ extent3D[testCaseNdx], viewMasks[testCaseNdx], testType, sampleCountFlags, colorFormat, renderPassType };
					const std::string		testName	=	createViewMasksName(parameters.viewMasks);

					groupShader->addChild(new MultiViewRenderTestsCase(testCtx, testName.c_str(), "", parameters));
				}

				// maxMultiviewViewCount case
				{
					const VkExtent3D		incompleteExtent3D	= { 16u, 16u, 0u };
					const vector<deUint32>	unusedMasks;
					const TestParameters	parameters			= { incompleteExtent3D, unusedMasks, testType, sampleCountFlags, colorFormat, renderPassType };

					groupShader->addChild(new MultiViewRenderTestsCase(testCtx, "max_multi_view_view_count", "", parameters));
				}
			}

			switch (testType)
			{
				case TEST_TYPE_VIEW_MASK:
				case TEST_TYPE_INPUT_ATTACHMENTS:
				case TEST_TYPE_INPUT_ATTACHMENTS_GEOMETRY:
				case TEST_TYPE_INSTANCED_RENDERING:
				case TEST_TYPE_INPUT_RATE_INSTANCE:
				case TEST_TYPE_DRAW_INDIRECT:
				case TEST_TYPE_DRAW_INDIRECT_INDEXED:
				case TEST_TYPE_DRAW_INDEXED:
				case TEST_TYPE_CLEAR_ATTACHMENTS:
				case TEST_TYPE_SECONDARY_CMD_BUFFER:
				case TEST_TYPE_SECONDARY_CMD_BUFFER_GEOMETRY:
				case TEST_TYPE_POINT_SIZE:
				case TEST_TYPE_MULTISAMPLE:
				case TEST_TYPE_QUERIES:
				case TEST_TYPE_NON_PRECISE_QUERIES:
				case TEST_TYPE_READBACK_WITH_IMPLICIT_CLEAR:
				case TEST_TYPE_READBACK_WITH_EXPLICIT_CLEAR:
				case TEST_TYPE_DEPTH:
				case TEST_TYPE_DEPTH_DIFFERENT_RANGES:
				case TEST_TYPE_STENCIL:
					targetGroupPtr->addChild(groupShader.release());
					break;
				case TEST_TYPE_VIEW_INDEX_IN_VERTEX:
				case TEST_TYPE_VIEW_INDEX_IN_FRAGMENT:
				case TEST_TYPE_VIEW_INDEX_IN_GEOMETRY:
				case TEST_TYPE_VIEW_INDEX_IN_TESELLATION:
					groupViewIndex->addChild(groupShader.release());
					break;
				default:
					DE_ASSERT(0);
					break;
			}
		}

		targetGroupPtr->addChild(groupViewIndex.release());

		if (renderPassType != RENDERING_TYPE_RENDERPASS_LEGACY)
			group->addChild(targetGroup.release());
	}
}

} //MultiView
} //vkt
<|MERGE_RESOLUTION|>--- conflicted
+++ resolved
@@ -302,13 +302,11 @@
 	void									fillTriangle			(const tcu::PixelBufferAccess& pixelBuffer, const tcu::Vec4& color, const int layerNdx, const deUint32 quarter) const;
 	void									fillLayer				(const tcu::PixelBufferAccess& pixelBuffer, const tcu::Vec4& color, const int layerNdx) const;
 	void									fillQuarter				(const tcu::PixelBufferAccess& pixelBuffer, const tcu::Vec4& color, const int layerNdx, const deUint32 quarter, const deUint32 subpassNdx) const;
-	void                                    addRenderingSubpassDependencyIfRequired (deUint32 currentSubpassNdx);
-
-<<<<<<< HEAD
-	const bool						m_extensionSupported;
+#ifndef CTS_USES_VULKANSC
+	void									addRenderingSubpassDependencyIfRequired (deUint32 currentSubpassNdx);
+#endif // CTS_USES_VULKANSC
+
 	std::shared_ptr<CustomInstanceWrapper>	m_instanceWrapper;
-=======
->>>>>>> 2d1377ec
 	const TestParameters			m_parameters;
 	const bool						m_useDynamicRendering;
 	const int						m_seed;
@@ -342,11 +340,7 @@
 
 MultiViewRenderTestInstance::MultiViewRenderTestInstance (Context& context, const TestParameters& parameters)
 	: TestInstance			(context)
-<<<<<<< HEAD
-	, m_extensionSupported	((parameters.renderPassType == RENDERPASS_TYPE_RENDERPASS2) && context.requireDeviceFunctionality("VK_KHR_create_renderpass2"))
 	, m_instanceWrapper		(new CustomInstanceWrapper(context))
-=======
->>>>>>> 2d1377ec
 	, m_parameters			(fillMissingParameters(parameters))
 	, m_useDynamicRendering	(parameters.renderingType == RENDERING_TYPE_DYNAMIC_RENDERING)
 	, m_seed				(context.getTestContext().getCommandLine().getBaseSeed())
@@ -463,6 +457,7 @@
 		VK_PIPELINE_STAGE_COLOR_ATTACHMENT_OUTPUT_BIT, VK_PIPELINE_STAGE_COLOR_ATTACHMENT_OUTPUT_BIT);
 }
 
+#ifndef CTS_USES_VULKANSC
 void MultiViewRenderTestInstance::addRenderingSubpassDependencyIfRequired (deUint32 currentSubpassNdx)
 {
 	// Get the combined view mask since the last pipeline barrier.
@@ -497,6 +492,7 @@
 			VK_PIPELINE_STAGE_COLOR_ATTACHMENT_OUTPUT_BIT, VK_PIPELINE_STAGE_COLOR_ATTACHMENT_OUTPUT_BIT);
 	}
 }
+#endif // CTS_USES_VULKANSC
 
 void MultiViewRenderTestInstance::draw (const deUint32 subpassCount, VkRenderPass renderPass, VkFramebuffer frameBuffer, vector<PipelineSp>& pipelines)
 {
@@ -532,6 +528,7 @@
 
 	for (deUint32 subpassNdx = 0u; subpassNdx < subpassCount; subpassNdx++)
 	{
+#ifndef CTS_USES_VULKANSC
 		if (m_useDynamicRendering)
 		{
 			addRenderingSubpassDependencyIfRequired(subpassNdx);
@@ -548,6 +545,7 @@
 				m_parameters.extent.depth,
 				m_parameters.viewMasks[subpassNdx]);
 		}
+#endif // CTS_USES_VULKANSC
 
 		m_device->cmdBindPipeline(*m_cmdBuffer, VK_PIPELINE_BIND_POINT_GRAPHICS, **pipelines[subpassNdx]);
 
@@ -557,9 +555,12 @@
 			else
 				m_device->cmdDraw(*m_cmdBuffer, 4u, 1u, (drawNdx + subpassNdx % m_squareCount) * 4u, 0u);
 
+#ifndef CTS_USES_VULKANSC
 		if (m_useDynamicRendering)
 			endRendering(*m_device, *m_cmdBuffer);
-		else if (subpassNdx < subpassCount - 1u)
+		else
+#endif // CTS_USES_VULKANSC
+			if (subpassNdx < subpassCount - 1u)
 			cmdNextSubpass(*m_device, *m_cmdBuffer, VK_SUBPASS_CONTENTS_INLINE, m_parameters.renderingType);
 	}
 
@@ -1159,6 +1160,7 @@
 		4u															// deUint32									patchControlPoints;
 	};
 
+#ifndef CTS_USES_VULKANSC
 	VkPipelineRenderingCreateInfoKHR				renderingCreateInfo
 	{
 		VK_STRUCTURE_TYPE_PIPELINE_RENDERING_CREATE_INFO_KHR,
@@ -1169,11 +1171,18 @@
 		dsFormat,
 		dsFormat
 	};
+#else
+	DE_UNREF(dsFormat);
+#endif // CTS_USES_VULKANSC
 
 	const VkGraphicsPipelineCreateInfo				graphicsPipelineParams
 	{
 		VK_STRUCTURE_TYPE_GRAPHICS_PIPELINE_CREATE_INFO,												// VkStructureType									sType;
+#ifndef CTS_USES_VULKANSC
 		(renderPass == 0) ? &renderingCreateInfo : DE_NULL,												// const void*										pNext;
+#else
+		DE_NULL,																						// const void*										pNext;
+#endif // CTS_USES_VULKANSC
 		(VkPipelineCreateFlags)0u,																		// VkPipelineCreateFlags							flags;
 		pipelineShaderStageCount,																		// deUint32											stageCount;
 		pipelineShaderStageCreate,																		// const VkPipelineShaderStageCreateInfo*			pStages;
@@ -1936,6 +1945,7 @@
 
 	for (deUint32 subpassNdx = 0u; subpassNdx < subpassCount; subpassNdx++)
 	{
+#ifndef CTS_USES_VULKANSC
 		if (m_useDynamicRendering)
 		{
 			addRenderingSubpassDependencyIfRequired(subpassNdx);
@@ -1952,14 +1962,18 @@
 				m_parameters.extent.depth,
 				m_parameters.viewMasks[subpassNdx]);
 		}
+#endif // CTS_USES_VULKANSC
 
 		m_device->cmdBindPipeline(*m_cmdBuffer, VK_PIPELINE_BIND_POINT_GRAPHICS, **pipelines[subpassNdx]);
 
 		m_device->cmdDraw(*m_cmdBuffer, 4u, drawCountPerSubpass, 0u, subpassNdx % m_squareCount);
 
+#ifndef CTS_USES_VULKANSC
 		if (m_useDynamicRendering)
 			endRendering(*m_device, *m_cmdBuffer);
-		else if (subpassNdx < subpassCount - 1u)
+		else
+#endif // CTS_USES_VULKANSC
+			if (subpassNdx < subpassCount - 1u)
 			cmdNextSubpass(*m_device, *m_cmdBuffer, VK_SUBPASS_CONTENTS_INLINE, m_parameters.renderingType);
 	}
 
@@ -2029,6 +2043,7 @@
 
 	for (deUint32 subpassNdx = 0u; subpassNdx < subpassCount; subpassNdx++)
 	{
+#ifndef CTS_USES_VULKANSC
 		if (m_useDynamicRendering)
 		{
 			addRenderingSubpassDependencyIfRequired(subpassNdx);
@@ -2045,15 +2060,19 @@
 				m_parameters.extent.depth,
 				m_parameters.viewMasks[subpassNdx]);
 		}
+#endif // CTS_USES_VULKANSC
 
 		m_device->cmdBindPipeline(*m_cmdBuffer, VK_PIPELINE_BIND_POINT_GRAPHICS, **pipelines[subpassNdx]);
 
 		for (deUint32 drawNdx = 0u; drawNdx < drawCountPerSubpass; ++drawNdx)
 			m_device->cmdDraw(*m_cmdBuffer, 4u, 4u, 0u, 0u);
 
+#ifndef CTS_USES_VULKANSC
 		if (m_useDynamicRendering)
 			endRendering(*m_device, *m_cmdBuffer);
-		else if (subpassNdx < subpassCount - 1u)
+		else
+#endif // CTS_USES_VULKANSC
+			if (subpassNdx < subpassCount - 1u)
 			cmdNextSubpass(*m_device, *m_cmdBuffer, VK_SUBPASS_CONTENTS_INLINE, m_parameters.renderingType);
 	}
 
@@ -2183,6 +2202,7 @@
 
 	for (deUint32 subpassNdx = 0u; subpassNdx < subpassCount; subpassNdx++)
 	{
+#ifndef CTS_USES_VULKANSC
 		if (m_useDynamicRendering)
 		{
 			addRenderingSubpassDependencyIfRequired(subpassNdx);
@@ -2199,6 +2219,7 @@
 				m_parameters.extent.depth,
 				m_parameters.viewMasks[subpassNdx]);
 		}
+#endif // CTS_USES_VULKANSC
 
 		m_device->cmdBindPipeline(*m_cmdBuffer, VK_PIPELINE_BIND_POINT_GRAPHICS, **pipelines[subpassNdx]);
 
@@ -2220,9 +2241,12 @@
 			}
 		}
 
+#ifndef CTS_USES_VULKANSC
 		if (m_useDynamicRendering)
 			endRendering(*m_device, *m_cmdBuffer);
-		else if (subpassNdx < subpassCount - 1u)
+		else
+#endif // CTS_USES_VULKANSC
+			if (subpassNdx < subpassCount - 1u)
 			cmdNextSubpass(*m_device, *m_cmdBuffer, VK_SUBPASS_CONTENTS_INLINE, m_parameters.renderingType);
 	}
 
@@ -2314,6 +2338,7 @@
 			1u,			// deUint32	layerCount
 		};
 
+#ifndef CTS_USES_VULKANSC
 		if (m_useDynamicRendering)
 		{
 			addRenderingSubpassDependencyIfRequired(subpassNdx);
@@ -2330,6 +2355,7 @@
 				m_parameters.extent.depth,
 				m_parameters.viewMasks[subpassNdx]);
 		}
+#endif // CTS_USES_VULKANSC
 
 		m_device->cmdClearAttachments(*m_cmdBuffer, 1u, &clearAttachment, 1u, &clearRect);
 		m_device->cmdBindPipeline(*m_cmdBuffer, VK_PIPELINE_BIND_POINT_GRAPHICS, **pipelines[subpassNdx]);
@@ -2341,9 +2367,12 @@
 		clearAttachment.clearValue = makeClearValueColor(tcu::Vec4(0.0f, 0.0f, 1.0f, 1.0f));
 		m_device->cmdClearAttachments(*m_cmdBuffer, 1u, &clearAttachment, 1u, &clearRect);
 
+#ifndef CTS_USES_VULKANSC
 		if (m_useDynamicRendering)
 			endRendering(*m_device, *m_cmdBuffer);
-		else if (subpassNdx < subpassCount - 1u)
+		else
+#endif // CTS_USES_VULKANSC
+			if (subpassNdx < subpassCount - 1u)
 			cmdNextSubpass(*m_device, *m_cmdBuffer, VK_SUBPASS_CONTENTS_INLINE, m_parameters.renderingType);
 	}
 
@@ -2384,30 +2413,24 @@
 	const VkDeviceSize				vertexBufferOffsets[]	= {                   0u,                   0u };
 	const deUint32					drawCountPerSubpass		= (subpassCount == 1) ? m_squareCount : 1u;
 
-<<<<<<< HEAD
-	//Create secondary buffers
-=======
 	beginCommandBuffer(*m_device, *m_cmdBuffer);
 
 	beforeDraw();
 
+	const VkRenderPassBeginInfo renderPassBeginInfo
+	{
+		VK_STRUCTURE_TYPE_RENDER_PASS_BEGIN_INFO,	// VkStructureType		sType;
+		DE_NULL,									// const void*			pNext;
+		renderPass,									// VkRenderPass			renderPass;
+		frameBuffer,								// VkFramebuffer		framebuffer;
+		renderArea,									// VkRect2D				renderArea;
+		1u,											// uint32_t				clearValueCount;
+		&renderPassClearValue,						// const VkClearValue*	pClearValues;
+	};
 	if (!m_useDynamicRendering)
-	{
-		const VkRenderPassBeginInfo renderPassBeginInfo
-		{
-			VK_STRUCTURE_TYPE_RENDER_PASS_BEGIN_INFO,	// VkStructureType		sType;
-			DE_NULL,									// const void*			pNext;
-			renderPass,									// VkRenderPass			renderPass;
-			frameBuffer,								// VkFramebuffer		framebuffer;
-			renderArea,									// VkRect2D				renderArea;
-			1u,											// uint32_t				clearValueCount;
-			&renderPassClearValue,						// const VkClearValue*	pClearValues;
-		};
 		cmdBeginRenderPass(*m_device, *m_cmdBuffer, &renderPassBeginInfo, VK_SUBPASS_CONTENTS_SECONDARY_COMMAND_BUFFERS, m_parameters.renderingType);
-	}
 
 	//Create secondary buffer
->>>>>>> 2d1377ec
 	const VkCommandBufferAllocateInfo	cmdBufferAllocateInfo	=
 	{
 		VK_STRUCTURE_TYPE_COMMAND_BUFFER_ALLOCATE_INFO,	// VkStructureType			sType;
@@ -2422,6 +2445,7 @@
 	{
 		cmdBufferSecondary.push_back(VkCommandBufferSp(new Unique<VkCommandBuffer>(allocateCommandBuffer(*m_device, *m_logicalDevice, &cmdBufferAllocateInfo))));
 
+#ifndef CTS_USES_VULKANSC
 		const VkCommandBufferInheritanceRenderingInfoKHR secCmdBufInheritRenderingInfo
 		{
 			VK_STRUCTURE_TYPE_COMMAND_BUFFER_INHERITANCE_RENDERING_INFO_KHR,	// VkStructureType							sType;
@@ -2434,11 +2458,16 @@
 			VK_FORMAT_UNDEFINED,												// VkFormat									stencilAttachmentFormat;
 			m_parameters.samples												// VkSampleCountFlagBits					rasterizationSamples;
 		};
+#endif // CTS_USES_VULKANSC
 
 		const VkCommandBufferInheritanceInfo secCmdBufInheritInfo
 		{
 			VK_STRUCTURE_TYPE_COMMAND_BUFFER_INHERITANCE_INFO,					// VkStructureType							sType;
+#ifndef CTS_USES_VULKANSC
 			m_useDynamicRendering ? &secCmdBufInheritRenderingInfo : DE_NULL,	// const void*								pNext;
+#else
+			DE_NULL,															// const void*								pNext;
+#endif // CTS_USES_VULKANSC
 			renderPass,															// VkRenderPass								renderPass;
 			subpassNdx,															// deUint32									subpass;
 			frameBuffer,														// VkFramebuffer							framebuffer;
@@ -2460,6 +2489,7 @@
 		m_device->cmdBindVertexBuffers(cmdBufferSecondary.back().get()->get(), 0u, DE_LENGTH_OF_ARRAY(vertexBuffers), vertexBuffers, vertexBufferOffsets);
 		m_device->cmdBindPipeline(cmdBufferSecondary.back().get()->get(), VK_PIPELINE_BIND_POINT_GRAPHICS, **pipelines[subpassNdx]);
 
+#ifndef CTS_USES_VULKANSC
 		if (m_useDynamicRendering)
 		{
 			addRenderingSubpassDependencyIfRequired(subpassNdx);
@@ -2476,33 +2506,21 @@
 				m_parameters.extent.depth,
 				m_parameters.viewMasks[subpassNdx]);
 		}
+#endif // CTS_USES_VULKANSC
 
 		for (deUint32 drawNdx = 0u; drawNdx < drawCountPerSubpass; ++drawNdx)
 			m_device->cmdDraw(cmdBufferSecondary.back().get()->get(), 4u, 1u, (drawNdx + subpassNdx % m_squareCount) * 4u, 0u);
 
 		VK_CHECK(m_device->endCommandBuffer(cmdBufferSecondary.back().get()->get()));
-	}
-
-<<<<<<< HEAD
-	// Create primary buffer
-	beginCommandBuffer(*m_device, *m_cmdBuffer);
-
-	beforeDraw();
-
-	cmdBeginRenderPass(*m_device, *m_cmdBuffer, &renderPassBeginInfo, VK_SUBPASS_CONTENTS_SECONDARY_COMMAND_BUFFERS, m_parameters.renderPassType);
-
-	for (deUint32 subpassNdx = 0u; subpassNdx < subpassCount; subpassNdx++)
-	{
-		m_device->cmdExecuteCommands(*m_cmdBuffer, 1u, &cmdBufferSecondary[subpassNdx].get()->get());
-		if (subpassNdx < subpassCount - 1u)
-			cmdNextSubpass(*m_device, *m_cmdBuffer, VK_SUBPASS_CONTENTS_SECONDARY_COMMAND_BUFFERS, m_parameters.renderPassType);
-=======
+
 		m_device->cmdExecuteCommands(*m_cmdBuffer, 1u, &cmdBufferSecondary.back().get()->get());
+#ifndef CTS_USES_VULKANSC
 		if (m_useDynamicRendering)
 			endRendering(*m_device, *m_cmdBuffer);
-		else if (subpassNdx < subpassCount - 1u)
+		else
+#endif // CTS_USES_VULKANSC
+			if (subpassNdx < subpassCount - 1u)
 			cmdNextSubpass(*m_device, *m_cmdBuffer, VK_SUBPASS_CONTENTS_SECONDARY_COMMAND_BUFFERS, m_parameters.renderingType);
->>>>>>> 2d1377ec
 	}
 
 	if (!m_useDynamicRendering)
@@ -2600,6 +2618,7 @@
 	{
 		m_device->cmdBindPipeline(*m_cmdBuffer, VK_PIPELINE_BIND_POINT_GRAPHICS, **pipelines[subpassNdx]);
 
+#ifndef CTS_USES_VULKANSC
 		if (m_useDynamicRendering)
 		{
 			addRenderingSubpassDependencyIfRequired(subpassNdx);
@@ -2616,13 +2635,17 @@
 				m_parameters.extent.depth,
 				m_parameters.viewMasks[subpassNdx]);
 		}
+#endif // CTS_USES_VULKANSC
 
 		for (deUint32 drawNdx = 0u; drawNdx < drawCountPerSubpass; ++drawNdx)
 			m_device->cmdDraw(*m_cmdBuffer, 1u, 1u, drawNdx + subpassNdx % m_squareCount, 0u);
 
+#ifndef CTS_USES_VULKANSC
 		if (m_useDynamicRendering)
 			endRendering(*m_device, *m_cmdBuffer);
-		else if (subpassNdx < subpassCount - 1u)
+		else
+#endif // CTS_USES_VULKANSC
+			if (subpassNdx < subpassCount - 1u)
 			cmdNextSubpass(*m_device, *m_cmdBuffer, VK_SUBPASS_CONTENTS_INLINE, m_parameters.renderingType);
 	}
 
@@ -2780,6 +2803,7 @@
 	{
 		m_device->cmdBindPipeline(*m_cmdBuffer, VK_PIPELINE_BIND_POINT_GRAPHICS, **pipelines[subpassNdx]);
 
+#ifndef CTS_USES_VULKANSC
 		if (m_useDynamicRendering)
 		{
 			addRenderingSubpassDependencyIfRequired(subpassNdx);
@@ -2796,13 +2820,17 @@
 				m_parameters.extent.depth,
 				m_parameters.viewMasks[subpassNdx]);
 		}
+#endif // CTS_USES_VULKANSC
 
 		for (deUint32 drawNdx = 0u; drawNdx < drawCountPerSubpass; ++drawNdx)
 			m_device->cmdDraw(*m_cmdBuffer, vertexPerPrimitive, 1u, (drawNdx + subpassNdx % m_squareCount) * vertexPerPrimitive, 0u);
 
+#ifndef CTS_USES_VULKANSC
 		if (m_useDynamicRendering)
 			endRendering(*m_device, *m_cmdBuffer);
-		else if (subpassNdx < subpassCount - 1u)
+		else
+#endif // CTS_USES_VULKANSC
+			if (subpassNdx < subpassCount - 1u)
 			cmdNextSubpass(*m_device, *m_cmdBuffer, VK_SUBPASS_CONTENTS_INLINE, m_parameters.renderingType);
 	}
 
@@ -3093,6 +3121,7 @@
 
 		m_device->cmdBindPipeline(*m_cmdBuffer, VK_PIPELINE_BIND_POINT_GRAPHICS, **pipelines[subpassNdx]);
 
+#ifndef CTS_USES_VULKANSC
 		if (m_useDynamicRendering)
 		{
 			addRenderingSubpassDependencyIfRequired(subpassNdx);
@@ -3109,6 +3138,7 @@
 				m_parameters.extent.depth,
 				m_parameters.viewMasks[subpassNdx]);
 		}
+#endif // CTS_USES_VULKANSC
 
 		for (deUint32 drawNdx = 0u; drawNdx < drawCountPerSubpass; ++drawNdx)
 		{
@@ -3136,9 +3166,12 @@
 			queryStartIndex += queryCountersToUse;
 		}
 
+#ifndef CTS_USES_VULKANSC
 		if (m_useDynamicRendering)
 			endRendering(*m_device, *m_cmdBuffer);
-		else if (subpassNdx < subpassCount - 1u)
+		else
+#endif // CTS_USES_VULKANSC
+			if (subpassNdx < subpassCount - 1u)
 			cmdNextSubpass(*m_device, *m_cmdBuffer, VK_SUBPASS_CONTENTS_INLINE, m_parameters.renderingType);
 	}
 
@@ -3301,6 +3334,7 @@
 	{
 		m_device->cmdBindPipeline(*m_cmdBuffer, VK_PIPELINE_BIND_POINT_GRAPHICS, **pipelines[subpassNdx]);
 
+#ifndef CTS_USES_VULKANSC
 		if (m_useDynamicRendering)
 		{
 			addRenderingSubpassDependencyIfRequired(subpassNdx);
@@ -3328,6 +3362,7 @@
 				m_parameters.extent.depth,
 				m_parameters.viewMasks[subpassNdx]);
 		}
+#endif // CTS_USES_VULKANSC
 
 		if (clearPass)
 		{
@@ -3344,9 +3379,12 @@
 			}
 		}
 
+#ifndef CTS_USES_VULKANSC
 		if (m_useDynamicRendering)
 			endRendering(*m_device, *m_cmdBuffer);
-		else if (subpassNdx < subpassCount - 1u)
+		else
+#endif // CTS_USES_VULKANSC
+			if (subpassNdx < subpassCount - 1u)
 			cmdNextSubpass(*m_device, *m_cmdBuffer, VK_SUBPASS_CONTENTS_INLINE, m_parameters.renderingType);
 	}
 
@@ -3844,6 +3882,7 @@
 
 		m_device->cmdBindPipeline(*m_cmdBuffer, VK_PIPELINE_BIND_POINT_GRAPHICS, **pipelines[subpassNdx]);
 
+#ifndef CTS_USES_VULKANSC
 		if (m_useDynamicRendering)
 		{
 			addRenderingSubpassDependencyIfRequired(subpassNdx);
@@ -3892,13 +3931,17 @@
 
 			m_device->cmdBeginRendering(*m_cmdBuffer, &renderingInfo);
 		}
+#endif // CTS_USES_VULKANSC
 
 		for (deUint32 drawNdx = 0u; drawNdx < drawCountPerSubpass; ++drawNdx)
 			m_device->cmdDraw(*m_cmdBuffer, vertexPerPrimitive, 1u, firstVertexOffset + (drawNdx + subpassNdx % m_squareCount) * vertexPerPrimitive, 0u);
 
+#ifndef CTS_USES_VULKANSC
 		if (m_useDynamicRendering)
 			endRendering(*m_device, *m_cmdBuffer);
-		else if (subpassNdx < subpassCount - 1u)
+		else
+#endif // CTS_USES_VULKANSC
+			if (subpassNdx < subpassCount - 1u)
 			cmdNextSubpass(*m_device, *m_cmdBuffer, VK_SUBPASS_CONTENTS_INLINE, m_parameters.renderingType);
 	}
 
@@ -4367,7 +4410,13 @@
 	depthStencilMasks.push_back(12u);	// 1100
 	depthStencilMasks.push_back(9u);	// 1001
 
-	for (int renderPassTypeNdx = 0; renderPassTypeNdx < 3; ++renderPassTypeNdx)
+#ifndef CTS_USES_VULKANSC
+	int numberOfRenderingTypes = 3;
+#else
+	int numberOfRenderingTypes = 2;
+#endif // CTS_USES_VULKANSC
+
+	for (int renderPassTypeNdx = 0; renderPassTypeNdx < numberOfRenderingTypes; ++renderPassTypeNdx)
 	{
 		RenderingType				renderPassType	(RENDERING_TYPE_RENDERPASS_LEGACY);
 		MovePtr<tcu::TestCaseGroup>	targetGroup		(DE_NULL);
