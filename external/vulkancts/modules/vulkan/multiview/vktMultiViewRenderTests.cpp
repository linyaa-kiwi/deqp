--- conflicted
+++ resolved
@@ -524,9 +524,6 @@
 
 	for (deUint32 subpassNdx = 0u; subpassNdx < subpassCount; subpassNdx++)
 	{
-<<<<<<< HEAD
-#ifndef CTS_USES_VULKANSC
-=======
 		m_device->cmdBindVertexBuffers(*m_cmdBuffer, 0u, DE_LENGTH_OF_ARRAY(vertexBuffers), vertexBuffers, vertexBufferOffsets);
 
 		if (m_parameters.viewIndex == TEST_TYPE_DRAW_INDEXED)
@@ -534,7 +531,7 @@
 
 		bindResources();
 
->>>>>>> 9e41705a
+#ifndef CTS_USES_VULKANSC
 		if (m_useDynamicRendering)
 		{
 			addRenderingSubpassDependencyIfRequired(subpassNdx);
@@ -1967,12 +1964,9 @@
 
 	for (deUint32 subpassNdx = 0u; subpassNdx < subpassCount; subpassNdx++)
 	{
-<<<<<<< HEAD
+		m_device->cmdBindVertexBuffers(*m_cmdBuffer, 0u, DE_LENGTH_OF_ARRAY(vertexBuffers), vertexBuffers, vertexBufferOffsets);
+
 #ifndef CTS_USES_VULKANSC
-=======
-		m_device->cmdBindVertexBuffers(*m_cmdBuffer, 0u, DE_LENGTH_OF_ARRAY(vertexBuffers), vertexBuffers, vertexBufferOffsets);
-
->>>>>>> 9e41705a
 		if (m_useDynamicRendering)
 		{
 			addRenderingSubpassDependencyIfRequired(subpassNdx);
@@ -2068,12 +2062,9 @@
 
 	for (deUint32 subpassNdx = 0u; subpassNdx < subpassCount; subpassNdx++)
 	{
-<<<<<<< HEAD
+		m_device->cmdBindVertexBuffers(*m_cmdBuffer, 0u, DE_LENGTH_OF_ARRAY(vertexBuffers), vertexBuffers, vertexBufferOffsets);
+
 #ifndef CTS_USES_VULKANSC
-=======
-		m_device->cmdBindVertexBuffers(*m_cmdBuffer, 0u, DE_LENGTH_OF_ARRAY(vertexBuffers), vertexBuffers, vertexBufferOffsets);
-
->>>>>>> 9e41705a
 		if (m_useDynamicRendering)
 		{
 			addRenderingSubpassDependencyIfRequired(subpassNdx);
@@ -2227,15 +2218,12 @@
 
 	for (deUint32 subpassNdx = 0u; subpassNdx < subpassCount; subpassNdx++)
 	{
-<<<<<<< HEAD
-#ifndef CTS_USES_VULKANSC
-=======
 		m_device->cmdBindVertexBuffers(*m_cmdBuffer, 0u, DE_LENGTH_OF_ARRAY(vertexBuffers), vertexBuffers, vertexBufferOffsets);
 
 		if (m_parameters.viewIndex == TEST_TYPE_DRAW_INDIRECT_INDEXED)
 			m_device->cmdBindIndexBuffer(*m_cmdBuffer, *m_vertexIndicesBuffer, 0u, VK_INDEX_TYPE_UINT32);
 
->>>>>>> 9e41705a
+#ifndef CTS_USES_VULKANSC
 		if (m_useDynamicRendering)
 		{
 			addRenderingSubpassDependencyIfRequired(subpassNdx);
