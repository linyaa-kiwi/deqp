--- conflicted
+++ resolved
@@ -263,10 +263,10 @@
 	typedef de::SharedPtr<Unique<VkPipeline> >		PipelineSp;
 	typedef de::SharedPtr<Unique<VkShaderModule> >	ShaderModuleSP;
 
-<<<<<<< HEAD
 	virtual tcu::TestStatus					iterate					(void);
-	virtual void							beforeDraw				(void);
-	virtual void							afterDraw				(void);
+	virtual void							beforeRenderPass		(void);
+	virtual void							afterRenderPass			(void);
+	virtual void							bindResources			(void) {}
 	virtual void							draw					(const deUint32			subpassCount,
 																	 VkRenderPass			renderPass,
 																	 VkFramebuffer			frameBuffer,
@@ -298,41 +298,6 @@
 	void									fillLayer				(const tcu::PixelBufferAccess& pixelBuffer, const tcu::Vec4& color, const int layerNdx) const;
 	void									fillQuarter				(const tcu::PixelBufferAccess& pixelBuffer, const tcu::Vec4& color, const int layerNdx, const deUint32 quarter, const deUint32 subpassNdx) const;
 
-=======
-	virtual tcu::TestStatus			iterate					(void);
-	virtual void					beforeRenderPass		(void);
-	virtual void					afterRenderPass			(void);
-	virtual void					bindResources			(void) {}
-	virtual void					draw					(const deUint32			subpassCount,
-															 VkRenderPass			renderPass,
-															 VkFramebuffer			frameBuffer,
-															 vector<PipelineSp>&	pipelines);
-	virtual void					createVertexData		(void);
-	TestParameters					fillMissingParameters	(const TestParameters&	parameters);
-	void							createVertexBuffer		(void);
-	void							createMultiViewDevices	(void);
-	void							createCommandBuffer		(void);
-	void							madeShaderModule		(map<VkShaderStageFlagBits,ShaderModuleSP>& shaderModule, vector<VkPipelineShaderStageCreateInfo>& shaderStageParams);
-	Move<VkPipeline>				makeGraphicsPipeline	(const VkRenderPass							renderPass,
-															 const VkPipelineLayout						pipelineLayout,
-															 const deUint32								pipelineShaderStageCount,
-															 const VkPipelineShaderStageCreateInfo*		pipelineShaderStageCreate,
-															 const deUint32								subpass,
-															 const VkVertexInputRate					vertexInputRate = VK_VERTEX_INPUT_RATE_VERTEX,
-															 const bool									useDepthTest = false,
-															 const bool									useStencilTest = false);
-	void							readImage				(VkImage image, const tcu::PixelBufferAccess& dst);
-	bool							checkImage				(tcu::ConstPixelBufferAccess& dst);
-	MovePtr<tcu::Texture2DArray>	imageData				(void);
-	const tcu::Vec4					getQuarterRefColor		(const deUint32 quarterNdx, const int colorNdx, const int layerNdx, const bool background = true, const deUint32 subpassNdx = 0u);
-	void							appendVertex			(const tcu::Vec4& coord, const tcu::Vec4& color);
-	void							setPoint				(const tcu::PixelBufferAccess& pixelBuffer, const tcu::Vec4& pointColor, const int pointSize, const int layerNdx, const deUint32 quarter);
-	void							fillTriangle			(const tcu::PixelBufferAccess& pixelBuffer, const tcu::Vec4& color, const int layerNdx, const deUint32 quarter);
-	void							fillLayer				(const tcu::PixelBufferAccess& pixelBuffer, const tcu::Vec4& color, const int layerNdx);
-	void							fillQuarter				(const tcu::PixelBufferAccess& pixelBuffer, const tcu::Vec4& color, const int layerNdx, const deUint32 quarter, const deUint32 subpassNdx);
-
-	const bool						m_extensionSupported;
->>>>>>> 0d40b40b
 	const TestParameters			m_parameters;
 	const bool						m_useDynamicRendering;
 	const int						m_seed;
@@ -501,7 +466,13 @@
 
 	for (deUint32 subpassNdx = 0u; subpassNdx < subpassCount; subpassNdx++)
 	{
-<<<<<<< HEAD
+		m_device->cmdBindVertexBuffers(*m_cmdBuffer, 0u, DE_LENGTH_OF_ARRAY(vertexBuffers), vertexBuffers, vertexBufferOffsets);
+
+		if (m_parameters.viewIndex == TEST_TYPE_DRAW_INDEXED)
+			m_device->cmdBindIndexBuffer(*m_cmdBuffer, *m_vertexIndicesBuffer, 0u, VK_INDEX_TYPE_UINT32);
+
+		bindResources();
+
 		if (m_useDynamicRendering)
 		{
 			beginRendering(
@@ -516,14 +487,6 @@
 				m_parameters.extent.depth,
 				m_parameters.viewMasks[subpassNdx]);
 		}
-=======
-		m_device->cmdBindVertexBuffers(*m_cmdBuffer, 0u, DE_LENGTH_OF_ARRAY(vertexBuffers), vertexBuffers, vertexBufferOffsets);
-
-		if (m_parameters.viewIndex == TEST_TYPE_DRAW_INDEXED)
-			m_device->cmdBindIndexBuffer(*m_cmdBuffer, *m_vertexIndicesBuffer, 0u, VK_INDEX_TYPE_UINT32);
-
-		bindResources();
->>>>>>> 0d40b40b
 
 		m_device->cmdBindPipeline(*m_cmdBuffer, VK_PIPELINE_BIND_POINT_GRAPHICS, **pipelines[subpassNdx]);
 
@@ -1856,7 +1819,8 @@
 
 	for (deUint32 subpassNdx = 0u; subpassNdx < subpassCount; subpassNdx++)
 	{
-<<<<<<< HEAD
+		m_device->cmdBindVertexBuffers(*m_cmdBuffer, 0u, DE_LENGTH_OF_ARRAY(vertexBuffers), vertexBuffers, vertexBufferOffsets);
+
 		if (m_useDynamicRendering)
 		{
 			beginRendering(
@@ -1871,9 +1835,6 @@
 				m_parameters.extent.depth,
 				m_parameters.viewMasks[subpassNdx]);
 		}
-=======
-		m_device->cmdBindVertexBuffers(*m_cmdBuffer, 0u, DE_LENGTH_OF_ARRAY(vertexBuffers), vertexBuffers, vertexBufferOffsets);
->>>>>>> 0d40b40b
 
 		m_device->cmdBindPipeline(*m_cmdBuffer, VK_PIPELINE_BIND_POINT_GRAPHICS, **pipelines[subpassNdx]);
 
@@ -1949,7 +1910,8 @@
 
 	for (deUint32 subpassNdx = 0u; subpassNdx < subpassCount; subpassNdx++)
 	{
-<<<<<<< HEAD
+		m_device->cmdBindVertexBuffers(*m_cmdBuffer, 0u, DE_LENGTH_OF_ARRAY(vertexBuffers), vertexBuffers, vertexBufferOffsets);
+
 		if (m_useDynamicRendering)
 		{
 			beginRendering(
@@ -1964,9 +1926,6 @@
 				m_parameters.extent.depth,
 				m_parameters.viewMasks[subpassNdx]);
 		}
-=======
-		m_device->cmdBindVertexBuffers(*m_cmdBuffer, 0u, DE_LENGTH_OF_ARRAY(vertexBuffers), vertexBuffers, vertexBufferOffsets);
->>>>>>> 0d40b40b
 
 		m_device->cmdBindPipeline(*m_cmdBuffer, VK_PIPELINE_BIND_POINT_GRAPHICS, **pipelines[subpassNdx]);
 
@@ -2100,7 +2059,11 @@
 
 	for (deUint32 subpassNdx = 0u; subpassNdx < subpassCount; subpassNdx++)
 	{
-<<<<<<< HEAD
+		m_device->cmdBindVertexBuffers(*m_cmdBuffer, 0u, DE_LENGTH_OF_ARRAY(vertexBuffers), vertexBuffers, vertexBufferOffsets);
+
+		if (m_parameters.viewIndex == TEST_TYPE_DRAW_INDIRECT_INDEXED)
+			m_device->cmdBindIndexBuffer(*m_cmdBuffer, *m_vertexIndicesBuffer, 0u, VK_INDEX_TYPE_UINT32);
+
 		if (m_useDynamicRendering)
 		{
 			beginRendering(
@@ -2115,12 +2078,6 @@
 				m_parameters.extent.depth,
 				m_parameters.viewMasks[subpassNdx]);
 		}
-=======
-		m_device->cmdBindVertexBuffers(*m_cmdBuffer, 0u, DE_LENGTH_OF_ARRAY(vertexBuffers), vertexBuffers, vertexBufferOffsets);
-
-		if (m_parameters.viewIndex == TEST_TYPE_DRAW_INDIRECT_INDEXED)
-			m_device->cmdBindIndexBuffer(*m_cmdBuffer, *m_vertexIndicesBuffer, 0u, VK_INDEX_TYPE_UINT32);
->>>>>>> 0d40b40b
 
 		m_device->cmdBindPipeline(*m_cmdBuffer, VK_PIPELINE_BIND_POINT_GRAPHICS, **pipelines[subpassNdx]);
 
@@ -3275,26 +3232,14 @@
 																		 VkRenderPass					renderPass,
 																		 VkFramebuffer					frameBuffer,
 																		 vector<PipelineSp>&			pipelines) override;
-	void							beforeDraw							(void) override;
-	void							afterDraw							(void) override;
+	void							beforeRenderPass							(void) override;
+	void							afterRenderPass							(void) override;
 	vector<VkImageView>				makeAttachmentsVector				(void);
 	MovePtr<tcu::Texture2DArray>	imageData							(void) const override;
 	void							readImage							(VkImage						image,
 																		 const tcu::PixelBufferAccess&	dst);
 	vector<tcu::Vec2>				getDepthRanges						(void) const;
 
-<<<<<<< HEAD
-=======
-	void				draw								(const deUint32					subpassCount,
-															 VkRenderPass					renderPass,
-															 VkFramebuffer					frameBuffer,
-															 vector<PipelineSp>&			pipelines);
-	void				beforeRenderPass					(void);
-	void				afterRenderPass						(void);
-	vector<VkImageView>	makeAttachmentsVector				(void);
-	void				readImage							(VkImage						image,
-															 const tcu::PixelBufferAccess&	dst);
->>>>>>> 0d40b40b
 private:
 	VkFormat						m_dsFormat;
 	de::SharedPtr<ImageAttachment>	m_dsAttachment;
