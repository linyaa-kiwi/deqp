/*------------------------------------------------------------------------
 * Vulkan Conformance Tests
 * ------------------------
 *
 * Copyright (c) 2017 The Khronos Group Inc.
 *
 * Licensed under the Apache License, Version 2.0 (the "License");
 * you may not use this file except in compliance with the License.
 * You may obtain a copy of the License at
 *
 *      http://www.apache.org/licenses/LICENSE-2.0
 *
 * Unless required by applicable law or agreed to in writing, software
 * distributed under the License is distributed on an "AS IS" BASIS,
 * WITHOUT WARRANTIES OR CONDITIONS OF ANY KIND, either express or implied.
 * See the License for the specific language governing permissions and
 * limitations under the License.
 *
 *//*!
 * \file  vktImageCompressionTranscodingSupport.cpp
 * \brief Compression transcoding support
 *//*--------------------------------------------------------------------*/

#include "vktImageCompressionTranscodingSupport.hpp"
#include "vktImageLoadStoreUtil.hpp"

#include "deUniquePtr.hpp"
#include "deStringUtil.hpp"
#include "deSharedPtr.hpp"
#include "deRandom.hpp"

#include "vktTestCaseUtil.hpp"
#include "vkPrograms.hpp"
#include "vkImageUtil.hpp"
#include "vkBarrierUtil.hpp"
#include "vktImageTestsUtil.hpp"
#include "vkBuilderUtil.hpp"
#include "vkRef.hpp"
#include "vkRefUtil.hpp"
#include "vkTypeUtil.hpp"
#include "vkQueryUtil.hpp"
#include "vkCmdUtil.hpp"
#include "vkObjUtil.hpp"

#include "tcuTextureUtil.hpp"
#include "tcuTexture.hpp"
#include "tcuCompressedTexture.hpp"
#include "tcuVectorType.hpp"
#include "tcuResource.hpp"
#include "tcuImageIO.hpp"
#include "tcuImageCompare.hpp"
#include "tcuTestLog.hpp"
#include "tcuRGBA.hpp"
#include "tcuSurface.hpp"

#include <vector>

using namespace vk;
namespace vkt
{
namespace image
{
namespace
{
using std::string;
using std::vector;
using tcu::TestContext;
using tcu::TestStatus;
using tcu::UVec3;
using tcu::IVec3;
using tcu::CompressedTexFormat;
using tcu::CompressedTexture;
using tcu::Resource;
using tcu::Archive;
using tcu::ConstPixelBufferAccess;
using de::MovePtr;
using de::SharedPtr;
using de::Random;

typedef SharedPtr<MovePtr<Image> >			ImageSp;
typedef SharedPtr<Move<VkImageView> >		ImageViewSp;
typedef SharedPtr<Move<VkDescriptorSet> >	SharedVkDescriptorSet;

enum ShaderType
{
	SHADER_TYPE_COMPUTE,
	SHADER_TYPE_FRAGMENT,
	SHADER_TYPE_LAST
};

enum Operation
{
	OPERATION_IMAGE_LOAD,
	OPERATION_TEXEL_FETCH,
	OPERATION_TEXTURE,
	OPERATION_IMAGE_STORE,
	OPERATION_ATTACHMENT_READ,
	OPERATION_ATTACHMENT_WRITE,
	OPERATION_TEXTURE_READ,
	OPERATION_TEXTURE_WRITE,
	OPERATION_LAST
};

struct TestParameters
{
	Operation			operation;
	ShaderType			shader;
	UVec3				size;
	deUint32			layers;
	ImageType			imageType;
	VkFormat			formatCompressed;
	VkFormat			formatUncompressed;
	deUint32			imagesCount;
	VkImageUsageFlags	compressedImageUsage;
	VkImageUsageFlags	compressedImageViewUsage;
	VkImageUsageFlags	uncompressedImageUsage;
	bool				useMipmaps;
	VkFormat			formatForVerify;
	bool				formatIsASTC;
};

template<typename T>
inline SharedPtr<Move<T> > makeVkSharedPtr (Move<T> move)
{
	return SharedPtr<Move<T> >(new Move<T>(move));
}

template<typename T>
inline SharedPtr<MovePtr<T> > makeVkSharedPtr (MovePtr<T> movePtr)
{
	return SharedPtr<MovePtr<T> >(new MovePtr<T>(movePtr));
}

const deUint32 SINGLE_LEVEL = 1u;
const deUint32 SINGLE_LAYER = 1u;

enum BinaryCompareMode
{
	COMPARE_MODE_NORMAL,
	COMPARE_MODE_ALLOW_ASTC_ERROR_COLOUR_WARNING,
};

enum BinaryCompareResult
{
	COMPARE_RESULT_OK,
	COMPARE_RESULT_ASTC_QUALITY_WARNING,
	COMPARE_RESULT_FAILED,
};

const deUint32 ASTC_LDR_ERROR_COLOUR = 0xFFFF00FF;
const deUint32 ASTC_HDR_ERROR_COLOUR = 0x00000000;

static BinaryCompareResult BinaryCompare(const void				*reference,
										 const void				*result,
										 VkDeviceSize			sizeInBytes,
										 VkFormat				formatForVerify,
										 BinaryCompareMode		mode)
{
	DE_UNREF(formatForVerify);

	// Compare quickly using deMemCmp
	if (deMemCmp(reference, result, (size_t)sizeInBytes) == 0)
	{
		return COMPARE_RESULT_OK;
	}
	// If deMemCmp indicated a mismatch, we can re-check with a manual comparison of
	// the ref and res images that allows for ASTC error colour mismatches if the ASTC
	// comparison mode was selected. This slows down the affected ASTC tests if you
	// didn't pass in the first comparison, but means in the general case the
	// comparion is still fast.
	else if (mode == COMPARE_MODE_ALLOW_ASTC_ERROR_COLOUR_WARNING)
	{
		bool bWarn = false;
		bool bFail = false;
		const deUint32 *pui32RefVal = (deUint32*)reference;
		const deUint32 *pui32ResVal = (deUint32*)result;

		DE_ASSERT(formatForVerify == VK_FORMAT_R8G8B8A8_UNORM);
		size_t numPixels = (size_t)(sizeInBytes / 4) /* bytes */;
		for (size_t i = 0; i < numPixels; i++)
		{
			const deUint32 ref = *pui32RefVal++;
			const deUint32 res = *pui32ResVal++;

			if (ref != res)
			{
				// QualityWarning !1231: If the astc pixel was the ASTC LDR error colour
				// and the result image has the HDR error colour (or vice versa as the test
				// cases below sometimes reverse the operands) then issue a quality warning
				// instead of a failure.
				if ((ref == ASTC_LDR_ERROR_COLOUR && res == ASTC_HDR_ERROR_COLOUR) ||
					(ref == ASTC_HDR_ERROR_COLOUR && res == ASTC_LDR_ERROR_COLOUR))
				{
					bWarn = true;
				}
				else
				{
					bFail = true;
				}
			}
		}

		if (!bFail)
		{
			return (bWarn)
				? (COMPARE_RESULT_ASTC_QUALITY_WARNING)
				: (COMPARE_RESULT_OK);
		}
	}

	return COMPARE_RESULT_FAILED;
}

static bool FormatIsASTC(VkFormat format)
{
	return deInRange32(format, VK_FORMAT_ASTC_4x4_UNORM_BLOCK, VK_FORMAT_ASTC_12x12_SRGB_BLOCK);
}

static TestStatus TestStatusASTCQualityWarning()
{
	return TestStatus(QP_TEST_RESULT_QUALITY_WARNING, "ASTC HDR error colour output instead of LDR error colour");
}

class BasicTranscodingTestInstance : public TestInstance
{
public:
							BasicTranscodingTestInstance	(Context&						context,
															 const TestParameters&			parameters);
	virtual TestStatus		iterate							(void) = 0;
protected:
	void					generateData					(deUint8*						toFill,
															 const size_t					size,
															 const VkFormat					format,
															 const deUint32					layer = 0u,
															 const deUint32					level = 0u);
	deUint32				getLevelCount					();
	deUint32				getLayerCount					();
	UVec3					getLayerDims					();
	vector<UVec3>			getMipLevelSizes				(UVec3							baseSize);
	vector<UVec3>			getCompressedMipLevelSizes		(const VkFormat					compressedFormat,
															 const vector<UVec3>&			uncompressedSizes);

	const TestParameters	m_parameters;
	const deUint32			m_blockWidth;
	const deUint32			m_blockHeight;
	const deUint32			m_levelCount;
	const UVec3				m_layerSize;

	// Detected error colour mismatch while verifying image. Output
	// the ASTC quality warning instead of a pass
	bool					m_bASTCErrorColourMismatch;

private:
	deUint32				findMipMapLevelCount			();
};

deUint32 BasicTranscodingTestInstance::findMipMapLevelCount ()
{
	deUint32 levelCount = 1;

	// We cannot use mipmap levels which have resolution below block size.
	// Reduce number of mipmap levels
	if (m_parameters.useMipmaps)
	{
		deUint32 w = m_parameters.size.x();
		deUint32 h = m_parameters.size.y();

		DE_ASSERT(m_blockWidth > 0u && m_blockHeight > 0u);

		while (w > m_blockWidth && h > m_blockHeight)
		{
			w >>= 1;
			h >>= 1;

			if (w > m_blockWidth && h > m_blockHeight)
				levelCount++;
		}

		DE_ASSERT((m_parameters.size.x() >> (levelCount - 1u)) >= m_blockWidth);
		DE_ASSERT((m_parameters.size.y() >> (levelCount - 1u)) >= m_blockHeight);
	}

	return levelCount;
}

BasicTranscodingTestInstance::BasicTranscodingTestInstance (Context& context, const TestParameters& parameters)
	: TestInstance	(context)
	, m_parameters	(parameters)
	, m_blockWidth	(getBlockWidth(m_parameters.formatCompressed))
	, m_blockHeight	(getBlockHeight(m_parameters.formatCompressed))
	, m_levelCount	(findMipMapLevelCount())
	, m_layerSize	(getLayerSize(m_parameters.imageType, m_parameters.size))
	, m_bASTCErrorColourMismatch(false)
{
	DE_ASSERT(deLog2Floor32(m_parameters.size.x()) == deLog2Floor32(m_parameters.size.y()));
}

deUint32 BasicTranscodingTestInstance::getLevelCount()
{
	return m_levelCount;
}

deUint32 BasicTranscodingTestInstance::getLayerCount()
{
	return m_parameters.layers;
}

UVec3 BasicTranscodingTestInstance::getLayerDims()
{
	return m_layerSize;
}

vector<UVec3> BasicTranscodingTestInstance::getMipLevelSizes (UVec3 baseSize)
{
	vector<UVec3>	levelSizes;
	const deUint32	levelCount = getLevelCount();

	baseSize.z() = 1u;

	levelSizes.push_back(baseSize);

	if (m_parameters.imageType == IMAGE_TYPE_1D)
	{
		baseSize.y() = 1u;

		while (levelSizes.size() < levelCount && (baseSize.x() != 1))
		{
			baseSize.x() = deMax32(baseSize.x() >> 1, 1);
			levelSizes.push_back(baseSize);
		}
	}
	else
	{
		while (levelSizes.size() < levelCount && (baseSize.x() != 1 || baseSize.y() != 1))
		{
			baseSize.x() = deMax32(baseSize.x() >> 1, 1);
			baseSize.y() = deMax32(baseSize.y() >> 1, 1);
			levelSizes.push_back(baseSize);
		}
	}

	DE_ASSERT(levelSizes.size() == getLevelCount());

	return levelSizes;
}

vector<UVec3> BasicTranscodingTestInstance::getCompressedMipLevelSizes (const VkFormat compressedFormat, const vector<UVec3>& uncompressedSizes)
{
	vector<UVec3> levelSizes;
	vector<UVec3>::const_iterator it;

	for (it = uncompressedSizes.begin(); it != uncompressedSizes.end(); it++)
		levelSizes.push_back(getCompressedImageResolutionInBlocks(compressedFormat, *it));

	return levelSizes;
}

void BasicTranscodingTestInstance::generateData (deUint8*		toFill,
												 const size_t	size,
												 const VkFormat format,
												 const deUint32 layer,
												 const deUint32 level)
{
	const deUint8 pattern[] =
	{
		// 64-bit values
		0x11, 0x11, 0x11, 0x11, 0x22, 0x22, 0x22, 0x22,
		0x00, 0x00, 0x00, 0x00, 0x00, 0x00, 0x00, 0x00,
		0x00, 0x00, 0x00, 0x00, 0x00, 0x00, 0x00, 0x01,
		0x00, 0x00, 0x00, 0x00, 0x00, 0x00, 0x01, 0x00,
		0x00, 0x00, 0x00, 0x00, 0x00, 0x01, 0x00, 0x00,
		0x00, 0x00, 0x00, 0x00, 0x01, 0x00, 0x00, 0x00,
		0x00, 0x00, 0x00, 0x00, 0x00, 0x00, 0x00, 0xFF,
		0x00, 0x00, 0x00, 0x00, 0x00, 0x00, 0xFF, 0x00,
		0x00, 0x00, 0x00, 0x00, 0x00, 0xFF, 0x00, 0x00,
		0x00, 0x00, 0x00, 0x00, 0xFF, 0x00, 0x00, 0x00,
		0x7F, 0xF0, 0x00, 0x00, 0x00, 0x00, 0x00, 0x00,		// Positive infinity
		0xFF, 0xF0, 0x00, 0x00, 0x00, 0x00, 0x00, 0x00,		// Negative infinity
		0x7F, 0xF0, 0x00, 0x00, 0x00, 0x00, 0x00, 0x01,		// Start of a signalling NaN (NANS)
		0x7F, 0xF7, 0xFF, 0xFF, 0xFF, 0xFF, 0xFF, 0xFF,		// End of a signalling NaN (NANS)
		0xFF, 0xF0, 0x00, 0x00, 0x00, 0x00, 0x00, 0x01,		// Start of a signalling NaN (NANS)
		0xFF, 0xF7, 0xFF, 0xFF, 0xFF, 0xFF, 0xFF, 0xFF,		// End of a signalling NaN (NANS)
		0x7F, 0xF8, 0x00, 0x00, 0x00, 0x00, 0x00, 0x00,		// Start of a quiet NaN (NANQ)
		0x7F, 0xFF, 0xFF, 0xFF, 0xFF, 0xFF, 0xFF, 0xFF,		// End of of a quiet NaN (NANQ)
		0xFF, 0xF8, 0x00, 0x00, 0x00, 0x00, 0x00, 0x00,		// Start of a quiet NaN (NANQ)
		0xFF, 0xFF, 0xFF, 0xFF, 0xFF, 0xFF, 0xFF, 0xFF,		// End of a quiet NaN (NANQ)
		// 32-bit values
		0x7F, 0x80, 0x00, 0x00,								// Positive infinity
		0xFF, 0x80, 0x00, 0x00,								// Negative infinity
		0x7F, 0x80, 0x00, 0x01,								// Start of a signalling NaN (NANS)
		0x7F, 0xBF, 0xFF, 0xFF,								// End of a signalling NaN (NANS)
		0xFF, 0x80, 0x00, 0x01,								// Start of a signalling NaN (NANS)
		0xFF, 0xBF, 0xFF, 0xFF,								// End of a signalling NaN (NANS)
		0x7F, 0xC0, 0x00, 0x00,								// Start of a quiet NaN (NANQ)
		0x7F, 0xFF, 0xFF, 0xFF,								// End of of a quiet NaN (NANQ)
		0xFF, 0xC0, 0x00, 0x00,								// Start of a quiet NaN (NANQ)
		0xFF, 0xFF, 0xFF, 0xFF,								// End of a quiet NaN (NANQ)
		0xAA, 0xAA, 0xAA, 0xAA,
		0x55, 0x55, 0x55, 0x55,
	};

	deUint8*	start		= toFill;
	size_t		sizeToRnd	= size;

	// Pattern part
	if (layer == 0 && level == 0 && size >= 2 * sizeof(pattern))
	{
		// Rotated pattern
		for (size_t i = 0; i < sizeof(pattern); i++)
			start[sizeof(pattern) - i - 1] = pattern[i];

		start		+= sizeof(pattern);
		sizeToRnd	-= sizeof(pattern);

		// Direct pattern
		deMemcpy(start, pattern, sizeof(pattern));

		start		+= sizeof(pattern);
		sizeToRnd	-= sizeof(pattern);
	}

	// Random part
	{
		DE_ASSERT(sizeToRnd % sizeof(deUint32) == 0);

		deUint32*	start32		= reinterpret_cast<deUint32*>(start);
		size_t		sizeToRnd32	= sizeToRnd / sizeof(deUint32);
		deUint32	seed		= (layer << 24) ^ (level << 16) ^ static_cast<deUint32>(format);
		Random		rnd			(seed);

		for (size_t i = 0; i < sizeToRnd32; i++)
			start32[i] = rnd.getUint32();
	}

	{
		// Remove certain values that may not be preserved based on the uncompressed view format
		if (isSnormFormat(m_parameters.formatUncompressed))
		{
			for (size_t i = 0; i < size; i += 2)
			{
				// SNORM fix: due to write operation in SNORM format
				// replaces 0x00 0x80 to 0x01 0x80
				if (toFill[i] == 0x00 && toFill[i+1] == 0x80)
					toFill[i+1] = 0x81;
			}
		}
		else if (isFloatFormat(m_parameters.formatUncompressed))
		{
			tcu::TextureFormat textureFormat = mapVkFormat(m_parameters.formatUncompressed);

			if (textureFormat.type == tcu::TextureFormat::HALF_FLOAT)
			{
				for (size_t i = 0; i < size; i += 2)
				{
					// HALF_FLOAT fix: remove INF and NaN
					if ((toFill[i+1] & 0x7C) == 0x7C)
						toFill[i+1] = 0x00;
				}
			}
			else if (textureFormat.type == tcu::TextureFormat::FLOAT)
			{
				for (size_t i = 0; i < size; i += 4)
				{
					// HALF_FLOAT fix: remove INF and NaN
					if ((toFill[i+1] & 0x7C) == 0x7C)
						toFill[i+1] = 0x00;
				}

				for (size_t i = 0; i < size; i += 4)
				{
					// FLOAT fix: remove INF, NaN, and denorm
					// Little endian fix
					if (((toFill[i+3] & 0x7F) == 0x7F && (toFill[i+2] & 0x80) == 0x80) || ((toFill[i+3] & 0x7F) == 0x00 && (toFill[i+2] & 0x80) == 0x00))
						toFill[i+3] = 0x01;
					// Big endian fix
					if (((toFill[i+0] & 0x7F) == 0x7F && (toFill[i+1] & 0x80) == 0x80) || ((toFill[i+0] & 0x7F) == 0x00 && (toFill[i+1] & 0x80) == 0x00))
						toFill[i+0] = 0x01;
				}
			}
		}
	}
}

class BasicComputeTestInstance : public BasicTranscodingTestInstance
{
public:
					BasicComputeTestInstance	(Context&							context,
												const TestParameters&				parameters);
	TestStatus		iterate						(void);
protected:
	struct ImageData
	{
		deUint32			getImagesCount		(void)									{ return static_cast<deUint32>(images.size());		}
		deUint32			getImageViewCount	(void)									{ return static_cast<deUint32>(imagesViews.size());	}
		deUint32			getImageInfoCount	(void)									{ return static_cast<deUint32>(imagesInfos.size());	}
		VkImage				getImage			(const deUint32				ndx)		{ return **images[ndx]->get();						}
		VkImageView			getImageView		(const deUint32				ndx)		{ return **imagesViews[ndx];						}
		VkImageCreateInfo	getImageInfo		(const deUint32				ndx)		{ return imagesInfos[ndx];							}
		void				addImage			(MovePtr<Image>				image)		{ images.push_back(makeVkSharedPtr(image));			}
		void				addImageView		(Move<VkImageView>			imageView)	{ imagesViews.push_back(makeVkSharedPtr(imageView));}
		void				addImageInfo		(const VkImageCreateInfo	imageInfo)	{ imagesInfos.push_back(imageInfo);					}
		void				resetViews			()										{ imagesViews.clear();								}
	private:
		vector<ImageSp>				images;
		vector<ImageViewSp>			imagesViews;
		vector<VkImageCreateInfo>	imagesInfos;
	};
	void			copyDataToImage				(const VkCommandBuffer&				cmdBuffer,
												 ImageData&							imageData,
												 const vector<UVec3>&				mipMapSizes,
												 const bool							isCompressed);
	virtual void	executeShader				(const VkCommandBuffer&				cmdBuffer,
												 const VkDescriptorSetLayout&		descriptorSetLayout,
												 const VkDescriptorPool&			descriptorPool,
												vector<ImageData>&					imageData);
	bool			copyResultAndCompare		(const VkCommandBuffer&				cmdBuffer,
												 const VkImage&						uncompressed,
												 const VkDeviceSize					offset,
												 const UVec3&						size);
	void			descriptorSetUpdate			(VkDescriptorSet					descriptorSet,
												 const VkDescriptorImageInfo*		descriptorImageInfos);
	void			createImageInfos			(ImageData&							imageData,
												 const vector<UVec3>&				mipMapSizes,
												 const bool							isCompressed);
	bool			decompressImage				(const VkCommandBuffer&				cmdBuffer,
												 vector<ImageData>&					imageData,
												 const vector<UVec3>&				mipMapSizes);
	vector<deUint8>	m_data;
};


BasicComputeTestInstance::BasicComputeTestInstance (Context& context, const TestParameters& parameters)
	:BasicTranscodingTestInstance	(context, parameters)
{
}

TestStatus BasicComputeTestInstance::iterate (void)
{
	const DeviceInterface&					vk					= m_context.getDeviceInterface();
	const VkDevice							device				= m_context.getDevice();
	const deUint32							queueFamilyIndex	= m_context.getUniversalQueueFamilyIndex();
	Allocator&								allocator			= m_context.getDefaultAllocator();
	const Unique<VkCommandPool>				cmdPool				(createCommandPool(vk, device, VK_COMMAND_POOL_CREATE_RESET_COMMAND_BUFFER_BIT, queueFamilyIndex));
	const Unique<VkCommandBuffer>			cmdBuffer			(allocateCommandBuffer(vk, device, *cmdPool, VK_COMMAND_BUFFER_LEVEL_PRIMARY));
	const UVec3								fullSize			(m_parameters.size.x(), m_parameters.size.y(), 1);
	const vector<UVec3>						mipMapSizes			= m_parameters.useMipmaps ? getMipLevelSizes (getLayerDims()) : vector<UVec3>(1, fullSize);
	vector<ImageData>						imageData			(m_parameters.imagesCount);
	const deUint32							compressedNdx		= 0u;
	const deUint32							resultImageNdx		= m_parameters.imagesCount -1u;

	for (deUint32 imageNdx = 0u; imageNdx < m_parameters.imagesCount; ++imageNdx)
	{
		const bool isCompressed = compressedNdx == imageNdx ? true : false;
		createImageInfos(imageData[imageNdx], mipMapSizes, isCompressed);
		for (deUint32 infoNdx = 0u; infoNdx < imageData[imageNdx].getImageInfoCount(); ++infoNdx)
		{
			imageData[imageNdx].addImage(MovePtr<Image>(new Image(vk, device, allocator, imageData[imageNdx].getImageInfo(infoNdx), MemoryRequirement::Any)));
			if (isCompressed)
			{
				const VkImageViewUsageCreateInfo	imageViewUsageKHR	=
				{
					VK_STRUCTURE_TYPE_IMAGE_VIEW_USAGE_CREATE_INFO_KHR,				//VkStructureType		sType;
					DE_NULL,														//const void*			pNext;
					m_parameters.compressedImageUsage,								//VkImageUsageFlags		usage;
				};
				for (deUint32 mipNdx = 0u; mipNdx < mipMapSizes.size(); ++mipNdx)
				for (deUint32 layerNdx = 0u; layerNdx < getLayerCount(); ++layerNdx)
				{
					imageData[imageNdx].addImageView(makeImageView(vk, device, imageData[imageNdx].getImage(infoNdx),
														mapImageViewType(m_parameters.imageType), m_parameters.formatUncompressed,
														makeImageSubresourceRange(VK_IMAGE_ASPECT_COLOR_BIT, mipNdx, 1u, layerNdx, 1u),
														&imageViewUsageKHR));
				}
			}
			else
			{
				imageData[imageNdx].addImageView(makeImageView(vk, device, imageData[imageNdx].getImage(infoNdx),
													mapImageViewType(m_parameters.imageType), m_parameters.formatUncompressed,
													makeImageSubresourceRange(VK_IMAGE_ASPECT_COLOR_BIT, 0u, 1u, 0u, 1u)));
			}
		}
	}

	{
		size_t size = 0ull;
		for(deUint32 mipNdx = 0u; mipNdx < mipMapSizes.size(); ++mipNdx)
		{
			size += static_cast<size_t>(getCompressedImageSizeInBytes(m_parameters.formatCompressed, mipMapSizes[mipNdx]) * getLayerCount());
		}
		m_data.resize(size);
		generateData (&m_data[0], m_data.size(), m_parameters.formatCompressed);
	}

	switch(m_parameters.operation)
	{
		case OPERATION_IMAGE_LOAD:
		case OPERATION_TEXEL_FETCH:
		case OPERATION_TEXTURE:
			copyDataToImage(*cmdBuffer, imageData[compressedNdx], mipMapSizes, true);
			break;
		case OPERATION_IMAGE_STORE:
			copyDataToImage(*cmdBuffer, imageData[1], mipMapSizes, false);
			break;
		default:
			DE_ASSERT(false);
			break;
	}

	{
		Move<VkDescriptorSetLayout>	descriptorSetLayout;
		Move<VkDescriptorPool>		descriptorPool;

		DescriptorSetLayoutBuilder	descriptorSetLayoutBuilder;
		DescriptorPoolBuilder		descriptorPoolBuilder;
		for (deUint32 imageNdx = 0u; imageNdx < m_parameters.imagesCount; ++imageNdx)
		{
			switch(m_parameters.operation)
			{
				case OPERATION_IMAGE_LOAD:
				case OPERATION_IMAGE_STORE:
					descriptorSetLayoutBuilder.addSingleBinding(VK_DESCRIPTOR_TYPE_STORAGE_IMAGE, VK_SHADER_STAGE_COMPUTE_BIT);
					descriptorPoolBuilder.addType(VK_DESCRIPTOR_TYPE_STORAGE_IMAGE, imageData[0].getImageViewCount());
					break;
				case OPERATION_TEXEL_FETCH:
				case OPERATION_TEXTURE:
					descriptorSetLayoutBuilder.addSingleBinding((compressedNdx == imageNdx) ? VK_DESCRIPTOR_TYPE_COMBINED_IMAGE_SAMPLER : VK_DESCRIPTOR_TYPE_STORAGE_IMAGE, VK_SHADER_STAGE_COMPUTE_BIT);
					descriptorPoolBuilder.addType((compressedNdx == imageNdx) ? VK_DESCRIPTOR_TYPE_COMBINED_IMAGE_SAMPLER : VK_DESCRIPTOR_TYPE_STORAGE_IMAGE, imageData[0].getImageViewCount());
					break;
				default:
					DE_ASSERT(false);
					break;
			}
		}
		descriptorSetLayout	= descriptorSetLayoutBuilder.build(vk, device);
		descriptorPool		= descriptorPoolBuilder.build(vk, device, VK_DESCRIPTOR_POOL_CREATE_FREE_DESCRIPTOR_SET_BIT, imageData[0].getImageViewCount());
		executeShader(*cmdBuffer, *descriptorSetLayout, *descriptorPool, imageData);

		{
			VkDeviceSize offset = 0ull;
			for (deUint32 mipNdx = 0u; mipNdx < mipMapSizes.size(); ++mipNdx)
			for (deUint32 layerNdx = 0u; layerNdx < getLayerCount(); ++layerNdx)
			{
				const deUint32	imageNdx	= layerNdx + mipNdx * getLayerCount();
				const UVec3		size		= UVec3(imageData[resultImageNdx].getImageInfo(imageNdx).extent.width,
													imageData[resultImageNdx].getImageInfo(imageNdx).extent.height,
													imageData[resultImageNdx].getImageInfo(imageNdx).extent.depth);
				if (!copyResultAndCompare(*cmdBuffer, imageData[resultImageNdx].getImage(imageNdx), offset, size))
					return TestStatus::fail("Fail");
				offset += getCompressedImageSizeInBytes(m_parameters.formatCompressed, mipMapSizes[mipNdx]);
			}
		}
	};
	if (!decompressImage(*cmdBuffer, imageData, mipMapSizes))
			return TestStatus::fail("Fail");

	if (m_bASTCErrorColourMismatch)
	{
		DE_ASSERT(m_parameters.formatIsASTC);
		return TestStatusASTCQualityWarning();
	}

	return TestStatus::pass("Pass");
}

void BasicComputeTestInstance::copyDataToImage (const VkCommandBuffer&	cmdBuffer,
												ImageData&				imageData,
												const vector<UVec3>&	mipMapSizes,
												const bool				isCompressed)
{
	const DeviceInterface&		vk			= m_context.getDeviceInterface();
	const VkDevice				device		= m_context.getDevice();
	const VkQueue				queue		= m_context.getUniversalQueue();
	Allocator&					allocator	= m_context.getDefaultAllocator();

	Buffer						imageBuffer	(vk, device, allocator,
												makeBufferCreateInfo(m_data.size(), VK_BUFFER_USAGE_TRANSFER_SRC_BIT),
												MemoryRequirement::HostVisible);
	VkDeviceSize				offset		= 0ull;
	{
		const Allocation& alloc = imageBuffer.getAllocation();
		deMemcpy(alloc.getHostPtr(), &m_data[0], m_data.size());
		flushAlloc(vk, device, alloc);
	}

	beginCommandBuffer(vk, cmdBuffer);
	const VkImageSubresourceRange	subresourceRange		=
	{
		VK_IMAGE_ASPECT_COLOR_BIT,					//VkImageAspectFlags	aspectMask
		0u,											//deUint32				baseMipLevel
		imageData.getImageInfo(0u).mipLevels,		//deUint32				levelCount
		0u,											//deUint32				baseArrayLayer
		imageData.getImageInfo(0u).arrayLayers		//deUint32				layerCount
	};

	for (deUint32 imageNdx = 0u; imageNdx < imageData.getImagesCount(); ++imageNdx)
	{
		const VkImageMemoryBarrier		preCopyImageBarrier		= makeImageMemoryBarrier(
																	0u, VK_ACCESS_TRANSFER_WRITE_BIT,
																	VK_IMAGE_LAYOUT_UNDEFINED, VK_IMAGE_LAYOUT_TRANSFER_DST_OPTIMAL,
																	imageData.getImage(imageNdx), subresourceRange);

		const VkBufferMemoryBarrier		FlushHostCopyBarrier	= makeBufferMemoryBarrier(
																	VK_ACCESS_HOST_WRITE_BIT, VK_ACCESS_TRANSFER_READ_BIT,
																	imageBuffer.get(), 0ull, m_data.size());

		vk.cmdPipelineBarrier(cmdBuffer, VK_PIPELINE_STAGE_HOST_BIT, VK_PIPELINE_STAGE_TRANSFER_BIT,
				(VkDependencyFlags)0, 0u, (const VkMemoryBarrier*)DE_NULL, 1u, &FlushHostCopyBarrier, 1u, &preCopyImageBarrier);

		for (deUint32 mipNdx = 0u; mipNdx < imageData.getImageInfo(imageNdx).mipLevels; ++mipNdx)
		{
			const VkExtent3D				imageExtent				= isCompressed ?
																		makeExtent3D(mipMapSizes[mipNdx]) :
																		imageData.getImageInfo(imageNdx).extent;
			const VkBufferImageCopy			copyRegion				=
			{
				offset,																												//VkDeviceSize				bufferOffset;
				0u,																													//deUint32					bufferRowLength;
				0u,																													//deUint32					bufferImageHeight;
				makeImageSubresourceLayers(VK_IMAGE_ASPECT_COLOR_BIT, mipNdx, 0u, imageData.getImageInfo(imageNdx).arrayLayers),	//VkImageSubresourceLayers	imageSubresource;
				makeOffset3D(0, 0, 0),																								//VkOffset3D				imageOffset;
				imageExtent,																										//VkExtent3D				imageExtent;
			};

			vk.cmdCopyBufferToImage(cmdBuffer, imageBuffer.get(), imageData.getImage(imageNdx), VK_IMAGE_LAYOUT_TRANSFER_DST_OPTIMAL, 1u, &copyRegion);
			offset += getCompressedImageSizeInBytes(m_parameters.formatCompressed,
						UVec3(isCompressed ? imageExtent.width : imageExtent.width * m_blockWidth, isCompressed? imageExtent.height :imageExtent.height * m_blockHeight,imageExtent.depth)) *
						imageData.getImageInfo(imageNdx).arrayLayers;
		}
	}
	endCommandBuffer(vk, cmdBuffer);
	submitCommandsAndWait(vk, device, queue, cmdBuffer);
}

void BasicComputeTestInstance::executeShader (const VkCommandBuffer&		cmdBuffer,
											  const VkDescriptorSetLayout&	descriptorSetLayout,
											  const VkDescriptorPool&		descriptorPool,
											  vector<ImageData>&			imageData)
{
	const DeviceInterface&			vk						= m_context.getDeviceInterface();
	const VkDevice					device					= m_context.getDevice();
	const VkQueue					queue					= m_context.getUniversalQueue();
	const Unique<VkShaderModule>	shaderModule			(createShaderModule(vk, device, m_context.getBinaryCollection().get("comp"), 0));
	vector<SharedVkDescriptorSet>	descriptorSets			(imageData[0].getImageViewCount());
	const Unique<VkPipelineLayout>	pipelineLayout			(makePipelineLayout(vk, device, descriptorSetLayout));
	const Unique<VkPipeline>		pipeline				(makeComputePipeline(vk, device, *pipelineLayout, *shaderModule));
	Move<VkSampler>					sampler;
	{
		const VkSamplerCreateInfo createInfo =
		{
			VK_STRUCTURE_TYPE_SAMPLER_CREATE_INFO,		//VkStructureType		sType;
			DE_NULL,									//const void*			pNext;
			0u,											//VkSamplerCreateFlags	flags;
			VK_FILTER_NEAREST,							//VkFilter				magFilter;
			VK_FILTER_NEAREST,							//VkFilter				minFilter;
			VK_SAMPLER_MIPMAP_MODE_NEAREST,				//VkSamplerMipmapMode	mipmapMode;
			VK_SAMPLER_ADDRESS_MODE_CLAMP_TO_EDGE,		//VkSamplerAddressMode	addressModeU;
			VK_SAMPLER_ADDRESS_MODE_CLAMP_TO_EDGE,		//VkSamplerAddressMode	addressModeV;
			VK_SAMPLER_ADDRESS_MODE_CLAMP_TO_EDGE,		//VkSamplerAddressMode	addressModeW;
			0.0f,										//float					mipLodBias;
			VK_FALSE,									//VkBool32				anisotropyEnable;
			1.0f,										//float					maxAnisotropy;
			VK_FALSE,									//VkBool32				compareEnable;
			VK_COMPARE_OP_EQUAL,						//VkCompareOp			compareOp;
			0.0f,										//float					minLod;
			0.0f,										//float					maxLod;
			VK_BORDER_COLOR_FLOAT_TRANSPARENT_BLACK,	//VkBorderColor			borderColor;
			VK_FALSE,									//VkBool32				unnormalizedCoordinates;
		};
		sampler = createSampler(vk, device, &createInfo);
	}

	vector<VkDescriptorImageInfo>	descriptorImageInfos	(descriptorSets.size() * m_parameters.imagesCount);
	for (deUint32 viewNdx = 0u; viewNdx < descriptorSets.size(); ++viewNdx)
	{
		const deUint32 descriptorNdx = viewNdx * m_parameters.imagesCount;
		for (deUint32 imageNdx = 0; imageNdx < m_parameters.imagesCount; ++imageNdx)
		{
			descriptorImageInfos[descriptorNdx+imageNdx] = makeDescriptorImageInfo(*sampler,
															imageData[imageNdx].getImageView(viewNdx), VK_IMAGE_LAYOUT_GENERAL);
		}
	}

	for (deUint32 ndx = 0u; ndx < descriptorSets.size(); ++ndx)
		descriptorSets[ndx] = makeVkSharedPtr(makeDescriptorSet(vk, device, descriptorPool, descriptorSetLayout));

	beginCommandBuffer(vk, cmdBuffer);
	{
		const VkImageSubresourceRange	compressedRange				=
		{
			VK_IMAGE_ASPECT_COLOR_BIT,					//VkImageAspectFlags	aspectMask
			0u,											//deUint32				baseMipLevel
			imageData[0].getImageInfo(0u).mipLevels,	//deUint32				levelCount
			0u,											//deUint32				baseArrayLayer
			imageData[0].getImageInfo(0u).arrayLayers	//deUint32				layerCount
		};
		const VkImageSubresourceRange	uncompressedRange			=
		{
			VK_IMAGE_ASPECT_COLOR_BIT,					//VkImageAspectFlags	aspectMask
			0u,											//deUint32				baseMipLevel
			1u,											//deUint32				levelCount
			0u,											//deUint32				baseArrayLayer
			1u											//deUint32				layerCount
		};

		vk.cmdBindPipeline(cmdBuffer, VK_PIPELINE_BIND_POINT_COMPUTE, *pipeline);

		vector<VkImageMemoryBarrier>		preShaderImageBarriers;
		preShaderImageBarriers.resize(descriptorSets.size() + 1u);
		for (deUint32 imageNdx = 0u; imageNdx < imageData[1].getImagesCount(); ++imageNdx)
		{
			preShaderImageBarriers[imageNdx]= makeImageMemoryBarrier(
												VK_ACCESS_TRANSFER_WRITE_BIT, VK_ACCESS_SHADER_WRITE_BIT,
												VK_IMAGE_LAYOUT_UNDEFINED, VK_IMAGE_LAYOUT_GENERAL,
												imageData[1].getImage(imageNdx), uncompressedRange);
		}

		preShaderImageBarriers[descriptorSets.size()] = makeImageMemoryBarrier(
															VK_ACCESS_TRANSFER_WRITE_BIT, VK_ACCESS_SHADER_READ_BIT,
															VK_IMAGE_LAYOUT_TRANSFER_DST_OPTIMAL, VK_IMAGE_LAYOUT_GENERAL,
															imageData[0].getImage(0), compressedRange);

		vk.cmdPipelineBarrier(cmdBuffer, VK_PIPELINE_STAGE_TRANSFER_BIT, VK_PIPELINE_STAGE_COMPUTE_SHADER_BIT,
			(VkDependencyFlags)0, 0u, (const VkMemoryBarrier*)DE_NULL, 0u, (const VkBufferMemoryBarrier*)DE_NULL,
			static_cast<deUint32>(preShaderImageBarriers.size()), &preShaderImageBarriers[0]);

		for (deUint32 ndx = 0u; ndx <descriptorSets.size(); ++ndx)
		{
			descriptorSetUpdate (**descriptorSets[ndx], &descriptorImageInfos[ndx* m_parameters.imagesCount]);
			vk.cmdBindDescriptorSets(cmdBuffer, VK_PIPELINE_BIND_POINT_COMPUTE, *pipelineLayout, 0u, 1u, &(**descriptorSets[ndx]), 0u, DE_NULL);
			vk.cmdDispatch(cmdBuffer,	imageData[1].getImageInfo(ndx).extent.width,
										imageData[1].getImageInfo(ndx).extent.height,
										imageData[1].getImageInfo(ndx).extent.depth);
		}
	}
	endCommandBuffer(vk, cmdBuffer);
	submitCommandsAndWait(vk, device, queue, cmdBuffer);
}

bool BasicComputeTestInstance::copyResultAndCompare (const VkCommandBuffer&	cmdBuffer,
													 const VkImage&			uncompressed,
													 const VkDeviceSize		offset,
													 const UVec3&			size)
{
	const DeviceInterface&	vk					= m_context.getDeviceInterface();
	const VkQueue			queue				= m_context.getUniversalQueue();
	const VkDevice			device				= m_context.getDevice();
	Allocator&				allocator			= m_context.getDefaultAllocator();

	VkDeviceSize			imageResultSize		= getImageSizeBytes (tcu::IVec3(size.x(), size.y(), size.z()), m_parameters.formatUncompressed);
	Buffer					imageBufferResult	(vk, device, allocator,
													makeBufferCreateInfo(imageResultSize, VK_BUFFER_USAGE_TRANSFER_DST_BIT),
													MemoryRequirement::HostVisible);

	beginCommandBuffer(vk, cmdBuffer);
	{
		const VkImageSubresourceRange	subresourceRange	=
		{
			VK_IMAGE_ASPECT_COLOR_BIT,											//VkImageAspectFlags	aspectMask
			0u,																	//deUint32				baseMipLevel
			1u,																	//deUint32				levelCount
			0u,																	//deUint32				baseArrayLayer
			1u																	//deUint32				layerCount
		};

		const VkBufferImageCopy			copyRegion			=
		{
			0ull,																//	VkDeviceSize				bufferOffset;
			0u,																	//	deUint32					bufferRowLength;
			0u,																	//	deUint32					bufferImageHeight;
			makeImageSubresourceLayers(VK_IMAGE_ASPECT_COLOR_BIT, 0u, 0u, 1u),	//	VkImageSubresourceLayers	imageSubresource;
			makeOffset3D(0, 0, 0),												//	VkOffset3D					imageOffset;
			makeExtent3D(size),													//	VkExtent3D					imageExtent;
		};

		const VkImageMemoryBarrier prepareForTransferBarrier = makeImageMemoryBarrier(
																VK_ACCESS_SHADER_WRITE_BIT, VK_ACCESS_TRANSFER_READ_BIT,
																VK_IMAGE_LAYOUT_GENERAL, VK_IMAGE_LAYOUT_TRANSFER_SRC_OPTIMAL,
																uncompressed, subresourceRange);

		const VkBufferMemoryBarrier copyBarrier = makeBufferMemoryBarrier(
													VK_ACCESS_TRANSFER_WRITE_BIT, VK_ACCESS_HOST_READ_BIT,
													imageBufferResult.get(), 0ull, imageResultSize);

		vk.cmdPipelineBarrier(cmdBuffer, VK_PIPELINE_STAGE_COMPUTE_SHADER_BIT, VK_PIPELINE_STAGE_TRANSFER_BIT, (VkDependencyFlags)0, 0, (const VkMemoryBarrier*)DE_NULL, 0, (const VkBufferMemoryBarrier*)DE_NULL, 1u, &prepareForTransferBarrier);
		vk.cmdCopyImageToBuffer(cmdBuffer, uncompressed, VK_IMAGE_LAYOUT_TRANSFER_SRC_OPTIMAL, imageBufferResult.get(), 1u, &copyRegion);
		vk.cmdPipelineBarrier(cmdBuffer, VK_PIPELINE_STAGE_TRANSFER_BIT, VK_PIPELINE_STAGE_HOST_BIT, (VkDependencyFlags)0, 0u, (const VkMemoryBarrier*)DE_NULL, 1, &copyBarrier, 0u, (const VkImageMemoryBarrier*)DE_NULL);
	}
	endCommandBuffer(vk, cmdBuffer);
	submitCommandsAndWait(vk, device, queue, cmdBuffer);

	const Allocation& allocResult = imageBufferResult.getAllocation();
	invalidateAlloc(vk, device, allocResult);
	if (deMemCmp((const void *)allocResult.getHostPtr(), (const void *)&m_data[static_cast<size_t>(offset)], static_cast<size_t>(imageResultSize)) == 0ull)
		return true;
	return false;
}

void BasicComputeTestInstance::descriptorSetUpdate (VkDescriptorSet descriptorSet, const VkDescriptorImageInfo* descriptorImageInfos)
{
	const DeviceInterface&		vk		= m_context.getDeviceInterface();
	const VkDevice				device	= m_context.getDevice();
	DescriptorSetUpdateBuilder	descriptorSetUpdateBuilder;

	switch(m_parameters.operation)
	{
		case OPERATION_IMAGE_LOAD:
		case OPERATION_IMAGE_STORE:
		{
			for (deUint32 bindingNdx = 0u; bindingNdx < m_parameters.imagesCount; ++bindingNdx)
				descriptorSetUpdateBuilder.writeSingle(descriptorSet, DescriptorSetUpdateBuilder::Location::binding(bindingNdx), VK_DESCRIPTOR_TYPE_STORAGE_IMAGE, &descriptorImageInfos[bindingNdx]);

			break;
		}

		case OPERATION_TEXEL_FETCH:
		case OPERATION_TEXTURE:
		{
			for (deUint32 bindingNdx = 0u; bindingNdx < m_parameters.imagesCount; ++bindingNdx)
			{
				descriptorSetUpdateBuilder.writeSingle(descriptorSet, DescriptorSetUpdateBuilder::Location::binding(bindingNdx),
					bindingNdx == 0u ? VK_DESCRIPTOR_TYPE_COMBINED_IMAGE_SAMPLER : VK_DESCRIPTOR_TYPE_STORAGE_IMAGE, &descriptorImageInfos[bindingNdx]);
			}

			break;
		}

		default:
			DE_ASSERT(false);
	}
	descriptorSetUpdateBuilder.update(vk, device);
}

void BasicComputeTestInstance::createImageInfos (ImageData& imageData, const vector<UVec3>& mipMapSizes, const bool isCompressed)
{
	const VkImageType		imageType			= mapImageType(m_parameters.imageType);

	if (isCompressed)
	{
		VkFormatProperties properties;
		m_context.getInstanceInterface().getPhysicalDeviceFormatProperties(m_context.getPhysicalDevice(), m_parameters.formatCompressed, &properties);
		if (!(properties.optimalTilingFeatures & VK_FORMAT_FEATURE_STORAGE_IMAGE_BIT))
			TCU_THROW(NotSupportedError, "Format storage feature not supported");

		const VkExtent3D	extentCompressed	= makeExtent3D(getLayerSize(m_parameters.imageType, m_parameters.size));
		const VkImageCreateInfo compressedInfo =
		{
			VK_STRUCTURE_TYPE_IMAGE_CREATE_INFO,					// VkStructureType			sType;
			DE_NULL,												// const void*				pNext;
			VK_IMAGE_CREATE_MUTABLE_FORMAT_BIT |
			VK_IMAGE_CREATE_BLOCK_TEXEL_VIEW_COMPATIBLE_BIT_KHR |
			VK_IMAGE_CREATE_EXTENDED_USAGE_BIT_KHR,					// VkImageCreateFlags		flags;
			imageType,												// VkImageType				imageType;
			m_parameters.formatCompressed,							// VkFormat					format;
			extentCompressed,										// VkExtent3D				extent;
			static_cast<deUint32>(mipMapSizes.size()),				// deUint32					mipLevels;
			getLayerCount(),										// deUint32					arrayLayers;
			VK_SAMPLE_COUNT_1_BIT,									// VkSampleCountFlagBits	samples;
			VK_IMAGE_TILING_OPTIMAL,								// VkImageTiling			tiling;
			VK_IMAGE_USAGE_SAMPLED_BIT |
			VK_IMAGE_USAGE_STORAGE_BIT |
			VK_IMAGE_USAGE_TRANSFER_SRC_BIT |
			VK_IMAGE_USAGE_TRANSFER_DST_BIT,						// VkImageUsageFlags		usage;
			VK_SHARING_MODE_EXCLUSIVE,								// VkSharingMode			sharingMode;
			0u,														// deUint32					queueFamilyIndexCount;
			DE_NULL,												// const deUint32*			pQueueFamilyIndices;
			VK_IMAGE_LAYOUT_UNDEFINED,								// VkImageLayout			initialLayout;
		};
		imageData.addImageInfo(compressedInfo);
	}
	else
	{
		UVec3 size = m_parameters.size;
		if (m_parameters.imageType == IMAGE_TYPE_1D) {
			size.y() = 1;
		}
		size.z() = 1;
		const VkExtent3D originalResolutionInBlocks = makeExtent3D(getCompressedImageResolutionInBlocks(m_parameters.formatCompressed, size));

		for (size_t mipNdx = 0ull; mipNdx < mipMapSizes.size(); ++mipNdx)
		for (size_t layerNdx = 0ull; layerNdx < getLayerCount(); ++layerNdx)
		{
			const VkExtent3D		extentUncompressed	= m_parameters.useMipmaps ?
															makeExtent3D(getCompressedImageResolutionInBlocks(m_parameters.formatCompressed, mipMapSizes[mipNdx])) :
															originalResolutionInBlocks;
			const VkImageCreateInfo	uncompressedInfo	=
			{
				VK_STRUCTURE_TYPE_IMAGE_CREATE_INFO,				// VkStructureType			sType;
				DE_NULL,											// const void*				pNext;
				0u,													// VkImageCreateFlags		flags;
				imageType,											// VkImageType				imageType;
				m_parameters.formatUncompressed,					// VkFormat					format;
				extentUncompressed,									// VkExtent3D				extent;
				1u,													// deUint32					mipLevels;
				1u,													// deUint32					arrayLayers;
				VK_SAMPLE_COUNT_1_BIT,								// VkSampleCountFlagBits	samples;
				VK_IMAGE_TILING_OPTIMAL,							// VkImageTiling			tiling;
				m_parameters.uncompressedImageUsage |
				VK_IMAGE_USAGE_SAMPLED_BIT,							// VkImageUsageFlags		usage;
				VK_SHARING_MODE_EXCLUSIVE,							// VkSharingMode			sharingMode;
				0u,													// deUint32					queueFamilyIndexCount;
				DE_NULL,											// const deUint32*			pQueueFamilyIndices;
				VK_IMAGE_LAYOUT_UNDEFINED,							// VkImageLayout			initialLayout;
			};
			imageData.addImageInfo(uncompressedInfo);
		}
	}
}

bool BasicComputeTestInstance::decompressImage (const VkCommandBuffer&	cmdBuffer,
												 vector<ImageData>&		imageData,
												 const vector<UVec3>&	mipMapSizes)
{
	const DeviceInterface&			vk						= m_context.getDeviceInterface();
	const VkDevice					device					= m_context.getDevice();
	const VkQueue					queue					= m_context.getUniversalQueue();
	Allocator&						allocator				= m_context.getDefaultAllocator();
	const Unique<VkShaderModule>	shaderModule			(createShaderModule(vk, device, m_context.getBinaryCollection().get("decompress"), 0));
	const VkImage&					compressed				= imageData[0].getImage(0);
	const VkImageType				imageType				= mapImageType(m_parameters.imageType);

	for (deUint32 ndx = 0u; ndx < imageData.size(); ndx++)
		imageData[ndx].resetViews();

	for (deUint32 mipNdx = 0u; mipNdx < mipMapSizes.size(); ++mipNdx)
	for (deUint32 layerNdx = 0u; layerNdx < getLayerCount(); ++layerNdx)
	{
		const bool						layoutShaderReadOnly	= (layerNdx % 2u) == 1;
		const deUint32					imageNdx				= layerNdx + mipNdx * getLayerCount();
		const VkExtent3D				extentCompressed		= imageType == VK_IMAGE_TYPE_1D ? makeExtent3D(mipMapSizes[mipNdx].x(), 1, mipMapSizes[mipNdx].z()) : makeExtent3D(mipMapSizes[mipNdx]);
		const VkImage&					uncompressed			= imageData[m_parameters.imagesCount -1].getImage(imageNdx);
		const VkExtent3D				extentUncompressed		= imageData[m_parameters.imagesCount -1].getImageInfo(imageNdx).extent;
		const VkDeviceSize				bufferSizeComp			= getCompressedImageSizeInBytes(m_parameters.formatCompressed, mipMapSizes[mipNdx]);

		VkFormatProperties properties;
		m_context.getInstanceInterface().getPhysicalDeviceFormatProperties(m_context.getPhysicalDevice(), m_parameters.formatForVerify, &properties);
		if (!(properties.optimalTilingFeatures & VK_FORMAT_FEATURE_STORAGE_IMAGE_BIT))
			TCU_THROW(NotSupportedError, "Format storage feature not supported");

		const VkImageCreateInfo			decompressedImageInfo	=
		{
			VK_STRUCTURE_TYPE_IMAGE_CREATE_INFO,								// VkStructureType			sType;
			DE_NULL,															// const void*				pNext;
			0u,																	// VkImageCreateFlags		flags;
			imageType,															// VkImageType				imageType;
			m_parameters.formatForVerify,										// VkFormat					format;
			extentCompressed,													// VkExtent3D				extent;
			1u,																	// deUint32					mipLevels;
			1u,																	// deUint32					arrayLayers;
			VK_SAMPLE_COUNT_1_BIT,												// VkSampleCountFlagBits	samples;
			VK_IMAGE_TILING_OPTIMAL,											// VkImageTiling			tiling;
			VK_IMAGE_USAGE_SAMPLED_BIT |
			VK_IMAGE_USAGE_STORAGE_BIT |
			VK_IMAGE_USAGE_TRANSFER_SRC_BIT |
			VK_IMAGE_USAGE_TRANSFER_DST_BIT,									// VkImageUsageFlags		usage;
			VK_SHARING_MODE_EXCLUSIVE,											// VkSharingMode			sharingMode;
			0u,																	// deUint32					queueFamilyIndexCount;
			DE_NULL,															// const deUint32*			pQueueFamilyIndices;
			VK_IMAGE_LAYOUT_UNDEFINED,											// VkImageLayout			initialLayout;
		};

		const VkImageCreateInfo			compressedImageInfo		=
		{
			VK_STRUCTURE_TYPE_IMAGE_CREATE_INFO,								// VkStructureType			sType;
			DE_NULL,															// const void*				pNext;
			0u,																	// VkImageCreateFlags		flags;
			imageType,															// VkImageType				imageType;
			m_parameters.formatCompressed,										// VkFormat					format;
			extentCompressed,													// VkExtent3D				extent;
			1u,																	// deUint32					mipLevels;
			1u,																	// deUint32					arrayLayers;
			VK_SAMPLE_COUNT_1_BIT,												// VkSampleCountFlagBits	samples;
			VK_IMAGE_TILING_OPTIMAL,											// VkImageTiling			tiling;
			VK_IMAGE_USAGE_SAMPLED_BIT |
			VK_IMAGE_USAGE_TRANSFER_DST_BIT,									// VkImageUsageFlags		usage;
			VK_SHARING_MODE_EXCLUSIVE,											// VkSharingMode			sharingMode;
			0u,																	// deUint32					queueFamilyIndexCount;
			DE_NULL,															// const deUint32*			pQueueFamilyIndices;
			VK_IMAGE_LAYOUT_UNDEFINED,											// VkImageLayout			initialLayout;
		};
		const VkImageUsageFlags				compressedViewUsageFlags	= VK_IMAGE_USAGE_SAMPLED_BIT | VK_IMAGE_USAGE_TRANSFER_SRC_BIT | VK_IMAGE_USAGE_TRANSFER_DST_BIT;
		const VkImageViewUsageCreateInfo	compressedViewUsageCI		=
		{
			VK_STRUCTURE_TYPE_IMAGE_VIEW_USAGE_CREATE_INFO_KHR,					//VkStructureType		sType;
			DE_NULL,															//const void*			pNext;
			compressedViewUsageFlags,											//VkImageUsageFlags		usage;
		};
		const VkImageViewType			imageViewType			(mapImageViewType(m_parameters.imageType));
		Image							resultImage				(vk, device, allocator, decompressedImageInfo, MemoryRequirement::Any);
		Image							referenceImage			(vk, device, allocator, decompressedImageInfo, MemoryRequirement::Any);
		Image							uncompressedImage		(vk, device, allocator, compressedImageInfo, MemoryRequirement::Any);
		Move<VkImageView>				resultView				= makeImageView(vk, device, resultImage.get(), imageViewType, decompressedImageInfo.format,
																	makeImageSubresourceRange(VK_IMAGE_ASPECT_COLOR_BIT, 0u, decompressedImageInfo.extent.depth, 0u, decompressedImageInfo.arrayLayers));
		Move<VkImageView>				referenceView			= makeImageView(vk, device, referenceImage.get(), imageViewType, decompressedImageInfo.format,
																	makeImageSubresourceRange(VK_IMAGE_ASPECT_COLOR_BIT, 0u, decompressedImageInfo.extent.depth, 0u, decompressedImageInfo.arrayLayers));
		Move<VkImageView>				uncompressedView		= makeImageView(vk, device, uncompressedImage.get(), imageViewType, m_parameters.formatCompressed,
																	makeImageSubresourceRange(VK_IMAGE_ASPECT_COLOR_BIT, 0u, compressedImageInfo.extent.depth, 0u, compressedImageInfo.arrayLayers));
		Move<VkImageView>				compressedView			= makeImageView(vk, device, compressed, imageViewType, m_parameters.formatCompressed,
																	makeImageSubresourceRange(VK_IMAGE_ASPECT_COLOR_BIT, mipNdx, 1u, layerNdx, 1u), &compressedViewUsageCI);
		Move<VkDescriptorSetLayout>		descriptorSetLayout		= DescriptorSetLayoutBuilder()
																	.addSingleBinding(VK_DESCRIPTOR_TYPE_COMBINED_IMAGE_SAMPLER, VK_SHADER_STAGE_COMPUTE_BIT)
																	.addSingleBinding(VK_DESCRIPTOR_TYPE_COMBINED_IMAGE_SAMPLER, VK_SHADER_STAGE_COMPUTE_BIT)
																	.addSingleBinding(VK_DESCRIPTOR_TYPE_STORAGE_IMAGE, VK_SHADER_STAGE_COMPUTE_BIT)
																	.addSingleBinding(VK_DESCRIPTOR_TYPE_STORAGE_IMAGE, VK_SHADER_STAGE_COMPUTE_BIT)
																	.build(vk, device);
		Move<VkDescriptorPool>			descriptorPool			= DescriptorPoolBuilder()
																	.addType(VK_DESCRIPTOR_TYPE_COMBINED_IMAGE_SAMPLER, decompressedImageInfo.arrayLayers)
																	.addType(VK_DESCRIPTOR_TYPE_COMBINED_IMAGE_SAMPLER, decompressedImageInfo.arrayLayers)
																	.addType(VK_DESCRIPTOR_TYPE_STORAGE_IMAGE, decompressedImageInfo.arrayLayers)
																	.addType(VK_DESCRIPTOR_TYPE_STORAGE_IMAGE, decompressedImageInfo.arrayLayers)
																	.build(vk, device, VK_DESCRIPTOR_POOL_CREATE_FREE_DESCRIPTOR_SET_BIT, decompressedImageInfo.arrayLayers);

		Move<VkDescriptorSet>			descriptorSet			= makeDescriptorSet(vk, device, *descriptorPool, *descriptorSetLayout);
		const Unique<VkPipelineLayout>	pipelineLayout			(makePipelineLayout(vk, device, *descriptorSetLayout));
		const Unique<VkPipeline>		pipeline				(makeComputePipeline(vk, device, *pipelineLayout, *shaderModule));
		const VkDeviceSize				bufferSize				= getImageSizeBytes(IVec3((int)extentCompressed.width, (int)extentCompressed.height, (int)extentCompressed.depth), m_parameters.formatForVerify);
		Buffer							resultBuffer			(vk, device, allocator,
																	makeBufferCreateInfo(bufferSize, VK_BUFFER_USAGE_TRANSFER_DST_BIT), MemoryRequirement::HostVisible);
		Buffer							referenceBuffer			(vk, device, allocator,
																	makeBufferCreateInfo(bufferSize, VK_BUFFER_USAGE_TRANSFER_DST_BIT), MemoryRequirement::HostVisible);
		Buffer							transferBuffer			(vk, device, allocator,
																	makeBufferCreateInfo(bufferSizeComp, VK_BUFFER_USAGE_TRANSFER_SRC_BIT | VK_BUFFER_USAGE_TRANSFER_DST_BIT), MemoryRequirement::HostVisible);
		Move<VkSampler>					sampler;
		{
			const VkSamplerCreateInfo createInfo	=
			{
				VK_STRUCTURE_TYPE_SAMPLER_CREATE_INFO,							//VkStructureType		sType;
				DE_NULL,														//const void*			pNext;
				0u,																//VkSamplerCreateFlags	flags;
				VK_FILTER_NEAREST,												//VkFilter				magFilter;
				VK_FILTER_NEAREST,												//VkFilter				minFilter;
				VK_SAMPLER_MIPMAP_MODE_NEAREST,									//VkSamplerMipmapMode	mipmapMode;
				VK_SAMPLER_ADDRESS_MODE_CLAMP_TO_EDGE,							//VkSamplerAddressMode	addressModeU;
				VK_SAMPLER_ADDRESS_MODE_CLAMP_TO_EDGE,							//VkSamplerAddressMode	addressModeV;
				VK_SAMPLER_ADDRESS_MODE_CLAMP_TO_EDGE,							//VkSamplerAddressMode	addressModeW;
				0.0f,															//float					mipLodBias;
				VK_FALSE,														//VkBool32				anisotropyEnable;
				1.0f,															//float					maxAnisotropy;
				VK_FALSE,														//VkBool32				compareEnable;
				VK_COMPARE_OP_EQUAL,											//VkCompareOp			compareOp;
				0.0f,															//float					minLod;
				1.0f,															//float					maxLod;
				VK_BORDER_COLOR_FLOAT_TRANSPARENT_BLACK,						//VkBorderColor			borderColor;
				VK_FALSE,														//VkBool32				unnormalizedCoordinates;
			};
			sampler = createSampler(vk, device, &createInfo);
		}

		VkDescriptorImageInfo			descriptorImageInfos[]	=
		{
			makeDescriptorImageInfo(*sampler,	*uncompressedView,	layoutShaderReadOnly ? VK_IMAGE_LAYOUT_SHADER_READ_ONLY_OPTIMAL : VK_IMAGE_LAYOUT_GENERAL),
			makeDescriptorImageInfo(*sampler,	*compressedView,	layoutShaderReadOnly ? VK_IMAGE_LAYOUT_SHADER_READ_ONLY_OPTIMAL : VK_IMAGE_LAYOUT_GENERAL),
			makeDescriptorImageInfo(DE_NULL,	*resultView,		VK_IMAGE_LAYOUT_GENERAL),
			makeDescriptorImageInfo(DE_NULL,	*referenceView,		VK_IMAGE_LAYOUT_GENERAL)
		};
		DescriptorSetUpdateBuilder()
			.writeSingle(descriptorSet.get(), DescriptorSetUpdateBuilder::Location::binding(0u), VK_DESCRIPTOR_TYPE_COMBINED_IMAGE_SAMPLER, &descriptorImageInfos[0])
			.writeSingle(descriptorSet.get(), DescriptorSetUpdateBuilder::Location::binding(1u), VK_DESCRIPTOR_TYPE_COMBINED_IMAGE_SAMPLER, &descriptorImageInfos[1])
			.writeSingle(descriptorSet.get(), DescriptorSetUpdateBuilder::Location::binding(2u), VK_DESCRIPTOR_TYPE_STORAGE_IMAGE, &descriptorImageInfos[2])
			.writeSingle(descriptorSet.get(), DescriptorSetUpdateBuilder::Location::binding(3u), VK_DESCRIPTOR_TYPE_STORAGE_IMAGE, &descriptorImageInfos[3])
			.update(vk, device);


		beginCommandBuffer(vk, cmdBuffer);
		{
			const VkImageSubresourceRange	subresourceRange		=
			{
				VK_IMAGE_ASPECT_COLOR_BIT,											//VkImageAspectFlags			aspectMask
				0u,																	//deUint32						baseMipLevel
				1u,																	//deUint32						levelCount
				0u,																	//deUint32						baseArrayLayer
				1u																	//deUint32						layerCount
			};

			const VkImageSubresourceRange	subresourceRangeComp	=
			{
				VK_IMAGE_ASPECT_COLOR_BIT,											//VkImageAspectFlags			aspectMask
				mipNdx,																//deUint32						baseMipLevel
				1u,																	//deUint32						levelCount
				layerNdx,															//deUint32						baseArrayLayer
				1u																	//deUint32						layerCount
			};

			const VkBufferImageCopy			copyRegion				=
			{
				0ull,																//	VkDeviceSize				bufferOffset;
				0u,																	//	deUint32					bufferRowLength;
				0u,																	//	deUint32					bufferImageHeight;
				makeImageSubresourceLayers(VK_IMAGE_ASPECT_COLOR_BIT, 0u, 0u, 1u),	//	VkImageSubresourceLayers	imageSubresource;
				makeOffset3D(0, 0, 0),												//	VkOffset3D					imageOffset;
				decompressedImageInfo.extent,										//	VkExtent3D					imageExtent;
			};

			const VkBufferImageCopy			compressedCopyRegion	=
			{
				0ull,																//	VkDeviceSize				bufferOffset;
				0u,																	//	deUint32					bufferRowLength;
				0u,																	//	deUint32					bufferImageHeight;
				makeImageSubresourceLayers(VK_IMAGE_ASPECT_COLOR_BIT, 0u, 0u, 1u),	//	VkImageSubresourceLayers	imageSubresource;
				makeOffset3D(0, 0, 0),												//	VkOffset3D					imageOffset;
				extentUncompressed,													//	VkExtent3D					imageExtent;
			};

			{

				const VkBufferMemoryBarrier		preCopyBufferBarriers	= makeBufferMemoryBarrier(0u, VK_ACCESS_TRANSFER_WRITE_BIT,
																			transferBuffer.get(), 0ull, bufferSizeComp);

				vk.cmdPipelineBarrier(cmdBuffer, VK_PIPELINE_STAGE_TOP_OF_PIPE_BIT, VK_PIPELINE_STAGE_TRANSFER_BIT,
					(VkDependencyFlags)0, 0, (const VkMemoryBarrier*)DE_NULL, 1u, &preCopyBufferBarriers, 0u, (const VkImageMemoryBarrier*)DE_NULL);
			}

			vk.cmdCopyImageToBuffer(cmdBuffer, uncompressed, VK_IMAGE_LAYOUT_TRANSFER_SRC_OPTIMAL, transferBuffer.get(), 1u, &compressedCopyRegion);

			{
				const VkBufferMemoryBarrier		postCopyBufferBarriers	= makeBufferMemoryBarrier(VK_ACCESS_TRANSFER_WRITE_BIT, VK_ACCESS_TRANSFER_READ_BIT,
																			transferBuffer.get(), 0ull, bufferSizeComp);

				const VkImageMemoryBarrier		preCopyImageBarriers	= makeImageMemoryBarrier(0u, VK_ACCESS_TRANSFER_WRITE_BIT,
																			VK_IMAGE_LAYOUT_UNDEFINED, VK_IMAGE_LAYOUT_TRANSFER_DST_OPTIMAL, uncompressedImage.get(), subresourceRange);

				vk.cmdPipelineBarrier(cmdBuffer, VK_PIPELINE_STAGE_TRANSFER_BIT, VK_PIPELINE_STAGE_TRANSFER_BIT,
					(VkDependencyFlags)0, 0u, (const VkMemoryBarrier*)DE_NULL, 1u, &postCopyBufferBarriers, 1u, &preCopyImageBarriers);
			}

			vk.cmdCopyBufferToImage(cmdBuffer, transferBuffer.get(), uncompressedImage.get(), VK_IMAGE_LAYOUT_TRANSFER_DST_OPTIMAL, 1u, &copyRegion);

			vk.cmdBindPipeline(cmdBuffer, VK_PIPELINE_BIND_POINT_COMPUTE, *pipeline);
			vk.cmdBindDescriptorSets(cmdBuffer, VK_PIPELINE_BIND_POINT_COMPUTE, *pipelineLayout, 0u, 1u, &descriptorSet.get(), 0u, DE_NULL);

			{
				const VkImageMemoryBarrier		preShaderImageBarriers[]	=
				{

					makeImageMemoryBarrier(VK_ACCESS_TRANSFER_WRITE_BIT, VK_ACCESS_SHADER_READ_BIT,
						VK_IMAGE_LAYOUT_TRANSFER_DST_OPTIMAL, layoutShaderReadOnly ? VK_IMAGE_LAYOUT_SHADER_READ_ONLY_OPTIMAL : VK_IMAGE_LAYOUT_GENERAL,
						uncompressedImage.get(), subresourceRange),

					makeImageMemoryBarrier(0, VK_ACCESS_SHADER_READ_BIT,
						VK_IMAGE_LAYOUT_GENERAL, layoutShaderReadOnly ? VK_IMAGE_LAYOUT_SHADER_READ_ONLY_OPTIMAL : VK_IMAGE_LAYOUT_GENERAL,
						compressed, subresourceRangeComp),

					makeImageMemoryBarrier(0u, VK_ACCESS_SHADER_WRITE_BIT,
						VK_IMAGE_LAYOUT_UNDEFINED, VK_IMAGE_LAYOUT_GENERAL,
						resultImage.get(), subresourceRange),

					makeImageMemoryBarrier(0u, VK_ACCESS_SHADER_WRITE_BIT,
						VK_IMAGE_LAYOUT_UNDEFINED, VK_IMAGE_LAYOUT_GENERAL,
						referenceImage.get(), subresourceRange)
				};

				vk.cmdPipelineBarrier(cmdBuffer, VK_PIPELINE_STAGE_TRANSFER_BIT, VK_PIPELINE_STAGE_COMPUTE_SHADER_BIT,
					(VkDependencyFlags)0, 0, (const VkMemoryBarrier*)DE_NULL, 0u, (const VkBufferMemoryBarrier*)DE_NULL,
					DE_LENGTH_OF_ARRAY(preShaderImageBarriers), preShaderImageBarriers);
			}

			vk.cmdDispatch(cmdBuffer, extentCompressed.width, extentCompressed.height, extentCompressed.depth);

			{
				const VkImageMemoryBarrier		postShaderImageBarriers[]	=
				{
					makeImageMemoryBarrier(VK_ACCESS_SHADER_WRITE_BIT, VK_ACCESS_TRANSFER_READ_BIT,
					VK_IMAGE_LAYOUT_GENERAL, VK_IMAGE_LAYOUT_TRANSFER_SRC_OPTIMAL,
					resultImage.get(), subresourceRange),

					makeImageMemoryBarrier(VK_ACCESS_SHADER_WRITE_BIT, VK_ACCESS_TRANSFER_READ_BIT,
						VK_IMAGE_LAYOUT_GENERAL, VK_IMAGE_LAYOUT_TRANSFER_SRC_OPTIMAL,
						referenceImage.get(), subresourceRange)
				};

				vk.cmdPipelineBarrier(cmdBuffer, VK_PIPELINE_STAGE_COMPUTE_SHADER_BIT, VK_PIPELINE_STAGE_TRANSFER_BIT,
					(VkDependencyFlags)0, 0u, (const VkMemoryBarrier*)DE_NULL, 0u, (const VkBufferMemoryBarrier*)DE_NULL,
					DE_LENGTH_OF_ARRAY(postShaderImageBarriers), postShaderImageBarriers);
			}

			vk.cmdCopyImageToBuffer(cmdBuffer, resultImage.get(), VK_IMAGE_LAYOUT_TRANSFER_SRC_OPTIMAL, resultBuffer.get(), 1u, &copyRegion);
			vk.cmdCopyImageToBuffer(cmdBuffer, referenceImage.get(), VK_IMAGE_LAYOUT_TRANSFER_SRC_OPTIMAL, referenceBuffer.get(), 1u, &copyRegion);

			{
				const VkBufferMemoryBarrier		postCopyBufferBarrier[]		=
				{
					makeBufferMemoryBarrier(VK_ACCESS_TRANSFER_WRITE_BIT, VK_ACCESS_HOST_READ_BIT,
						resultBuffer.get(), 0ull, bufferSize),

					makeBufferMemoryBarrier(VK_ACCESS_TRANSFER_WRITE_BIT, VK_ACCESS_HOST_READ_BIT,
						referenceBuffer.get(), 0ull, bufferSize),
				};

				vk.cmdPipelineBarrier(cmdBuffer, VK_PIPELINE_STAGE_TRANSFER_BIT, VK_PIPELINE_STAGE_HOST_BIT,
					(VkDependencyFlags)0, 0u, (const VkMemoryBarrier*)DE_NULL, DE_LENGTH_OF_ARRAY(postCopyBufferBarrier), postCopyBufferBarrier,
					0u, (const VkImageMemoryBarrier*)DE_NULL);
			}
		}
		endCommandBuffer(vk, cmdBuffer);
		submitCommandsAndWait(vk, device, queue, cmdBuffer);

		const Allocation&		resultAlloc		= resultBuffer.getAllocation();
		const Allocation&		referenceAlloc	= referenceBuffer.getAllocation();
		invalidateAlloc(vk, device, resultAlloc);
		invalidateAlloc(vk, device, referenceAlloc);

		BinaryCompareMode compareMode =
			(m_parameters.formatIsASTC)
				?(COMPARE_MODE_ALLOW_ASTC_ERROR_COLOUR_WARNING)
				:(COMPARE_MODE_NORMAL);

		BinaryCompareResult res = BinaryCompare(referenceAlloc.getHostPtr(),
												resultAlloc.getHostPtr(),
												(size_t)bufferSize,
												m_parameters.formatForVerify,
												compareMode);

		if (res == COMPARE_RESULT_FAILED)
		{
			ConstPixelBufferAccess	resultPixels		(mapVkFormat(decompressedImageInfo.format), decompressedImageInfo.extent.width, decompressedImageInfo.extent.height, decompressedImageInfo.extent.depth, resultAlloc.getHostPtr());
			ConstPixelBufferAccess	referencePixels		(mapVkFormat(decompressedImageInfo.format), decompressedImageInfo.extent.width, decompressedImageInfo.extent.height, decompressedImageInfo.extent.depth, referenceAlloc.getHostPtr());

			if(!fuzzyCompare(m_context.getTestContext().getLog(), "Image Comparison", "Image Comparison", resultPixels, referencePixels, 0.001f, tcu::COMPARE_LOG_EVERYTHING))
				return false;
		}
		else if (res == COMPARE_RESULT_ASTC_QUALITY_WARNING)
		{
			m_bASTCErrorColourMismatch = true;
		}
	}

	return true;
}

class ImageStoreComputeTestInstance : public BasicComputeTestInstance
{
public:
					ImageStoreComputeTestInstance	(Context&							context,
													 const TestParameters&				parameters);
protected:
	virtual void	executeShader					(const VkCommandBuffer&				cmdBuffer,
													 const VkDescriptorSetLayout&		descriptorSetLayout,
													 const VkDescriptorPool&			descriptorPool,
													 vector<ImageData>&					imageData);
private:
};

ImageStoreComputeTestInstance::ImageStoreComputeTestInstance (Context& context, const TestParameters& parameters)
	:BasicComputeTestInstance	(context, parameters)
{
}

void ImageStoreComputeTestInstance::executeShader (const VkCommandBuffer&		cmdBuffer,
												   const VkDescriptorSetLayout&	descriptorSetLayout,
												   const VkDescriptorPool&		descriptorPool,
												   vector<ImageData>&			imageData)
{
	const DeviceInterface&			vk						= m_context.getDeviceInterface();
	const VkDevice					device					= m_context.getDevice();
	const VkQueue					queue					= m_context.getUniversalQueue();
	const Unique<VkShaderModule>	shaderModule			(createShaderModule(vk, device, m_context.getBinaryCollection().get("comp"), 0));
	vector<SharedVkDescriptorSet>	descriptorSets			(imageData[0].getImageViewCount());
	const Unique<VkPipelineLayout>	pipelineLayout			(makePipelineLayout(vk, device, descriptorSetLayout));
	const Unique<VkPipeline>		pipeline				(makeComputePipeline(vk, device, *pipelineLayout, *shaderModule));
	Move<VkSampler>					sampler;
	{
		const VkSamplerCreateInfo createInfo =
		{
			VK_STRUCTURE_TYPE_SAMPLER_CREATE_INFO,		//VkStructureType		sType;
			DE_NULL,									//const void*			pNext;
			0u,											//VkSamplerCreateFlags	flags;
			VK_FILTER_NEAREST,							//VkFilter				magFilter;
			VK_FILTER_NEAREST,							//VkFilter				minFilter;
			VK_SAMPLER_MIPMAP_MODE_NEAREST,				//VkSamplerMipmapMode	mipmapMode;
			VK_SAMPLER_ADDRESS_MODE_CLAMP_TO_EDGE,		//VkSamplerAddressMode	addressModeU;
			VK_SAMPLER_ADDRESS_MODE_CLAMP_TO_EDGE,		//VkSamplerAddressMode	addressModeV;
			VK_SAMPLER_ADDRESS_MODE_CLAMP_TO_EDGE,		//VkSamplerAddressMode	addressModeW;
			0.0f,										//float					mipLodBias;
			VK_FALSE,									//VkBool32				anisotropyEnable;
			1.0f,										//float					maxAnisotropy;
			VK_FALSE,									//VkBool32				compareEnable;
			VK_COMPARE_OP_EQUAL,						//VkCompareOp			compareOp;
			0.0f,										//float					minLod;
			0.0f,										//float					maxLod;
			VK_BORDER_COLOR_FLOAT_TRANSPARENT_BLACK,	//VkBorderColor			borderColor;
			VK_TRUE,									//VkBool32				unnormalizedCoordinates;
		};
		sampler = createSampler(vk, device, &createInfo);
	}

	vector<VkDescriptorImageInfo>	descriptorImageInfos	(descriptorSets.size() * m_parameters.imagesCount);
	for (deUint32 viewNdx = 0u; viewNdx < descriptorSets.size(); ++viewNdx)
	{
		const deUint32 descriptorNdx = viewNdx * m_parameters.imagesCount;
		for (deUint32 imageNdx = 0u; imageNdx < m_parameters.imagesCount; ++imageNdx)
		{
			descriptorImageInfos[descriptorNdx+imageNdx] = makeDescriptorImageInfo(*sampler,
															imageData[imageNdx].getImageView(viewNdx), VK_IMAGE_LAYOUT_GENERAL);
		}
	}

	for (deUint32 ndx = 0u; ndx < descriptorSets.size(); ++ndx)
		descriptorSets[ndx] = makeVkSharedPtr(makeDescriptorSet(vk, device, descriptorPool, descriptorSetLayout));

	beginCommandBuffer(vk, cmdBuffer);
	{
		const VkImageSubresourceRange	compressedRange				=
		{
			VK_IMAGE_ASPECT_COLOR_BIT,					//VkImageAspectFlags	aspectMask
			0u,											//deUint32				baseMipLevel
			imageData[0].getImageInfo(0).mipLevels,		//deUint32				levelCount
			0u,											//deUint32				baseArrayLayer
			imageData[0].getImageInfo(0).arrayLayers	//deUint32				layerCount
		};

		const VkImageSubresourceRange	uncompressedRange			=
		{
			VK_IMAGE_ASPECT_COLOR_BIT,					//VkImageAspectFlags	aspectMask
			0u,											//deUint32				baseMipLevel
			1u,											//deUint32				levelCount
			0u,											//deUint32				baseArrayLayer
			1u											//deUint32				layerCount
		};

		vk.cmdBindPipeline(cmdBuffer, VK_PIPELINE_BIND_POINT_COMPUTE, *pipeline);

		vector<VkImageMemoryBarrier>		preShaderImageBarriers	(descriptorSets.size() * 2u + 1u);
		for (deUint32 imageNdx = 0u; imageNdx < imageData[1].getImagesCount(); ++imageNdx)
		{
			preShaderImageBarriers[imageNdx]									= makeImageMemoryBarrier(
																					VK_ACCESS_TRANSFER_WRITE_BIT, VK_ACCESS_SHADER_WRITE_BIT,
																					VK_IMAGE_LAYOUT_TRANSFER_DST_OPTIMAL, VK_IMAGE_LAYOUT_GENERAL,
																					imageData[1].getImage(imageNdx), uncompressedRange);

			preShaderImageBarriers[imageNdx + imageData[1].getImagesCount()]	= makeImageMemoryBarrier(
																					VK_ACCESS_TRANSFER_WRITE_BIT, VK_ACCESS_SHADER_WRITE_BIT,
																					VK_IMAGE_LAYOUT_UNDEFINED, VK_IMAGE_LAYOUT_GENERAL,
																					imageData[2].getImage(imageNdx), uncompressedRange);
		}

		preShaderImageBarriers[preShaderImageBarriers.size()-1] = makeImageMemoryBarrier(
																	VK_ACCESS_TRANSFER_WRITE_BIT, VK_ACCESS_SHADER_READ_BIT,
																	VK_IMAGE_LAYOUT_UNDEFINED, VK_IMAGE_LAYOUT_GENERAL,
																	imageData[0].getImage(0u), compressedRange);

		vk.cmdPipelineBarrier(cmdBuffer, VK_PIPELINE_STAGE_TRANSFER_BIT, VK_PIPELINE_STAGE_COMPUTE_SHADER_BIT,
			(VkDependencyFlags)0, 0u, (const VkMemoryBarrier*)DE_NULL, 0u, (const VkBufferMemoryBarrier*)DE_NULL,
			static_cast<deUint32>(preShaderImageBarriers.size()), &preShaderImageBarriers[0]);

		for (deUint32 ndx = 0u; ndx <descriptorSets.size(); ++ndx)
		{
			descriptorSetUpdate (**descriptorSets[ndx], &descriptorImageInfos[ndx* m_parameters.imagesCount]);
			vk.cmdBindDescriptorSets(cmdBuffer, VK_PIPELINE_BIND_POINT_COMPUTE, *pipelineLayout, 0u, 1u, &(**descriptorSets[ndx]), 0u, DE_NULL);
			vk.cmdDispatch(cmdBuffer,	imageData[1].getImageInfo(ndx).extent.width,
										imageData[1].getImageInfo(ndx).extent.height,
										imageData[1].getImageInfo(ndx).extent.depth);
		}
	}
	endCommandBuffer(vk, cmdBuffer);
	submitCommandsAndWait(vk, device, queue, cmdBuffer);
}

class GraphicsAttachmentsTestInstance : public BasicTranscodingTestInstance
{
public:
										GraphicsAttachmentsTestInstance	(Context& context, const TestParameters& parameters);
	virtual TestStatus					iterate							(void);

protected:
	virtual bool						isWriteToCompressedOperation	();
	VkImageCreateInfo					makeCreateImageInfo				(const VkFormat					format,
																		 const ImageType				type,
																		 const UVec3&					size,
																		 const VkImageUsageFlags		usageFlags,
																		 const VkImageCreateFlags*		createFlags,
																		 const deUint32					levels,
																		 const deUint32					layers);
	VkDeviceSize						getCompressedImageData			(const VkFormat					format,
																		 const UVec3&					size,
																		 std::vector<deUint8>&			data,
																		 const deUint32					layer,
																		 const deUint32					level);
	VkDeviceSize						getUncompressedImageData		(const VkFormat					format,
																		 const UVec3&					size,
																		 std::vector<deUint8>&			data,
																		 const deUint32					layer,
																		 const deUint32					level);
	virtual void						prepareData						();
	virtual void						prepareVertexBuffer				();
	virtual void						transcodeRead					();
	virtual void						transcodeWrite					();
	bool								verifyDecompression				(const std::vector<deUint8>&	refCompressedData,
																		 const de::MovePtr<Image>&		resCompressedImage,
																		 const deUint32					layer,
																		 const deUint32					level,
																		 const UVec3&					mipmapDims);

	typedef std::vector<deUint8>		RawDataVector;
	typedef SharedPtr<RawDataVector>	RawDataPtr;
	typedef std::vector<RawDataPtr>		LevelData;
	typedef std::vector<LevelData>		FullImageData;

	FullImageData						m_srcData;
	FullImageData						m_dstData;

	typedef SharedPtr<Image>			ImagePtr;
	typedef std::vector<ImagePtr>		LevelImages;
	typedef std::vector<LevelImages>	ImagesArray;

	ImagesArray							m_uncompressedImages;
	MovePtr<Image>						m_compressedImage;

	VkImageViewUsageCreateInfo			m_imageViewUsageKHR;
	VkImageViewUsageCreateInfo*			m_srcImageViewUsageKHR;
	VkImageViewUsageCreateInfo*			m_dstImageViewUsageKHR;
	std::vector<tcu::UVec3>				m_compressedImageResVec;
	std::vector<tcu::UVec3>				m_uncompressedImageResVec;
	VkFormat							m_srcFormat;
	VkFormat							m_dstFormat;
	VkImageUsageFlags					m_srcImageUsageFlags;
	VkImageUsageFlags					m_dstImageUsageFlags;
	std::vector<tcu::UVec3>				m_srcImageResolutions;
	std::vector<tcu::UVec3>				m_dstImageResolutions;

	MovePtr<Buffer>						m_vertexBuffer;
	deUint32							m_vertexCount;
	VkDeviceSize						m_vertexBufferOffset;
};

GraphicsAttachmentsTestInstance::GraphicsAttachmentsTestInstance (Context& context, const TestParameters& parameters)
	: BasicTranscodingTestInstance(context, parameters)
	, m_srcData()
	, m_dstData()
	, m_uncompressedImages()
	, m_compressedImage()
	, m_imageViewUsageKHR()
	, m_srcImageViewUsageKHR()
	, m_dstImageViewUsageKHR()
	, m_compressedImageResVec()
	, m_uncompressedImageResVec()
	, m_srcFormat()
	, m_dstFormat()
	, m_srcImageUsageFlags()
	, m_dstImageUsageFlags()
	, m_srcImageResolutions()
	, m_dstImageResolutions()
	, m_vertexBuffer()
	, m_vertexCount(0u)
	, m_vertexBufferOffset(0ull)
{
}

TestStatus GraphicsAttachmentsTestInstance::iterate (void)
{
	prepareData();
	prepareVertexBuffer();

	for (deUint32 levelNdx = 0; levelNdx < getLevelCount(); ++levelNdx)
		for (deUint32 layerNdx = 0; layerNdx < getLayerCount(); ++layerNdx)
			DE_ASSERT(m_srcData[levelNdx][layerNdx]->size() == m_dstData[levelNdx][layerNdx]->size());

	if (isWriteToCompressedOperation())
		transcodeWrite();
	else
		transcodeRead();

	for (deUint32 levelNdx = 0; levelNdx < getLevelCount(); ++levelNdx)
		for (deUint32 layerNdx = 0; layerNdx < getLayerCount(); ++layerNdx)
			if (isWriteToCompressedOperation())
			{
				if (!verifyDecompression(*m_srcData[levelNdx][layerNdx], m_compressedImage, levelNdx, layerNdx, m_compressedImageResVec[levelNdx]))
					return TestStatus::fail("Images difference detected");
			}
			else
			{
				if (!verifyDecompression(*m_dstData[levelNdx][layerNdx], m_compressedImage, levelNdx, layerNdx, m_compressedImageResVec[levelNdx]))
					return TestStatus::fail("Images difference detected");
			}

	if (m_bASTCErrorColourMismatch)
	{
		DE_ASSERT(m_parameters.formatIsASTC);
		return TestStatusASTCQualityWarning();
	}

	return TestStatus::pass("Pass");
}

void GraphicsAttachmentsTestInstance::prepareData ()
{
	VkImageViewUsageCreateInfo*	imageViewUsageKHRNull	= (VkImageViewUsageCreateInfo*)DE_NULL;

	m_imageViewUsageKHR			= makeImageViewUsageCreateInfo(m_parameters.compressedImageViewUsage);

	m_srcImageViewUsageKHR		= isWriteToCompressedOperation() ? imageViewUsageKHRNull : &m_imageViewUsageKHR;
	m_dstImageViewUsageKHR		= isWriteToCompressedOperation() ? &m_imageViewUsageKHR : imageViewUsageKHRNull;

	m_srcFormat					= isWriteToCompressedOperation() ? m_parameters.formatUncompressed : m_parameters.formatCompressed;
	m_dstFormat					= isWriteToCompressedOperation() ? m_parameters.formatCompressed : m_parameters.formatUncompressed;

	m_srcImageUsageFlags		= isWriteToCompressedOperation() ? m_parameters.uncompressedImageUsage : m_parameters.compressedImageUsage;
	m_dstImageUsageFlags		= isWriteToCompressedOperation() ? m_parameters.compressedImageUsage : m_parameters.uncompressedImageUsage;

	m_compressedImageResVec		= getMipLevelSizes(getLayerDims());
	m_uncompressedImageResVec	= getCompressedMipLevelSizes(m_parameters.formatCompressed, m_compressedImageResVec);

	m_srcImageResolutions		= isWriteToCompressedOperation() ? m_uncompressedImageResVec : m_compressedImageResVec;
	m_dstImageResolutions		= isWriteToCompressedOperation() ? m_compressedImageResVec : m_uncompressedImageResVec;

	m_srcData.resize(getLevelCount());
	m_dstData.resize(getLevelCount());
	m_uncompressedImages.resize(getLevelCount());

	for (deUint32 levelNdx = 0; levelNdx < getLevelCount(); ++levelNdx)
	{
		m_srcData[levelNdx].resize(getLayerCount());
		m_dstData[levelNdx].resize(getLayerCount());
		m_uncompressedImages[levelNdx].resize(getLayerCount());

		for (deUint32 layerNdx = 0; layerNdx < getLayerCount(); ++layerNdx)
		{
			m_srcData[levelNdx][layerNdx] = SharedPtr<RawDataVector>(new RawDataVector);
			m_dstData[levelNdx][layerNdx] = SharedPtr<RawDataVector>(new RawDataVector);

			if (isWriteToCompressedOperation())
			{
				getUncompressedImageData(m_srcFormat, m_srcImageResolutions[levelNdx], *m_srcData[levelNdx][layerNdx], layerNdx, levelNdx);

				m_dstData[levelNdx][layerNdx]->resize((size_t)getCompressedImageSizeInBytes(m_dstFormat, m_dstImageResolutions[levelNdx]));
			}
			else
			{
				getCompressedImageData(m_srcFormat, m_srcImageResolutions[levelNdx], *m_srcData[levelNdx][layerNdx], layerNdx, levelNdx);

				m_dstData[levelNdx][layerNdx]->resize((size_t)getUncompressedImageSizeInBytes(m_dstFormat, m_dstImageResolutions[levelNdx]));
			}

			DE_ASSERT(m_srcData[levelNdx][layerNdx]->size() == m_dstData[levelNdx][layerNdx]->size());
		}
	}
}

void GraphicsAttachmentsTestInstance::prepareVertexBuffer ()
{
	const DeviceInterface&			vk						= m_context.getDeviceInterface();
	const VkDevice					device					= m_context.getDevice();
	Allocator&						allocator				= m_context.getDefaultAllocator();

	const std::vector<tcu::Vec4>	vertexArray				= createFullscreenQuad();
	const size_t					vertexBufferSizeInBytes	= vertexArray.size() * sizeof(vertexArray[0]);

	m_vertexCount	= static_cast<deUint32>(vertexArray.size());
	m_vertexBuffer	= MovePtr<Buffer>(new Buffer(vk, device, allocator, makeBufferCreateInfo(vertexBufferSizeInBytes, VK_BUFFER_USAGE_VERTEX_BUFFER_BIT), MemoryRequirement::HostVisible));

	// Upload vertex data
	const Allocation&	vertexBufferAlloc	= m_vertexBuffer->getAllocation();
	deMemcpy(vertexBufferAlloc.getHostPtr(), &vertexArray[0], vertexBufferSizeInBytes);
	flushAlloc(vk, device, vertexBufferAlloc);
}

void GraphicsAttachmentsTestInstance::transcodeRead ()
{
	const DeviceInterface&				vk						= m_context.getDeviceInterface();
	const VkDevice						device					= m_context.getDevice();
	const deUint32						queueFamilyIndex		= m_context.getUniversalQueueFamilyIndex();
	const VkQueue						queue					= m_context.getUniversalQueue();
	Allocator&							allocator				= m_context.getDefaultAllocator();

	const VkImageCreateFlags*			imgCreateFlagsOverride	= DE_NULL;

	const VkImageCreateInfo				srcImageCreateInfo		= makeCreateImageInfo(m_srcFormat, m_parameters.imageType, m_srcImageResolutions[0], m_srcImageUsageFlags, imgCreateFlagsOverride, getLevelCount(), getLayerCount());
	MovePtr<Image>						srcImage				(new Image(vk, device, allocator, srcImageCreateInfo, MemoryRequirement::Any));

	const Unique<VkShaderModule>		vertShaderModule		(createShaderModule(vk, device, m_context.getBinaryCollection().get("vert"), 0));
	const Unique<VkShaderModule>		fragShaderModule		(createShaderModule(vk, device, m_context.getBinaryCollection().get("frag"), 0));

	const Unique<VkRenderPass>			renderPass				(vkt::image::makeRenderPass(vk, device, m_parameters.formatUncompressed, m_parameters.formatUncompressed));

	const Move<VkDescriptorSetLayout>	descriptorSetLayout		(DescriptorSetLayoutBuilder()
																	.addSingleBinding(VK_DESCRIPTOR_TYPE_INPUT_ATTACHMENT, VK_SHADER_STAGE_FRAGMENT_BIT)
																	.build(vk, device));
	const Move<VkDescriptorPool>		descriptorPool			(DescriptorPoolBuilder()
																	.addType(VK_DESCRIPTOR_TYPE_INPUT_ATTACHMENT)
																	.build(vk, device, VK_DESCRIPTOR_POOL_CREATE_FREE_DESCRIPTOR_SET_BIT, 1u));
	const Move<VkDescriptorSet>			descriptorSet			(makeDescriptorSet(vk, device, *descriptorPool, *descriptorSetLayout));

	const VkExtent2D					renderSizeDummy			(makeExtent2D(1u, 1u));
	const Unique<VkPipelineLayout>		pipelineLayout			(makePipelineLayout(vk, device, *descriptorSetLayout));
	const Unique<VkPipeline>			pipeline				(makeGraphicsPipeline(vk, device, *pipelineLayout, *renderPass, *vertShaderModule, *fragShaderModule, renderSizeDummy, 1u, true));

	const Unique<VkCommandPool>			cmdPool					(createCommandPool(vk, device, VK_COMMAND_POOL_CREATE_RESET_COMMAND_BUFFER_BIT, queueFamilyIndex));
	const Unique<VkCommandBuffer>		cmdBuffer				(allocateCommandBuffer(vk, device, *cmdPool, VK_COMMAND_BUFFER_LEVEL_PRIMARY));

	for (deUint32 levelNdx = 0; levelNdx < getLevelCount(); ++levelNdx)
	{
		const UVec3&				uncompressedImageRes	= m_uncompressedImageResVec[levelNdx];
		const UVec3&				srcImageResolution		= m_srcImageResolutions[levelNdx];
		const UVec3&				dstImageResolution		= m_dstImageResolutions[levelNdx];
		const size_t				srcImageSizeInBytes		= m_srcData[levelNdx][0]->size();
		const size_t				dstImageSizeInBytes		= m_dstData[levelNdx][0]->size();
		const UVec3					srcImageResBlocked		= getCompressedImageResolutionBlockCeil(m_parameters.formatCompressed, srcImageResolution);

		const VkImageCreateInfo		dstImageCreateInfo		= makeCreateImageInfo(m_dstFormat, m_parameters.imageType, dstImageResolution, m_dstImageUsageFlags, imgCreateFlagsOverride, SINGLE_LEVEL, SINGLE_LAYER);

		const VkBufferCreateInfo	srcImageBufferInfo		= makeBufferCreateInfo(srcImageSizeInBytes, VK_BUFFER_USAGE_TRANSFER_SRC_BIT);
		const MovePtr<Buffer>		srcImageBuffer			= MovePtr<Buffer>(new Buffer(vk, device, allocator, srcImageBufferInfo, MemoryRequirement::HostVisible));

		const VkBufferCreateInfo	dstImageBufferInfo		= makeBufferCreateInfo(dstImageSizeInBytes, VK_BUFFER_USAGE_TRANSFER_DST_BIT);
		MovePtr<Buffer>				dstImageBuffer			= MovePtr<Buffer>(new Buffer(vk, device, allocator, dstImageBufferInfo, MemoryRequirement::HostVisible));

		const VkExtent2D			renderSize				(makeExtent2D(uncompressedImageRes.x(), uncompressedImageRes.y()));
		const VkViewport			viewport				= makeViewport(renderSize);
		const VkRect2D				scissor					= makeRect2D(renderSize);

		for (deUint32 layerNdx = 0; layerNdx < getLayerCount(); ++layerNdx)
		{
			const VkImageSubresourceRange	srcSubresourceRange		= makeImageSubresourceRange(VK_IMAGE_ASPECT_COLOR_BIT, levelNdx, SINGLE_LEVEL, layerNdx, SINGLE_LAYER);
			const VkImageSubresourceRange	dstSubresourceRange		= makeImageSubresourceRange(VK_IMAGE_ASPECT_COLOR_BIT, 0u, SINGLE_LEVEL, 0u, SINGLE_LAYER);

			Move<VkImageView>				srcImageView			(makeImageView(vk, device, srcImage->get(), mapImageViewType(m_parameters.imageType), m_parameters.formatUncompressed, srcSubresourceRange, m_srcImageViewUsageKHR));

			de::MovePtr<Image>				dstImage				(new Image(vk, device, allocator, dstImageCreateInfo, MemoryRequirement::Any));
			Move<VkImageView>				dstImageView			(makeImageView(vk, device, dstImage->get(), mapImageViewType(m_parameters.imageType), m_parameters.formatUncompressed, dstSubresourceRange, m_dstImageViewUsageKHR));

			const VkBufferImageCopy			srcCopyRegion			= makeBufferImageCopy(srcImageResolution.x(), srcImageResolution.y(), levelNdx, layerNdx, srcImageResBlocked.x(), srcImageResBlocked.y());
			const VkBufferMemoryBarrier		srcCopyBufferBarrierPre	= makeBufferMemoryBarrier(VK_ACCESS_HOST_WRITE_BIT, VK_ACCESS_TRANSFER_READ_BIT, srcImageBuffer->get(), 0ull, srcImageSizeInBytes);
			const VkImageMemoryBarrier		srcCopyImageBarrierPre	= makeImageMemoryBarrier(0u, VK_ACCESS_TRANSFER_WRITE_BIT, VK_IMAGE_LAYOUT_UNDEFINED, VK_IMAGE_LAYOUT_TRANSFER_DST_OPTIMAL, srcImage->get(), srcSubresourceRange);
			const VkImageMemoryBarrier		srcCopyImageBarrierPost	= makeImageMemoryBarrier(VK_ACCESS_TRANSFER_WRITE_BIT, VK_ACCESS_SHADER_READ_BIT, VK_IMAGE_LAYOUT_TRANSFER_DST_OPTIMAL, VK_IMAGE_LAYOUT_GENERAL, srcImage->get(), srcSubresourceRange);
			const VkBufferImageCopy			dstCopyRegion			= makeBufferImageCopy(dstImageResolution.x(), dstImageResolution.y());
			const VkImageMemoryBarrier		dstInitImageBarrier		= makeImageMemoryBarrier(0u, VK_ACCESS_SHADER_READ_BIT, VK_IMAGE_LAYOUT_UNDEFINED, VK_IMAGE_LAYOUT_COLOR_ATTACHMENT_OPTIMAL, dstImage->get(), dstSubresourceRange);

			const VkImageView				attachmentBindInfos[]	= { *srcImageView, *dstImageView };
			const VkExtent2D				framebufferSize			(makeExtent2D(dstImageResolution[0], dstImageResolution[1]));
			const Move<VkFramebuffer>		framebuffer				(makeFramebuffer(vk, device, *renderPass, DE_LENGTH_OF_ARRAY(attachmentBindInfos), attachmentBindInfos, framebufferSize.width, framebufferSize.height, SINGLE_LAYER));

			// Upload source image data
			const Allocation& alloc = srcImageBuffer->getAllocation();
			deMemcpy(alloc.getHostPtr(), &m_srcData[levelNdx][layerNdx]->at(0), srcImageSizeInBytes);
			flushAlloc(vk, device, alloc);

			beginCommandBuffer(vk, *cmdBuffer);
			vk.cmdBindPipeline(*cmdBuffer, VK_PIPELINE_BIND_POINT_GRAPHICS, *pipeline);

			// Copy buffer to image
			vk.cmdPipelineBarrier(*cmdBuffer, VK_PIPELINE_STAGE_HOST_BIT, VK_PIPELINE_STAGE_TRANSFER_BIT, (VkDependencyFlags)0, 0, (const VkMemoryBarrier*)DE_NULL, 1u, &srcCopyBufferBarrierPre, 1u, &srcCopyImageBarrierPre);
			vk.cmdCopyBufferToImage(*cmdBuffer, srcImageBuffer->get(), srcImage->get(), VK_IMAGE_LAYOUT_TRANSFER_DST_OPTIMAL, 1u, &srcCopyRegion);
			vk.cmdPipelineBarrier(*cmdBuffer, VK_PIPELINE_STAGE_TRANSFER_BIT, VK_PIPELINE_STAGE_FRAGMENT_SHADER_BIT, (VkDependencyFlags)0, 0, (const VkMemoryBarrier*)DE_NULL, 0u, DE_NULL, 1u, &srcCopyImageBarrierPost);

			// Define destination image layout
			vk.cmdPipelineBarrier(*cmdBuffer, VK_PIPELINE_STAGE_TOP_OF_PIPE_BIT, VK_PIPELINE_STAGE_FRAGMENT_SHADER_BIT, (VkDependencyFlags)0, 0, (const VkMemoryBarrier*)DE_NULL, 0u, DE_NULL, 1u, &dstInitImageBarrier);

			beginRenderPass(vk, *cmdBuffer, *renderPass, *framebuffer, renderSize);

			const VkDescriptorImageInfo	descriptorSrcImageInfo(makeDescriptorImageInfo(DE_NULL, *srcImageView, VK_IMAGE_LAYOUT_GENERAL));
			DescriptorSetUpdateBuilder()
				.writeSingle(*descriptorSet, DescriptorSetUpdateBuilder::Location::binding(0u), VK_DESCRIPTOR_TYPE_INPUT_ATTACHMENT, &descriptorSrcImageInfo)
				.update(vk, device);

			vk.cmdBindDescriptorSets(*cmdBuffer, VK_PIPELINE_BIND_POINT_GRAPHICS, *pipelineLayout, 0u, 1u, &descriptorSet.get(), 0u, DE_NULL);
			vk.cmdBindVertexBuffers(*cmdBuffer, 0u, 1u, &m_vertexBuffer->get(), &m_vertexBufferOffset);

			vk.cmdSetViewport(*cmdBuffer, 0u, 1u, &viewport);
			vk.cmdSetScissor(*cmdBuffer, 0u, 1u, &scissor);

			vk.cmdDraw(*cmdBuffer, (deUint32)m_vertexCount, 1, 0, 0);

			endRenderPass(vk, *cmdBuffer);

			const VkImageMemoryBarrier prepareForTransferBarrier = makeImageMemoryBarrier(
				VK_ACCESS_COLOR_ATTACHMENT_WRITE_BIT, VK_ACCESS_TRANSFER_READ_BIT,
				VK_IMAGE_LAYOUT_GENERAL, VK_IMAGE_LAYOUT_GENERAL,
				dstImage->get(), dstSubresourceRange);

			const VkBufferMemoryBarrier copyBarrier = makeBufferMemoryBarrier(
				VK_ACCESS_TRANSFER_WRITE_BIT, VK_ACCESS_HOST_READ_BIT,
				dstImageBuffer->get(), 0ull, dstImageSizeInBytes);

			vk.cmdPipelineBarrier(*cmdBuffer, VK_PIPELINE_STAGE_COLOR_ATTACHMENT_OUTPUT_BIT, VK_PIPELINE_STAGE_TRANSFER_BIT, (VkDependencyFlags)0, 0, (const VkMemoryBarrier*)DE_NULL, 0, (const VkBufferMemoryBarrier*)DE_NULL, 1, &prepareForTransferBarrier);
			vk.cmdCopyImageToBuffer(*cmdBuffer, dstImage->get(), VK_IMAGE_LAYOUT_GENERAL, dstImageBuffer->get(), 1u, &dstCopyRegion);
			vk.cmdPipelineBarrier(*cmdBuffer, VK_PIPELINE_STAGE_TRANSFER_BIT, VK_PIPELINE_STAGE_HOST_BIT, (VkDependencyFlags)0, 0, (const VkMemoryBarrier*)DE_NULL, 1, &copyBarrier, 0, (const VkImageMemoryBarrier*)DE_NULL);

			endCommandBuffer(vk, *cmdBuffer);

			submitCommandsAndWait(vk, device, queue, *cmdBuffer);

			const Allocation& dstImageBufferAlloc = dstImageBuffer->getAllocation();
			invalidateAlloc(vk, device, dstImageBufferAlloc);
			deMemcpy(&m_dstData[levelNdx][layerNdx]->at(0), dstImageBufferAlloc.getHostPtr(), dstImageSizeInBytes);
		}
	}

	m_compressedImage = srcImage;
}

void GraphicsAttachmentsTestInstance::transcodeWrite ()
{
	const DeviceInterface&				vk						= m_context.getDeviceInterface();
	const VkDevice						device					= m_context.getDevice();
	const deUint32						queueFamilyIndex		= m_context.getUniversalQueueFamilyIndex();
	const VkQueue						queue					= m_context.getUniversalQueue();
	Allocator&							allocator				= m_context.getDefaultAllocator();

	const VkImageCreateFlags*			imgCreateFlagsOverride	= DE_NULL;

	const VkImageCreateInfo				dstImageCreateInfo		= makeCreateImageInfo(m_dstFormat, m_parameters.imageType, m_dstImageResolutions[0], m_dstImageUsageFlags, imgCreateFlagsOverride, getLevelCount(), getLayerCount());
	MovePtr<Image>						dstImage				(new Image(vk, device, allocator, dstImageCreateInfo, MemoryRequirement::Any));

	const Unique<VkShaderModule>		vertShaderModule		(createShaderModule(vk, device, m_context.getBinaryCollection().get("vert"), 0));
	const Unique<VkShaderModule>		fragShaderModule		(createShaderModule(vk, device, m_context.getBinaryCollection().get("frag"), 0));

	const Unique<VkRenderPass>			renderPass				(vkt::image::makeRenderPass(vk, device, m_parameters.formatUncompressed, m_parameters.formatUncompressed));

	const Move<VkDescriptorSetLayout>	descriptorSetLayout		(DescriptorSetLayoutBuilder()
																	.addSingleBinding(VK_DESCRIPTOR_TYPE_INPUT_ATTACHMENT, VK_SHADER_STAGE_FRAGMENT_BIT)
																	.build(vk, device));
	const Move<VkDescriptorPool>		descriptorPool			(DescriptorPoolBuilder()
																	.addType(VK_DESCRIPTOR_TYPE_INPUT_ATTACHMENT)
																	.build(vk, device, VK_DESCRIPTOR_POOL_CREATE_FREE_DESCRIPTOR_SET_BIT, 1u));
	const Move<VkDescriptorSet>			descriptorSet			(makeDescriptorSet(vk, device, *descriptorPool, *descriptorSetLayout));

	const VkExtent2D					renderSizeDummy			(makeExtent2D(1u, 1u));
	const Unique<VkPipelineLayout>		pipelineLayout			(makePipelineLayout(vk, device, *descriptorSetLayout));
	const Unique<VkPipeline>			pipeline				(makeGraphicsPipeline(vk, device, *pipelineLayout, *renderPass, *vertShaderModule, *fragShaderModule, renderSizeDummy, 1u, true));

	const Unique<VkCommandPool>			cmdPool					(createCommandPool(vk, device, VK_COMMAND_POOL_CREATE_RESET_COMMAND_BUFFER_BIT, queueFamilyIndex));
	const Unique<VkCommandBuffer>		cmdBuffer				(allocateCommandBuffer(vk, device, *cmdPool, VK_COMMAND_BUFFER_LEVEL_PRIMARY));

	for (deUint32 levelNdx = 0; levelNdx < getLevelCount(); ++levelNdx)
	{
		const UVec3&				uncompressedImageRes	= m_uncompressedImageResVec[levelNdx];
		const UVec3&				srcImageResolution		= m_srcImageResolutions[levelNdx];
		const UVec3&				dstImageResolution		= m_dstImageResolutions[levelNdx];
		const UVec3					dstImageResBlocked		= getCompressedImageResolutionBlockCeil(m_parameters.formatCompressed, dstImageResolution);
		const size_t				srcImageSizeInBytes		= m_srcData[levelNdx][0]->size();
		const size_t				dstImageSizeInBytes		= m_dstData[levelNdx][0]->size();

		const VkImageCreateInfo		srcImageCreateInfo		= makeCreateImageInfo(m_srcFormat, m_parameters.imageType, srcImageResolution, m_srcImageUsageFlags, imgCreateFlagsOverride, SINGLE_LEVEL, SINGLE_LAYER);

		const VkExtent2D			renderSize				(makeExtent2D(uncompressedImageRes.x(), uncompressedImageRes.y()));
		const VkViewport			viewport				= makeViewport(renderSize);
		const VkRect2D				scissor					= makeRect2D(renderSize);

		for (deUint32 layerNdx = 0; layerNdx < getLayerCount(); ++layerNdx)
		{
			const VkBufferCreateInfo		srcImageBufferInfo		= makeBufferCreateInfo(srcImageSizeInBytes, VK_BUFFER_USAGE_TRANSFER_SRC_BIT);
			const MovePtr<Buffer>			srcImageBuffer			= MovePtr<Buffer>(new Buffer(vk, device, allocator, srcImageBufferInfo, MemoryRequirement::HostVisible));

			const VkBufferCreateInfo		dstImageBufferInfo		= makeBufferCreateInfo(dstImageSizeInBytes, VK_BUFFER_USAGE_TRANSFER_DST_BIT);
			MovePtr<Buffer>					dstImageBuffer			= MovePtr<Buffer>(new Buffer(vk, device, allocator, dstImageBufferInfo, MemoryRequirement::HostVisible));

			const VkImageSubresourceRange	srcSubresourceRange		= makeImageSubresourceRange(VK_IMAGE_ASPECT_COLOR_BIT, 0u, SINGLE_LEVEL, 0u, SINGLE_LAYER);
			const VkImageSubresourceRange	dstSubresourceRange		= makeImageSubresourceRange(VK_IMAGE_ASPECT_COLOR_BIT, levelNdx, SINGLE_LEVEL, layerNdx, SINGLE_LAYER);

			Move<VkImageView>				dstImageView			(makeImageView(vk, device, dstImage->get(), mapImageViewType(m_parameters.imageType), m_parameters.formatUncompressed, dstSubresourceRange, m_dstImageViewUsageKHR));

			de::MovePtr<Image>				srcImage				(new Image(vk, device, allocator, srcImageCreateInfo, MemoryRequirement::Any));
			Move<VkImageView>				srcImageView			(makeImageView(vk, device, srcImage->get(), mapImageViewType(m_parameters.imageType), m_parameters.formatUncompressed, srcSubresourceRange, m_srcImageViewUsageKHR));

			const VkBufferImageCopy			srcCopyRegion			= makeBufferImageCopy(srcImageResolution.x(), srcImageResolution.y(), 0u, 0u);
			const VkBufferMemoryBarrier		srcCopyBufferBarrierPre	= makeBufferMemoryBarrier(VK_ACCESS_HOST_WRITE_BIT, VK_ACCESS_TRANSFER_READ_BIT, srcImageBuffer->get(), 0ull, srcImageSizeInBytes);
			const VkImageMemoryBarrier		srcCopyImageBarrierPre	= makeImageMemoryBarrier(0u, VK_ACCESS_TRANSFER_WRITE_BIT, VK_IMAGE_LAYOUT_UNDEFINED, VK_IMAGE_LAYOUT_TRANSFER_DST_OPTIMAL, srcImage->get(), srcSubresourceRange);
			const VkImageMemoryBarrier		srcCopyImageBarrierPost	= makeImageMemoryBarrier(VK_ACCESS_TRANSFER_WRITE_BIT, VK_ACCESS_INPUT_ATTACHMENT_READ_BIT, VK_IMAGE_LAYOUT_TRANSFER_DST_OPTIMAL, VK_IMAGE_LAYOUT_GENERAL, srcImage->get(), srcSubresourceRange);
			const VkBufferImageCopy			dstCopyRegion			= makeBufferImageCopy(dstImageResolution.x(), dstImageResolution.y(), levelNdx, layerNdx, dstImageResBlocked.x(), dstImageResBlocked.y());
			const VkImageMemoryBarrier		dstInitImageBarrier		= makeImageMemoryBarrier(0u, VK_ACCESS_COLOR_ATTACHMENT_WRITE_BIT, VK_IMAGE_LAYOUT_UNDEFINED, VK_IMAGE_LAYOUT_GENERAL, dstImage->get(), dstSubresourceRange);

			const VkImageView				attachmentBindInfos[]	= { *srcImageView, *dstImageView };
			const VkExtent2D				framebufferSize			(renderSize);
			const Move<VkFramebuffer>		framebuffer				(makeFramebuffer(vk, device, *renderPass, DE_LENGTH_OF_ARRAY(attachmentBindInfos), attachmentBindInfos, framebufferSize.width, framebufferSize.height, SINGLE_LAYER));

			// Upload source image data
			const Allocation& alloc = srcImageBuffer->getAllocation();
			deMemcpy(alloc.getHostPtr(), &m_srcData[levelNdx][layerNdx]->at(0), srcImageSizeInBytes);
			flushAlloc(vk, device, alloc);

			beginCommandBuffer(vk, *cmdBuffer);
			vk.cmdBindPipeline(*cmdBuffer, VK_PIPELINE_BIND_POINT_GRAPHICS, *pipeline);

			// Copy buffer to image
			vk.cmdPipelineBarrier(*cmdBuffer, VK_PIPELINE_STAGE_HOST_BIT, VK_PIPELINE_STAGE_TRANSFER_BIT, (VkDependencyFlags)0, 0, (const VkMemoryBarrier*)DE_NULL, 1u, &srcCopyBufferBarrierPre, 1u, &srcCopyImageBarrierPre);
			vk.cmdCopyBufferToImage(*cmdBuffer, srcImageBuffer->get(), srcImage->get(), VK_IMAGE_LAYOUT_TRANSFER_DST_OPTIMAL, 1u, &srcCopyRegion);
			vk.cmdPipelineBarrier(*cmdBuffer, VK_PIPELINE_STAGE_TRANSFER_BIT, VK_PIPELINE_STAGE_FRAGMENT_SHADER_BIT, (VkDependencyFlags)0, 0, (const VkMemoryBarrier*)DE_NULL, 0u, DE_NULL, 1u, &srcCopyImageBarrierPost);

			// Define destination image layout
			vk.cmdPipelineBarrier(*cmdBuffer, VK_PIPELINE_STAGE_TOP_OF_PIPE_BIT, VK_PIPELINE_STAGE_COLOR_ATTACHMENT_OUTPUT_BIT, (VkDependencyFlags)0, 0, (const VkMemoryBarrier*)DE_NULL, 0u, DE_NULL, 1u, &dstInitImageBarrier);

			beginRenderPass(vk, *cmdBuffer, *renderPass, *framebuffer, renderSize);

			const VkDescriptorImageInfo	descriptorSrcImageInfo(makeDescriptorImageInfo(DE_NULL, *srcImageView, VK_IMAGE_LAYOUT_GENERAL));
			DescriptorSetUpdateBuilder()
				.writeSingle(*descriptorSet, DescriptorSetUpdateBuilder::Location::binding(0u), VK_DESCRIPTOR_TYPE_INPUT_ATTACHMENT, &descriptorSrcImageInfo)
				.update(vk, device);

			vk.cmdBindDescriptorSets(*cmdBuffer, VK_PIPELINE_BIND_POINT_GRAPHICS, *pipelineLayout, 0u, 1u, &descriptorSet.get(), 0u, DE_NULL);
			vk.cmdBindVertexBuffers(*cmdBuffer, 0u, 1u, &m_vertexBuffer->get(), &m_vertexBufferOffset);

			vk.cmdSetViewport(*cmdBuffer, 0u, 1u, &viewport);
			vk.cmdSetScissor(*cmdBuffer, 0u, 1u, &scissor);

			vk.cmdDraw(*cmdBuffer, (deUint32)m_vertexCount, 1, 0, 0);

			endRenderPass(vk, *cmdBuffer);

			const VkImageMemoryBarrier prepareForTransferBarrier = makeImageMemoryBarrier(
				VK_ACCESS_COLOR_ATTACHMENT_WRITE_BIT, VK_ACCESS_TRANSFER_READ_BIT,
				VK_IMAGE_LAYOUT_GENERAL, VK_IMAGE_LAYOUT_GENERAL,
				dstImage->get(), dstSubresourceRange);

			const VkBufferMemoryBarrier copyBarrier = makeBufferMemoryBarrier(
				VK_ACCESS_TRANSFER_WRITE_BIT, VK_ACCESS_HOST_READ_BIT,
				dstImageBuffer->get(), 0ull, dstImageSizeInBytes);

			vk.cmdPipelineBarrier(*cmdBuffer, VK_PIPELINE_STAGE_COLOR_ATTACHMENT_OUTPUT_BIT, VK_PIPELINE_STAGE_TRANSFER_BIT, (VkDependencyFlags)0, 0, (const VkMemoryBarrier*)DE_NULL, 0, (const VkBufferMemoryBarrier*)DE_NULL, 1, &prepareForTransferBarrier);
			vk.cmdCopyImageToBuffer(*cmdBuffer, dstImage->get(), VK_IMAGE_LAYOUT_GENERAL, dstImageBuffer->get(), 1u, &dstCopyRegion);
			vk.cmdPipelineBarrier(*cmdBuffer, VK_PIPELINE_STAGE_TRANSFER_BIT, VK_PIPELINE_STAGE_HOST_BIT, (VkDependencyFlags)0, 0, (const VkMemoryBarrier*)DE_NULL, 1, &copyBarrier, 0, (const VkImageMemoryBarrier*)DE_NULL);

			endCommandBuffer(vk, *cmdBuffer);

			submitCommandsAndWait(vk, device, queue, *cmdBuffer);

			const Allocation& dstImageBufferAlloc = dstImageBuffer->getAllocation();
			invalidateAlloc(vk, device, dstImageBufferAlloc);
			deMemcpy(&m_dstData[levelNdx][layerNdx]->at(0), dstImageBufferAlloc.getHostPtr(), dstImageSizeInBytes);
		}
	}

	m_compressedImage = dstImage;
}

bool GraphicsAttachmentsTestInstance::isWriteToCompressedOperation ()
{
	return (m_parameters.operation == OPERATION_ATTACHMENT_WRITE);
}

VkImageCreateInfo GraphicsAttachmentsTestInstance::makeCreateImageInfo (const VkFormat				format,
																	    const ImageType				type,
																	    const UVec3&				size,
																	    const VkImageUsageFlags		usageFlags,
																	    const VkImageCreateFlags*	createFlags,
																	    const deUint32				levels,
																	    const deUint32				layers)
{
	const VkImageType			imageType				= mapImageType(type);
	const VkImageCreateFlags	imageCreateFlagsBase	= VK_IMAGE_CREATE_MUTABLE_FORMAT_BIT;
	const VkImageCreateFlags	imageCreateFlagsAddOn	= isCompressedFormat(format) ? VK_IMAGE_CREATE_BLOCK_TEXEL_VIEW_COMPATIBLE_BIT_KHR | VK_IMAGE_CREATE_EXTENDED_USAGE_BIT_KHR : 0;
	const VkImageCreateFlags	imageCreateFlags		= (createFlags != DE_NULL) ? *createFlags : (imageCreateFlagsBase | imageCreateFlagsAddOn);

	VkFormatProperties properties;
	m_context.getInstanceInterface().getPhysicalDeviceFormatProperties(m_context.getPhysicalDevice(), format, &properties);
	if ((usageFlags & VK_IMAGE_USAGE_STORAGE_BIT) && !(properties.optimalTilingFeatures & VK_FORMAT_FEATURE_STORAGE_IMAGE_BIT))
		TCU_THROW(NotSupportedError, "Format storage feature not supported");
	if ((usageFlags & VK_IMAGE_USAGE_COLOR_ATTACHMENT_BIT) && !(properties.optimalTilingFeatures & VK_FORMAT_FEATURE_COLOR_ATTACHMENT_BIT))
		TCU_THROW(NotSupportedError, "Format color attachment feature not supported");
	if ((usageFlags & VK_IMAGE_USAGE_INPUT_ATTACHMENT_BIT) && !(properties.optimalTilingFeatures & VK_FORMAT_FEATURE_COLOR_ATTACHMENT_BIT) &&
		!(properties.optimalTilingFeatures & VK_FORMAT_FEATURE_DEPTH_STENCIL_ATTACHMENT_BIT))
		TCU_THROW(NotSupportedError, "Format color/depth/stencil attachment feature not supported for input attachment usage");

	const VkImageCreateInfo createImageInfo =
	{
		VK_STRUCTURE_TYPE_IMAGE_CREATE_INFO,			// VkStructureType			sType;
		DE_NULL,										// const void*				pNext;
		imageCreateFlags,								// VkImageCreateFlags		flags;
		imageType,										// VkImageType				imageType;
		format,											// VkFormat					format;
		makeExtent3D(getLayerSize(type, size)),			// VkExtent3D				extent;
		levels,											// deUint32					mipLevels;
		layers,											// deUint32					arrayLayers;
		VK_SAMPLE_COUNT_1_BIT,							// VkSampleCountFlagBits	samples;
		VK_IMAGE_TILING_OPTIMAL,						// VkImageTiling			tiling;
		usageFlags,										// VkImageUsageFlags		usage;
		VK_SHARING_MODE_EXCLUSIVE,						// VkSharingMode			sharingMode;
		0u,												// deUint32					queueFamilyIndexCount;
		DE_NULL,										// const deUint32*			pQueueFamilyIndices;
		VK_IMAGE_LAYOUT_UNDEFINED,						// VkImageLayout			initialLayout;
	};

	return createImageInfo;
}

VkDeviceSize GraphicsAttachmentsTestInstance::getCompressedImageData (const VkFormat			format,
																	  const UVec3&				size,
																	  std::vector<deUint8>&		data,
																	  const deUint32			layer,
																	  const deUint32			level)
{
	VkDeviceSize	sizeBytes	= getCompressedImageSizeInBytes(format, size);

	data.resize((size_t)sizeBytes);
	generateData(&data[0], data.size(), format, layer, level);

	return sizeBytes;
}

VkDeviceSize GraphicsAttachmentsTestInstance::getUncompressedImageData (const VkFormat			format,
																		const UVec3&			size,
																		std::vector<deUint8>&	data,
																		const deUint32			layer,
																		const deUint32			level)
{
	tcu::IVec3				sizeAsIVec3	= tcu::IVec3(static_cast<int>(size[0]), static_cast<int>(size[1]), static_cast<int>(size[2]));
	VkDeviceSize			sizeBytes	= getImageSizeBytes(sizeAsIVec3, format);

	data.resize((size_t)sizeBytes);
	generateData(&data[0], data.size(), format, layer, level);

	return sizeBytes;
}

bool GraphicsAttachmentsTestInstance::verifyDecompression (const std::vector<deUint8>&	refCompressedData,
														   const de::MovePtr<Image>&	resCompressedImage,
														   const deUint32				level,
														   const deUint32				layer,
														   const UVec3&					mipmapDims)
{
	const DeviceInterface&				vk							= m_context.getDeviceInterface();
	const VkDevice						device						= m_context.getDevice();
	const deUint32						queueFamilyIndex			= m_context.getUniversalQueueFamilyIndex();
	const VkQueue						queue						= m_context.getUniversalQueue();
	Allocator&							allocator					= m_context.getDefaultAllocator();

	const bool							layoutShaderReadOnly		= (layer % 2u) == 1;
	const UVec3							mipmapDimsBlocked			= getCompressedImageResolutionBlockCeil(m_parameters.formatCompressed, mipmapDims);

	const VkImageSubresourceRange		subresourceRange			= makeImageSubresourceRange(VK_IMAGE_ASPECT_COLOR_BIT, 0u, SINGLE_LEVEL, 0u, SINGLE_LAYER);
	const VkImageSubresourceRange		resSubresourceRange			= makeImageSubresourceRange(VK_IMAGE_ASPECT_COLOR_BIT, level, SINGLE_LEVEL, layer, SINGLE_LAYER);

	const VkDeviceSize					dstBufferSize				= getUncompressedImageSizeInBytes(m_parameters.formatForVerify, mipmapDims);
	const VkImageUsageFlags				refSrcImageUsageFlags		= VK_IMAGE_USAGE_SAMPLED_BIT | VK_IMAGE_USAGE_TRANSFER_SRC_BIT | VK_IMAGE_USAGE_TRANSFER_DST_BIT;

	const VkBufferCreateInfo			refSrcImageBufferInfo		(makeBufferCreateInfo(refCompressedData.size(), VK_BUFFER_USAGE_TRANSFER_SRC_BIT));
	const MovePtr<Buffer>				refSrcImageBuffer			= MovePtr<Buffer>(new Buffer(vk, device, allocator, refSrcImageBufferInfo, MemoryRequirement::HostVisible));

	const VkImageCreateFlags			refSrcImageCreateFlags		= 0;
	const VkImageCreateInfo				refSrcImageCreateInfo		= makeCreateImageInfo(m_parameters.formatCompressed, m_parameters.imageType, mipmapDimsBlocked, refSrcImageUsageFlags, &refSrcImageCreateFlags, SINGLE_LEVEL, SINGLE_LAYER);
	const MovePtr<Image>				refSrcImage					(new Image(vk, device, allocator, refSrcImageCreateInfo, MemoryRequirement::Any));
	Move<VkImageView>					refSrcImageView				(makeImageView(vk, device, refSrcImage->get(), mapImageViewType(m_parameters.imageType), m_parameters.formatCompressed, subresourceRange));

	const VkImageUsageFlags				resSrcImageUsageFlags		= VK_IMAGE_USAGE_SAMPLED_BIT | VK_IMAGE_USAGE_TRANSFER_SRC_BIT | VK_IMAGE_USAGE_TRANSFER_DST_BIT;
	const VkImageViewUsageCreateInfo	resSrcImageViewUsageKHR		= makeImageViewUsageCreateInfo(resSrcImageUsageFlags);
	Move<VkImageView>					resSrcImageView				(makeImageView(vk, device, resCompressedImage->get(), mapImageViewType(m_parameters.imageType), m_parameters.formatCompressed, resSubresourceRange, &resSrcImageViewUsageKHR));

	const VkImageCreateFlags			refDstImageCreateFlags		= 0;
	const VkImageUsageFlags				refDstImageUsageFlags		= VK_IMAGE_USAGE_STORAGE_BIT | VK_IMAGE_USAGE_TRANSFER_DST_BIT | VK_IMAGE_USAGE_TRANSFER_SRC_BIT;
	const VkImageCreateInfo				refDstImageCreateInfo		= makeCreateImageInfo(m_parameters.formatForVerify, m_parameters.imageType, mipmapDims, refDstImageUsageFlags, &refDstImageCreateFlags, SINGLE_LEVEL, SINGLE_LAYER);
	const MovePtr<Image>				refDstImage					(new Image(vk, device, allocator, refDstImageCreateInfo, MemoryRequirement::Any));
	const Move<VkImageView>				refDstImageView				(makeImageView(vk, device, refDstImage->get(), mapImageViewType(m_parameters.imageType), m_parameters.formatForVerify, subresourceRange));
	const VkImageMemoryBarrier			refDstInitImageBarrier		= makeImageMemoryBarrier(0u, VK_ACCESS_SHADER_WRITE_BIT, VK_IMAGE_LAYOUT_UNDEFINED, VK_IMAGE_LAYOUT_GENERAL, refDstImage->get(), subresourceRange);
	const VkBufferCreateInfo			refDstBufferInfo			(makeBufferCreateInfo(dstBufferSize, VK_BUFFER_USAGE_TRANSFER_DST_BIT));
	const MovePtr<Buffer>				refDstBuffer				= MovePtr<Buffer>(new Buffer(vk, device, allocator, refDstBufferInfo, MemoryRequirement::HostVisible));

	const VkImageCreateFlags			resDstImageCreateFlags		= 0;
	const VkImageUsageFlags				resDstImageUsageFlags		= VK_IMAGE_USAGE_STORAGE_BIT | VK_IMAGE_USAGE_TRANSFER_DST_BIT | VK_IMAGE_USAGE_TRANSFER_SRC_BIT;
	const VkImageCreateInfo				resDstImageCreateInfo		= makeCreateImageInfo(m_parameters.formatForVerify, m_parameters.imageType, mipmapDims, resDstImageUsageFlags, &resDstImageCreateFlags, SINGLE_LEVEL, SINGLE_LAYER);
	const MovePtr<Image>				resDstImage					(new Image(vk, device, allocator, resDstImageCreateInfo, MemoryRequirement::Any));
	const Move<VkImageView>				resDstImageView				(makeImageView(vk, device, resDstImage->get(), mapImageViewType(m_parameters.imageType), m_parameters.formatForVerify, subresourceRange));
	const VkImageMemoryBarrier			resDstInitImageBarrier		= makeImageMemoryBarrier(0u, VK_ACCESS_SHADER_WRITE_BIT, VK_IMAGE_LAYOUT_UNDEFINED, VK_IMAGE_LAYOUT_GENERAL, resDstImage->get(), subresourceRange);
	const VkBufferCreateInfo			resDstBufferInfo			(makeBufferCreateInfo(dstBufferSize, VK_BUFFER_USAGE_TRANSFER_DST_BIT));
	const MovePtr<Buffer>				resDstBuffer				= MovePtr<Buffer>(new Buffer(vk, device, allocator, resDstBufferInfo, MemoryRequirement::HostVisible));

	const Unique<VkShaderModule>		vertShaderModule			(createShaderModule(vk, device, m_context.getBinaryCollection().get("vert"), 0));
	const Unique<VkShaderModule>		fragShaderModule			(createShaderModule(vk, device, m_context.getBinaryCollection().get("frag_verify"), 0));

	const Unique<VkRenderPass>			renderPass					(vk::makeRenderPass(vk, device));

	const Move<VkDescriptorSetLayout>	descriptorSetLayout			(DescriptorSetLayoutBuilder()
																		.addSingleBinding(VK_DESCRIPTOR_TYPE_COMBINED_IMAGE_SAMPLER, VK_SHADER_STAGE_FRAGMENT_BIT)
																		.addSingleBinding(VK_DESCRIPTOR_TYPE_COMBINED_IMAGE_SAMPLER, VK_SHADER_STAGE_FRAGMENT_BIT)
																		.addSingleBinding(VK_DESCRIPTOR_TYPE_STORAGE_IMAGE, VK_SHADER_STAGE_FRAGMENT_BIT)
																		.addSingleBinding(VK_DESCRIPTOR_TYPE_STORAGE_IMAGE, VK_SHADER_STAGE_FRAGMENT_BIT)
																		.build(vk, device));
	const Move<VkDescriptorPool>		descriptorPool				(DescriptorPoolBuilder()
																		.addType(VK_DESCRIPTOR_TYPE_COMBINED_IMAGE_SAMPLER)
																		.addType(VK_DESCRIPTOR_TYPE_COMBINED_IMAGE_SAMPLER)
																		.addType(VK_DESCRIPTOR_TYPE_STORAGE_IMAGE)
																		.addType(VK_DESCRIPTOR_TYPE_STORAGE_IMAGE)
																		.build(vk, device, VK_DESCRIPTOR_POOL_CREATE_FREE_DESCRIPTOR_SET_BIT, 1u));
	const Move<VkDescriptorSet>			descriptorSet				(makeDescriptorSet(vk, device, *descriptorPool, *descriptorSetLayout));
	const VkSamplerCreateInfo			refSrcSamplerInfo			(makeSamplerCreateInfo());
	const Move<VkSampler>				refSrcSampler				= vk::createSampler(vk, device, &refSrcSamplerInfo);
	const VkSamplerCreateInfo			resSrcSamplerInfo			(makeSamplerCreateInfo());
	const Move<VkSampler>				resSrcSampler				= vk::createSampler(vk, device, &resSrcSamplerInfo);
	const VkDescriptorImageInfo			descriptorRefSrcImage		(makeDescriptorImageInfo(*refSrcSampler, *refSrcImageView, layoutShaderReadOnly ? VK_IMAGE_LAYOUT_SHADER_READ_ONLY_OPTIMAL : VK_IMAGE_LAYOUT_GENERAL));
	const VkDescriptorImageInfo			descriptorResSrcImage		(makeDescriptorImageInfo(*resSrcSampler, *resSrcImageView, layoutShaderReadOnly ? VK_IMAGE_LAYOUT_SHADER_READ_ONLY_OPTIMAL : VK_IMAGE_LAYOUT_GENERAL));
	const VkDescriptorImageInfo			descriptorRefDstImage		(makeDescriptorImageInfo(DE_NULL, *refDstImageView, VK_IMAGE_LAYOUT_GENERAL));
	const VkDescriptorImageInfo			descriptorResDstImage		(makeDescriptorImageInfo(DE_NULL, *resDstImageView, VK_IMAGE_LAYOUT_GENERAL));

	const VkExtent2D					renderSize					(makeExtent2D(mipmapDims.x(), mipmapDims.y()));
	const Unique<VkPipelineLayout>		pipelineLayout				(makePipelineLayout(vk, device, *descriptorSetLayout));
	const Unique<VkPipeline>			pipeline					(makeGraphicsPipeline(vk, device, *pipelineLayout, *renderPass, *vertShaderModule, *fragShaderModule, renderSize, 0u));
	const Unique<VkCommandPool>			cmdPool						(createCommandPool(vk, device, VK_COMMAND_POOL_RESET_RELEASE_RESOURCES_BIT, queueFamilyIndex));
	const Unique<VkCommandBuffer>		cmdBuffer					(allocateCommandBuffer(vk, device, *cmdPool, VK_COMMAND_BUFFER_LEVEL_PRIMARY));

	const VkBufferImageCopy				copyBufferToImageRegion		= makeBufferImageCopy(mipmapDimsBlocked.x(), mipmapDimsBlocked.y(), 0u, 0u, mipmapDimsBlocked.x(), mipmapDimsBlocked.y());
	const VkBufferImageCopy				copyRegion					= makeBufferImageCopy(mipmapDims.x(), mipmapDims.y(), 0u, 0u);
	const VkBufferMemoryBarrier			refSrcCopyBufferBarrierPre	= makeBufferMemoryBarrier(VK_ACCESS_HOST_WRITE_BIT, VK_ACCESS_TRANSFER_READ_BIT, refSrcImageBuffer->get(), 0ull, refCompressedData.size());
	const VkImageMemoryBarrier			refSrcCopyImageBarrierPre	= makeImageMemoryBarrier(0u, VK_ACCESS_TRANSFER_WRITE_BIT, VK_IMAGE_LAYOUT_UNDEFINED, VK_IMAGE_LAYOUT_GENERAL, refSrcImage->get(), subresourceRange);
	const VkImageMemoryBarrier			refSrcCopyImageBarrierPost	= makeImageMemoryBarrier(VK_ACCESS_TRANSFER_WRITE_BIT, VK_ACCESS_SHADER_READ_BIT, VK_IMAGE_LAYOUT_GENERAL, layoutShaderReadOnly ? VK_IMAGE_LAYOUT_SHADER_READ_ONLY_OPTIMAL : VK_IMAGE_LAYOUT_GENERAL, refSrcImage->get(), subresourceRange);
	const VkImageMemoryBarrier			resCompressedImageBarrier	= makeImageMemoryBarrier(0, VK_ACCESS_SHADER_READ_BIT, VK_IMAGE_LAYOUT_GENERAL, layoutShaderReadOnly ? VK_IMAGE_LAYOUT_SHADER_READ_ONLY_OPTIMAL : VK_IMAGE_LAYOUT_GENERAL, resCompressedImage->get(), resSubresourceRange);

	const Move<VkFramebuffer>			framebuffer					(makeFramebuffer(vk, device, *renderPass, 0, DE_NULL, renderSize.width, renderSize.height, getLayerCount()));

	// Upload source image data
	{
		const Allocation& refSrcImageBufferAlloc = refSrcImageBuffer->getAllocation();
		deMemcpy(refSrcImageBufferAlloc.getHostPtr(), &refCompressedData[0], refCompressedData.size());
		flushAlloc(vk, device, refSrcImageBufferAlloc);
	}

	beginCommandBuffer(vk, *cmdBuffer);
	vk.cmdBindPipeline(*cmdBuffer, VK_PIPELINE_BIND_POINT_GRAPHICS, *pipeline);

	// Copy buffer to image
	vk.cmdPipelineBarrier(*cmdBuffer, VK_PIPELINE_STAGE_HOST_BIT, VK_PIPELINE_STAGE_TRANSFER_BIT, (VkDependencyFlags)0, 0, (const VkMemoryBarrier*)DE_NULL, 1u, &refSrcCopyBufferBarrierPre, 1u, &refSrcCopyImageBarrierPre);
	vk.cmdCopyBufferToImage(*cmdBuffer, refSrcImageBuffer->get(), refSrcImage->get(), VK_IMAGE_LAYOUT_GENERAL, 1u, &copyBufferToImageRegion);
	vk.cmdPipelineBarrier(*cmdBuffer, VK_PIPELINE_STAGE_TRANSFER_BIT, VK_PIPELINE_STAGE_FRAGMENT_SHADER_BIT, (VkDependencyFlags)0, 0, (const VkMemoryBarrier*)DE_NULL, 0, DE_NULL, 1u, &refSrcCopyImageBarrierPost);

	// Make reference and result images readable
	vk.cmdPipelineBarrier(*cmdBuffer, VK_PIPELINE_STAGE_TOP_OF_PIPE_BIT, VK_PIPELINE_STAGE_FRAGMENT_SHADER_BIT, (VkDependencyFlags)0, 0, (const VkMemoryBarrier*)DE_NULL, 0u, DE_NULL, 1u, &refDstInitImageBarrier);
	vk.cmdPipelineBarrier(*cmdBuffer, VK_PIPELINE_STAGE_TOP_OF_PIPE_BIT, VK_PIPELINE_STAGE_FRAGMENT_SHADER_BIT, (VkDependencyFlags)0, 0, (const VkMemoryBarrier*)DE_NULL, 0u, DE_NULL, 1u, &resDstInitImageBarrier);
	{
		vk.cmdPipelineBarrier(*cmdBuffer, VK_PIPELINE_STAGE_TOP_OF_PIPE_BIT, VK_PIPELINE_STAGE_FRAGMENT_SHADER_BIT, (VkDependencyFlags)0, 0, (const VkMemoryBarrier*)DE_NULL, 0u, DE_NULL, 1u, &resCompressedImageBarrier);
	}

	beginRenderPass(vk, *cmdBuffer, *renderPass, *framebuffer, renderSize);
	{
		DescriptorSetUpdateBuilder()
			.writeSingle(*descriptorSet, DescriptorSetUpdateBuilder::Location::binding(0u), VK_DESCRIPTOR_TYPE_COMBINED_IMAGE_SAMPLER, &descriptorRefSrcImage)
			.writeSingle(*descriptorSet, DescriptorSetUpdateBuilder::Location::binding(1u), VK_DESCRIPTOR_TYPE_COMBINED_IMAGE_SAMPLER, &descriptorResSrcImage)
			.writeSingle(*descriptorSet, DescriptorSetUpdateBuilder::Location::binding(2u), VK_DESCRIPTOR_TYPE_STORAGE_IMAGE, &descriptorRefDstImage)
			.writeSingle(*descriptorSet, DescriptorSetUpdateBuilder::Location::binding(3u), VK_DESCRIPTOR_TYPE_STORAGE_IMAGE, &descriptorResDstImage)
			.update(vk, device);

		vk.cmdBindDescriptorSets(*cmdBuffer, VK_PIPELINE_BIND_POINT_GRAPHICS, *pipelineLayout, 0u, 1u, &descriptorSet.get(), 0u, DE_NULL);
		vk.cmdBindVertexBuffers(*cmdBuffer, 0, 1, &m_vertexBuffer->get(), &m_vertexBufferOffset);
		vk.cmdDraw(*cmdBuffer, m_vertexCount, 1, 0, 0);
	}
	endRenderPass(vk, *cmdBuffer);

	// Decompress reference image
	{
		const VkImageMemoryBarrier refDstImageBarrier = makeImageMemoryBarrier(
			VK_ACCESS_SHADER_WRITE_BIT, VK_ACCESS_TRANSFER_READ_BIT,
			VK_IMAGE_LAYOUT_GENERAL, VK_IMAGE_LAYOUT_GENERAL,
			refDstImage->get(), subresourceRange);

		const VkBufferMemoryBarrier refDstBufferBarrier = makeBufferMemoryBarrier(
			VK_ACCESS_TRANSFER_WRITE_BIT, VK_ACCESS_HOST_READ_BIT,
			refDstBuffer->get(), 0ull, dstBufferSize);

		vk.cmdPipelineBarrier(*cmdBuffer, VK_PIPELINE_STAGE_FRAGMENT_SHADER_BIT, VK_PIPELINE_STAGE_TRANSFER_BIT, (VkDependencyFlags)0, 0, (const VkMemoryBarrier*)DE_NULL, 0, (const VkBufferMemoryBarrier*)DE_NULL, 1, &refDstImageBarrier);
		vk.cmdCopyImageToBuffer(*cmdBuffer, refDstImage->get(), VK_IMAGE_LAYOUT_GENERAL, refDstBuffer->get(), 1u, &copyRegion);
		vk.cmdPipelineBarrier(*cmdBuffer, VK_PIPELINE_STAGE_TRANSFER_BIT, VK_PIPELINE_STAGE_HOST_BIT, (VkDependencyFlags)0, 0, (const VkMemoryBarrier*)DE_NULL, 1, &refDstBufferBarrier, 0, (const VkImageMemoryBarrier*)DE_NULL);
	}

	// Decompress result image
	{
		const VkImageMemoryBarrier resDstImageBarrier = makeImageMemoryBarrier(
			VK_ACCESS_SHADER_WRITE_BIT, VK_ACCESS_TRANSFER_READ_BIT,
			VK_IMAGE_LAYOUT_GENERAL, VK_IMAGE_LAYOUT_GENERAL,
			resDstImage->get(), subresourceRange);

		const VkBufferMemoryBarrier resDstBufferBarrier = makeBufferMemoryBarrier(
			VK_ACCESS_TRANSFER_WRITE_BIT, VK_ACCESS_HOST_READ_BIT,
			resDstBuffer->get(), 0ull, dstBufferSize);

		vk.cmdPipelineBarrier(*cmdBuffer, VK_PIPELINE_STAGE_FRAGMENT_SHADER_BIT, VK_PIPELINE_STAGE_TRANSFER_BIT, (VkDependencyFlags)0, 0, (const VkMemoryBarrier*)DE_NULL, 0, (const VkBufferMemoryBarrier*)DE_NULL, 1, &resDstImageBarrier);
		vk.cmdCopyImageToBuffer(*cmdBuffer, resDstImage->get(), VK_IMAGE_LAYOUT_GENERAL, resDstBuffer->get(), 1u, &copyRegion);
		vk.cmdPipelineBarrier(*cmdBuffer, VK_PIPELINE_STAGE_TRANSFER_BIT, VK_PIPELINE_STAGE_HOST_BIT, (VkDependencyFlags)0, 0, (const VkMemoryBarrier*)DE_NULL, 1, &resDstBufferBarrier, 0, (const VkImageMemoryBarrier*)DE_NULL);
	}

	endCommandBuffer(vk, *cmdBuffer);

	submitCommandsAndWait(vk, device, queue, *cmdBuffer);

	// Compare decompressed pixel data in reference and result images
	{
		const Allocation&	refDstBufferAlloc	= refDstBuffer->getAllocation();
		invalidateAlloc(vk, device, refDstBufferAlloc);

		const Allocation&	resDstBufferAlloc	= resDstBuffer->getAllocation();
		invalidateAlloc(vk, device, resDstBufferAlloc);

		BinaryCompareMode compareMode =
			(m_parameters.formatIsASTC)
				?(COMPARE_MODE_ALLOW_ASTC_ERROR_COLOUR_WARNING)
				:(COMPARE_MODE_NORMAL);

		BinaryCompareResult res = BinaryCompare(refDstBufferAlloc.getHostPtr(),
												resDstBufferAlloc.getHostPtr(),
												dstBufferSize,
												m_parameters.formatForVerify,
												compareMode);

		if (res == COMPARE_RESULT_FAILED)
		{
			// Do fuzzy to log error mask
			invalidateAlloc(vk, device, resDstBufferAlloc);
			invalidateAlloc(vk, device, refDstBufferAlloc);

			tcu::ConstPixelBufferAccess	resPixels	(mapVkFormat(m_parameters.formatForVerify), renderSize.width, renderSize.height, 1u, resDstBufferAlloc.getHostPtr());
			tcu::ConstPixelBufferAccess	refPixels	(mapVkFormat(m_parameters.formatForVerify), renderSize.width, renderSize.height, 1u, refDstBufferAlloc.getHostPtr());

			string	comment	= string("Image Comparison (level=") + de::toString(level) + string(", layer=") + de::toString(layer) + string(")");

			if (isWriteToCompressedOperation())
				tcu::fuzzyCompare(m_context.getTestContext().getLog(), "ImageComparison", comment.c_str(), refPixels, resPixels, 0.001f, tcu::COMPARE_LOG_EVERYTHING);
			else
				tcu::fuzzyCompare(m_context.getTestContext().getLog(), "ImageComparison", comment.c_str(), resPixels, refPixels, 0.001f, tcu::COMPARE_LOG_EVERYTHING);

			return false;
		}
		else if (res == COMPARE_RESULT_ASTC_QUALITY_WARNING)
		{
			m_bASTCErrorColourMismatch = true;
		}
	}

	return true;
}


class GraphicsTextureTestInstance : public GraphicsAttachmentsTestInstance
{
public:
						GraphicsTextureTestInstance		(Context& context, const TestParameters& parameters);

protected:
	virtual bool		isWriteToCompressedOperation	();
	virtual void		transcodeRead					();
	virtual void		transcodeWrite					();
};

GraphicsTextureTestInstance::GraphicsTextureTestInstance (Context& context, const TestParameters& parameters)
	: GraphicsAttachmentsTestInstance(context, parameters)
{
}

bool GraphicsTextureTestInstance::isWriteToCompressedOperation ()
{
	return (m_parameters.operation == OPERATION_TEXTURE_WRITE);
}

void GraphicsTextureTestInstance::transcodeRead ()
{
	const DeviceInterface&				vk						= m_context.getDeviceInterface();
	const VkDevice						device					= m_context.getDevice();
	const deUint32						queueFamilyIndex		= m_context.getUniversalQueueFamilyIndex();
	const VkQueue						queue					= m_context.getUniversalQueue();
	Allocator&							allocator				= m_context.getDefaultAllocator();

	const VkImageCreateFlags*			imgCreateFlagsOverride	= DE_NULL;

	const VkImageCreateInfo				srcImageCreateInfo		= makeCreateImageInfo(m_srcFormat, m_parameters.imageType, m_srcImageResolutions[0], m_srcImageUsageFlags, imgCreateFlagsOverride, getLevelCount(), getLayerCount());
	MovePtr<Image>						srcImage				(new Image(vk, device, allocator, srcImageCreateInfo, MemoryRequirement::Any));

	const Unique<VkShaderModule>		vertShaderModule		(createShaderModule(vk, device, m_context.getBinaryCollection().get("vert"), 0));
	const Unique<VkShaderModule>		fragShaderModule		(createShaderModule(vk, device, m_context.getBinaryCollection().get("frag"), 0));

	const Unique<VkRenderPass>			renderPass				(vk::makeRenderPass(vk, device));

	const Move<VkDescriptorSetLayout>	descriptorSetLayout		(DescriptorSetLayoutBuilder()
																	.addSingleBinding(VK_DESCRIPTOR_TYPE_COMBINED_IMAGE_SAMPLER, VK_SHADER_STAGE_FRAGMENT_BIT)
																	.addSingleBinding(VK_DESCRIPTOR_TYPE_STORAGE_IMAGE, VK_SHADER_STAGE_FRAGMENT_BIT)
																	.build(vk, device));
	const Move<VkDescriptorPool>		descriptorPool			(DescriptorPoolBuilder()
																	.addType(VK_DESCRIPTOR_TYPE_COMBINED_IMAGE_SAMPLER)
																	.addType(VK_DESCRIPTOR_TYPE_STORAGE_IMAGE)
																	.build(vk, device, VK_DESCRIPTOR_POOL_CREATE_FREE_DESCRIPTOR_SET_BIT, 1u));
	const Move<VkDescriptorSet>			descriptorSet			(makeDescriptorSet(vk, device, *descriptorPool, *descriptorSetLayout));

	const VkExtent2D					renderSizeDummy			(makeExtent2D(1u, 1u));
	const Unique<VkPipelineLayout>		pipelineLayout			(makePipelineLayout(vk, device, *descriptorSetLayout));
	const Unique<VkPipeline>			pipeline				(makeGraphicsPipeline(vk, device, *pipelineLayout, *renderPass, *vertShaderModule, *fragShaderModule, renderSizeDummy, 0u, true));

	const Unique<VkCommandPool>			cmdPool					(createCommandPool(vk, device, VK_COMMAND_POOL_CREATE_RESET_COMMAND_BUFFER_BIT, queueFamilyIndex));
	const Unique<VkCommandBuffer>		cmdBuffer				(allocateCommandBuffer(vk, device, *cmdPool, VK_COMMAND_BUFFER_LEVEL_PRIMARY));

	for (deUint32 levelNdx = 0; levelNdx < getLevelCount(); ++levelNdx)
	{
		const UVec3&				uncompressedImageRes	= m_uncompressedImageResVec[levelNdx];
		const UVec3&				srcImageResolution		= m_srcImageResolutions[levelNdx];
		const UVec3&				dstImageResolution		= m_dstImageResolutions[levelNdx];
		const size_t				srcImageSizeInBytes		= m_srcData[levelNdx][0]->size();
		const size_t				dstImageSizeInBytes		= m_dstData[levelNdx][0]->size();
		const UVec3					srcImageResBlocked		= getCompressedImageResolutionBlockCeil(m_parameters.formatCompressed, srcImageResolution);

		const VkImageCreateInfo		dstImageCreateInfo		= makeCreateImageInfo(m_dstFormat, m_parameters.imageType, dstImageResolution, m_dstImageUsageFlags, imgCreateFlagsOverride, SINGLE_LEVEL, SINGLE_LAYER);

		const VkBufferCreateInfo	srcImageBufferInfo		= makeBufferCreateInfo(srcImageSizeInBytes, VK_BUFFER_USAGE_TRANSFER_SRC_BIT);
		const MovePtr<Buffer>		srcImageBuffer			= MovePtr<Buffer>(new Buffer(vk, device, allocator, srcImageBufferInfo, MemoryRequirement::HostVisible));

		const VkBufferCreateInfo	dstImageBufferInfo		= makeBufferCreateInfo(dstImageSizeInBytes, VK_BUFFER_USAGE_TRANSFER_DST_BIT);
		MovePtr<Buffer>				dstImageBuffer			= MovePtr<Buffer>(new Buffer(vk, device, allocator, dstImageBufferInfo, MemoryRequirement::HostVisible));

		const VkExtent2D			renderSize				(makeExtent2D(uncompressedImageRes.x(), uncompressedImageRes.y()));
		const VkViewport			viewport				= makeViewport(renderSize);
		const VkRect2D				scissor					= makeRect2D(renderSize);

		for (deUint32 layerNdx = 0; layerNdx < getLayerCount(); ++layerNdx)
		{
			const VkImageSubresourceRange	srcSubresourceRange		= makeImageSubresourceRange(VK_IMAGE_ASPECT_COLOR_BIT, levelNdx, SINGLE_LEVEL, layerNdx, SINGLE_LAYER);
			const VkImageSubresourceRange	dstSubresourceRange		= makeImageSubresourceRange(VK_IMAGE_ASPECT_COLOR_BIT, 0u, SINGLE_LEVEL, 0u, SINGLE_LAYER);

			Move<VkImageView>				srcImageView			(makeImageView(vk, device, srcImage->get(), mapImageViewType(m_parameters.imageType), m_parameters.formatUncompressed, srcSubresourceRange, m_srcImageViewUsageKHR));

			de::MovePtr<Image>				dstImage				(new Image(vk, device, allocator, dstImageCreateInfo, MemoryRequirement::Any));
			Move<VkImageView>				dstImageView			(makeImageView(vk, device, dstImage->get(), mapImageViewType(m_parameters.imageType), m_parameters.formatUncompressed, dstSubresourceRange, m_dstImageViewUsageKHR));

			const VkSamplerCreateInfo		srcSamplerInfo			(makeSamplerCreateInfo());
			const Move<VkSampler>			srcSampler				= vk::createSampler(vk, device, &srcSamplerInfo);
			const VkDescriptorImageInfo		descriptorSrcImage		(makeDescriptorImageInfo(*srcSampler, *srcImageView, VK_IMAGE_LAYOUT_GENERAL));
			const VkDescriptorImageInfo		descriptorDstImage		(makeDescriptorImageInfo(DE_NULL, *dstImageView, VK_IMAGE_LAYOUT_GENERAL));

			const VkBufferImageCopy			srcCopyRegion			= makeBufferImageCopy(srcImageResolution.x(), srcImageResolution.y(), levelNdx, layerNdx, srcImageResBlocked.x(), srcImageResBlocked.y());
			const VkBufferMemoryBarrier		srcCopyBufferBarrierPre	= makeBufferMemoryBarrier(VK_ACCESS_HOST_WRITE_BIT, VK_ACCESS_TRANSFER_READ_BIT, srcImageBuffer->get(), 0ull, srcImageSizeInBytes);
			const VkImageMemoryBarrier		srcCopyImageBarrierPre	= makeImageMemoryBarrier(0u, VK_ACCESS_TRANSFER_WRITE_BIT, VK_IMAGE_LAYOUT_UNDEFINED, VK_IMAGE_LAYOUT_TRANSFER_DST_OPTIMAL, srcImage->get(), srcSubresourceRange);
			const VkImageMemoryBarrier		srcCopyImageBarrierPost	= makeImageMemoryBarrier(VK_ACCESS_TRANSFER_WRITE_BIT, VK_ACCESS_SHADER_READ_BIT, VK_IMAGE_LAYOUT_TRANSFER_DST_OPTIMAL, VK_IMAGE_LAYOUT_GENERAL, srcImage->get(), srcSubresourceRange);
			const VkBufferImageCopy			dstCopyRegion			= makeBufferImageCopy(dstImageResolution.x(), dstImageResolution.y());
			const VkImageMemoryBarrier		dstInitImageBarrier		= makeImageMemoryBarrier(0u, VK_ACCESS_SHADER_READ_BIT, VK_IMAGE_LAYOUT_UNDEFINED, VK_IMAGE_LAYOUT_GENERAL, dstImage->get(), dstSubresourceRange);

			const VkExtent2D				framebufferSize			(makeExtent2D(dstImageResolution[0], dstImageResolution[1]));
			const Move<VkFramebuffer>		framebuffer				(makeFramebuffer(vk, device, *renderPass, 0, DE_NULL, framebufferSize.width, framebufferSize.height, SINGLE_LAYER));

			// Upload source image data
			const Allocation& alloc = srcImageBuffer->getAllocation();
			deMemcpy(alloc.getHostPtr(), &m_srcData[levelNdx][layerNdx]->at(0), srcImageSizeInBytes);
			flushAlloc(vk, device, alloc);

			beginCommandBuffer(vk, *cmdBuffer);
			vk.cmdBindPipeline(*cmdBuffer, VK_PIPELINE_BIND_POINT_GRAPHICS, *pipeline);

			// Copy buffer to image
			vk.cmdPipelineBarrier(*cmdBuffer, VK_PIPELINE_STAGE_HOST_BIT, VK_PIPELINE_STAGE_TRANSFER_BIT, (VkDependencyFlags)0, 0, (const VkMemoryBarrier*)DE_NULL, 1u, &srcCopyBufferBarrierPre, 1u, &srcCopyImageBarrierPre);
			vk.cmdCopyBufferToImage(*cmdBuffer, srcImageBuffer->get(), srcImage->get(), VK_IMAGE_LAYOUT_TRANSFER_DST_OPTIMAL, 1u, &srcCopyRegion);
			vk.cmdPipelineBarrier(*cmdBuffer, VK_PIPELINE_STAGE_TRANSFER_BIT, VK_PIPELINE_STAGE_FRAGMENT_SHADER_BIT, (VkDependencyFlags)0, 0, (const VkMemoryBarrier*)DE_NULL, 0u, DE_NULL, 1u, &srcCopyImageBarrierPost);

			// Define destination image layout
			vk.cmdPipelineBarrier(*cmdBuffer, VK_PIPELINE_STAGE_TOP_OF_PIPE_BIT, VK_PIPELINE_STAGE_FRAGMENT_SHADER_BIT, (VkDependencyFlags)0, 0, (const VkMemoryBarrier*)DE_NULL, 0u, DE_NULL, 1u, &dstInitImageBarrier);

			beginRenderPass(vk, *cmdBuffer, *renderPass, *framebuffer, renderSize);

			DescriptorSetUpdateBuilder()
				.writeSingle(*descriptorSet, DescriptorSetUpdateBuilder::Location::binding(0u), VK_DESCRIPTOR_TYPE_COMBINED_IMAGE_SAMPLER, &descriptorSrcImage)
				.writeSingle(*descriptorSet, DescriptorSetUpdateBuilder::Location::binding(1u), VK_DESCRIPTOR_TYPE_STORAGE_IMAGE, &descriptorDstImage)
				.update(vk, device);

			vk.cmdBindDescriptorSets(*cmdBuffer, VK_PIPELINE_BIND_POINT_GRAPHICS, *pipelineLayout, 0u, 1u, &descriptorSet.get(), 0u, DE_NULL);
			vk.cmdBindVertexBuffers(*cmdBuffer, 0u, 1u, &m_vertexBuffer->get(), &m_vertexBufferOffset);

			vk.cmdSetViewport(*cmdBuffer, 0u, 1u, &viewport);
			vk.cmdSetScissor(*cmdBuffer, 0u, 1u, &scissor);

			vk.cmdDraw(*cmdBuffer, (deUint32)m_vertexCount, 1, 0, 0);

			endRenderPass(vk, *cmdBuffer);

			const VkImageMemoryBarrier prepareForTransferBarrier = makeImageMemoryBarrier(
				VK_ACCESS_SHADER_WRITE_BIT, VK_ACCESS_TRANSFER_READ_BIT,
				VK_IMAGE_LAYOUT_GENERAL, VK_IMAGE_LAYOUT_GENERAL,
				dstImage->get(), dstSubresourceRange);

			const VkBufferMemoryBarrier copyBarrier = makeBufferMemoryBarrier(
				VK_ACCESS_TRANSFER_WRITE_BIT, VK_ACCESS_HOST_READ_BIT,
				dstImageBuffer->get(), 0ull, dstImageSizeInBytes);

			vk.cmdPipelineBarrier(*cmdBuffer, VK_PIPELINE_STAGE_FRAGMENT_SHADER_BIT, VK_PIPELINE_STAGE_TRANSFER_BIT, (VkDependencyFlags)0, 0, (const VkMemoryBarrier*)DE_NULL, 0, (const VkBufferMemoryBarrier*)DE_NULL, 1, &prepareForTransferBarrier);
			vk.cmdCopyImageToBuffer(*cmdBuffer, dstImage->get(), VK_IMAGE_LAYOUT_GENERAL, dstImageBuffer->get(), 1u, &dstCopyRegion);
			vk.cmdPipelineBarrier(*cmdBuffer, VK_PIPELINE_STAGE_TRANSFER_BIT, VK_PIPELINE_STAGE_HOST_BIT, (VkDependencyFlags)0, 0, (const VkMemoryBarrier*)DE_NULL, 1, &copyBarrier, 0, (const VkImageMemoryBarrier*)DE_NULL);

			endCommandBuffer(vk, *cmdBuffer);

			submitCommandsAndWait(vk, device, queue, *cmdBuffer);

			const Allocation& dstImageBufferAlloc = dstImageBuffer->getAllocation();
			invalidateAlloc(vk, device, dstImageBufferAlloc);
			deMemcpy(&m_dstData[levelNdx][layerNdx]->at(0), dstImageBufferAlloc.getHostPtr(), dstImageSizeInBytes);
		}
	}

	m_compressedImage = srcImage;
}

void GraphicsTextureTestInstance::transcodeWrite ()
{
	const DeviceInterface&				vk						= m_context.getDeviceInterface();
	const VkDevice						device					= m_context.getDevice();
	const deUint32						queueFamilyIndex		= m_context.getUniversalQueueFamilyIndex();
	const VkQueue						queue					= m_context.getUniversalQueue();
	Allocator&							allocator				= m_context.getDefaultAllocator();

	const VkImageCreateFlags*			imgCreateFlagsOverride	= DE_NULL;

	const VkImageCreateInfo				dstImageCreateInfo		= makeCreateImageInfo(m_dstFormat, m_parameters.imageType, m_dstImageResolutions[0], m_dstImageUsageFlags, imgCreateFlagsOverride, getLevelCount(), getLayerCount());
	MovePtr<Image>						dstImage				(new Image(vk, device, allocator, dstImageCreateInfo, MemoryRequirement::Any));

	const Unique<VkShaderModule>		vertShaderModule		(createShaderModule(vk, device, m_context.getBinaryCollection().get("vert"), 0));
	const Unique<VkShaderModule>		fragShaderModule		(createShaderModule(vk, device, m_context.getBinaryCollection().get("frag"), 0));

	const Unique<VkRenderPass>			renderPass				(vk::makeRenderPass(vk, device));

	const Move<VkDescriptorSetLayout>	descriptorSetLayout		(DescriptorSetLayoutBuilder()
																	.addSingleBinding(VK_DESCRIPTOR_TYPE_COMBINED_IMAGE_SAMPLER, VK_SHADER_STAGE_FRAGMENT_BIT)
																	.addSingleBinding(VK_DESCRIPTOR_TYPE_STORAGE_IMAGE, VK_SHADER_STAGE_FRAGMENT_BIT)
																	.build(vk, device));
	const Move<VkDescriptorPool>		descriptorPool			(DescriptorPoolBuilder()
																	.addType(VK_DESCRIPTOR_TYPE_COMBINED_IMAGE_SAMPLER)
																	.addType(VK_DESCRIPTOR_TYPE_STORAGE_IMAGE)
																	.build(vk, device, VK_DESCRIPTOR_POOL_CREATE_FREE_DESCRIPTOR_SET_BIT, 1u));
	const Move<VkDescriptorSet>			descriptorSet			(makeDescriptorSet(vk, device, *descriptorPool, *descriptorSetLayout));

	const VkExtent2D					renderSizeDummy			(makeExtent2D(1u, 1u));
	const Unique<VkPipelineLayout>		pipelineLayout			(makePipelineLayout(vk, device, *descriptorSetLayout));
	const Unique<VkPipeline>			pipeline				(makeGraphicsPipeline(vk, device, *pipelineLayout, *renderPass, *vertShaderModule, *fragShaderModule, renderSizeDummy, 0u, true));

	const Unique<VkCommandPool>			cmdPool					(createCommandPool(vk, device, VK_COMMAND_POOL_CREATE_RESET_COMMAND_BUFFER_BIT, queueFamilyIndex));
	const Unique<VkCommandBuffer>		cmdBuffer				(allocateCommandBuffer(vk, device, *cmdPool, VK_COMMAND_BUFFER_LEVEL_PRIMARY));

	for (deUint32 levelNdx = 0; levelNdx < getLevelCount(); ++levelNdx)
	{
		const UVec3&				uncompressedImageRes	= m_uncompressedImageResVec[levelNdx];
		const UVec3&				srcImageResolution		= m_srcImageResolutions[levelNdx];
		const UVec3&				dstImageResolution		= m_dstImageResolutions[levelNdx];
		const size_t				srcImageSizeInBytes		= m_srcData[levelNdx][0]->size();
		const size_t				dstImageSizeInBytes		= m_dstData[levelNdx][0]->size();
		const UVec3					dstImageResBlocked		= getCompressedImageResolutionBlockCeil(m_parameters.formatCompressed, dstImageResolution);

		const VkImageCreateInfo		srcImageCreateInfo		= makeCreateImageInfo(m_srcFormat, m_parameters.imageType, srcImageResolution, m_srcImageUsageFlags, imgCreateFlagsOverride, SINGLE_LEVEL, SINGLE_LAYER);

		const VkExtent2D			renderSize				(makeExtent2D(uncompressedImageRes.x(), uncompressedImageRes.y()));
		const VkViewport			viewport				= makeViewport(renderSize);
		const VkRect2D				scissor					= makeRect2D(renderSize);

		for (deUint32 layerNdx = 0; layerNdx < getLayerCount(); ++layerNdx)
		{
			const VkBufferCreateInfo		srcImageBufferInfo		= makeBufferCreateInfo(srcImageSizeInBytes, VK_BUFFER_USAGE_TRANSFER_SRC_BIT);
			const MovePtr<Buffer>			srcImageBuffer			= MovePtr<Buffer>(new Buffer(vk, device, allocator, srcImageBufferInfo, MemoryRequirement::HostVisible));

			const VkBufferCreateInfo		dstImageBufferInfo		= makeBufferCreateInfo(dstImageSizeInBytes, VK_BUFFER_USAGE_TRANSFER_DST_BIT);
			MovePtr<Buffer>					dstImageBuffer			= MovePtr<Buffer>(new Buffer(vk, device, allocator, dstImageBufferInfo, MemoryRequirement::HostVisible));

			const VkImageSubresourceRange	srcSubresourceRange		= makeImageSubresourceRange(VK_IMAGE_ASPECT_COLOR_BIT, 0u, SINGLE_LEVEL, 0u, SINGLE_LAYER);
			const VkImageSubresourceRange	dstSubresourceRange		= makeImageSubresourceRange(VK_IMAGE_ASPECT_COLOR_BIT, levelNdx, SINGLE_LEVEL, layerNdx, SINGLE_LAYER);

			Move<VkImageView>				dstImageView			(makeImageView(vk, device, dstImage->get(), mapImageViewType(m_parameters.imageType), m_parameters.formatUncompressed, dstSubresourceRange, m_dstImageViewUsageKHR));

			de::MovePtr<Image>				srcImage				(new Image(vk, device, allocator, srcImageCreateInfo, MemoryRequirement::Any));
			Move<VkImageView>				srcImageView			(makeImageView(vk, device, srcImage->get(), mapImageViewType(m_parameters.imageType), m_parameters.formatUncompressed, srcSubresourceRange, m_srcImageViewUsageKHR));

			const VkSamplerCreateInfo		srcSamplerInfo			(makeSamplerCreateInfo());
			const Move<VkSampler>			srcSampler				= vk::createSampler(vk, device, &srcSamplerInfo);
			const VkDescriptorImageInfo		descriptorSrcImage		(makeDescriptorImageInfo(*srcSampler, *srcImageView, VK_IMAGE_LAYOUT_GENERAL));
			const VkDescriptorImageInfo		descriptorDstImage		(makeDescriptorImageInfo(DE_NULL, *dstImageView, VK_IMAGE_LAYOUT_GENERAL));

			const VkBufferImageCopy			srcCopyRegion			= makeBufferImageCopy(srcImageResolution.x(), srcImageResolution.y(), 0u, 0u);
			const VkBufferMemoryBarrier		srcCopyBufferBarrierPre	= makeBufferMemoryBarrier(VK_ACCESS_HOST_WRITE_BIT, VK_ACCESS_TRANSFER_READ_BIT, srcImageBuffer->get(), 0ull, srcImageSizeInBytes);
			const VkImageMemoryBarrier		srcCopyImageBarrierPre	= makeImageMemoryBarrier(0u, VK_ACCESS_TRANSFER_WRITE_BIT, VK_IMAGE_LAYOUT_UNDEFINED, VK_IMAGE_LAYOUT_TRANSFER_DST_OPTIMAL, srcImage->get(), srcSubresourceRange);
			const VkImageMemoryBarrier		srcCopyImageBarrierPost	= makeImageMemoryBarrier(VK_ACCESS_TRANSFER_WRITE_BIT, VK_ACCESS_SHADER_READ_BIT, VK_IMAGE_LAYOUT_TRANSFER_DST_OPTIMAL, VK_IMAGE_LAYOUT_GENERAL, srcImage->get(), srcSubresourceRange);
			const VkBufferImageCopy			dstCopyRegion			= makeBufferImageCopy(dstImageResolution.x(), dstImageResolution.y(), levelNdx, layerNdx, dstImageResBlocked.x(), dstImageResBlocked.y());
			const VkImageMemoryBarrier		dstInitImageBarrier		= makeImageMemoryBarrier(0u, VK_ACCESS_SHADER_READ_BIT, VK_IMAGE_LAYOUT_UNDEFINED, VK_IMAGE_LAYOUT_GENERAL, dstImage->get(), dstSubresourceRange);

			const VkExtent2D				framebufferSize			(makeExtent2D(dstImageResolution[0], dstImageResolution[1]));
			const Move<VkFramebuffer>		framebuffer				(makeFramebuffer(vk, device, *renderPass, 0, DE_NULL, framebufferSize.width, framebufferSize.height, SINGLE_LAYER));

			// Upload source image data
			const Allocation& alloc = srcImageBuffer->getAllocation();
			deMemcpy(alloc.getHostPtr(), &m_srcData[levelNdx][layerNdx]->at(0), srcImageSizeInBytes);
			flushAlloc(vk, device, alloc);

			beginCommandBuffer(vk, *cmdBuffer);
			vk.cmdBindPipeline(*cmdBuffer, VK_PIPELINE_BIND_POINT_GRAPHICS, *pipeline);

			// Copy buffer to image
			vk.cmdPipelineBarrier(*cmdBuffer, VK_PIPELINE_STAGE_HOST_BIT, VK_PIPELINE_STAGE_TRANSFER_BIT, (VkDependencyFlags)0, 0, (const VkMemoryBarrier*)DE_NULL, 1u, &srcCopyBufferBarrierPre, 1u, &srcCopyImageBarrierPre);
			vk.cmdCopyBufferToImage(*cmdBuffer, srcImageBuffer->get(), srcImage->get(), VK_IMAGE_LAYOUT_TRANSFER_DST_OPTIMAL, 1u, &srcCopyRegion);
			vk.cmdPipelineBarrier(*cmdBuffer, VK_PIPELINE_STAGE_TRANSFER_BIT, VK_PIPELINE_STAGE_FRAGMENT_SHADER_BIT, (VkDependencyFlags)0, 0, (const VkMemoryBarrier*)DE_NULL, 0u, DE_NULL, 1u, &srcCopyImageBarrierPost);

			// Define destination image layout
			vk.cmdPipelineBarrier(*cmdBuffer, VK_PIPELINE_STAGE_TOP_OF_PIPE_BIT, VK_PIPELINE_STAGE_FRAGMENT_SHADER_BIT, (VkDependencyFlags)0, 0, (const VkMemoryBarrier*)DE_NULL, 0u, DE_NULL, 1u, &dstInitImageBarrier);

			beginRenderPass(vk, *cmdBuffer, *renderPass, *framebuffer, renderSize);

			DescriptorSetUpdateBuilder()
				.writeSingle(*descriptorSet, DescriptorSetUpdateBuilder::Location::binding(0u), VK_DESCRIPTOR_TYPE_COMBINED_IMAGE_SAMPLER, &descriptorSrcImage)
				.writeSingle(*descriptorSet, DescriptorSetUpdateBuilder::Location::binding(1u), VK_DESCRIPTOR_TYPE_STORAGE_IMAGE, &descriptorDstImage)
				.update(vk, device);

			vk.cmdBindDescriptorSets(*cmdBuffer, VK_PIPELINE_BIND_POINT_GRAPHICS, *pipelineLayout, 0u, 1u, &descriptorSet.get(), 0u, DE_NULL);
			vk.cmdBindVertexBuffers(*cmdBuffer, 0u, 1u, &m_vertexBuffer->get(), &m_vertexBufferOffset);

			vk.cmdSetViewport(*cmdBuffer, 0u, 1u, &viewport);
			vk.cmdSetScissor(*cmdBuffer, 0u, 1u, &scissor);

			vk.cmdDraw(*cmdBuffer, (deUint32)m_vertexCount, 1, 0, 0);

			endRenderPass(vk, *cmdBuffer);

			const VkImageMemoryBarrier prepareForTransferBarrier = makeImageMemoryBarrier(
				VK_ACCESS_SHADER_WRITE_BIT, VK_ACCESS_TRANSFER_READ_BIT,
				VK_IMAGE_LAYOUT_GENERAL, VK_IMAGE_LAYOUT_GENERAL,
				dstImage->get(), dstSubresourceRange);

			const VkBufferMemoryBarrier copyBarrier = makeBufferMemoryBarrier(
				VK_ACCESS_TRANSFER_WRITE_BIT, VK_ACCESS_HOST_READ_BIT,
				dstImageBuffer->get(), 0ull, dstImageSizeInBytes);

			vk.cmdPipelineBarrier(*cmdBuffer, VK_PIPELINE_STAGE_FRAGMENT_SHADER_BIT, VK_PIPELINE_STAGE_TRANSFER_BIT, (VkDependencyFlags)0, 0, (const VkMemoryBarrier*)DE_NULL, 0, (const VkBufferMemoryBarrier*)DE_NULL, 1, &prepareForTransferBarrier);
			vk.cmdCopyImageToBuffer(*cmdBuffer, dstImage->get(), VK_IMAGE_LAYOUT_GENERAL, dstImageBuffer->get(), 1u, &dstCopyRegion);
			vk.cmdPipelineBarrier(*cmdBuffer, VK_PIPELINE_STAGE_TRANSFER_BIT, VK_PIPELINE_STAGE_HOST_BIT, (VkDependencyFlags)0, 0, (const VkMemoryBarrier*)DE_NULL, 1, &copyBarrier, 0, (const VkImageMemoryBarrier*)DE_NULL);

			endCommandBuffer(vk, *cmdBuffer);

			submitCommandsAndWait(vk, device, queue, *cmdBuffer);

			const Allocation& dstImageBufferAlloc = dstImageBuffer->getAllocation();
			invalidateAlloc(vk, device, dstImageBufferAlloc);
			deMemcpy(&m_dstData[levelNdx][layerNdx]->at(0), dstImageBufferAlloc.getHostPtr(), dstImageSizeInBytes);
		}
	}

	m_compressedImage = dstImage;
}

class TexelViewCompatibleCase : public TestCase
{
public:
							TexelViewCompatibleCase		(TestContext&				testCtx,
														 const std::string&			name,
														 const std::string&			desc,
														 const TestParameters&		parameters);
	void					initPrograms				(SourceCollections&			programCollection) const;
	TestInstance*			createInstance				(Context&					context) const;
	virtual void			checkSupport				(Context&					context) const;
protected:
	const TestParameters	m_parameters;
};

TexelViewCompatibleCase::TexelViewCompatibleCase (TestContext& testCtx, const std::string& name, const std::string& desc, const TestParameters& parameters)
	: TestCase				(testCtx, name, desc)
	, m_parameters			(parameters)
{
}

void TexelViewCompatibleCase::initPrograms (vk::SourceCollections&	programCollection) const
{
	DE_ASSERT(m_parameters.size.x() > 0);
	DE_ASSERT(m_parameters.size.y() > 0);

	const unsigned int imageTypeIndex =
		(m_parameters.imageType == IMAGE_TYPE_2D) +
		(m_parameters.imageType == IMAGE_TYPE_3D) * 2;

	switch (m_parameters.shader)
	{
		case SHADER_TYPE_COMPUTE:
		{
			const std::string	imageTypeStr		= getShaderImageType(mapVkFormat(m_parameters.formatUncompressed), m_parameters.imageType);
			const std::string	formatQualifierStr	= getShaderImageFormatQualifier(mapVkFormat(m_parameters.formatUncompressed));
			std::ostringstream	src;
			std::ostringstream	src_decompress;

			src << glu::getGLSLVersionDeclaration(glu::GLSL_VERSION_450) << "\n"
				<< "layout (local_size_x = 1, local_size_y = 1, local_size_z = 1) in;\n\n";
			src_decompress << src.str();

			switch(m_parameters.operation)
			{
				case OPERATION_IMAGE_LOAD:
				{
					const char* posDefinitions[3] =
					{
						// IMAGE_TYPE_1D
						"    highp int pos = int(gl_GlobalInvocationID.x);\n",
						// IMAGE_TYPE_2D
						"    ivec2 pos = ivec2(gl_GlobalInvocationID.xy);\n",
						// IMAGE_TYPE_3D
						"    ivec3 pos = ivec3(gl_GlobalInvocationID);\n",
					};

					src << "layout (binding = 0, "<<formatQualifierStr<<") readonly uniform "<<imageTypeStr<<" u_image0;\n"
						<< "layout (binding = 1, "<<formatQualifierStr<<") writeonly uniform "<<imageTypeStr<<" u_image1;\n\n"
						<< "void main (void)\n"
						<< "{\n"
						<< posDefinitions[imageTypeIndex]
						<< "    imageStore(u_image1, pos, imageLoad(u_image0, pos));\n"
						<< "}\n";

					break;
				}

				case OPERATION_TEXEL_FETCH:
				{
					const char* storeDefinitions[3] =
					{
						// IMAGE_TYPE_1D
						"    imageStore(u_image1, pos.x, texelFetch(u_image0, pos.x, pos.z));\n",
						// IMAGE_TYPE_2D
						"    imageStore(u_image1, pos.xy, texelFetch(u_image0, pos.xy, pos.z));\n",
						// IMAGE_TYPE_3D
						"    imageStore(u_image1, pos, texelFetch(u_image0, pos, pos.z));\n",
					};

					src << "layout (binding = 0) uniform "<<getGlslSamplerType(mapVkFormat(m_parameters.formatUncompressed), mapImageViewType(m_parameters.imageType))<<" u_image0;\n"
						<< "layout (binding = 1, "<<formatQualifierStr<<") writeonly uniform "<<imageTypeStr<<" u_image1;\n\n"
						<< "void main (void)\n"
						<< "{\n"
						<< "    ivec3 pos = ivec3(gl_GlobalInvocationID.xyz);\n"
						<< storeDefinitions[imageTypeIndex]
						<< "}\n";

					break;
				}

				case OPERATION_TEXTURE:
				{
					const char* coordDefinitions[3] =
					{
						// IMAGE_TYPE_1D
						"    const int     pos = int(gl_GlobalInvocationID.x);\n"
						"    const float coord = float(gl_GlobalInvocationID.x) / pixels_resolution.x;\n",
						// IMAGE_TYPE_2D
						"    const ivec2  pos = ivec2(gl_GlobalInvocationID.xy);\n"
						"    const vec2 coord = vec2(gl_GlobalInvocationID.xy) / vec2(pixels_resolution);\n",
						// IMAGE_TYPE_3D
						"    const ivec3  pos = ivec3(gl_GlobalInvocationID.xy, 0);\n"
						"    const vec2    v2 = vec2(gl_GlobalInvocationID.xy) / vec2(pixels_resolution);\n"
						"    const vec3 coord = vec3(v2, 0.0);\n",
					};

					src << "layout (binding = 0) uniform "<<getGlslSamplerType(mapVkFormat(m_parameters.formatUncompressed), mapImageViewType(m_parameters.imageType))<<" u_image0;\n"
						<< "layout (binding = 1, "<<formatQualifierStr<<") writeonly uniform "<<imageTypeStr<<" u_image1;\n\n"
						<< "void main (void)\n"
						<< "{\n"
						<< "    const vec2 pixels_resolution = vec2(gl_NumWorkGroups.x, gl_NumWorkGroups.y);\n"
						<< coordDefinitions[imageTypeIndex]
						<< "    imageStore(u_image1, pos, texture(u_image0, coord));\n"
						<< "}\n";

					break;
				}

				case OPERATION_IMAGE_STORE:
				{
					const char* posDefinitions[3] =
					{
						// IMAGE_TYPE_1D
						"    highp int pos = int(gl_GlobalInvocationID.x);\n",
						// IMAGE_TYPE_2D
						"    ivec2 pos = ivec2(gl_GlobalInvocationID.xy);\n",
						// IMAGE_TYPE_3D
						"    ivec3 pos = ivec3(gl_GlobalInvocationID);\n",
					};

					src << "layout (binding = 0, "<<formatQualifierStr<<") uniform "<<imageTypeStr<<"           u_image0;\n"
						<< "layout (binding = 1, "<<formatQualifierStr<<") readonly uniform "<<imageTypeStr<<"  u_image1;\n"
						<< "layout (binding = 2, "<<formatQualifierStr<<") writeonly uniform "<<imageTypeStr<<" u_image2;\n\n"
						<< "void main (void)\n"
						<< "{\n"
						<< posDefinitions[imageTypeIndex]
						<< "    imageStore(u_image0, pos, imageLoad(u_image1, pos));\n"
						<< "    imageStore(u_image2, pos, imageLoad(u_image0, pos));\n"
						<< "}\n";

					break;
				}

				default:
					DE_ASSERT(false);
			}

			const char* cordDefinitions[3] =
			{
				// IMAGE_TYPE_1D
				"    const highp float cord = float(gl_GlobalInvocationID.x) / pixels_resolution.x;\n"
				"    const highp int    pos = int(gl_GlobalInvocationID.x); \n",
				// IMAGE_TYPE_2D
				"    const vec2 cord = vec2(gl_GlobalInvocationID.xy) / vec2(pixels_resolution);\n"
				"    const ivec2 pos = ivec2(gl_GlobalInvocationID.xy); \n",
				// IMAGE_TYPE_3D
				"    const vec2 v2 = vec2(gl_GlobalInvocationID.xy) / vec2(pixels_resolution);\n"
				"    const vec3 cord = vec3(v2, 0.0);\n"
				"    const ivec3 pos = ivec3(gl_GlobalInvocationID); \n",
			};
			src_decompress	<< "layout (binding = 0) uniform "<<getGlslSamplerType(mapVkFormat(m_parameters.formatUncompressed), mapImageViewType(m_parameters.imageType))<<" compressed_result;\n"
							<< "layout (binding = 1) uniform "<<getGlslSamplerType(mapVkFormat(m_parameters.formatUncompressed), mapImageViewType(m_parameters.imageType))<<" compressed_reference;\n"
							<< "layout (binding = 2, "<<formatQualifierStr<<") writeonly uniform "<<imageTypeStr<<" decompressed_result;\n"
							<< "layout (binding = 3, "<<formatQualifierStr<<") writeonly uniform "<<imageTypeStr<<" decompressed_reference;\n\n"
							<< "void main (void)\n"
							<< "{\n"
							<< "    const vec2 pixels_resolution = vec2(gl_NumWorkGroups.xy);\n"
							<< cordDefinitions[imageTypeIndex]
							<< "    imageStore(decompressed_result, pos, texture(compressed_result, cord));\n"
							<< "    imageStore(decompressed_reference, pos, texture(compressed_reference, cord));\n"
							<< "}\n";
			programCollection.glslSources.add("comp") << glu::ComputeSource(src.str());
			programCollection.glslSources.add("decompress") << glu::ComputeSource(src_decompress.str());

			break;
		}

		case SHADER_TYPE_FRAGMENT:
		{
			ImageType	imageTypeForFS = (m_parameters.imageType == IMAGE_TYPE_2D_ARRAY) ? IMAGE_TYPE_2D : m_parameters.imageType;

			// Vertex shader
			{
				std::ostringstream src;
				src << glu::getGLSLVersionDeclaration(glu::GLSL_VERSION_450) << "\n\n"
					<< "layout(location = 0) in vec4 v_in_position;\n"
					<< "\n"
					<< "void main (void)\n"
					<< "{\n"
					<< "    gl_Position = v_in_position;\n"
					<< "}\n";

				programCollection.glslSources.add("vert") << glu::VertexSource(src.str());
			}

			// Fragment shader
			{
				switch(m_parameters.operation)
				{
					case OPERATION_ATTACHMENT_READ:
					case OPERATION_ATTACHMENT_WRITE:
					{
						std::ostringstream	src;

						const std::string	dstTypeStr	= getGlslFormatType(m_parameters.formatUncompressed);
						const std::string	srcTypeStr	= getGlslInputFormatType(m_parameters.formatUncompressed);

						src << glu::getGLSLVersionDeclaration(glu::GLSL_VERSION_450) << "\n\n"
							<< "precision highp int;\n"
							<< "precision highp float;\n"
							<< "\n"
							<< "layout (location = 0) out highp " << dstTypeStr << " o_color;\n"
							<< "layout (input_attachment_index = 0, set = 0, binding = 0) uniform highp " << srcTypeStr << " inputImage1;\n"
							<< "\n"
							<< "void main (void)\n"
							<< "{\n"
							<< "    o_color = " << dstTypeStr << "(subpassLoad(inputImage1));\n"
							<< "}\n";

						programCollection.glslSources.add("frag") << glu::FragmentSource(src.str());

						break;
					}

					case OPERATION_TEXTURE_READ:
					case OPERATION_TEXTURE_WRITE:
					{
						std::ostringstream	src;

						const std::string	srcSamplerTypeStr		= getGlslSamplerType(mapVkFormat(m_parameters.formatUncompressed), mapImageViewType(imageTypeForFS));
						const std::string	dstImageTypeStr			= getShaderImageType(mapVkFormat(m_parameters.formatUncompressed), imageTypeForFS);
						const std::string	dstFormatQualifierStr	= getShaderImageFormatQualifier(mapVkFormat(m_parameters.formatUncompressed));

						const char* inDefinitions[3] =
						{
							// IMAGE_TYPE_1D
							"    const highp int out_pos = int(gl_FragCoord.x);\n"
							"    const highp float pixels_resolution = textureSize(u_imageIn, 0);\n"
							"    const highp float in_pos = gl_FragCoord.x / pixels_resolution;\n",
							// IMAGE_TYPE_2D
							"    const ivec2 out_pos = ivec2(gl_FragCoord.xy);\n"
							"    const vec2 pixels_resolution = vec2(textureSize(u_imageIn, 0));\n"
							"    const vec2 in_pos = vec2(gl_FragCoord.xy) / vec2(pixels_resolution);\n",
							// IMAGE_TYPE_3D
							"    const ivec3 out_pos = ivec3(gl_FragCoord.xy, 0);\n"
							"    const vec3 pixels_resolution = vec3(textureSize(u_imageIn, 0));\n"
							"    const vec3 in_pos = vec3(gl_FragCoord.xy, 0) / vec3(pixels_resolution.xy, 1.0);\n",
						};

						src << glu::getGLSLVersionDeclaration(glu::GLSL_VERSION_450) << "\n\n"
							<< "layout (binding = 0) uniform " << srcSamplerTypeStr << " u_imageIn;\n"
							<< "layout (binding = 1, " << dstFormatQualifierStr << ") writeonly uniform " << dstImageTypeStr << " u_imageOut;\n"
							<< "\n"
							<< "void main (void)\n"
							<< "{\n"
							<< inDefinitions[imageTypeIndex]
							<< "    imageStore(u_imageOut, out_pos, texture(u_imageIn, in_pos));\n"
							<< "}\n";

						programCollection.glslSources.add("frag") << glu::FragmentSource(src.str());

						break;
					}

					default:
						DE_ASSERT(false);
				}
			}

			// Verification fragment shader
			{
				std::ostringstream	src;

				const std::string	samplerType			= getGlslSamplerType(mapVkFormat(m_parameters.formatForVerify), mapImageViewType(imageTypeForFS));
				const std::string	imageTypeStr		= getShaderImageType(mapVkFormat(m_parameters.formatForVerify), imageTypeForFS);
				const std::string	formatQualifierStr	= getShaderImageFormatQualifier(mapVkFormat(m_parameters.formatForVerify));

				const char* pos0Definitions[3] =
				{
					// IMAGE_TYPE_1D
					"    const highp int out_pos = int(gl_FragCoord.x);\n"
					"    const highp float pixels_resolution0 = textureSize(u_imageIn0, 0);\n"
					"    const highp float in_pos0 = gl_FragCoord.x / pixels_resolution0;\n",
					// IMAGE_TYPE_2D
					"    const ivec2 out_pos = ivec2(gl_FragCoord.xy);\n"
					"    const vec2 pixels_resolution0 = vec2(textureSize(u_imageIn0, 0));\n"
					"    const vec2 in_pos0 = vec2(gl_FragCoord.xy) / vec2(pixels_resolution0);\n",
					// IMAGE_TYPE_3D
					"    const ivec3 out_pos = ivec3(ivec2(gl_FragCoord.xy), 0);\n"
					"    const vec3 pixels_resolution0 = vec3(textureSize(u_imageIn0, 0));\n"
					"    const vec3 in_pos0 = vec3(gl_FragCoord.xy, 0) / vec3(pixels_resolution0.xy, 1.0);\n",
				};
				const char* pos1Definitions[3] =
				{
					// IMAGE_TYPE_1D
					"    const highp float pixels_resolution1 = textureSize(u_imageIn1, 0);\n"
					"    const highp float in_pos1 = gl_FragCoord.x / pixels_resolution1;\n",
					// IMAGE_TYPE_2D
					"    const vec2 pixels_resolution1 = vec2(textureSize(u_imageIn1, 0));\n"
					"    const vec2 in_pos1 = vec2(gl_FragCoord.xy) / vec2(pixels_resolution1);\n",
					// IMAGE_TYPE_3D
					"    const vec3 pixels_resolution1 = vec3(textureSize(u_imageIn1, 0));\n"
					"    const vec3 in_pos1 = vec3(gl_FragCoord.xy, 0) / vec3(pixels_resolution1.xy, 1.0);\n",
				};

				src << glu::getGLSLVersionDeclaration(glu::GLSL_VERSION_450) << "\n\n"
					<< "layout (binding = 0) uniform " << samplerType << " u_imageIn0;\n"
					<< "layout (binding = 1) uniform " << samplerType << " u_imageIn1;\n"
					<< "layout (binding = 2, " << formatQualifierStr << ") writeonly uniform " << imageTypeStr << " u_imageOut0;\n"
					<< "layout (binding = 3, " << formatQualifierStr << ") writeonly uniform " << imageTypeStr << " u_imageOut1;\n"
					<< "\n"
					<< "void main (void)\n"
					<< "{\n"
					<< pos0Definitions[imageTypeIndex]
					<< "    imageStore(u_imageOut0, out_pos, texture(u_imageIn0, in_pos0));\n"
					<< "\n"
					<< pos1Definitions[imageTypeIndex]
					<< "    imageStore(u_imageOut1, out_pos, texture(u_imageIn1, in_pos1));\n"
					<< "}\n";

				programCollection.glslSources.add("frag_verify") << glu::FragmentSource(src.str());
			}

			break;
		}

		default:
			DE_ASSERT(false);
	}
}

void TexelViewCompatibleCase::checkSupport (Context& context) const
{
	const VkPhysicalDevice			physicalDevice			= context.getPhysicalDevice();
	const InstanceInterface&		vk						= context.getInstanceInterface();

	context.requireDeviceExtension("VK_KHR_maintenance2");

	{
		VkImageFormatProperties imageFormatProperties;

		if (vk.getPhysicalDeviceImageFormatProperties(physicalDevice, m_parameters.formatUncompressed,
													  mapImageType(m_parameters.imageType), VK_IMAGE_TILING_OPTIMAL,
													  m_parameters.uncompressedImageUsage, 0u, &imageFormatProperties) == VK_ERROR_FORMAT_NOT_SUPPORTED)
			TCU_THROW(NotSupportedError, "Operation not supported with this image format");

<<<<<<< HEAD
		if (vk.getPhysicalDeviceImageFormatProperties(physicalDevice, m_parameters.formatCompressed,
													  mapImageType(m_parameters.imageType), VK_IMAGE_TILING_OPTIMAL,
													  m_parameters.compressedImageUsage,
													  VK_IMAGE_CREATE_BLOCK_TEXEL_VIEW_COMPATIBLE_BIT_KHR | VK_IMAGE_CREATE_MUTABLE_FORMAT_BIT | VK_IMAGE_CREATE_EXTENDED_USAGE_BIT_KHR,
													  &imageFormatProperties) == VK_ERROR_FORMAT_NOT_SUPPORTED)
=======
		if (VK_ERROR_FORMAT_NOT_SUPPORTED == vk.getPhysicalDeviceImageFormatProperties(physicalDevice, m_parameters.formatCompressed,
												mapImageType(m_parameters.imageType), VK_IMAGE_TILING_OPTIMAL,
												m_parameters.compressedImageUsage,
												VK_IMAGE_CREATE_BLOCK_TEXEL_VIEW_COMPATIBLE_BIT_KHR | VK_IMAGE_CREATE_MUTABLE_FORMAT_BIT | VK_IMAGE_CREATE_EXTENDED_USAGE_BIT_KHR,
												&imageFormatProperties))
>>>>>>> 74e5e844
			TCU_THROW(NotSupportedError, "Operation not supported with this image format");
	}

	{
		const VkPhysicalDeviceFeatures	physicalDeviceFeatures	= getPhysicalDeviceFeatures(vk, physicalDevice);

		if (deInRange32(m_parameters.formatCompressed, VK_FORMAT_BC1_RGB_UNORM_BLOCK, VK_FORMAT_BC7_SRGB_BLOCK) &&
			!physicalDeviceFeatures.textureCompressionBC)
			TCU_THROW(NotSupportedError, "textureCompressionBC not supported");

		if (deInRange32(m_parameters.formatCompressed, VK_FORMAT_ETC2_R8G8B8_UNORM_BLOCK, VK_FORMAT_EAC_R11G11_SNORM_BLOCK) &&
			!physicalDeviceFeatures.textureCompressionETC2)
			TCU_THROW(NotSupportedError, "textureCompressionETC2 not supported");

		if (m_parameters.formatIsASTC &&
			!physicalDeviceFeatures.textureCompressionASTC_LDR)
			TCU_THROW(NotSupportedError, "textureCompressionASTC_LDR not supported");

		if ((m_parameters.uncompressedImageUsage & VK_FORMAT_FEATURE_STORAGE_IMAGE_BIT) &&
			isStorageImageExtendedFormat(m_parameters.formatUncompressed) &&
			!physicalDeviceFeatures.shaderStorageImageExtendedFormats)
			TCU_THROW(NotSupportedError, "Storage view format requires shaderStorageImageExtended");
	}
}

TestInstance* TexelViewCompatibleCase::createInstance (Context& context) const
{
	if (!m_parameters.useMipmaps)
		DE_ASSERT(getNumLayers(m_parameters.imageType, m_parameters.size) == 1u);

	DE_ASSERT(getLayerSize(m_parameters.imageType, m_parameters.size).x() > 0u);
	DE_ASSERT(getLayerSize(m_parameters.imageType, m_parameters.size).y() > 0u);

	switch (m_parameters.shader)
	{
		case SHADER_TYPE_COMPUTE:
		{
			switch (m_parameters.operation)
			{
				case OPERATION_IMAGE_LOAD:
				case OPERATION_TEXEL_FETCH:
				case OPERATION_TEXTURE:
					return new BasicComputeTestInstance(context, m_parameters);
				case OPERATION_IMAGE_STORE:
					return new ImageStoreComputeTestInstance(context, m_parameters);
				default:
					TCU_THROW(InternalError, "Impossible");
			}
		}

		case SHADER_TYPE_FRAGMENT:
		{
			switch (m_parameters.operation)
			{
				case OPERATION_ATTACHMENT_READ:
				case OPERATION_ATTACHMENT_WRITE:
					return new GraphicsAttachmentsTestInstance(context, m_parameters);

				case OPERATION_TEXTURE_READ:
				case OPERATION_TEXTURE_WRITE:
					return new GraphicsTextureTestInstance(context, m_parameters);

				default:
					TCU_THROW(InternalError, "Impossible");
			}
		}

		default:
			TCU_THROW(InternalError, "Impossible");
	}
}

} // anonymous ns

static tcu::UVec3 getUnniceResolution (const VkFormat format, const deUint32 layers)
{
	const deUint32	unniceMipmapTextureSize[]	= { 1, 1, 1, 8, 22, 48, 117, 275, 604, 208, 611, 274, 1211 };
	const deUint32	baseTextureWidth			= unniceMipmapTextureSize[getBlockWidth(format)];
	const deUint32	baseTextureHeight			= unniceMipmapTextureSize[getBlockHeight(format)];
	const deUint32	baseTextureWidthLevels		= deLog2Floor32(baseTextureWidth);
	const deUint32	baseTextureHeightLevels		= deLog2Floor32(baseTextureHeight);
	const deUint32	widthMultiplier				= (baseTextureHeightLevels > baseTextureWidthLevels) ? 1u << (baseTextureHeightLevels - baseTextureWidthLevels) : 1u;
	const deUint32	heightMultiplier			= (baseTextureWidthLevels > baseTextureHeightLevels) ? 1u << (baseTextureWidthLevels - baseTextureHeightLevels) : 1u;
	const deUint32	width						= baseTextureWidth * widthMultiplier;
	const deUint32	height						= baseTextureHeight * heightMultiplier;

	// Number of levels should be same on both axises
	DE_ASSERT(deLog2Floor32(width) == deLog2Floor32(height));

	return tcu::UVec3(width, height, layers);
}

tcu::TestCaseGroup* createImageCompressionTranscodingTests (tcu::TestContext& testCtx)
{
	struct FormatsArray
	{
		const VkFormat*	formats;
		deUint32		count;
	};

	const bool					mipmapness[]									=
	{
		false,
		true,
	};

	const std::string			pipelineName[SHADER_TYPE_LAST]					=
	{
		"compute",
		"graphic",
	};

	const std::string			mipmanpnessName[DE_LENGTH_OF_ARRAY(mipmapness)]	=
	{
		"basic",
		"extended",
	};

	const std::string			operationName[OPERATION_LAST]					=
	{
		"image_load",
		"texel_fetch",
		"texture",
		"image_store",
		"attachment_read",
		"attachment_write",
		"texture_read",
		"texture_write",
	};

	struct ImageTypeName
	{
		ImageType		type;
		std::string		name;
	};
	ImageTypeName imageTypes[] =
	{
		{ IMAGE_TYPE_1D, "1d_image" },
		{ IMAGE_TYPE_2D, "2d_image" },
		{ IMAGE_TYPE_3D, "3d_image" },
	};

	const VkImageUsageFlags		baseImageUsageFlagSet							= VK_IMAGE_USAGE_TRANSFER_SRC_BIT | VK_IMAGE_USAGE_TRANSFER_DST_BIT;
	const VkImageUsageFlags		compressedImageUsageFlags[OPERATION_LAST]		=
	{
		baseImageUsageFlagSet | static_cast<VkImageUsageFlagBits>(VK_IMAGE_USAGE_STORAGE_BIT),											// "image_load"
		baseImageUsageFlagSet | static_cast<VkImageUsageFlagBits>(VK_IMAGE_USAGE_SAMPLED_BIT | VK_IMAGE_USAGE_STORAGE_BIT),				// "texel_fetch"
		baseImageUsageFlagSet | static_cast<VkImageUsageFlagBits>(VK_IMAGE_USAGE_SAMPLED_BIT | VK_IMAGE_USAGE_STORAGE_BIT),				// "texture"
		baseImageUsageFlagSet | static_cast<VkImageUsageFlagBits>(VK_IMAGE_USAGE_SAMPLED_BIT | VK_IMAGE_USAGE_STORAGE_BIT),				// "image_store"
		baseImageUsageFlagSet | static_cast<VkImageUsageFlagBits>(VK_IMAGE_USAGE_INPUT_ATTACHMENT_BIT | VK_IMAGE_USAGE_SAMPLED_BIT),	// "attachment_read"
		baseImageUsageFlagSet | static_cast<VkImageUsageFlagBits>(VK_IMAGE_USAGE_SAMPLED_BIT | VK_IMAGE_USAGE_COLOR_ATTACHMENT_BIT),	// "attachment_write"
		baseImageUsageFlagSet | static_cast<VkImageUsageFlagBits>(VK_IMAGE_USAGE_SAMPLED_BIT),											// "texture_read"
		baseImageUsageFlagSet | static_cast<VkImageUsageFlagBits>(VK_IMAGE_USAGE_SAMPLED_BIT | VK_IMAGE_USAGE_STORAGE_BIT),				// "texture_write"
	};

	const VkImageUsageFlags		compressedImageViewUsageFlags[OPERATION_LAST]	=
	{
		compressedImageUsageFlags[0],																									//"image_load"
		compressedImageUsageFlags[1],																									//"texel_fetch"
		compressedImageUsageFlags[2],																									//"texture"
		compressedImageUsageFlags[3],																									//"image_store"
		compressedImageUsageFlags[4],																									//"attachment_read"
		compressedImageUsageFlags[5] | VK_IMAGE_USAGE_COLOR_ATTACHMENT_BIT,																//"attachment_write"
		compressedImageUsageFlags[6],																									//"texture_read"
		compressedImageUsageFlags[7],																									//"texture_write"
	};

	const VkImageUsageFlags		uncompressedImageUsageFlags[OPERATION_LAST]		=
	{
		baseImageUsageFlagSet | static_cast<VkImageUsageFlagBits>(VK_IMAGE_USAGE_STORAGE_BIT),											//"image_load"
		baseImageUsageFlagSet | static_cast<VkImageUsageFlagBits>(VK_IMAGE_USAGE_SAMPLED_BIT | VK_IMAGE_USAGE_STORAGE_BIT),				//"texel_fetch"
		baseImageUsageFlagSet | static_cast<VkImageUsageFlagBits>(VK_IMAGE_USAGE_SAMPLED_BIT | VK_IMAGE_USAGE_STORAGE_BIT),				//"texture"
		baseImageUsageFlagSet | static_cast<VkImageUsageFlagBits>(VK_IMAGE_USAGE_SAMPLED_BIT | VK_IMAGE_USAGE_STORAGE_BIT),				//"image_store"
		baseImageUsageFlagSet | static_cast<VkImageUsageFlagBits>(VK_IMAGE_USAGE_COLOR_ATTACHMENT_BIT | VK_IMAGE_USAGE_SAMPLED_BIT),	//"attachment_read"
		baseImageUsageFlagSet | static_cast<VkImageUsageFlagBits>(VK_IMAGE_USAGE_INPUT_ATTACHMENT_BIT),									//"attachment_write"
		baseImageUsageFlagSet | static_cast<VkImageUsageFlagBits>(VK_IMAGE_USAGE_STORAGE_BIT | VK_IMAGE_USAGE_SAMPLED_BIT),				//"texture_read"
		baseImageUsageFlagSet | static_cast<VkImageUsageFlagBits>(VK_IMAGE_USAGE_SAMPLED_BIT),											//"texture_write"
	};

	const VkFormat				compressedFormats64bit[]						=
	{
		VK_FORMAT_BC1_RGB_UNORM_BLOCK,
		VK_FORMAT_BC1_RGB_SRGB_BLOCK,
		VK_FORMAT_BC1_RGBA_UNORM_BLOCK,
		VK_FORMAT_BC1_RGBA_SRGB_BLOCK,
		VK_FORMAT_BC4_UNORM_BLOCK,
		VK_FORMAT_BC4_SNORM_BLOCK,
		VK_FORMAT_ETC2_R8G8B8_UNORM_BLOCK,
		VK_FORMAT_ETC2_R8G8B8_SRGB_BLOCK,
		VK_FORMAT_ETC2_R8G8B8A1_UNORM_BLOCK,
		VK_FORMAT_ETC2_R8G8B8A1_SRGB_BLOCK,
		VK_FORMAT_EAC_R11_UNORM_BLOCK,
		VK_FORMAT_EAC_R11_SNORM_BLOCK,
	};

	const VkFormat				compressedFormats128bit[]						=
	{
		VK_FORMAT_BC2_UNORM_BLOCK,
		VK_FORMAT_BC2_SRGB_BLOCK,
		VK_FORMAT_BC3_UNORM_BLOCK,
		VK_FORMAT_BC3_SRGB_BLOCK,
		VK_FORMAT_BC5_UNORM_BLOCK,
		VK_FORMAT_BC5_SNORM_BLOCK,
		VK_FORMAT_BC6H_UFLOAT_BLOCK,
		VK_FORMAT_BC6H_SFLOAT_BLOCK,
		VK_FORMAT_BC7_UNORM_BLOCK,
		VK_FORMAT_BC7_SRGB_BLOCK,
		VK_FORMAT_ETC2_R8G8B8A8_UNORM_BLOCK,
		VK_FORMAT_ETC2_R8G8B8A8_SRGB_BLOCK,
		VK_FORMAT_EAC_R11G11_UNORM_BLOCK,
		VK_FORMAT_EAC_R11G11_SNORM_BLOCK,
		VK_FORMAT_ASTC_4x4_UNORM_BLOCK,
		VK_FORMAT_ASTC_4x4_SRGB_BLOCK,
		VK_FORMAT_ASTC_5x4_UNORM_BLOCK,
		VK_FORMAT_ASTC_5x4_SRGB_BLOCK,
		VK_FORMAT_ASTC_5x5_UNORM_BLOCK,
		VK_FORMAT_ASTC_5x5_SRGB_BLOCK,
		VK_FORMAT_ASTC_6x5_UNORM_BLOCK,
		VK_FORMAT_ASTC_6x5_SRGB_BLOCK,
		VK_FORMAT_ASTC_6x6_UNORM_BLOCK,
		VK_FORMAT_ASTC_6x6_SRGB_BLOCK,
		VK_FORMAT_ASTC_8x5_UNORM_BLOCK,
		VK_FORMAT_ASTC_8x5_SRGB_BLOCK,
		VK_FORMAT_ASTC_8x6_UNORM_BLOCK,
		VK_FORMAT_ASTC_8x6_SRGB_BLOCK,
		VK_FORMAT_ASTC_8x8_UNORM_BLOCK,
		VK_FORMAT_ASTC_8x8_SRGB_BLOCK,
		VK_FORMAT_ASTC_10x5_UNORM_BLOCK,
		VK_FORMAT_ASTC_10x5_SRGB_BLOCK,
		VK_FORMAT_ASTC_10x6_UNORM_BLOCK,
		VK_FORMAT_ASTC_10x6_SRGB_BLOCK,
		VK_FORMAT_ASTC_10x8_UNORM_BLOCK,
		VK_FORMAT_ASTC_10x8_SRGB_BLOCK,
		VK_FORMAT_ASTC_10x10_UNORM_BLOCK,
		VK_FORMAT_ASTC_10x10_SRGB_BLOCK,
		VK_FORMAT_ASTC_12x10_UNORM_BLOCK,
		VK_FORMAT_ASTC_12x10_SRGB_BLOCK,
		VK_FORMAT_ASTC_12x12_UNORM_BLOCK,
		VK_FORMAT_ASTC_12x12_SRGB_BLOCK,
	};

	const VkFormat				uncompressedFormats64bit[]						=
	{
		VK_FORMAT_R16G16B16A16_UNORM,
		VK_FORMAT_R16G16B16A16_SNORM,
		VK_FORMAT_R16G16B16A16_USCALED,
		VK_FORMAT_R16G16B16A16_SSCALED,
		VK_FORMAT_R16G16B16A16_UINT,
		VK_FORMAT_R16G16B16A16_SINT,
		//VK_FORMAT_R16G16B16A16_SFLOAT,	removed as float views can't preserve NAN/INF/Denorm values
		VK_FORMAT_R32G32_UINT,
		VK_FORMAT_R32G32_SINT,
		//VK_FORMAT_R32G32_SFLOAT,			removed as float views can't preserve NAN/INF/Denorm values
		//VK_FORMAT_R64_UINT,				remove from the test it couldn't be used
		//VK_FORMAT_R64_SINT,				remove from the test it couldn't be used
		//VK_FORMAT_R64_SFLOAT,				remove from the test it couldn't be used
	};

	const VkFormat				uncompressedFormats128bit[]						=
	{
		VK_FORMAT_R32G32B32A32_UINT,
		VK_FORMAT_R32G32B32A32_SINT,
		//VK_FORMAT_R32G32B32A32_SFLOAT,	removed as float views can't preserve NAN/INF/Denorm values
		//VK_FORMAT_R64G64_UINT,			remove from the test it couldn't be used
		//VK_FORMAT_R64G64_SINT,			remove from the test it couldn't be used
		//VK_FORMAT_R64G64_SFLOAT,			remove from the test it couldn't be used
	};

	const FormatsArray			formatsCompressedSets[]							=
	{
		{
			compressedFormats64bit,
			DE_LENGTH_OF_ARRAY(compressedFormats64bit)
		},
		{
			compressedFormats128bit,
			DE_LENGTH_OF_ARRAY(compressedFormats128bit)
		},
	};

	// Uncompressed formats - floating point formats should not be used in these
	// tests as they cannot be relied upon to preserve all possible values in the
	// underlying texture data. Refer to the note under the 'VkImageViewCreateInfo'
	// section of the specification.
	const FormatsArray			formatsUncompressedSets[]						=
	{
		{
			uncompressedFormats64bit,
			DE_LENGTH_OF_ARRAY(uncompressedFormats64bit)
		},
		{
			uncompressedFormats128bit,
			DE_LENGTH_OF_ARRAY(uncompressedFormats128bit)
		},
	};

	DE_ASSERT(DE_LENGTH_OF_ARRAY(formatsCompressedSets) == DE_LENGTH_OF_ARRAY(formatsUncompressedSets));

	MovePtr<tcu::TestCaseGroup>	texelViewCompatibleTests							(new tcu::TestCaseGroup(testCtx, "texel_view_compatible", "Texel view compatible cases"));

	for (int shaderType = SHADER_TYPE_COMPUTE; shaderType < SHADER_TYPE_LAST; ++shaderType)
	{
		MovePtr<tcu::TestCaseGroup>	pipelineTypeGroup	(new tcu::TestCaseGroup(testCtx, pipelineName[shaderType].c_str(), ""));

		for (int mipmapTestNdx = 0; mipmapTestNdx < DE_LENGTH_OF_ARRAY(mipmapness); mipmapTestNdx++)
		{
			const bool mipmapTest = mipmapness[mipmapTestNdx];

			MovePtr<tcu::TestCaseGroup>	mipmapTypeGroup	(new tcu::TestCaseGroup(testCtx, mipmanpnessName[mipmapTestNdx].c_str(), ""));

			for (int imageTypeNdx = 0; imageTypeNdx < DE_LENGTH_OF_ARRAY(imageTypes); imageTypeNdx++)
			{
				MovePtr<tcu::TestCaseGroup> imageTypeGroup	(new tcu::TestCaseGroup(testCtx, imageTypes[imageTypeNdx].name.c_str(), ""));
				ImageType					imageType = imageTypes[imageTypeNdx].type;

				for (int operationNdx = OPERATION_IMAGE_LOAD; operationNdx < OPERATION_LAST; ++operationNdx)
				{
					if (shaderType != SHADER_TYPE_FRAGMENT && deInRange32(operationNdx, OPERATION_ATTACHMENT_READ, OPERATION_TEXTURE_WRITE))
						continue;

					if (shaderType != SHADER_TYPE_COMPUTE && deInRange32(operationNdx, OPERATION_IMAGE_LOAD, OPERATION_IMAGE_STORE))
						continue;

					if (imageType == IMAGE_TYPE_3D && (operationNdx == OPERATION_ATTACHMENT_READ || operationNdx == OPERATION_ATTACHMENT_WRITE))
						continue;

					MovePtr<tcu::TestCaseGroup>	imageOperationGroup	(new tcu::TestCaseGroup(testCtx, operationName[operationNdx].c_str(), ""));

					deUint32 depth		= 1u + 2 * (imageType == IMAGE_TYPE_3D);
					deUint32 imageCount	= 2u + (operationNdx == OPERATION_IMAGE_STORE);

					// Iterate through bitness groups (64 bit, 128 bit, etc)
					for (deUint32 formatBitnessGroup = 0; formatBitnessGroup < DE_LENGTH_OF_ARRAY(formatsCompressedSets); ++formatBitnessGroup)
					{
						for (deUint32 formatCompressedNdx = 0; formatCompressedNdx < formatsCompressedSets[formatBitnessGroup].count; ++formatCompressedNdx)
						{
							const VkFormat				formatCompressed			= formatsCompressedSets[formatBitnessGroup].formats[formatCompressedNdx];
							const std::string			compressedFormatGroupName	= getFormatShortString(formatCompressed);
							MovePtr<tcu::TestCaseGroup>	compressedFormatGroup		(new tcu::TestCaseGroup(testCtx, compressedFormatGroupName.c_str(), ""));

							for (deUint32 formatUncompressedNdx = 0; formatUncompressedNdx < formatsUncompressedSets[formatBitnessGroup].count; ++formatUncompressedNdx)
							{
								const VkFormat			formatUncompressed			= formatsUncompressedSets[formatBitnessGroup].formats[formatUncompressedNdx];
								const std::string		uncompressedFormatGroupName	= getFormatShortString(formatUncompressed);

								const TestParameters	parameters					=
								{
									static_cast<Operation>(operationNdx),
									static_cast<ShaderType>(shaderType),
									mipmapTest ? getUnniceResolution(formatCompressed, 1u) : UVec3(64u, 64u, depth),
									1u + 2u * mipmapTest * (imageType != IMAGE_TYPE_3D),		// 1 or 3 if mipmapTest is true but image is not 3d
									imageType,
									formatCompressed,
									formatUncompressed,
									imageCount,
									compressedImageUsageFlags[operationNdx],
									compressedImageViewUsageFlags[operationNdx],
									uncompressedImageUsageFlags[operationNdx],
									mipmapTest,
									VK_FORMAT_R8G8B8A8_UNORM,
									FormatIsASTC(formatCompressed)
								};

								compressedFormatGroup->addChild(new TexelViewCompatibleCase(testCtx, uncompressedFormatGroupName, "", parameters));
							}

							imageOperationGroup->addChild(compressedFormatGroup.release());
						}
					}

					imageTypeGroup->addChild(imageOperationGroup.release());
				}

				mipmapTypeGroup->addChild(imageTypeGroup.release());
			}

			pipelineTypeGroup->addChild(mipmapTypeGroup.release());
		}

		texelViewCompatibleTests->addChild(pipelineTypeGroup.release());
	}

	return texelViewCompatibleTests.release();
}

} // image
} // vkt<|MERGE_RESOLUTION|>--- conflicted
+++ resolved
@@ -2859,19 +2859,11 @@
 													  m_parameters.uncompressedImageUsage, 0u, &imageFormatProperties) == VK_ERROR_FORMAT_NOT_SUPPORTED)
 			TCU_THROW(NotSupportedError, "Operation not supported with this image format");
 
-<<<<<<< HEAD
-		if (vk.getPhysicalDeviceImageFormatProperties(physicalDevice, m_parameters.formatCompressed,
-													  mapImageType(m_parameters.imageType), VK_IMAGE_TILING_OPTIMAL,
-													  m_parameters.compressedImageUsage,
-													  VK_IMAGE_CREATE_BLOCK_TEXEL_VIEW_COMPATIBLE_BIT_KHR | VK_IMAGE_CREATE_MUTABLE_FORMAT_BIT | VK_IMAGE_CREATE_EXTENDED_USAGE_BIT_KHR,
-													  &imageFormatProperties) == VK_ERROR_FORMAT_NOT_SUPPORTED)
-=======
 		if (VK_ERROR_FORMAT_NOT_SUPPORTED == vk.getPhysicalDeviceImageFormatProperties(physicalDevice, m_parameters.formatCompressed,
 												mapImageType(m_parameters.imageType), VK_IMAGE_TILING_OPTIMAL,
 												m_parameters.compressedImageUsage,
 												VK_IMAGE_CREATE_BLOCK_TEXEL_VIEW_COMPATIBLE_BIT_KHR | VK_IMAGE_CREATE_MUTABLE_FORMAT_BIT | VK_IMAGE_CREATE_EXTENDED_USAGE_BIT_KHR,
 												&imageFormatProperties))
->>>>>>> 74e5e844
 			TCU_THROW(NotSupportedError, "Operation not supported with this image format");
 	}
 
