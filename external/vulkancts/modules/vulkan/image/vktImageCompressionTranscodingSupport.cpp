/*------------------------------------------------------------------------
 * Vulkan Conformance Tests
 * ------------------------
 *
 * Copyright (c) 2017 The Khronos Group Inc.
 *
 * Licensed under the Apache License, Version 2.0 (the "License");
 * you may not use this file except in compliance with the License.
 * You may obtain a copy of the License at
 *
 *      http://www.apache.org/licenses/LICENSE-2.0
 *
 * Unless required by applicable law or agreed to in writing, software
 * distributed under the License is distributed on an "AS IS" BASIS,
 * WITHOUT WARRANTIES OR CONDITIONS OF ANY KIND, either express or implied.
 * See the License for the specific language governing permissions and
 * limitations under the License.
 *
 *//*!
 * \file  vktImageCompressionTranscodingSupport.cpp
 * \brief Compression transcoding support
 *//*--------------------------------------------------------------------*/

#include "vktImageCompressionTranscodingSupport.hpp"
#include "vktImageLoadStoreUtil.hpp"

#include "deUniquePtr.hpp"
#include "deStringUtil.hpp"
#include "deSharedPtr.hpp"
#include "deRandom.hpp"

#include "vktTestCaseUtil.hpp"
#include "vkPrograms.hpp"
#include "vkImageUtil.hpp"
#include "vkBarrierUtil.hpp"
#include "vktImageTestsUtil.hpp"
#include "vkBuilderUtil.hpp"
#include "vkRef.hpp"
#include "vkRefUtil.hpp"
#include "vkTypeUtil.hpp"
#include "vkQueryUtil.hpp"
#include "vkCmdUtil.hpp"
#include "vkObjUtil.hpp"
#include "vkBufferWithMemory.hpp"

#include "tcuTextureUtil.hpp"
#include "tcuTexture.hpp"
#include "tcuCompressedTexture.hpp"
#include "tcuVectorType.hpp"
#include "tcuResource.hpp"
#include "tcuImageIO.hpp"
#include "tcuImageCompare.hpp"
#include "tcuTestLog.hpp"
#include "tcuRGBA.hpp"
#include "tcuSurface.hpp"

#include <vector>

using namespace vk;
namespace vkt
{
namespace image
{
namespace
{
using std::string;
using std::vector;
using tcu::TestContext;
using tcu::TestStatus;
using tcu::UVec3;
using tcu::IVec3;
using tcu::CompressedTexFormat;
using tcu::CompressedTexture;
using tcu::Resource;
using tcu::Archive;
using tcu::ConstPixelBufferAccess;
using de::MovePtr;
using de::SharedPtr;
using de::Random;

typedef SharedPtr<MovePtr<Image> >			ImageSp;
typedef SharedPtr<Move<VkImageView> >		ImageViewSp;
typedef SharedPtr<Move<VkDescriptorSet> >	SharedVkDescriptorSet;

enum ShaderType
{
	SHADER_TYPE_COMPUTE,
	SHADER_TYPE_FRAGMENT,
	SHADER_TYPE_LAST
};

enum Operation
{
	OPERATION_IMAGE_LOAD,
	OPERATION_TEXEL_FETCH,
	OPERATION_TEXTURE,
	OPERATION_IMAGE_STORE,
	OPERATION_ATTACHMENT_READ,
	OPERATION_ATTACHMENT_WRITE,
	OPERATION_TEXTURE_READ,
	OPERATION_TEXTURE_WRITE,
	OPERATION_LAST
};

struct TestParameters
{
	Operation			operation;
	ShaderType			shader;
	UVec3				size;
	deUint32			layers;
	ImageType			imageType;
	VkFormat			formatCompressed;
	VkFormat			formatUncompressed;
	deUint32			imagesCount;
	VkImageUsageFlags	compressedImageUsage;
	VkImageUsageFlags	compressedImageViewUsage;
	VkImageUsageFlags	uncompressedImageUsage;
	bool				useMipmaps;
	VkFormat			formatForVerify;
	bool				formatIsASTC;
};

template<typename T>
inline SharedPtr<Move<T> > makeVkSharedPtr (Move<T> move)
{
	return SharedPtr<Move<T> >(new Move<T>(move));
}

template<typename T>
inline SharedPtr<MovePtr<T> > makeVkSharedPtr (MovePtr<T> movePtr)
{
	return SharedPtr<MovePtr<T> >(new MovePtr<T>(movePtr));
}

const deUint32 SINGLE_LEVEL = 1u;
const deUint32 SINGLE_LAYER = 1u;

enum BinaryCompareMode
{
	COMPARE_MODE_NORMAL,
	COMPARE_MODE_ALLOW_ASTC_ERROR_COLOUR_WARNING,
};

enum BinaryCompareResult
{
	COMPARE_RESULT_OK,
	COMPARE_RESULT_ASTC_QUALITY_WARNING,
	COMPARE_RESULT_FAILED,
};

const deUint32 ASTC_LDR_ERROR_COLOUR = 0xFFFF00FF;
const deUint32 ASTC_HDR_ERROR_COLOUR = 0x00000000;

static BinaryCompareResult BinaryCompare(const void				*reference,
										 const void				*result,
										 VkDeviceSize			sizeInBytes,
										 VkFormat				formatForVerify,
										 BinaryCompareMode		mode)
{
	DE_UNREF(formatForVerify);

	// Compare quickly using deMemCmp
	if (deMemCmp(reference, result, (size_t)sizeInBytes) == 0)
	{
		return COMPARE_RESULT_OK;
	}
	// If deMemCmp indicated a mismatch, we can re-check with a manual comparison of
	// the ref and res images that allows for ASTC error colour mismatches if the ASTC
	// comparison mode was selected. This slows down the affected ASTC tests if you
	// didn't pass in the first comparison, but means in the general case the
	// comparion is still fast.
	else if (mode == COMPARE_MODE_ALLOW_ASTC_ERROR_COLOUR_WARNING)
	{
		bool bWarn = false;
		bool bFail = false;
		const deUint32 *pui32RefVal = (deUint32*)reference;
		const deUint32 *pui32ResVal = (deUint32*)result;

		DE_ASSERT(formatForVerify == VK_FORMAT_R8G8B8A8_UNORM);
		size_t numPixels = (size_t)(sizeInBytes / 4) /* bytes */;
		for (size_t i = 0; i < numPixels; i++)
		{
			const deUint32 ref = *pui32RefVal++;
			const deUint32 res = *pui32ResVal++;

			if (ref != res)
			{
				// QualityWarning !1231: If the astc pixel was the ASTC LDR error colour
				// and the result image has the HDR error colour (or vice versa as the test
				// cases below sometimes reverse the operands) then issue a quality warning
				// instead of a failure.
				if ((ref == ASTC_LDR_ERROR_COLOUR && res == ASTC_HDR_ERROR_COLOUR) ||
					(ref == ASTC_HDR_ERROR_COLOUR && res == ASTC_LDR_ERROR_COLOUR))
				{
					bWarn = true;
				}
				else
				{
					bFail = true;
				}
			}
		}

		if (!bFail)
		{
			return (bWarn)
				? (COMPARE_RESULT_ASTC_QUALITY_WARNING)
				: (COMPARE_RESULT_OK);
		}
	}

	return COMPARE_RESULT_FAILED;
}

static bool FormatIsASTC(VkFormat format)
{
	return deInRange32(format, VK_FORMAT_ASTC_4x4_UNORM_BLOCK, VK_FORMAT_ASTC_12x12_SRGB_BLOCK);
}

static TestStatus TestStatusASTCQualityWarning()
{
	return TestStatus(QP_TEST_RESULT_QUALITY_WARNING, "ASTC HDR error colour output instead of LDR error colour");
}

class BasicTranscodingTestInstance : public TestInstance
{
public:
							BasicTranscodingTestInstance	(Context&						context,
															 const TestParameters&			parameters);
	virtual TestStatus		iterate							(void) = 0;
protected:
	void					generateData					(deUint8*						toFill,
															 const size_t					size,
															 const VkFormat					format,
															 const deUint32					layer = 0u,
															 const deUint32					level = 0u);
	deUint32				getLevelCount					();
	deUint32				getLayerCount					();
	UVec3					getLayerDims					();
	vector<UVec3>			getMipLevelSizes				(UVec3							baseSize);
	vector<UVec3>			getCompressedMipLevelSizes		(const VkFormat					compressedFormat,
															 const vector<UVec3>&			uncompressedSizes);

	const TestParameters	m_parameters;
	const deUint32			m_blockWidth;
	const deUint32			m_blockHeight;
	const deUint32			m_levelCount;
	const UVec3				m_layerSize;

	// Detected error colour mismatch while verifying image. Output
	// the ASTC quality warning instead of a pass
	bool					m_bASTCErrorColourMismatch;

private:
	deUint32				findMipMapLevelCount			();
};

deUint32 BasicTranscodingTestInstance::findMipMapLevelCount ()
{
	deUint32 levelCount = 1;

	// We cannot use mipmap levels which have resolution below block size.
	// Reduce number of mipmap levels
	if (m_parameters.useMipmaps)
	{
		deUint32 w = m_parameters.size.x();
		deUint32 h = m_parameters.size.y();

		DE_ASSERT(m_blockWidth > 0u && m_blockHeight > 0u);

		while (w > m_blockWidth && h > m_blockHeight)
		{
			w >>= 1;
			h >>= 1;

			if (w > m_blockWidth && h > m_blockHeight)
				levelCount++;
		}

		DE_ASSERT((m_parameters.size.x() >> (levelCount - 1u)) >= m_blockWidth);
		DE_ASSERT((m_parameters.size.y() >> (levelCount - 1u)) >= m_blockHeight);
	}

	return levelCount;
}

BasicTranscodingTestInstance::BasicTranscodingTestInstance (Context& context, const TestParameters& parameters)
	: TestInstance	(context)
	, m_parameters	(parameters)
	, m_blockWidth	(getBlockWidth(m_parameters.formatCompressed))
	, m_blockHeight	(getBlockHeight(m_parameters.formatCompressed))
	, m_levelCount	(findMipMapLevelCount())
	, m_layerSize	(getLayerSize(m_parameters.imageType, m_parameters.size))
	, m_bASTCErrorColourMismatch(false)
{
	DE_ASSERT(deLog2Floor32(m_parameters.size.x()) == deLog2Floor32(m_parameters.size.y()));
}

deUint32 BasicTranscodingTestInstance::getLevelCount()
{
	return m_levelCount;
}

deUint32 BasicTranscodingTestInstance::getLayerCount()
{
	return m_parameters.layers;
}

UVec3 BasicTranscodingTestInstance::getLayerDims()
{
	return m_layerSize;
}

vector<UVec3> BasicTranscodingTestInstance::getMipLevelSizes (UVec3 baseSize)
{
	vector<UVec3>	levelSizes;
	const deUint32	levelCount = getLevelCount();

	baseSize.z() = 1u;

	levelSizes.push_back(baseSize);

	if (m_parameters.imageType == IMAGE_TYPE_1D)
	{
		baseSize.y() = 1u;

		while (levelSizes.size() < levelCount && (baseSize.x() != 1))
		{
			baseSize.x() = deMax32(baseSize.x() >> 1, 1);
			levelSizes.push_back(baseSize);
		}
	}
	else
	{
		while (levelSizes.size() < levelCount && (baseSize.x() != 1 || baseSize.y() != 1))
		{
			baseSize.x() = deMax32(baseSize.x() >> 1, 1);
			baseSize.y() = deMax32(baseSize.y() >> 1, 1);
			levelSizes.push_back(baseSize);
		}
	}

	DE_ASSERT(levelSizes.size() == getLevelCount());

	return levelSizes;
}

vector<UVec3> BasicTranscodingTestInstance::getCompressedMipLevelSizes (const VkFormat compressedFormat, const vector<UVec3>& uncompressedSizes)
{
	vector<UVec3> levelSizes;
	vector<UVec3>::const_iterator it;

	for (it = uncompressedSizes.begin(); it != uncompressedSizes.end(); it++)
		levelSizes.push_back(getCompressedImageResolutionInBlocks(compressedFormat, *it));

	return levelSizes;
}

void BasicTranscodingTestInstance::generateData (deUint8*		toFill,
												 const size_t	size,
												 const VkFormat format,
												 const deUint32 layer,
												 const deUint32 level)
{
	const deUint8 pattern[] =
	{
		// 64-bit values
		0x11, 0x11, 0x11, 0x11, 0x22, 0x22, 0x22, 0x22,
		0x00, 0x00, 0x00, 0x00, 0x00, 0x00, 0x00, 0x00,
		0x00, 0x00, 0x00, 0x00, 0x00, 0x00, 0x00, 0x01,
		0x00, 0x00, 0x00, 0x00, 0x00, 0x00, 0x01, 0x00,
		0x00, 0x00, 0x00, 0x00, 0x00, 0x01, 0x00, 0x00,
		0x00, 0x00, 0x00, 0x00, 0x01, 0x00, 0x00, 0x00,
		0x00, 0x00, 0x00, 0x00, 0x00, 0x00, 0x00, 0xFF,
		0x00, 0x00, 0x00, 0x00, 0x00, 0x00, 0xFF, 0x00,
		0x00, 0x00, 0x00, 0x00, 0x00, 0xFF, 0x00, 0x00,
		0x00, 0x00, 0x00, 0x00, 0xFF, 0x00, 0x00, 0x00,
		0x7F, 0xF0, 0x00, 0x00, 0x00, 0x00, 0x00, 0x00,		// Positive infinity
		0xFF, 0xF0, 0x00, 0x00, 0x00, 0x00, 0x00, 0x00,		// Negative infinity
		0x7F, 0xF0, 0x00, 0x00, 0x00, 0x00, 0x00, 0x01,		// Start of a signalling NaN (NANS)
		0x7F, 0xF7, 0xFF, 0xFF, 0xFF, 0xFF, 0xFF, 0xFF,		// End of a signalling NaN (NANS)
		0xFF, 0xF0, 0x00, 0x00, 0x00, 0x00, 0x00, 0x01,		// Start of a signalling NaN (NANS)
		0xFF, 0xF7, 0xFF, 0xFF, 0xFF, 0xFF, 0xFF, 0xFF,		// End of a signalling NaN (NANS)
		0x7F, 0xF8, 0x00, 0x00, 0x00, 0x00, 0x00, 0x00,		// Start of a quiet NaN (NANQ)
		0x7F, 0xFF, 0xFF, 0xFF, 0xFF, 0xFF, 0xFF, 0xFF,		// End of of a quiet NaN (NANQ)
		0xFF, 0xF8, 0x00, 0x00, 0x00, 0x00, 0x00, 0x00,		// Start of a quiet NaN (NANQ)
		0xFF, 0xFF, 0xFF, 0xFF, 0xFF, 0xFF, 0xFF, 0xFF,		// End of a quiet NaN (NANQ)
		// 32-bit values
		0x7F, 0x80, 0x00, 0x00,								// Positive infinity
		0xFF, 0x80, 0x00, 0x00,								// Negative infinity
		0x7F, 0x80, 0x00, 0x01,								// Start of a signalling NaN (NANS)
		0x7F, 0xBF, 0xFF, 0xFF,								// End of a signalling NaN (NANS)
		0xFF, 0x80, 0x00, 0x01,								// Start of a signalling NaN (NANS)
		0xFF, 0xBF, 0xFF, 0xFF,								// End of a signalling NaN (NANS)
		0x7F, 0xC0, 0x00, 0x00,								// Start of a quiet NaN (NANQ)
		0x7F, 0xFF, 0xFF, 0xFF,								// End of of a quiet NaN (NANQ)
		0xFF, 0xC0, 0x00, 0x00,								// Start of a quiet NaN (NANQ)
		0xFF, 0xFF, 0xFF, 0xFF,								// End of a quiet NaN (NANQ)
		0xAA, 0xAA, 0xAA, 0xAA,
		0x55, 0x55, 0x55, 0x55,
	};

	deUint8*	start		= toFill;
	size_t		sizeToRnd	= size;

	// Pattern part
	if (layer == 0 && level == 0 && size >= 2 * sizeof(pattern))
	{
		// Rotated pattern
		for (size_t i = 0; i < sizeof(pattern); i++)
			start[sizeof(pattern) - i - 1] = pattern[i];

		start		+= sizeof(pattern);
		sizeToRnd	-= sizeof(pattern);

		// Direct pattern
		deMemcpy(start, pattern, sizeof(pattern));

		start		+= sizeof(pattern);
		sizeToRnd	-= sizeof(pattern);
	}

	// Random part
	{
		DE_ASSERT(sizeToRnd % sizeof(deUint32) == 0);

		deUint32*	start32		= reinterpret_cast<deUint32*>(start);
		size_t		sizeToRnd32	= sizeToRnd / sizeof(deUint32);
		deUint32	seed		= (layer << 24) ^ (level << 16) ^ static_cast<deUint32>(format);
		Random		rnd			(seed);

		for (size_t i = 0; i < sizeToRnd32; i++)
			start32[i] = rnd.getUint32();
	}

	{
		// Remove certain values that may not be preserved based on the uncompressed view format
		if (isSnormFormat(m_parameters.formatUncompressed))
		{
			for (size_t i = 0; i < size; i += 2)
			{
				// SNORM fix: due to write operation in SNORM format
				// replaces 0x00 0x80 to 0x01 0x80
				if (toFill[i] == 0x00 && toFill[i+1] == 0x80)
					toFill[i+1] = 0x81;
			}
		}
		else if (isFloatFormat(m_parameters.formatUncompressed))
		{
			tcu::TextureFormat textureFormat = mapVkFormat(m_parameters.formatUncompressed);

			if (textureFormat.type == tcu::TextureFormat::HALF_FLOAT)
			{
				for (size_t i = 0; i < size; i += 2)
				{
					// HALF_FLOAT fix: remove INF and NaN
					if ((toFill[i+1] & 0x7C) == 0x7C)
						toFill[i+1] = 0x00;
				}
			}
			else if (textureFormat.type == tcu::TextureFormat::FLOAT)
			{
				for (size_t i = 0; i < size; i += 4)
				{
					// HALF_FLOAT fix: remove INF and NaN
					if ((toFill[i+1] & 0x7C) == 0x7C)
						toFill[i+1] = 0x00;
				}

				for (size_t i = 0; i < size; i += 4)
				{
					// FLOAT fix: remove INF, NaN, and denorm
					// Little endian fix
					if (((toFill[i+3] & 0x7F) == 0x7F && (toFill[i+2] & 0x80) == 0x80) || ((toFill[i+3] & 0x7F) == 0x00 && (toFill[i+2] & 0x80) == 0x00))
						toFill[i+3] = 0x01;
					// Big endian fix
					if (((toFill[i+0] & 0x7F) == 0x7F && (toFill[i+1] & 0x80) == 0x80) || ((toFill[i+0] & 0x7F) == 0x00 && (toFill[i+1] & 0x80) == 0x00))
						toFill[i+0] = 0x01;
				}
			}
		}
	}
}

class BasicComputeTestInstance : public BasicTranscodingTestInstance
{
public:
					BasicComputeTestInstance	(Context&							context,
												const TestParameters&				parameters);
	TestStatus		iterate						(void);
protected:
	struct ImageData
	{
		deUint32			getImagesCount		(void)									{ return static_cast<deUint32>(images.size());		}
		deUint32			getImageViewCount	(void)									{ return static_cast<deUint32>(imagesViews.size());	}
		deUint32			getImageInfoCount	(void)									{ return static_cast<deUint32>(imagesInfos.size());	}
		VkImage				getImage			(const deUint32				ndx)		{ return **images[ndx]->get();						}
		VkImageView			getImageView		(const deUint32				ndx)		{ return **imagesViews[ndx];						}
		VkImageCreateInfo	getImageInfo		(const deUint32				ndx)		{ return imagesInfos[ndx];							}
		void				addImage			(MovePtr<Image>				image)		{ images.push_back(makeVkSharedPtr(image));			}
		void				addImageView		(Move<VkImageView>			imageView)	{ imagesViews.push_back(makeVkSharedPtr(imageView));}
		void				addImageInfo		(const VkImageCreateInfo	imageInfo)	{ imagesInfos.push_back(imageInfo);					}
		void				resetViews			()										{ imagesViews.clear();								}
	private:
		vector<ImageSp>				images;
		vector<ImageViewSp>			imagesViews;
		vector<VkImageCreateInfo>	imagesInfos;
	};
	void			copyDataToImage				(const VkCommandPool&				cmdPool,
												 const VkCommandBuffer&				cmdBuffer,
												 ImageData&							imageData,
												 const vector<UVec3>&				mipMapSizes,
												 const bool							isCompressed);
	virtual void	executeShader				(const VkCommandPool&				cmdPool,
												 const VkCommandBuffer&				cmdBuffer,
												 const VkDescriptorSetLayout&		descriptorSetLayout,
												 const VkDescriptorPool&			descriptorPool,
												vector<ImageData>&					imageData);
	bool			copyResultAndCompare		(const VkCommandPool&				cmdPool,
												 const VkCommandBuffer&				cmdBuffer,
												 const VkImage&						uncompressed,
												 const VkDeviceSize					offset,
												 const UVec3&						size);
	void			descriptorSetUpdate			(VkDescriptorSet					descriptorSet,
												 const VkDescriptorImageInfo*		descriptorImageInfos);
	void			createImageInfos			(ImageData&							imageData,
												 const vector<UVec3>&				mipMapSizes,
												 const bool							isCompressed);
	bool			decompressImage				(const VkCommandPool&				cmdPool,
												 const VkCommandBuffer&				cmdBuffer,
												 vector<ImageData>&					imageData,
												 const vector<UVec3>&				mipMapSizes);
	vector<deUint8>	m_data;
};


BasicComputeTestInstance::BasicComputeTestInstance (Context& context, const TestParameters& parameters)
	:BasicTranscodingTestInstance	(context, parameters)
{
}

TestStatus BasicComputeTestInstance::iterate (void)
{
	const DeviceInterface&					vk					= m_context.getDeviceInterface();
	const VkDevice							device				= m_context.getDevice();
	const deUint32							queueFamilyIndex	= m_context.getUniversalQueueFamilyIndex();
	Allocator&								allocator			= m_context.getDefaultAllocator();
	const Unique<VkCommandPool>				cmdPool				(createCommandPool(vk, device, VK_COMMAND_POOL_CREATE_RESET_COMMAND_BUFFER_BIT, queueFamilyIndex));
	const Unique<VkCommandBuffer>			cmdBuffer			(allocateCommandBuffer(vk, device, *cmdPool, VK_COMMAND_BUFFER_LEVEL_PRIMARY));
	const UVec3								fullSize			(m_parameters.size.x(), m_parameters.size.y(), 1);
	const vector<UVec3>						mipMapSizes			= m_parameters.useMipmaps ? getMipLevelSizes (getLayerDims()) : vector<UVec3>(1, fullSize);
	vector<ImageData>						imageData			(m_parameters.imagesCount);
	const deUint32							compressedNdx		= 0u;
	const deUint32							resultImageNdx		= m_parameters.imagesCount -1u;

	for (deUint32 imageNdx = 0u; imageNdx < m_parameters.imagesCount; ++imageNdx)
	{
		const bool isCompressed = compressedNdx == imageNdx ? true : false;
		createImageInfos(imageData[imageNdx], mipMapSizes, isCompressed);
		for (deUint32 infoNdx = 0u; infoNdx < imageData[imageNdx].getImageInfoCount(); ++infoNdx)
		{
			imageData[imageNdx].addImage(MovePtr<Image>(new Image(vk, device, allocator, imageData[imageNdx].getImageInfo(infoNdx), MemoryRequirement::Any)));
			if (isCompressed)
			{
				const VkImageViewUsageCreateInfo	imageViewUsageKHR	=
				{
					VK_STRUCTURE_TYPE_IMAGE_VIEW_USAGE_CREATE_INFO,					//VkStructureType		sType;
					DE_NULL,														//const void*			pNext;
					m_parameters.compressedImageUsage,								//VkImageUsageFlags		usage;
				};
				for (deUint32 mipNdx = 0u; mipNdx < mipMapSizes.size(); ++mipNdx)
				for (deUint32 layerNdx = 0u; layerNdx < getLayerCount(); ++layerNdx)
				{
					imageData[imageNdx].addImageView(makeImageView(vk, device, imageData[imageNdx].getImage(infoNdx),
														mapImageViewType(m_parameters.imageType), m_parameters.formatUncompressed,
														makeImageSubresourceRange(VK_IMAGE_ASPECT_COLOR_BIT, mipNdx, 1u, layerNdx, 1u),
														&imageViewUsageKHR));
				}
			}
			else
			{
				imageData[imageNdx].addImageView(makeImageView(vk, device, imageData[imageNdx].getImage(infoNdx),
													mapImageViewType(m_parameters.imageType), m_parameters.formatUncompressed,
													makeImageSubresourceRange(VK_IMAGE_ASPECT_COLOR_BIT, 0u, 1u, 0u, 1u)));
			}
		}
	}

	{
		size_t size = 0ull;
		for(deUint32 mipNdx = 0u; mipNdx < mipMapSizes.size(); ++mipNdx)
		{
			size += static_cast<size_t>(getCompressedImageSizeInBytes(m_parameters.formatCompressed, mipMapSizes[mipNdx]) * getLayerCount());
		}
		m_data.resize(size);
		generateData (&m_data[0], m_data.size(), m_parameters.formatCompressed);
	}

	switch(m_parameters.operation)
	{
		case OPERATION_IMAGE_LOAD:
		case OPERATION_TEXEL_FETCH:
		case OPERATION_TEXTURE:
			copyDataToImage(*cmdPool, *cmdBuffer, imageData[compressedNdx], mipMapSizes, true);
			break;
		case OPERATION_IMAGE_STORE:
			copyDataToImage(*cmdPool, *cmdBuffer, imageData[1], mipMapSizes, false);
			break;
		default:
			DE_ASSERT(false);
			break;
	}

	{
		Move<VkDescriptorSetLayout>	descriptorSetLayout;
		Move<VkDescriptorPool>		descriptorPool;

		DescriptorSetLayoutBuilder	descriptorSetLayoutBuilder;
		DescriptorPoolBuilder		descriptorPoolBuilder;
		for (deUint32 imageNdx = 0u; imageNdx < m_parameters.imagesCount; ++imageNdx)
		{
			switch(m_parameters.operation)
			{
				case OPERATION_IMAGE_LOAD:
				case OPERATION_IMAGE_STORE:
					descriptorSetLayoutBuilder.addSingleBinding(VK_DESCRIPTOR_TYPE_STORAGE_IMAGE, VK_SHADER_STAGE_COMPUTE_BIT);
					descriptorPoolBuilder.addType(VK_DESCRIPTOR_TYPE_STORAGE_IMAGE, imageData[0].getImageViewCount());
					break;
				case OPERATION_TEXEL_FETCH:
				case OPERATION_TEXTURE:
					descriptorSetLayoutBuilder.addSingleBinding((compressedNdx == imageNdx) ? VK_DESCRIPTOR_TYPE_COMBINED_IMAGE_SAMPLER : VK_DESCRIPTOR_TYPE_STORAGE_IMAGE, VK_SHADER_STAGE_COMPUTE_BIT);
					descriptorPoolBuilder.addType((compressedNdx == imageNdx) ? VK_DESCRIPTOR_TYPE_COMBINED_IMAGE_SAMPLER : VK_DESCRIPTOR_TYPE_STORAGE_IMAGE, imageData[0].getImageViewCount());
					break;
				default:
					DE_ASSERT(false);
					break;
			}
		}
		descriptorSetLayout	= descriptorSetLayoutBuilder.build(vk, device);
		descriptorPool		= descriptorPoolBuilder.build(vk, device, VK_DESCRIPTOR_POOL_CREATE_FREE_DESCRIPTOR_SET_BIT, imageData[0].getImageViewCount());
		executeShader(*cmdPool, *cmdBuffer, *descriptorSetLayout, *descriptorPool, imageData);

		{
			VkDeviceSize offset = 0ull;
			for (deUint32 mipNdx = 0u; mipNdx < mipMapSizes.size(); ++mipNdx)
			for (deUint32 layerNdx = 0u; layerNdx < getLayerCount(); ++layerNdx)
			{
				const deUint32	imageNdx	= layerNdx + mipNdx * getLayerCount();
				const UVec3		size		= UVec3(imageData[resultImageNdx].getImageInfo(imageNdx).extent.width,
													imageData[resultImageNdx].getImageInfo(imageNdx).extent.height,
													imageData[resultImageNdx].getImageInfo(imageNdx).extent.depth);
<<<<<<< HEAD
				if (!copyResultAndCompare(*cmdPool, *cmdBuffer, imageData[resultImageNdx].getImage(imageNdx), offset, size))
					return TestStatus::fail("Fail");
=======
				if (!copyResultAndCompare(*cmdBuffer, imageData[resultImageNdx].getImage(imageNdx), offset, size))
					return TestStatus::fail("Uncompressed output mismatch at offset " + de::toString(offset) + " even before executing decompression");
>>>>>>> 88733cbd
				offset += getCompressedImageSizeInBytes(m_parameters.formatCompressed, mipMapSizes[mipNdx]);
			}
		}
	}
<<<<<<< HEAD
	if (!decompressImage(*cmdPool, *cmdBuffer, imageData, mipMapSizes))
			return TestStatus::fail("Fail");
=======
	if (!decompressImage(*cmdBuffer, imageData, mipMapSizes))
			return TestStatus::fail("Decompression failed");
>>>>>>> 88733cbd

	if (m_bASTCErrorColourMismatch)
	{
		DE_ASSERT(m_parameters.formatIsASTC);
		return TestStatusASTCQualityWarning();
	}

	return TestStatus::pass("Pass");
}

void BasicComputeTestInstance::copyDataToImage (const VkCommandPool&	cmdPool,
												const VkCommandBuffer&	cmdBuffer,
												ImageData&				imageData,
												const vector<UVec3>&	mipMapSizes,
												const bool				isCompressed)
{
	const DeviceInterface&		vk			= m_context.getDeviceInterface();
	const VkDevice				device		= m_context.getDevice();
	const VkQueue				queue		= m_context.getUniversalQueue();
	Allocator&					allocator	= m_context.getDefaultAllocator();

	BufferWithMemory			imageBuffer	(vk, device, allocator,
												makeBufferCreateInfo(m_data.size(), VK_BUFFER_USAGE_TRANSFER_SRC_BIT),
												MemoryRequirement::HostVisible);
	VkDeviceSize				offset		= 0ull;
	{
		const Allocation& alloc = imageBuffer.getAllocation();
		deMemcpy(alloc.getHostPtr(), &m_data[0], m_data.size());
		flushAlloc(vk, device, alloc);
	}

	beginCommandBuffer(vk, cmdBuffer);
	const VkImageSubresourceRange	subresourceRange		=
	{
		VK_IMAGE_ASPECT_COLOR_BIT,					//VkImageAspectFlags	aspectMask
		0u,											//deUint32				baseMipLevel
		imageData.getImageInfo(0u).mipLevels,		//deUint32				levelCount
		0u,											//deUint32				baseArrayLayer
		imageData.getImageInfo(0u).arrayLayers		//deUint32				layerCount
	};

	for (deUint32 imageNdx = 0u; imageNdx < imageData.getImagesCount(); ++imageNdx)
	{
		const VkImageMemoryBarrier		preCopyImageBarrier		= makeImageMemoryBarrier(
																	0u, VK_ACCESS_TRANSFER_WRITE_BIT,
																	VK_IMAGE_LAYOUT_UNDEFINED, VK_IMAGE_LAYOUT_TRANSFER_DST_OPTIMAL,
																	imageData.getImage(imageNdx), subresourceRange);

		const VkBufferMemoryBarrier		FlushHostCopyBarrier	= makeBufferMemoryBarrier(
																	VK_ACCESS_HOST_WRITE_BIT, VK_ACCESS_TRANSFER_READ_BIT,
																	imageBuffer.get(), 0ull, m_data.size());

		vk.cmdPipelineBarrier(cmdBuffer, VK_PIPELINE_STAGE_HOST_BIT, VK_PIPELINE_STAGE_TRANSFER_BIT,
				(VkDependencyFlags)0, 0u, (const VkMemoryBarrier*)DE_NULL, 1u, &FlushHostCopyBarrier, 1u, &preCopyImageBarrier);

		for (deUint32 mipNdx = 0u; mipNdx < imageData.getImageInfo(imageNdx).mipLevels; ++mipNdx)
		{
			const VkExtent3D				imageExtent				= isCompressed ?
																		makeExtent3D(mipMapSizes[mipNdx]) :
																		imageData.getImageInfo(imageNdx).extent;
			const VkBufferImageCopy			copyRegion				=
			{
				offset,																												//VkDeviceSize				bufferOffset;
				0u,																													//deUint32					bufferRowLength;
				0u,																													//deUint32					bufferImageHeight;
				makeImageSubresourceLayers(VK_IMAGE_ASPECT_COLOR_BIT, mipNdx, 0u, imageData.getImageInfo(imageNdx).arrayLayers),	//VkImageSubresourceLayers	imageSubresource;
				makeOffset3D(0, 0, 0),																								//VkOffset3D				imageOffset;
				imageExtent,																										//VkExtent3D				imageExtent;
			};

			vk.cmdCopyBufferToImage(cmdBuffer, imageBuffer.get(), imageData.getImage(imageNdx), VK_IMAGE_LAYOUT_TRANSFER_DST_OPTIMAL, 1u, &copyRegion);
			offset += getCompressedImageSizeInBytes(m_parameters.formatCompressed,
						UVec3(isCompressed ? imageExtent.width : imageExtent.width * m_blockWidth, isCompressed? imageExtent.height :imageExtent.height * m_blockHeight,imageExtent.depth)) *
						imageData.getImageInfo(imageNdx).arrayLayers;
		}
	}
	endCommandBuffer(vk, cmdBuffer);
	submitCommandsAndWait(vk, device, queue, cmdBuffer);
	m_context.resetCommandPoolForVKSC(device, cmdPool);
}

void BasicComputeTestInstance::executeShader (const VkCommandPool&			cmdPool,
											  const VkCommandBuffer&		cmdBuffer,
											  const VkDescriptorSetLayout&	descriptorSetLayout,
											  const VkDescriptorPool&		descriptorPool,
											  vector<ImageData>&			imageData)
{
	const DeviceInterface&			vk						= m_context.getDeviceInterface();
	const VkDevice					device					= m_context.getDevice();
	const VkQueue					queue					= m_context.getUniversalQueue();
	const Unique<VkShaderModule>	shaderModule			(createShaderModule(vk, device, m_context.getBinaryCollection().get("comp"), 0));
	vector<SharedVkDescriptorSet>	descriptorSets			(imageData[0].getImageViewCount());
	const Unique<VkPipelineLayout>	pipelineLayout			(makePipelineLayout(vk, device, descriptorSetLayout));
	const Unique<VkPipeline>		pipeline				(makeComputePipeline(vk, device, *pipelineLayout, *shaderModule));
	Move<VkSampler>					sampler;
	{
		const VkSamplerCreateInfo createInfo =
		{
			VK_STRUCTURE_TYPE_SAMPLER_CREATE_INFO,		//VkStructureType		sType;
			DE_NULL,									//const void*			pNext;
			0u,											//VkSamplerCreateFlags	flags;
			VK_FILTER_NEAREST,							//VkFilter				magFilter;
			VK_FILTER_NEAREST,							//VkFilter				minFilter;
			VK_SAMPLER_MIPMAP_MODE_NEAREST,				//VkSamplerMipmapMode	mipmapMode;
			VK_SAMPLER_ADDRESS_MODE_CLAMP_TO_EDGE,		//VkSamplerAddressMode	addressModeU;
			VK_SAMPLER_ADDRESS_MODE_CLAMP_TO_EDGE,		//VkSamplerAddressMode	addressModeV;
			VK_SAMPLER_ADDRESS_MODE_CLAMP_TO_EDGE,		//VkSamplerAddressMode	addressModeW;
			0.0f,										//float					mipLodBias;
			VK_FALSE,									//VkBool32				anisotropyEnable;
			1.0f,										//float					maxAnisotropy;
			VK_FALSE,									//VkBool32				compareEnable;
			VK_COMPARE_OP_EQUAL,						//VkCompareOp			compareOp;
			0.0f,										//float					minLod;
			0.0f,										//float					maxLod;
			VK_BORDER_COLOR_FLOAT_TRANSPARENT_BLACK,	//VkBorderColor			borderColor;
			VK_FALSE,									//VkBool32				unnormalizedCoordinates;
		};
		sampler = createSampler(vk, device, &createInfo);
	}

	vector<VkDescriptorImageInfo>	descriptorImageInfos	(descriptorSets.size() * m_parameters.imagesCount);
	for (deUint32 viewNdx = 0u; viewNdx < descriptorSets.size(); ++viewNdx)
	{
		const deUint32 descriptorNdx = viewNdx * m_parameters.imagesCount;
		for (deUint32 imageNdx = 0; imageNdx < m_parameters.imagesCount; ++imageNdx)
		{
			descriptorImageInfos[descriptorNdx+imageNdx] = makeDescriptorImageInfo(*sampler,
															imageData[imageNdx].getImageView(viewNdx), VK_IMAGE_LAYOUT_GENERAL);
		}
	}

	for (deUint32 ndx = 0u; ndx < descriptorSets.size(); ++ndx)
		descriptorSets[ndx] = makeVkSharedPtr(makeDescriptorSet(vk, device, descriptorPool, descriptorSetLayout));

	beginCommandBuffer(vk, cmdBuffer);
	{
		const VkImageSubresourceRange	compressedRange				=
		{
			VK_IMAGE_ASPECT_COLOR_BIT,					//VkImageAspectFlags	aspectMask
			0u,											//deUint32				baseMipLevel
			imageData[0].getImageInfo(0u).mipLevels,	//deUint32				levelCount
			0u,											//deUint32				baseArrayLayer
			imageData[0].getImageInfo(0u).arrayLayers	//deUint32				layerCount
		};
		const VkImageSubresourceRange	uncompressedRange			=
		{
			VK_IMAGE_ASPECT_COLOR_BIT,					//VkImageAspectFlags	aspectMask
			0u,											//deUint32				baseMipLevel
			1u,											//deUint32				levelCount
			0u,											//deUint32				baseArrayLayer
			1u											//deUint32				layerCount
		};

		vk.cmdBindPipeline(cmdBuffer, VK_PIPELINE_BIND_POINT_COMPUTE, *pipeline);

		vector<VkImageMemoryBarrier>		preShaderImageBarriers;
		preShaderImageBarriers.resize(descriptorSets.size() + 1u);
		for (deUint32 imageNdx = 0u; imageNdx < imageData[1].getImagesCount(); ++imageNdx)
		{
			preShaderImageBarriers[imageNdx]= makeImageMemoryBarrier(
												VK_ACCESS_TRANSFER_WRITE_BIT, VK_ACCESS_SHADER_WRITE_BIT,
												VK_IMAGE_LAYOUT_UNDEFINED, VK_IMAGE_LAYOUT_GENERAL,
												imageData[1].getImage(imageNdx), uncompressedRange);
		}

		preShaderImageBarriers[descriptorSets.size()] = makeImageMemoryBarrier(
															VK_ACCESS_TRANSFER_WRITE_BIT, VK_ACCESS_SHADER_READ_BIT,
															VK_IMAGE_LAYOUT_TRANSFER_DST_OPTIMAL, VK_IMAGE_LAYOUT_GENERAL,
															imageData[0].getImage(0), compressedRange);

		vk.cmdPipelineBarrier(cmdBuffer, VK_PIPELINE_STAGE_TRANSFER_BIT, VK_PIPELINE_STAGE_COMPUTE_SHADER_BIT,
			(VkDependencyFlags)0, 0u, (const VkMemoryBarrier*)DE_NULL, 0u, (const VkBufferMemoryBarrier*)DE_NULL,
			static_cast<deUint32>(preShaderImageBarriers.size()), &preShaderImageBarriers[0]);

		for (deUint32 ndx = 0u; ndx <descriptorSets.size(); ++ndx)
		{
			descriptorSetUpdate (**descriptorSets[ndx], &descriptorImageInfos[ndx* m_parameters.imagesCount]);
			vk.cmdBindDescriptorSets(cmdBuffer, VK_PIPELINE_BIND_POINT_COMPUTE, *pipelineLayout, 0u, 1u, &(**descriptorSets[ndx]), 0u, DE_NULL);
			vk.cmdDispatch(cmdBuffer,	imageData[1].getImageInfo(ndx).extent.width,
										imageData[1].getImageInfo(ndx).extent.height,
										imageData[1].getImageInfo(ndx).extent.depth);
		}
	}
	endCommandBuffer(vk, cmdBuffer);
	submitCommandsAndWait(vk, device, queue, cmdBuffer);
	m_context.resetCommandPoolForVKSC(device, cmdPool);
}

bool BasicComputeTestInstance::copyResultAndCompare (const VkCommandPool&				cmdPool,
													 const VkCommandBuffer&	cmdBuffer,
													 const VkImage&			uncompressed,
													 const VkDeviceSize		offset,
													 const UVec3&			size)
{
	const DeviceInterface&	vk					= m_context.getDeviceInterface();
	const VkQueue			queue				= m_context.getUniversalQueue();
	const VkDevice			device				= m_context.getDevice();
	Allocator&				allocator			= m_context.getDefaultAllocator();

	VkDeviceSize			imageResultSize		= getImageSizeBytes (tcu::IVec3(size.x(), size.y(), size.z()), m_parameters.formatUncompressed);
	BufferWithMemory		imageBufferResult	(vk, device, allocator,
													makeBufferCreateInfo(imageResultSize, VK_BUFFER_USAGE_TRANSFER_DST_BIT),
													MemoryRequirement::HostVisible);

	beginCommandBuffer(vk, cmdBuffer);
	{
		const VkImageSubresourceRange	subresourceRange	=
		{
			VK_IMAGE_ASPECT_COLOR_BIT,											//VkImageAspectFlags	aspectMask
			0u,																	//deUint32				baseMipLevel
			1u,																	//deUint32				levelCount
			0u,																	//deUint32				baseArrayLayer
			1u																	//deUint32				layerCount
		};

		const VkBufferImageCopy			copyRegion			=
		{
			0ull,																//	VkDeviceSize				bufferOffset;
			0u,																	//	deUint32					bufferRowLength;
			0u,																	//	deUint32					bufferImageHeight;
			makeImageSubresourceLayers(VK_IMAGE_ASPECT_COLOR_BIT, 0u, 0u, 1u),	//	VkImageSubresourceLayers	imageSubresource;
			makeOffset3D(0, 0, 0),												//	VkOffset3D					imageOffset;
			makeExtent3D(size),													//	VkExtent3D					imageExtent;
		};

		const VkImageMemoryBarrier prepareForTransferBarrier = makeImageMemoryBarrier(
																VK_ACCESS_SHADER_WRITE_BIT, VK_ACCESS_TRANSFER_READ_BIT,
																VK_IMAGE_LAYOUT_GENERAL, VK_IMAGE_LAYOUT_TRANSFER_SRC_OPTIMAL,
																uncompressed, subresourceRange);

		const VkBufferMemoryBarrier copyBarrier = makeBufferMemoryBarrier(
													VK_ACCESS_TRANSFER_WRITE_BIT, VK_ACCESS_HOST_READ_BIT,
													imageBufferResult.get(), 0ull, imageResultSize);

		vk.cmdPipelineBarrier(cmdBuffer, VK_PIPELINE_STAGE_COMPUTE_SHADER_BIT, VK_PIPELINE_STAGE_TRANSFER_BIT, (VkDependencyFlags)0, 0, (const VkMemoryBarrier*)DE_NULL, 0, (const VkBufferMemoryBarrier*)DE_NULL, 1u, &prepareForTransferBarrier);
		vk.cmdCopyImageToBuffer(cmdBuffer, uncompressed, VK_IMAGE_LAYOUT_TRANSFER_SRC_OPTIMAL, imageBufferResult.get(), 1u, &copyRegion);
		vk.cmdPipelineBarrier(cmdBuffer, VK_PIPELINE_STAGE_TRANSFER_BIT, VK_PIPELINE_STAGE_HOST_BIT, (VkDependencyFlags)0, 0u, (const VkMemoryBarrier*)DE_NULL, 1, &copyBarrier, 0u, (const VkImageMemoryBarrier*)DE_NULL);
	}
	endCommandBuffer(vk, cmdBuffer);
	submitCommandsAndWait(vk, device, queue, cmdBuffer);
	m_context.resetCommandPoolForVKSC(device, cmdPool);

	const Allocation& allocResult = imageBufferResult.getAllocation();
	invalidateAlloc(vk, device, allocResult);
	if (deMemCmp((const void *)allocResult.getHostPtr(), (const void *)&m_data[static_cast<size_t>(offset)], static_cast<size_t>(imageResultSize)) == 0ull)
		return true;
	return false;
}

void BasicComputeTestInstance::descriptorSetUpdate (VkDescriptorSet descriptorSet, const VkDescriptorImageInfo* descriptorImageInfos)
{
	const DeviceInterface&		vk		= m_context.getDeviceInterface();
	const VkDevice				device	= m_context.getDevice();
	DescriptorSetUpdateBuilder	descriptorSetUpdateBuilder;

	switch(m_parameters.operation)
	{
		case OPERATION_IMAGE_LOAD:
		case OPERATION_IMAGE_STORE:
		{
			for (deUint32 bindingNdx = 0u; bindingNdx < m_parameters.imagesCount; ++bindingNdx)
				descriptorSetUpdateBuilder.writeSingle(descriptorSet, DescriptorSetUpdateBuilder::Location::binding(bindingNdx), VK_DESCRIPTOR_TYPE_STORAGE_IMAGE, &descriptorImageInfos[bindingNdx]);

			break;
		}

		case OPERATION_TEXEL_FETCH:
		case OPERATION_TEXTURE:
		{
			for (deUint32 bindingNdx = 0u; bindingNdx < m_parameters.imagesCount; ++bindingNdx)
			{
				descriptorSetUpdateBuilder.writeSingle(descriptorSet, DescriptorSetUpdateBuilder::Location::binding(bindingNdx),
					bindingNdx == 0u ? VK_DESCRIPTOR_TYPE_COMBINED_IMAGE_SAMPLER : VK_DESCRIPTOR_TYPE_STORAGE_IMAGE, &descriptorImageInfos[bindingNdx]);
			}

			break;
		}

		default:
			DE_ASSERT(false);
	}
	descriptorSetUpdateBuilder.update(vk, device);
}

void BasicComputeTestInstance::createImageInfos (ImageData& imageData, const vector<UVec3>& mipMapSizes, const bool isCompressed)
{
	const VkImageType		imageType			= mapImageType(m_parameters.imageType);

	if (isCompressed)
	{
		const VkExtent3D	extentCompressed	= makeExtent3D(getLayerSize(m_parameters.imageType, m_parameters.size));
		const VkImageCreateInfo compressedInfo =
		{
			VK_STRUCTURE_TYPE_IMAGE_CREATE_INFO,					// VkStructureType			sType;
			DE_NULL,												// const void*				pNext;
			VK_IMAGE_CREATE_MUTABLE_FORMAT_BIT |
			VK_IMAGE_CREATE_BLOCK_TEXEL_VIEW_COMPATIBLE_BIT |
			VK_IMAGE_CREATE_EXTENDED_USAGE_BIT,						// VkImageCreateFlags		flags;
			imageType,												// VkImageType				imageType;
			m_parameters.formatCompressed,							// VkFormat					format;
			extentCompressed,										// VkExtent3D				extent;
			static_cast<deUint32>(mipMapSizes.size()),				// deUint32					mipLevels;
			getLayerCount(),										// deUint32					arrayLayers;
			VK_SAMPLE_COUNT_1_BIT,									// VkSampleCountFlagBits	samples;
			VK_IMAGE_TILING_OPTIMAL,								// VkImageTiling			tiling;
			VK_IMAGE_USAGE_SAMPLED_BIT |
			VK_IMAGE_USAGE_STORAGE_BIT |
			VK_IMAGE_USAGE_TRANSFER_SRC_BIT |
			VK_IMAGE_USAGE_TRANSFER_DST_BIT,						// VkImageUsageFlags		usage;
			VK_SHARING_MODE_EXCLUSIVE,								// VkSharingMode			sharingMode;
			0u,														// deUint32					queueFamilyIndexCount;
			DE_NULL,												// const deUint32*			pQueueFamilyIndices;
			VK_IMAGE_LAYOUT_UNDEFINED,								// VkImageLayout			initialLayout;
		};

		VkImageFormatProperties imageFormatProperties;
		if (m_context.getInstanceInterface().getPhysicalDeviceImageFormatProperties(m_context.getPhysicalDevice(), compressedInfo.format, compressedInfo.imageType, compressedInfo.tiling, compressedInfo.usage, compressedInfo.flags, &imageFormatProperties) != VK_SUCCESS)
			TCU_THROW(NotSupportedError, "Image parameters not supported");

		imageData.addImageInfo(compressedInfo);
	}
	else
	{
		UVec3 size = m_parameters.size;
		if (m_parameters.imageType == IMAGE_TYPE_1D) {
			size.y() = 1;
		}
		size.z() = 1;
		const VkExtent3D originalResolutionInBlocks = makeExtent3D(getCompressedImageResolutionInBlocks(m_parameters.formatCompressed, size));

		for (size_t mipNdx = 0ull; mipNdx < mipMapSizes.size(); ++mipNdx)
		for (size_t layerNdx = 0ull; layerNdx < getLayerCount(); ++layerNdx)
		{
			const VkExtent3D		extentUncompressed	= m_parameters.useMipmaps ?
															makeExtent3D(getCompressedImageResolutionInBlocks(m_parameters.formatCompressed, mipMapSizes[mipNdx])) :
															originalResolutionInBlocks;
			const VkImageCreateInfo	uncompressedInfo	=
			{
				VK_STRUCTURE_TYPE_IMAGE_CREATE_INFO,				// VkStructureType			sType;
				DE_NULL,											// const void*				pNext;
				0u,													// VkImageCreateFlags		flags;
				imageType,											// VkImageType				imageType;
				m_parameters.formatUncompressed,					// VkFormat					format;
				extentUncompressed,									// VkExtent3D				extent;
				1u,													// deUint32					mipLevels;
				1u,													// deUint32					arrayLayers;
				VK_SAMPLE_COUNT_1_BIT,								// VkSampleCountFlagBits	samples;
				VK_IMAGE_TILING_OPTIMAL,							// VkImageTiling			tiling;
				m_parameters.uncompressedImageUsage |
				VK_IMAGE_USAGE_SAMPLED_BIT,							// VkImageUsageFlags		usage;
				VK_SHARING_MODE_EXCLUSIVE,							// VkSharingMode			sharingMode;
				0u,													// deUint32					queueFamilyIndexCount;
				DE_NULL,											// const deUint32*			pQueueFamilyIndices;
				VK_IMAGE_LAYOUT_UNDEFINED,							// VkImageLayout			initialLayout;
			};
			imageData.addImageInfo(uncompressedInfo);
		}
	}
}

bool BasicComputeTestInstance::decompressImage (const VkCommandPool&				cmdPool,
												 const VkCommandBuffer&	cmdBuffer,
												 vector<ImageData>&		imageData,
												 const vector<UVec3>&	mipMapSizes)
{
	const DeviceInterface&			vk						= m_context.getDeviceInterface();
	const VkDevice					device					= m_context.getDevice();
	const VkQueue					queue					= m_context.getUniversalQueue();
	Allocator&						allocator				= m_context.getDefaultAllocator();
	const Unique<VkShaderModule>	shaderModule			(createShaderModule(vk, device, m_context.getBinaryCollection().get("decompress"), 0));
	const VkImage&					compressed				= imageData[0].getImage(0);
	const VkImageType				imageType				= mapImageType(m_parameters.imageType);

	for (deUint32 ndx = 0u; ndx < imageData.size(); ndx++)
		imageData[ndx].resetViews();

	for (deUint32 mipNdx = 0u; mipNdx < mipMapSizes.size(); ++mipNdx)
	for (deUint32 layerNdx = 0u; layerNdx < getLayerCount(); ++layerNdx)
	{
		const bool						layoutShaderReadOnly	= (layerNdx % 2u) == 1;
		const deUint32					imageNdx				= layerNdx + mipNdx * getLayerCount();
		const VkExtent3D				extentCompressed		= imageType == VK_IMAGE_TYPE_1D ? makeExtent3D(mipMapSizes[mipNdx].x(), 1, mipMapSizes[mipNdx].z()) : makeExtent3D(mipMapSizes[mipNdx]);
		const VkImage&					uncompressed			= imageData[m_parameters.imagesCount -1].getImage(imageNdx);
		const VkExtent3D				extentUncompressed		= imageData[m_parameters.imagesCount -1].getImageInfo(imageNdx).extent;
		const VkDeviceSize				bufferSizeComp			= getCompressedImageSizeInBytes(m_parameters.formatCompressed, mipMapSizes[mipNdx]);

		VkFormatProperties properties;
		m_context.getInstanceInterface().getPhysicalDeviceFormatProperties(m_context.getPhysicalDevice(), m_parameters.formatForVerify, &properties);
		if (!(properties.optimalTilingFeatures & VK_FORMAT_FEATURE_STORAGE_IMAGE_BIT))
			TCU_THROW(NotSupportedError, "Format storage feature not supported");

		const VkImageCreateInfo			decompressedImageInfo	=
		{
			VK_STRUCTURE_TYPE_IMAGE_CREATE_INFO,								// VkStructureType			sType;
			DE_NULL,															// const void*				pNext;
			0u,																	// VkImageCreateFlags		flags;
			imageType,															// VkImageType				imageType;
			m_parameters.formatForVerify,										// VkFormat					format;
			extentCompressed,													// VkExtent3D				extent;
			1u,																	// deUint32					mipLevels;
			1u,																	// deUint32					arrayLayers;
			VK_SAMPLE_COUNT_1_BIT,												// VkSampleCountFlagBits	samples;
			VK_IMAGE_TILING_OPTIMAL,											// VkImageTiling			tiling;
			VK_IMAGE_USAGE_SAMPLED_BIT |
			VK_IMAGE_USAGE_STORAGE_BIT |
			VK_IMAGE_USAGE_TRANSFER_SRC_BIT |
			VK_IMAGE_USAGE_TRANSFER_DST_BIT,									// VkImageUsageFlags		usage;
			VK_SHARING_MODE_EXCLUSIVE,											// VkSharingMode			sharingMode;
			0u,																	// deUint32					queueFamilyIndexCount;
			DE_NULL,															// const deUint32*			pQueueFamilyIndices;
			VK_IMAGE_LAYOUT_UNDEFINED,											// VkImageLayout			initialLayout;
		};

		const VkImageCreateInfo			compressedImageInfo		=
		{
			VK_STRUCTURE_TYPE_IMAGE_CREATE_INFO,								// VkStructureType			sType;
			DE_NULL,															// const void*				pNext;
			0u,																	// VkImageCreateFlags		flags;
			imageType,															// VkImageType				imageType;
			m_parameters.formatCompressed,										// VkFormat					format;
			extentCompressed,													// VkExtent3D				extent;
			1u,																	// deUint32					mipLevels;
			1u,																	// deUint32					arrayLayers;
			VK_SAMPLE_COUNT_1_BIT,												// VkSampleCountFlagBits	samples;
			VK_IMAGE_TILING_OPTIMAL,											// VkImageTiling			tiling;
			VK_IMAGE_USAGE_SAMPLED_BIT |
			VK_IMAGE_USAGE_TRANSFER_DST_BIT,									// VkImageUsageFlags		usage;
			VK_SHARING_MODE_EXCLUSIVE,											// VkSharingMode			sharingMode;
			0u,																	// deUint32					queueFamilyIndexCount;
			DE_NULL,															// const deUint32*			pQueueFamilyIndices;
			VK_IMAGE_LAYOUT_UNDEFINED,											// VkImageLayout			initialLayout;
		};
		const VkImageUsageFlags				compressedViewUsageFlags	= VK_IMAGE_USAGE_SAMPLED_BIT | VK_IMAGE_USAGE_TRANSFER_SRC_BIT | VK_IMAGE_USAGE_TRANSFER_DST_BIT;
		const VkImageViewUsageCreateInfo	compressedViewUsageCI		=
		{
			VK_STRUCTURE_TYPE_IMAGE_VIEW_USAGE_CREATE_INFO,						//VkStructureType		sType;
			DE_NULL,															//const void*			pNext;
			compressedViewUsageFlags,											//VkImageUsageFlags		usage;
		};
		const VkImageViewType			imageViewType			(mapImageViewType(m_parameters.imageType));
		Image							resultImage				(vk, device, allocator, decompressedImageInfo, MemoryRequirement::Any);
		Image							referenceImage			(vk, device, allocator, decompressedImageInfo, MemoryRequirement::Any);
		Image							uncompressedImage		(vk, device, allocator, compressedImageInfo, MemoryRequirement::Any);
		Move<VkImageView>				resultView				= makeImageView(vk, device, resultImage.get(), imageViewType, decompressedImageInfo.format,
																	makeImageSubresourceRange(VK_IMAGE_ASPECT_COLOR_BIT, 0u, decompressedImageInfo.extent.depth, 0u, decompressedImageInfo.arrayLayers));
		Move<VkImageView>				referenceView			= makeImageView(vk, device, referenceImage.get(), imageViewType, decompressedImageInfo.format,
																	makeImageSubresourceRange(VK_IMAGE_ASPECT_COLOR_BIT, 0u, decompressedImageInfo.extent.depth, 0u, decompressedImageInfo.arrayLayers));
		Move<VkImageView>				uncompressedView		= makeImageView(vk, device, uncompressedImage.get(), imageViewType, m_parameters.formatCompressed,
																	makeImageSubresourceRange(VK_IMAGE_ASPECT_COLOR_BIT, 0u, compressedImageInfo.extent.depth, 0u, compressedImageInfo.arrayLayers));
		Move<VkImageView>				compressedView			= makeImageView(vk, device, compressed, imageViewType, m_parameters.formatCompressed,
																	makeImageSubresourceRange(VK_IMAGE_ASPECT_COLOR_BIT, mipNdx, 1u, layerNdx, 1u), &compressedViewUsageCI);
		Move<VkDescriptorSetLayout>		descriptorSetLayout		= DescriptorSetLayoutBuilder()
																	.addSingleBinding(VK_DESCRIPTOR_TYPE_COMBINED_IMAGE_SAMPLER, VK_SHADER_STAGE_COMPUTE_BIT)
																	.addSingleBinding(VK_DESCRIPTOR_TYPE_COMBINED_IMAGE_SAMPLER, VK_SHADER_STAGE_COMPUTE_BIT)
																	.addSingleBinding(VK_DESCRIPTOR_TYPE_STORAGE_IMAGE, VK_SHADER_STAGE_COMPUTE_BIT)
																	.addSingleBinding(VK_DESCRIPTOR_TYPE_STORAGE_IMAGE, VK_SHADER_STAGE_COMPUTE_BIT)
																	.build(vk, device);
		Move<VkDescriptorPool>			descriptorPool			= DescriptorPoolBuilder()
																	.addType(VK_DESCRIPTOR_TYPE_COMBINED_IMAGE_SAMPLER, decompressedImageInfo.arrayLayers)
																	.addType(VK_DESCRIPTOR_TYPE_COMBINED_IMAGE_SAMPLER, decompressedImageInfo.arrayLayers)
																	.addType(VK_DESCRIPTOR_TYPE_STORAGE_IMAGE, decompressedImageInfo.arrayLayers)
																	.addType(VK_DESCRIPTOR_TYPE_STORAGE_IMAGE, decompressedImageInfo.arrayLayers)
																	.build(vk, device, VK_DESCRIPTOR_POOL_CREATE_FREE_DESCRIPTOR_SET_BIT, decompressedImageInfo.arrayLayers);

		Move<VkDescriptorSet>			descriptorSet			= makeDescriptorSet(vk, device, *descriptorPool, *descriptorSetLayout);
		const Unique<VkPipelineLayout>	pipelineLayout			(makePipelineLayout(vk, device, *descriptorSetLayout));
		const Unique<VkPipeline>		pipeline				(makeComputePipeline(vk, device, *pipelineLayout, *shaderModule));
		const VkDeviceSize				bufferSize				= getImageSizeBytes(IVec3((int)extentCompressed.width, (int)extentCompressed.height, (int)extentCompressed.depth), m_parameters.formatForVerify);
		BufferWithMemory				resultBuffer			(vk, device, allocator,
																	makeBufferCreateInfo(bufferSize, VK_BUFFER_USAGE_TRANSFER_DST_BIT), MemoryRequirement::HostVisible);
		BufferWithMemory				referenceBuffer			(vk, device, allocator,
																	makeBufferCreateInfo(bufferSize, VK_BUFFER_USAGE_TRANSFER_DST_BIT), MemoryRequirement::HostVisible);
		BufferWithMemory				transferBuffer			(vk, device, allocator,
																	makeBufferCreateInfo(bufferSizeComp, VK_BUFFER_USAGE_TRANSFER_SRC_BIT | VK_BUFFER_USAGE_TRANSFER_DST_BIT), MemoryRequirement::HostVisible);
		Move<VkSampler>					sampler;
		{
			const VkSamplerCreateInfo createInfo	=
			{
				VK_STRUCTURE_TYPE_SAMPLER_CREATE_INFO,							//VkStructureType		sType;
				DE_NULL,														//const void*			pNext;
				0u,																//VkSamplerCreateFlags	flags;
				VK_FILTER_NEAREST,												//VkFilter				magFilter;
				VK_FILTER_NEAREST,												//VkFilter				minFilter;
				VK_SAMPLER_MIPMAP_MODE_NEAREST,									//VkSamplerMipmapMode	mipmapMode;
				VK_SAMPLER_ADDRESS_MODE_CLAMP_TO_EDGE,							//VkSamplerAddressMode	addressModeU;
				VK_SAMPLER_ADDRESS_MODE_CLAMP_TO_EDGE,							//VkSamplerAddressMode	addressModeV;
				VK_SAMPLER_ADDRESS_MODE_CLAMP_TO_EDGE,							//VkSamplerAddressMode	addressModeW;
				0.0f,															//float					mipLodBias;
				VK_FALSE,														//VkBool32				anisotropyEnable;
				1.0f,															//float					maxAnisotropy;
				VK_FALSE,														//VkBool32				compareEnable;
				VK_COMPARE_OP_EQUAL,											//VkCompareOp			compareOp;
				0.0f,															//float					minLod;
				1.0f,															//float					maxLod;
				VK_BORDER_COLOR_FLOAT_TRANSPARENT_BLACK,						//VkBorderColor			borderColor;
				VK_FALSE,														//VkBool32				unnormalizedCoordinates;
			};
			sampler = createSampler(vk, device, &createInfo);
		}

		VkDescriptorImageInfo			descriptorImageInfos[]	=
		{
			makeDescriptorImageInfo(*sampler,	*uncompressedView,	layoutShaderReadOnly ? VK_IMAGE_LAYOUT_SHADER_READ_ONLY_OPTIMAL : VK_IMAGE_LAYOUT_GENERAL),
			makeDescriptorImageInfo(*sampler,	*compressedView,	layoutShaderReadOnly ? VK_IMAGE_LAYOUT_SHADER_READ_ONLY_OPTIMAL : VK_IMAGE_LAYOUT_GENERAL),
			makeDescriptorImageInfo(DE_NULL,	*resultView,		VK_IMAGE_LAYOUT_GENERAL),
			makeDescriptorImageInfo(DE_NULL,	*referenceView,		VK_IMAGE_LAYOUT_GENERAL)
		};
		DescriptorSetUpdateBuilder()
			.writeSingle(descriptorSet.get(), DescriptorSetUpdateBuilder::Location::binding(0u), VK_DESCRIPTOR_TYPE_COMBINED_IMAGE_SAMPLER, &descriptorImageInfos[0])
			.writeSingle(descriptorSet.get(), DescriptorSetUpdateBuilder::Location::binding(1u), VK_DESCRIPTOR_TYPE_COMBINED_IMAGE_SAMPLER, &descriptorImageInfos[1])
			.writeSingle(descriptorSet.get(), DescriptorSetUpdateBuilder::Location::binding(2u), VK_DESCRIPTOR_TYPE_STORAGE_IMAGE, &descriptorImageInfos[2])
			.writeSingle(descriptorSet.get(), DescriptorSetUpdateBuilder::Location::binding(3u), VK_DESCRIPTOR_TYPE_STORAGE_IMAGE, &descriptorImageInfos[3])
			.update(vk, device);


		beginCommandBuffer(vk, cmdBuffer);
		{
			const VkImageSubresourceRange	subresourceRange		=
			{
				VK_IMAGE_ASPECT_COLOR_BIT,											//VkImageAspectFlags			aspectMask
				0u,																	//deUint32						baseMipLevel
				1u,																	//deUint32						levelCount
				0u,																	//deUint32						baseArrayLayer
				1u																	//deUint32						layerCount
			};

			const VkImageSubresourceRange	subresourceRangeComp	=
			{
				VK_IMAGE_ASPECT_COLOR_BIT,											//VkImageAspectFlags			aspectMask
				mipNdx,																//deUint32						baseMipLevel
				1u,																	//deUint32						levelCount
				layerNdx,															//deUint32						baseArrayLayer
				1u																	//deUint32						layerCount
			};

			const VkBufferImageCopy			copyRegion				=
			{
				0ull,																//	VkDeviceSize				bufferOffset;
				0u,																	//	deUint32					bufferRowLength;
				0u,																	//	deUint32					bufferImageHeight;
				makeImageSubresourceLayers(VK_IMAGE_ASPECT_COLOR_BIT, 0u, 0u, 1u),	//	VkImageSubresourceLayers	imageSubresource;
				makeOffset3D(0, 0, 0),												//	VkOffset3D					imageOffset;
				decompressedImageInfo.extent,										//	VkExtent3D					imageExtent;
			};

			const VkBufferImageCopy			compressedCopyRegion	=
			{
				0ull,																//	VkDeviceSize				bufferOffset;
				0u,																	//	deUint32					bufferRowLength;
				0u,																	//	deUint32					bufferImageHeight;
				makeImageSubresourceLayers(VK_IMAGE_ASPECT_COLOR_BIT, 0u, 0u, 1u),	//	VkImageSubresourceLayers	imageSubresource;
				makeOffset3D(0, 0, 0),												//	VkOffset3D					imageOffset;
				extentUncompressed,													//	VkExtent3D					imageExtent;
			};

			{

				const VkBufferMemoryBarrier		preCopyBufferBarriers	= makeBufferMemoryBarrier(0u, VK_ACCESS_TRANSFER_WRITE_BIT,
																			transferBuffer.get(), 0ull, bufferSizeComp);

				vk.cmdPipelineBarrier(cmdBuffer, VK_PIPELINE_STAGE_TOP_OF_PIPE_BIT, VK_PIPELINE_STAGE_TRANSFER_BIT,
					(VkDependencyFlags)0, 0, (const VkMemoryBarrier*)DE_NULL, 1u, &preCopyBufferBarriers, 0u, (const VkImageMemoryBarrier*)DE_NULL);
			}

			vk.cmdCopyImageToBuffer(cmdBuffer, uncompressed, VK_IMAGE_LAYOUT_TRANSFER_SRC_OPTIMAL, transferBuffer.get(), 1u, &compressedCopyRegion);

			{
				const VkBufferMemoryBarrier		postCopyBufferBarriers	= makeBufferMemoryBarrier(VK_ACCESS_TRANSFER_WRITE_BIT, VK_ACCESS_TRANSFER_READ_BIT,
																			transferBuffer.get(), 0ull, bufferSizeComp);

				const VkImageMemoryBarrier		preCopyImageBarriers	= makeImageMemoryBarrier(0u, VK_ACCESS_TRANSFER_WRITE_BIT,
																			VK_IMAGE_LAYOUT_UNDEFINED, VK_IMAGE_LAYOUT_TRANSFER_DST_OPTIMAL, uncompressedImage.get(), subresourceRange);

				vk.cmdPipelineBarrier(cmdBuffer, VK_PIPELINE_STAGE_TRANSFER_BIT, VK_PIPELINE_STAGE_TRANSFER_BIT,
					(VkDependencyFlags)0, 0u, (const VkMemoryBarrier*)DE_NULL, 1u, &postCopyBufferBarriers, 1u, &preCopyImageBarriers);
			}

			vk.cmdCopyBufferToImage(cmdBuffer, transferBuffer.get(), uncompressedImage.get(), VK_IMAGE_LAYOUT_TRANSFER_DST_OPTIMAL, 1u, &copyRegion);

			vk.cmdBindPipeline(cmdBuffer, VK_PIPELINE_BIND_POINT_COMPUTE, *pipeline);
			vk.cmdBindDescriptorSets(cmdBuffer, VK_PIPELINE_BIND_POINT_COMPUTE, *pipelineLayout, 0u, 1u, &descriptorSet.get(), 0u, DE_NULL);

			{
				const VkImageMemoryBarrier		preShaderImageBarriers[]	=
				{

					makeImageMemoryBarrier(VK_ACCESS_TRANSFER_WRITE_BIT, VK_ACCESS_SHADER_READ_BIT,
						VK_IMAGE_LAYOUT_TRANSFER_DST_OPTIMAL, layoutShaderReadOnly ? VK_IMAGE_LAYOUT_SHADER_READ_ONLY_OPTIMAL : VK_IMAGE_LAYOUT_GENERAL,
						uncompressedImage.get(), subresourceRange),

					makeImageMemoryBarrier(0, VK_ACCESS_SHADER_READ_BIT,
						VK_IMAGE_LAYOUT_GENERAL, layoutShaderReadOnly ? VK_IMAGE_LAYOUT_SHADER_READ_ONLY_OPTIMAL : VK_IMAGE_LAYOUT_GENERAL,
						compressed, subresourceRangeComp),

					makeImageMemoryBarrier(0u, VK_ACCESS_SHADER_WRITE_BIT,
						VK_IMAGE_LAYOUT_UNDEFINED, VK_IMAGE_LAYOUT_GENERAL,
						resultImage.get(), subresourceRange),

					makeImageMemoryBarrier(0u, VK_ACCESS_SHADER_WRITE_BIT,
						VK_IMAGE_LAYOUT_UNDEFINED, VK_IMAGE_LAYOUT_GENERAL,
						referenceImage.get(), subresourceRange)
				};

				vk.cmdPipelineBarrier(cmdBuffer, VK_PIPELINE_STAGE_TRANSFER_BIT, VK_PIPELINE_STAGE_COMPUTE_SHADER_BIT,
					(VkDependencyFlags)0, 0, (const VkMemoryBarrier*)DE_NULL, 0u, (const VkBufferMemoryBarrier*)DE_NULL,
					DE_LENGTH_OF_ARRAY(preShaderImageBarriers), preShaderImageBarriers);
			}

			vk.cmdDispatch(cmdBuffer, extentCompressed.width, extentCompressed.height, extentCompressed.depth);

			{
				const VkImageMemoryBarrier		postShaderImageBarriers[]	=
				{
					makeImageMemoryBarrier(VK_ACCESS_SHADER_WRITE_BIT, VK_ACCESS_TRANSFER_READ_BIT,
					VK_IMAGE_LAYOUT_GENERAL, VK_IMAGE_LAYOUT_TRANSFER_SRC_OPTIMAL,
					resultImage.get(), subresourceRange),

					makeImageMemoryBarrier(VK_ACCESS_SHADER_WRITE_BIT, VK_ACCESS_TRANSFER_READ_BIT,
						VK_IMAGE_LAYOUT_GENERAL, VK_IMAGE_LAYOUT_TRANSFER_SRC_OPTIMAL,
						referenceImage.get(), subresourceRange)
				};

				vk.cmdPipelineBarrier(cmdBuffer, VK_PIPELINE_STAGE_COMPUTE_SHADER_BIT, VK_PIPELINE_STAGE_TRANSFER_BIT,
					(VkDependencyFlags)0, 0u, (const VkMemoryBarrier*)DE_NULL, 0u, (const VkBufferMemoryBarrier*)DE_NULL,
					DE_LENGTH_OF_ARRAY(postShaderImageBarriers), postShaderImageBarriers);
			}

			vk.cmdCopyImageToBuffer(cmdBuffer, resultImage.get(), VK_IMAGE_LAYOUT_TRANSFER_SRC_OPTIMAL, resultBuffer.get(), 1u, &copyRegion);
			vk.cmdCopyImageToBuffer(cmdBuffer, referenceImage.get(), VK_IMAGE_LAYOUT_TRANSFER_SRC_OPTIMAL, referenceBuffer.get(), 1u, &copyRegion);

			{
				const VkBufferMemoryBarrier		postCopyBufferBarrier[]		=
				{
					makeBufferMemoryBarrier(VK_ACCESS_TRANSFER_WRITE_BIT, VK_ACCESS_HOST_READ_BIT,
						resultBuffer.get(), 0ull, bufferSize),

					makeBufferMemoryBarrier(VK_ACCESS_TRANSFER_WRITE_BIT, VK_ACCESS_HOST_READ_BIT,
						referenceBuffer.get(), 0ull, bufferSize),
				};

				vk.cmdPipelineBarrier(cmdBuffer, VK_PIPELINE_STAGE_TRANSFER_BIT, VK_PIPELINE_STAGE_HOST_BIT,
					(VkDependencyFlags)0, 0u, (const VkMemoryBarrier*)DE_NULL, DE_LENGTH_OF_ARRAY(postCopyBufferBarrier), postCopyBufferBarrier,
					0u, (const VkImageMemoryBarrier*)DE_NULL);
			}
		}
		endCommandBuffer(vk, cmdBuffer);
		submitCommandsAndWait(vk, device, queue, cmdBuffer);
		m_context.resetCommandPoolForVKSC(device, cmdPool);

		const Allocation&		resultAlloc		= resultBuffer.getAllocation();
		const Allocation&		referenceAlloc	= referenceBuffer.getAllocation();
		invalidateAlloc(vk, device, resultAlloc);
		invalidateAlloc(vk, device, referenceAlloc);

		BinaryCompareMode compareMode =
			(m_parameters.formatIsASTC)
				?(COMPARE_MODE_ALLOW_ASTC_ERROR_COLOUR_WARNING)
				:(COMPARE_MODE_NORMAL);

		BinaryCompareResult res = BinaryCompare(referenceAlloc.getHostPtr(),
												resultAlloc.getHostPtr(),
												(size_t)bufferSize,
												m_parameters.formatForVerify,
												compareMode);

		if (res == COMPARE_RESULT_FAILED)
		{
			ConstPixelBufferAccess	resultPixels		(mapVkFormat(decompressedImageInfo.format), decompressedImageInfo.extent.width, decompressedImageInfo.extent.height, decompressedImageInfo.extent.depth, resultAlloc.getHostPtr());
			ConstPixelBufferAccess	referencePixels		(mapVkFormat(decompressedImageInfo.format), decompressedImageInfo.extent.width, decompressedImageInfo.extent.height, decompressedImageInfo.extent.depth, referenceAlloc.getHostPtr());

			if(!fuzzyCompare(m_context.getTestContext().getLog(), "Image Comparison", "Image Comparison", resultPixels, referencePixels, 0.001f, tcu::COMPARE_LOG_EVERYTHING))
				return false;
		}
		else if (res == COMPARE_RESULT_ASTC_QUALITY_WARNING)
		{
			m_bASTCErrorColourMismatch = true;
		}
	}

	return true;
}

class ImageStoreComputeTestInstance : public BasicComputeTestInstance
{
public:
					ImageStoreComputeTestInstance	(Context&							context,
													 const TestParameters&				parameters);
protected:
	virtual void	executeShader					(const VkCommandPool&				cmdPool,
													 const VkCommandBuffer&				cmdBuffer,
													 const VkDescriptorSetLayout&		descriptorSetLayout,
													 const VkDescriptorPool&			descriptorPool,
													 vector<ImageData>&					imageData);
private:
};

ImageStoreComputeTestInstance::ImageStoreComputeTestInstance (Context& context, const TestParameters& parameters)
	:BasicComputeTestInstance	(context, parameters)
{
}

void ImageStoreComputeTestInstance::executeShader (const VkCommandPool&			cmdPool,
												   const VkCommandBuffer&		cmdBuffer,
												   const VkDescriptorSetLayout&	descriptorSetLayout,
												   const VkDescriptorPool&		descriptorPool,
												   vector<ImageData>&			imageData)
{
	const DeviceInterface&			vk						= m_context.getDeviceInterface();
	const VkDevice					device					= m_context.getDevice();
	const VkQueue					queue					= m_context.getUniversalQueue();
	const Unique<VkShaderModule>	shaderModule			(createShaderModule(vk, device, m_context.getBinaryCollection().get("comp"), 0));
	vector<SharedVkDescriptorSet>	descriptorSets			(imageData[0].getImageViewCount());
	const Unique<VkPipelineLayout>	pipelineLayout			(makePipelineLayout(vk, device, descriptorSetLayout));
	const Unique<VkPipeline>		pipeline				(makeComputePipeline(vk, device, *pipelineLayout, *shaderModule));
	Move<VkSampler>					sampler;
	{
		const VkSamplerCreateInfo createInfo =
		{
			VK_STRUCTURE_TYPE_SAMPLER_CREATE_INFO,		//VkStructureType		sType;
			DE_NULL,									//const void*			pNext;
			0u,											//VkSamplerCreateFlags	flags;
			VK_FILTER_NEAREST,							//VkFilter				magFilter;
			VK_FILTER_NEAREST,							//VkFilter				minFilter;
			VK_SAMPLER_MIPMAP_MODE_NEAREST,				//VkSamplerMipmapMode	mipmapMode;
			VK_SAMPLER_ADDRESS_MODE_CLAMP_TO_EDGE,		//VkSamplerAddressMode	addressModeU;
			VK_SAMPLER_ADDRESS_MODE_CLAMP_TO_EDGE,		//VkSamplerAddressMode	addressModeV;
			VK_SAMPLER_ADDRESS_MODE_CLAMP_TO_EDGE,		//VkSamplerAddressMode	addressModeW;
			0.0f,										//float					mipLodBias;
			VK_FALSE,									//VkBool32				anisotropyEnable;
			1.0f,										//float					maxAnisotropy;
			VK_FALSE,									//VkBool32				compareEnable;
			VK_COMPARE_OP_EQUAL,						//VkCompareOp			compareOp;
			0.0f,										//float					minLod;
			0.0f,										//float					maxLod;
			VK_BORDER_COLOR_FLOAT_TRANSPARENT_BLACK,	//VkBorderColor			borderColor;
			VK_TRUE,									//VkBool32				unnormalizedCoordinates;
		};
		sampler = createSampler(vk, device, &createInfo);
	}

	vector<VkDescriptorImageInfo>	descriptorImageInfos	(descriptorSets.size() * m_parameters.imagesCount);
	for (deUint32 viewNdx = 0u; viewNdx < descriptorSets.size(); ++viewNdx)
	{
		const deUint32 descriptorNdx = viewNdx * m_parameters.imagesCount;
		for (deUint32 imageNdx = 0u; imageNdx < m_parameters.imagesCount; ++imageNdx)
		{
			descriptorImageInfos[descriptorNdx+imageNdx] = makeDescriptorImageInfo(*sampler,
															imageData[imageNdx].getImageView(viewNdx), VK_IMAGE_LAYOUT_GENERAL);
		}
	}

	for (deUint32 ndx = 0u; ndx < descriptorSets.size(); ++ndx)
		descriptorSets[ndx] = makeVkSharedPtr(makeDescriptorSet(vk, device, descriptorPool, descriptorSetLayout));

	beginCommandBuffer(vk, cmdBuffer);
	{
		const VkImageSubresourceRange	compressedRange				=
		{
			VK_IMAGE_ASPECT_COLOR_BIT,					//VkImageAspectFlags	aspectMask
			0u,											//deUint32				baseMipLevel
			imageData[0].getImageInfo(0).mipLevels,		//deUint32				levelCount
			0u,											//deUint32				baseArrayLayer
			imageData[0].getImageInfo(0).arrayLayers	//deUint32				layerCount
		};

		const VkImageSubresourceRange	uncompressedRange			=
		{
			VK_IMAGE_ASPECT_COLOR_BIT,					//VkImageAspectFlags	aspectMask
			0u,											//deUint32				baseMipLevel
			1u,											//deUint32				levelCount
			0u,											//deUint32				baseArrayLayer
			1u											//deUint32				layerCount
		};

		vk.cmdBindPipeline(cmdBuffer, VK_PIPELINE_BIND_POINT_COMPUTE, *pipeline);

		vector<VkImageMemoryBarrier>		preShaderImageBarriers	(descriptorSets.size() * 2u + 1u);
		for (deUint32 imageNdx = 0u; imageNdx < imageData[1].getImagesCount(); ++imageNdx)
		{
			preShaderImageBarriers[imageNdx]									= makeImageMemoryBarrier(
																					VK_ACCESS_TRANSFER_WRITE_BIT, VK_ACCESS_SHADER_WRITE_BIT,
																					VK_IMAGE_LAYOUT_TRANSFER_DST_OPTIMAL, VK_IMAGE_LAYOUT_GENERAL,
																					imageData[1].getImage(imageNdx), uncompressedRange);

			preShaderImageBarriers[imageNdx + imageData[1].getImagesCount()]	= makeImageMemoryBarrier(
																					VK_ACCESS_TRANSFER_WRITE_BIT, VK_ACCESS_SHADER_WRITE_BIT,
																					VK_IMAGE_LAYOUT_UNDEFINED, VK_IMAGE_LAYOUT_GENERAL,
																					imageData[2].getImage(imageNdx), uncompressedRange);
		}

		preShaderImageBarriers[preShaderImageBarriers.size()-1] = makeImageMemoryBarrier(
																	VK_ACCESS_TRANSFER_WRITE_BIT, VK_ACCESS_SHADER_READ_BIT,
																	VK_IMAGE_LAYOUT_UNDEFINED, VK_IMAGE_LAYOUT_GENERAL,
																	imageData[0].getImage(0u), compressedRange);

		vk.cmdPipelineBarrier(cmdBuffer, VK_PIPELINE_STAGE_TRANSFER_BIT, VK_PIPELINE_STAGE_COMPUTE_SHADER_BIT,
			(VkDependencyFlags)0, 0u, (const VkMemoryBarrier*)DE_NULL, 0u, (const VkBufferMemoryBarrier*)DE_NULL,
			static_cast<deUint32>(preShaderImageBarriers.size()), &preShaderImageBarriers[0]);

		for (deUint32 ndx = 0u; ndx <descriptorSets.size(); ++ndx)
		{
			descriptorSetUpdate (**descriptorSets[ndx], &descriptorImageInfos[ndx* m_parameters.imagesCount]);
			vk.cmdBindDescriptorSets(cmdBuffer, VK_PIPELINE_BIND_POINT_COMPUTE, *pipelineLayout, 0u, 1u, &(**descriptorSets[ndx]), 0u, DE_NULL);
			vk.cmdDispatch(cmdBuffer,	imageData[1].getImageInfo(ndx).extent.width,
										imageData[1].getImageInfo(ndx).extent.height,
										imageData[1].getImageInfo(ndx).extent.depth);
		}
	}
	endCommandBuffer(vk, cmdBuffer);
	submitCommandsAndWait(vk, device, queue, cmdBuffer);
	m_context.resetCommandPoolForVKSC(device, cmdPool);
}

class GraphicsAttachmentsTestInstance : public BasicTranscodingTestInstance
{
public:
										GraphicsAttachmentsTestInstance	(Context& context, const TestParameters& parameters);
	virtual TestStatus					iterate							(void);

protected:
	virtual bool						isWriteToCompressedOperation	();
	VkImageCreateInfo					makeCreateImageInfo				(const VkFormat					format,
																		 const ImageType				type,
																		 const UVec3&					size,
																		 const VkImageUsageFlags		usageFlags,
																		 const VkImageCreateFlags*		createFlags,
																		 const deUint32					levels,
																		 const deUint32					layers);
	VkDeviceSize						getCompressedImageData			(const VkFormat					format,
																		 const UVec3&					size,
																		 std::vector<deUint8>&			data,
																		 const deUint32					layer,
																		 const deUint32					level);
	VkDeviceSize						getUncompressedImageData		(const VkFormat					format,
																		 const UVec3&					size,
																		 std::vector<deUint8>&			data,
																		 const deUint32					layer,
																		 const deUint32					level);
	virtual void						prepareData						();
	virtual void						prepareVertexBuffer				();
	virtual void						transcodeRead					();
	virtual void						transcodeWrite					();
	bool								verifyDecompression				(const std::vector<deUint8>&	refCompressedData,
																		 const de::MovePtr<Image>&		resCompressedImage,
																		 const deUint32					layer,
																		 const deUint32					level,
																		 const UVec3&					mipmapDims);

	typedef std::vector<deUint8>		RawDataVector;
	typedef SharedPtr<RawDataVector>	RawDataPtr;
	typedef std::vector<RawDataPtr>		LevelData;
	typedef std::vector<LevelData>		FullImageData;

	FullImageData						m_srcData;
	FullImageData						m_dstData;

	typedef SharedPtr<Image>			ImagePtr;
	typedef std::vector<ImagePtr>		LevelImages;
	typedef std::vector<LevelImages>	ImagesArray;

	ImagesArray							m_uncompressedImages;
	MovePtr<Image>						m_compressedImage;

	VkImageViewUsageCreateInfo			m_imageViewUsageKHR;
	VkImageViewUsageCreateInfo*			m_srcImageViewUsageKHR;
	VkImageViewUsageCreateInfo*			m_dstImageViewUsageKHR;
	std::vector<tcu::UVec3>				m_compressedImageResVec;
	std::vector<tcu::UVec3>				m_uncompressedImageResVec;
	VkFormat							m_srcFormat;
	VkFormat							m_dstFormat;
	VkImageUsageFlags					m_srcImageUsageFlags;
	VkImageUsageFlags					m_dstImageUsageFlags;
	std::vector<tcu::UVec3>				m_srcImageResolutions;
	std::vector<tcu::UVec3>				m_dstImageResolutions;

	MovePtr<BufferWithMemory>			m_vertexBuffer;
	deUint32							m_vertexCount;
	VkDeviceSize						m_vertexBufferOffset;
};

GraphicsAttachmentsTestInstance::GraphicsAttachmentsTestInstance (Context& context, const TestParameters& parameters)
	: BasicTranscodingTestInstance(context, parameters)
	, m_srcData()
	, m_dstData()
	, m_uncompressedImages()
	, m_compressedImage()
	, m_imageViewUsageKHR()
	, m_srcImageViewUsageKHR()
	, m_dstImageViewUsageKHR()
	, m_compressedImageResVec()
	, m_uncompressedImageResVec()
	, m_srcFormat()
	, m_dstFormat()
	, m_srcImageUsageFlags()
	, m_dstImageUsageFlags()
	, m_srcImageResolutions()
	, m_dstImageResolutions()
	, m_vertexBuffer()
	, m_vertexCount(0u)
	, m_vertexBufferOffset(0ull)
{
}

TestStatus GraphicsAttachmentsTestInstance::iterate (void)
{
	prepareData();
	prepareVertexBuffer();

	for (deUint32 levelNdx = 0; levelNdx < getLevelCount(); ++levelNdx)
		for (deUint32 layerNdx = 0; layerNdx < getLayerCount(); ++layerNdx)
			DE_ASSERT(m_srcData[levelNdx][layerNdx]->size() == m_dstData[levelNdx][layerNdx]->size());

	if (isWriteToCompressedOperation())
		transcodeWrite();
	else
		transcodeRead();

	for (deUint32 levelNdx = 0; levelNdx < getLevelCount(); ++levelNdx)
		for (deUint32 layerNdx = 0; layerNdx < getLayerCount(); ++layerNdx)
			if (isWriteToCompressedOperation())
			{
				if (!verifyDecompression(*m_srcData[levelNdx][layerNdx], m_compressedImage, levelNdx, layerNdx, m_compressedImageResVec[levelNdx]))
					return TestStatus::fail("Images difference detected");
			}
			else
			{
				if (!verifyDecompression(*m_dstData[levelNdx][layerNdx], m_compressedImage, levelNdx, layerNdx, m_compressedImageResVec[levelNdx]))
					return TestStatus::fail("Images difference detected");
			}

	if (m_bASTCErrorColourMismatch)
	{
		DE_ASSERT(m_parameters.formatIsASTC);
		return TestStatusASTCQualityWarning();
	}

	return TestStatus::pass("Pass");
}

void GraphicsAttachmentsTestInstance::prepareData ()
{
	VkImageViewUsageCreateInfo*	imageViewUsageKHRNull	= (VkImageViewUsageCreateInfo*)DE_NULL;

	m_imageViewUsageKHR			= makeImageViewUsageCreateInfo(m_parameters.compressedImageViewUsage);

	m_srcImageViewUsageKHR		= isWriteToCompressedOperation() ? imageViewUsageKHRNull : &m_imageViewUsageKHR;
	m_dstImageViewUsageKHR		= isWriteToCompressedOperation() ? &m_imageViewUsageKHR : imageViewUsageKHRNull;

	m_srcFormat					= isWriteToCompressedOperation() ? m_parameters.formatUncompressed : m_parameters.formatCompressed;
	m_dstFormat					= isWriteToCompressedOperation() ? m_parameters.formatCompressed : m_parameters.formatUncompressed;

	m_srcImageUsageFlags		= isWriteToCompressedOperation() ? m_parameters.uncompressedImageUsage : m_parameters.compressedImageUsage;
	m_dstImageUsageFlags		= isWriteToCompressedOperation() ? m_parameters.compressedImageUsage : m_parameters.uncompressedImageUsage;

	m_compressedImageResVec		= getMipLevelSizes(getLayerDims());
	m_uncompressedImageResVec	= getCompressedMipLevelSizes(m_parameters.formatCompressed, m_compressedImageResVec);

	m_srcImageResolutions		= isWriteToCompressedOperation() ? m_uncompressedImageResVec : m_compressedImageResVec;
	m_dstImageResolutions		= isWriteToCompressedOperation() ? m_compressedImageResVec : m_uncompressedImageResVec;

	m_srcData.resize(getLevelCount());
	m_dstData.resize(getLevelCount());
	m_uncompressedImages.resize(getLevelCount());

	for (deUint32 levelNdx = 0; levelNdx < getLevelCount(); ++levelNdx)
	{
		m_srcData[levelNdx].resize(getLayerCount());
		m_dstData[levelNdx].resize(getLayerCount());
		m_uncompressedImages[levelNdx].resize(getLayerCount());

		for (deUint32 layerNdx = 0; layerNdx < getLayerCount(); ++layerNdx)
		{
			m_srcData[levelNdx][layerNdx] = SharedPtr<RawDataVector>(new RawDataVector);
			m_dstData[levelNdx][layerNdx] = SharedPtr<RawDataVector>(new RawDataVector);

			if (isWriteToCompressedOperation())
			{
				getUncompressedImageData(m_srcFormat, m_srcImageResolutions[levelNdx], *m_srcData[levelNdx][layerNdx], layerNdx, levelNdx);

				m_dstData[levelNdx][layerNdx]->resize((size_t)getCompressedImageSizeInBytes(m_dstFormat, m_dstImageResolutions[levelNdx]));
			}
			else
			{
				getCompressedImageData(m_srcFormat, m_srcImageResolutions[levelNdx], *m_srcData[levelNdx][layerNdx], layerNdx, levelNdx);

				m_dstData[levelNdx][layerNdx]->resize((size_t)getUncompressedImageSizeInBytes(m_dstFormat, m_dstImageResolutions[levelNdx]));
			}

			DE_ASSERT(m_srcData[levelNdx][layerNdx]->size() == m_dstData[levelNdx][layerNdx]->size());
		}
	}
}

void GraphicsAttachmentsTestInstance::prepareVertexBuffer ()
{
	const DeviceInterface&			vk						= m_context.getDeviceInterface();
	const VkDevice					device					= m_context.getDevice();
	Allocator&						allocator				= m_context.getDefaultAllocator();

	const std::vector<tcu::Vec4>	vertexArray				= createFullscreenQuad();
	const size_t					vertexBufferSizeInBytes	= vertexArray.size() * sizeof(vertexArray[0]);

	m_vertexCount	= static_cast<deUint32>(vertexArray.size());
	m_vertexBuffer	= MovePtr<BufferWithMemory>(new BufferWithMemory(vk, device, allocator, makeBufferCreateInfo(vertexBufferSizeInBytes, VK_BUFFER_USAGE_VERTEX_BUFFER_BIT), MemoryRequirement::HostVisible));

	// Upload vertex data
	const Allocation&	vertexBufferAlloc	= m_vertexBuffer->getAllocation();
	deMemcpy(vertexBufferAlloc.getHostPtr(), &vertexArray[0], vertexBufferSizeInBytes);
	flushAlloc(vk, device, vertexBufferAlloc);
}

void GraphicsAttachmentsTestInstance::transcodeRead ()
{
	const DeviceInterface&				vk						= m_context.getDeviceInterface();
	const VkDevice						device					= m_context.getDevice();
	const deUint32						queueFamilyIndex		= m_context.getUniversalQueueFamilyIndex();
	const VkQueue						queue					= m_context.getUniversalQueue();
	Allocator&							allocator				= m_context.getDefaultAllocator();

	const VkImageCreateFlags*			imgCreateFlagsOverride	= DE_NULL;

	const VkImageCreateInfo				srcImageCreateInfo		= makeCreateImageInfo(m_srcFormat, m_parameters.imageType, m_srcImageResolutions[0], m_srcImageUsageFlags, imgCreateFlagsOverride, getLevelCount(), getLayerCount());
	MovePtr<Image>						srcImage				(new Image(vk, device, allocator, srcImageCreateInfo, MemoryRequirement::Any));

	const Unique<VkShaderModule>		vertShaderModule		(createShaderModule(vk, device, m_context.getBinaryCollection().get("vert"), 0));
	const Unique<VkShaderModule>		fragShaderModule		(createShaderModule(vk, device, m_context.getBinaryCollection().get("frag"), 0));

	const Unique<VkRenderPass>			renderPass				(vkt::image::makeRenderPass(vk, device, m_parameters.formatUncompressed, m_parameters.formatUncompressed));

	const Move<VkDescriptorSetLayout>	descriptorSetLayout		(DescriptorSetLayoutBuilder()
																	.addSingleBinding(VK_DESCRIPTOR_TYPE_INPUT_ATTACHMENT, VK_SHADER_STAGE_FRAGMENT_BIT)
																	.build(vk, device));
	const Move<VkDescriptorPool>		descriptorPool			(DescriptorPoolBuilder()
																	.addType(VK_DESCRIPTOR_TYPE_INPUT_ATTACHMENT)
																	.build(vk, device, VK_DESCRIPTOR_POOL_CREATE_FREE_DESCRIPTOR_SET_BIT, 1u));
	const Move<VkDescriptorSet>			descriptorSet			(makeDescriptorSet(vk, device, *descriptorPool, *descriptorSetLayout));

	const VkExtent2D					renderSizeUnused		(makeExtent2D(1u, 1u));
	const Unique<VkPipelineLayout>		pipelineLayout			(makePipelineLayout(vk, device, *descriptorSetLayout));
	const Unique<VkPipeline>			pipeline				(makeGraphicsPipeline(vk, device, *pipelineLayout, *renderPass, *vertShaderModule, *fragShaderModule, renderSizeUnused, 1u, true));

	const Unique<VkCommandPool>			cmdPool					(createCommandPool(vk, device, VK_COMMAND_POOL_CREATE_RESET_COMMAND_BUFFER_BIT, queueFamilyIndex));
	const Unique<VkCommandBuffer>		cmdBuffer				(allocateCommandBuffer(vk, device, *cmdPool, VK_COMMAND_BUFFER_LEVEL_PRIMARY));

	for (deUint32 levelNdx = 0; levelNdx < getLevelCount(); ++levelNdx)
	{
		const UVec3&				uncompressedImageRes	= m_uncompressedImageResVec[levelNdx];
		const UVec3&				srcImageResolution		= m_srcImageResolutions[levelNdx];
		const UVec3&				dstImageResolution		= m_dstImageResolutions[levelNdx];
		const size_t				srcImageSizeInBytes		= m_srcData[levelNdx][0]->size();
		const size_t				dstImageSizeInBytes		= m_dstData[levelNdx][0]->size();
		const UVec3					srcImageResBlocked		= getCompressedImageResolutionBlockCeil(m_parameters.formatCompressed, srcImageResolution);

		const VkImageCreateInfo		dstImageCreateInfo		= makeCreateImageInfo(m_dstFormat, m_parameters.imageType, dstImageResolution, m_dstImageUsageFlags, imgCreateFlagsOverride, SINGLE_LEVEL, SINGLE_LAYER);

		const VkBufferCreateInfo	srcImageBufferInfo		= makeBufferCreateInfo(srcImageSizeInBytes, VK_BUFFER_USAGE_TRANSFER_SRC_BIT);
		const MovePtr<BufferWithMemory>	srcImageBuffer		= MovePtr<BufferWithMemory>(new BufferWithMemory(vk, device, allocator, srcImageBufferInfo, MemoryRequirement::HostVisible));

		const VkBufferCreateInfo	dstImageBufferInfo		= makeBufferCreateInfo(dstImageSizeInBytes, VK_BUFFER_USAGE_TRANSFER_DST_BIT);
		MovePtr<BufferWithMemory>	dstImageBuffer			= MovePtr<BufferWithMemory>(new BufferWithMemory(vk, device, allocator, dstImageBufferInfo, MemoryRequirement::HostVisible));

		const VkExtent2D			renderSize				(makeExtent2D(uncompressedImageRes.x(), uncompressedImageRes.y()));
		const VkViewport			viewport				= makeViewport(renderSize);
		const VkRect2D				scissor					= makeRect2D(renderSize);

		for (deUint32 layerNdx = 0; layerNdx < getLayerCount(); ++layerNdx)
		{
			const VkImageSubresourceRange	srcSubresourceRange		= makeImageSubresourceRange(VK_IMAGE_ASPECT_COLOR_BIT, levelNdx, SINGLE_LEVEL, layerNdx, SINGLE_LAYER);
			const VkImageSubresourceRange	dstSubresourceRange		= makeImageSubresourceRange(VK_IMAGE_ASPECT_COLOR_BIT, 0u, SINGLE_LEVEL, 0u, SINGLE_LAYER);

			Move<VkImageView>				srcImageView			(makeImageView(vk, device, srcImage->get(), mapImageViewType(m_parameters.imageType), m_parameters.formatUncompressed, srcSubresourceRange, m_srcImageViewUsageKHR));

			de::MovePtr<Image>				dstImage				(new Image(vk, device, allocator, dstImageCreateInfo, MemoryRequirement::Any));
			Move<VkImageView>				dstImageView			(makeImageView(vk, device, dstImage->get(), mapImageViewType(m_parameters.imageType), m_parameters.formatUncompressed, dstSubresourceRange, m_dstImageViewUsageKHR));

			const VkBufferImageCopy			srcCopyRegion			= makeBufferImageCopy(srcImageResolution.x(), srcImageResolution.y(), levelNdx, layerNdx, srcImageResBlocked.x(), srcImageResBlocked.y());
			const VkBufferMemoryBarrier		srcCopyBufferBarrierPre	= makeBufferMemoryBarrier(VK_ACCESS_HOST_WRITE_BIT, VK_ACCESS_TRANSFER_READ_BIT, srcImageBuffer->get(), 0ull, srcImageSizeInBytes);
			const VkImageMemoryBarrier		srcCopyImageBarrierPre	= makeImageMemoryBarrier(0u, VK_ACCESS_TRANSFER_WRITE_BIT, VK_IMAGE_LAYOUT_UNDEFINED, VK_IMAGE_LAYOUT_TRANSFER_DST_OPTIMAL, srcImage->get(), srcSubresourceRange);
			const VkImageMemoryBarrier		srcCopyImageBarrierPost	= makeImageMemoryBarrier(VK_ACCESS_TRANSFER_WRITE_BIT, VK_ACCESS_SHADER_READ_BIT, VK_IMAGE_LAYOUT_TRANSFER_DST_OPTIMAL, VK_IMAGE_LAYOUT_GENERAL, srcImage->get(), srcSubresourceRange);
			const VkBufferImageCopy			dstCopyRegion			= makeBufferImageCopy(dstImageResolution.x(), dstImageResolution.y());
			const VkImageMemoryBarrier		dstInitImageBarrier		= makeImageMemoryBarrier(0u, VK_ACCESS_SHADER_READ_BIT, VK_IMAGE_LAYOUT_UNDEFINED, VK_IMAGE_LAYOUT_COLOR_ATTACHMENT_OPTIMAL, dstImage->get(), dstSubresourceRange);

			const VkImageView				attachmentBindInfos[]	= { *srcImageView, *dstImageView };
			const VkExtent2D				framebufferSize			(makeExtent2D(dstImageResolution[0], dstImageResolution[1]));
			const Move<VkFramebuffer>		framebuffer				(makeFramebuffer(vk, device, *renderPass, DE_LENGTH_OF_ARRAY(attachmentBindInfos), attachmentBindInfos, framebufferSize.width, framebufferSize.height, SINGLE_LAYER));

			// Upload source image data
			const Allocation& alloc = srcImageBuffer->getAllocation();
			deMemcpy(alloc.getHostPtr(), &m_srcData[levelNdx][layerNdx]->at(0), srcImageSizeInBytes);
			flushAlloc(vk, device, alloc);

			beginCommandBuffer(vk, *cmdBuffer);
			vk.cmdBindPipeline(*cmdBuffer, VK_PIPELINE_BIND_POINT_GRAPHICS, *pipeline);

			// Copy buffer to image
			vk.cmdPipelineBarrier(*cmdBuffer, VK_PIPELINE_STAGE_HOST_BIT, VK_PIPELINE_STAGE_TRANSFER_BIT, (VkDependencyFlags)0, 0, (const VkMemoryBarrier*)DE_NULL, 1u, &srcCopyBufferBarrierPre, 1u, &srcCopyImageBarrierPre);
			vk.cmdCopyBufferToImage(*cmdBuffer, srcImageBuffer->get(), srcImage->get(), VK_IMAGE_LAYOUT_TRANSFER_DST_OPTIMAL, 1u, &srcCopyRegion);
			vk.cmdPipelineBarrier(*cmdBuffer, VK_PIPELINE_STAGE_TRANSFER_BIT, VK_PIPELINE_STAGE_FRAGMENT_SHADER_BIT, (VkDependencyFlags)0, 0, (const VkMemoryBarrier*)DE_NULL, 0u, DE_NULL, 1u, &srcCopyImageBarrierPost);

			// Define destination image layout
			vk.cmdPipelineBarrier(*cmdBuffer, VK_PIPELINE_STAGE_TOP_OF_PIPE_BIT, VK_PIPELINE_STAGE_FRAGMENT_SHADER_BIT, (VkDependencyFlags)0, 0, (const VkMemoryBarrier*)DE_NULL, 0u, DE_NULL, 1u, &dstInitImageBarrier);

			beginRenderPass(vk, *cmdBuffer, *renderPass, *framebuffer, renderSize);

			const VkDescriptorImageInfo	descriptorSrcImageInfo(makeDescriptorImageInfo(DE_NULL, *srcImageView, VK_IMAGE_LAYOUT_GENERAL));
			DescriptorSetUpdateBuilder()
				.writeSingle(*descriptorSet, DescriptorSetUpdateBuilder::Location::binding(0u), VK_DESCRIPTOR_TYPE_INPUT_ATTACHMENT, &descriptorSrcImageInfo)
				.update(vk, device);

			vk.cmdBindDescriptorSets(*cmdBuffer, VK_PIPELINE_BIND_POINT_GRAPHICS, *pipelineLayout, 0u, 1u, &descriptorSet.get(), 0u, DE_NULL);
			vk.cmdBindVertexBuffers(*cmdBuffer, 0u, 1u, &m_vertexBuffer->get(), &m_vertexBufferOffset);

			vk.cmdSetViewport(*cmdBuffer, 0u, 1u, &viewport);
			vk.cmdSetScissor(*cmdBuffer, 0u, 1u, &scissor);

			vk.cmdDraw(*cmdBuffer, (deUint32)m_vertexCount, 1, 0, 0);

			endRenderPass(vk, *cmdBuffer);

			const VkImageMemoryBarrier prepareForTransferBarrier = makeImageMemoryBarrier(
				VK_ACCESS_COLOR_ATTACHMENT_WRITE_BIT, VK_ACCESS_TRANSFER_READ_BIT,
				VK_IMAGE_LAYOUT_GENERAL, VK_IMAGE_LAYOUT_GENERAL,
				dstImage->get(), dstSubresourceRange);

			const VkBufferMemoryBarrier copyBarrier = makeBufferMemoryBarrier(
				VK_ACCESS_TRANSFER_WRITE_BIT, VK_ACCESS_HOST_READ_BIT,
				dstImageBuffer->get(), 0ull, dstImageSizeInBytes);

			vk.cmdPipelineBarrier(*cmdBuffer, VK_PIPELINE_STAGE_COLOR_ATTACHMENT_OUTPUT_BIT, VK_PIPELINE_STAGE_TRANSFER_BIT, (VkDependencyFlags)0, 0, (const VkMemoryBarrier*)DE_NULL, 0, (const VkBufferMemoryBarrier*)DE_NULL, 1, &prepareForTransferBarrier);
			vk.cmdCopyImageToBuffer(*cmdBuffer, dstImage->get(), VK_IMAGE_LAYOUT_GENERAL, dstImageBuffer->get(), 1u, &dstCopyRegion);
			vk.cmdPipelineBarrier(*cmdBuffer, VK_PIPELINE_STAGE_TRANSFER_BIT, VK_PIPELINE_STAGE_HOST_BIT, (VkDependencyFlags)0, 0, (const VkMemoryBarrier*)DE_NULL, 1, &copyBarrier, 0, (const VkImageMemoryBarrier*)DE_NULL);

			endCommandBuffer(vk, *cmdBuffer);

			submitCommandsAndWait(vk, device, queue, *cmdBuffer);
			m_context.resetCommandPoolForVKSC(device, *cmdPool);

			const Allocation& dstImageBufferAlloc = dstImageBuffer->getAllocation();
			invalidateAlloc(vk, device, dstImageBufferAlloc);
			deMemcpy(&m_dstData[levelNdx][layerNdx]->at(0), dstImageBufferAlloc.getHostPtr(), dstImageSizeInBytes);
		}
	}

	m_compressedImage = srcImage;
}

void GraphicsAttachmentsTestInstance::transcodeWrite ()
{
	const DeviceInterface&				vk						= m_context.getDeviceInterface();
	const VkDevice						device					= m_context.getDevice();
	const deUint32						queueFamilyIndex		= m_context.getUniversalQueueFamilyIndex();
	const VkQueue						queue					= m_context.getUniversalQueue();
	Allocator&							allocator				= m_context.getDefaultAllocator();

	const VkImageCreateFlags*			imgCreateFlagsOverride	= DE_NULL;

	const VkImageCreateInfo				dstImageCreateInfo		= makeCreateImageInfo(m_dstFormat, m_parameters.imageType, m_dstImageResolutions[0], m_dstImageUsageFlags, imgCreateFlagsOverride, getLevelCount(), getLayerCount());
	MovePtr<Image>						dstImage				(new Image(vk, device, allocator, dstImageCreateInfo, MemoryRequirement::Any));

	const Unique<VkShaderModule>		vertShaderModule		(createShaderModule(vk, device, m_context.getBinaryCollection().get("vert"), 0));
	const Unique<VkShaderModule>		fragShaderModule		(createShaderModule(vk, device, m_context.getBinaryCollection().get("frag"), 0));

	const Unique<VkRenderPass>			renderPass				(vkt::image::makeRenderPass(vk, device, m_parameters.formatUncompressed, m_parameters.formatUncompressed));

	const Move<VkDescriptorSetLayout>	descriptorSetLayout		(DescriptorSetLayoutBuilder()
																	.addSingleBinding(VK_DESCRIPTOR_TYPE_INPUT_ATTACHMENT, VK_SHADER_STAGE_FRAGMENT_BIT)
																	.build(vk, device));
	const Move<VkDescriptorPool>		descriptorPool			(DescriptorPoolBuilder()
																	.addType(VK_DESCRIPTOR_TYPE_INPUT_ATTACHMENT)
																	.build(vk, device, VK_DESCRIPTOR_POOL_CREATE_FREE_DESCRIPTOR_SET_BIT, 1u));
	const Move<VkDescriptorSet>			descriptorSet			(makeDescriptorSet(vk, device, *descriptorPool, *descriptorSetLayout));

	const VkExtent2D					renderSizeUnused		(makeExtent2D(1u, 1u));
	const Unique<VkPipelineLayout>		pipelineLayout			(makePipelineLayout(vk, device, *descriptorSetLayout));
	const Unique<VkPipeline>			pipeline				(makeGraphicsPipeline(vk, device, *pipelineLayout, *renderPass, *vertShaderModule, *fragShaderModule, renderSizeUnused, 1u, true));

	const Unique<VkCommandPool>			cmdPool					(createCommandPool(vk, device, VK_COMMAND_POOL_CREATE_RESET_COMMAND_BUFFER_BIT, queueFamilyIndex));
	const Unique<VkCommandBuffer>		cmdBuffer				(allocateCommandBuffer(vk, device, *cmdPool, VK_COMMAND_BUFFER_LEVEL_PRIMARY));

	for (deUint32 levelNdx = 0; levelNdx < getLevelCount(); ++levelNdx)
	{
		const UVec3&				uncompressedImageRes	= m_uncompressedImageResVec[levelNdx];
		const UVec3&				srcImageResolution		= m_srcImageResolutions[levelNdx];
		const UVec3&				dstImageResolution		= m_dstImageResolutions[levelNdx];
		const UVec3					dstImageResBlocked		= getCompressedImageResolutionBlockCeil(m_parameters.formatCompressed, dstImageResolution);
		const size_t				srcImageSizeInBytes		= m_srcData[levelNdx][0]->size();
		const size_t				dstImageSizeInBytes		= m_dstData[levelNdx][0]->size();

		const VkImageCreateInfo		srcImageCreateInfo		= makeCreateImageInfo(m_srcFormat, m_parameters.imageType, srcImageResolution, m_srcImageUsageFlags, imgCreateFlagsOverride, SINGLE_LEVEL, SINGLE_LAYER);

		const VkExtent2D			renderSize				(makeExtent2D(uncompressedImageRes.x(), uncompressedImageRes.y()));
		const VkViewport			viewport				= makeViewport(renderSize);
		const VkRect2D				scissor					= makeRect2D(renderSize);

		for (deUint32 layerNdx = 0; layerNdx < getLayerCount(); ++layerNdx)
		{
			const VkBufferCreateInfo		srcImageBufferInfo		= makeBufferCreateInfo(srcImageSizeInBytes, VK_BUFFER_USAGE_TRANSFER_SRC_BIT);
			const MovePtr<BufferWithMemory>	srcImageBuffer			= MovePtr<BufferWithMemory>(new BufferWithMemory(vk, device, allocator, srcImageBufferInfo, MemoryRequirement::HostVisible));

			const VkBufferCreateInfo		dstImageBufferInfo		= makeBufferCreateInfo(dstImageSizeInBytes, VK_BUFFER_USAGE_TRANSFER_DST_BIT);
			MovePtr<BufferWithMemory>		dstImageBuffer			= MovePtr<BufferWithMemory>(new BufferWithMemory(vk, device, allocator, dstImageBufferInfo, MemoryRequirement::HostVisible));

			const VkImageSubresourceRange	srcSubresourceRange		= makeImageSubresourceRange(VK_IMAGE_ASPECT_COLOR_BIT, 0u, SINGLE_LEVEL, 0u, SINGLE_LAYER);
			const VkImageSubresourceRange	dstSubresourceRange		= makeImageSubresourceRange(VK_IMAGE_ASPECT_COLOR_BIT, levelNdx, SINGLE_LEVEL, layerNdx, SINGLE_LAYER);

			Move<VkImageView>				dstImageView			(makeImageView(vk, device, dstImage->get(), mapImageViewType(m_parameters.imageType), m_parameters.formatUncompressed, dstSubresourceRange, m_dstImageViewUsageKHR));

			de::MovePtr<Image>				srcImage				(new Image(vk, device, allocator, srcImageCreateInfo, MemoryRequirement::Any));
			Move<VkImageView>				srcImageView			(makeImageView(vk, device, srcImage->get(), mapImageViewType(m_parameters.imageType), m_parameters.formatUncompressed, srcSubresourceRange, m_srcImageViewUsageKHR));

			const VkBufferImageCopy			srcCopyRegion			= makeBufferImageCopy(srcImageResolution.x(), srcImageResolution.y(), 0u, 0u);
			const VkBufferMemoryBarrier		srcCopyBufferBarrierPre	= makeBufferMemoryBarrier(VK_ACCESS_HOST_WRITE_BIT, VK_ACCESS_TRANSFER_READ_BIT, srcImageBuffer->get(), 0ull, srcImageSizeInBytes);
			const VkImageMemoryBarrier		srcCopyImageBarrierPre	= makeImageMemoryBarrier(0u, VK_ACCESS_TRANSFER_WRITE_BIT, VK_IMAGE_LAYOUT_UNDEFINED, VK_IMAGE_LAYOUT_TRANSFER_DST_OPTIMAL, srcImage->get(), srcSubresourceRange);
			const VkImageMemoryBarrier		srcCopyImageBarrierPost	= makeImageMemoryBarrier(VK_ACCESS_TRANSFER_WRITE_BIT, VK_ACCESS_INPUT_ATTACHMENT_READ_BIT, VK_IMAGE_LAYOUT_TRANSFER_DST_OPTIMAL, VK_IMAGE_LAYOUT_GENERAL, srcImage->get(), srcSubresourceRange);
			const VkBufferImageCopy			dstCopyRegion			= makeBufferImageCopy(dstImageResolution.x(), dstImageResolution.y(), levelNdx, layerNdx, dstImageResBlocked.x(), dstImageResBlocked.y());
			const VkImageMemoryBarrier		dstInitImageBarrier		= makeImageMemoryBarrier(0u, VK_ACCESS_COLOR_ATTACHMENT_WRITE_BIT, VK_IMAGE_LAYOUT_UNDEFINED, VK_IMAGE_LAYOUT_GENERAL, dstImage->get(), dstSubresourceRange);

			const VkImageView				attachmentBindInfos[]	= { *srcImageView, *dstImageView };
			const VkExtent2D				framebufferSize			(renderSize);
			const Move<VkFramebuffer>		framebuffer				(makeFramebuffer(vk, device, *renderPass, DE_LENGTH_OF_ARRAY(attachmentBindInfos), attachmentBindInfos, framebufferSize.width, framebufferSize.height, SINGLE_LAYER));

			// Upload source image data
			const Allocation& alloc = srcImageBuffer->getAllocation();
			deMemcpy(alloc.getHostPtr(), &m_srcData[levelNdx][layerNdx]->at(0), srcImageSizeInBytes);
			flushAlloc(vk, device, alloc);

			beginCommandBuffer(vk, *cmdBuffer);
			vk.cmdBindPipeline(*cmdBuffer, VK_PIPELINE_BIND_POINT_GRAPHICS, *pipeline);

			// Copy buffer to image
			vk.cmdPipelineBarrier(*cmdBuffer, VK_PIPELINE_STAGE_HOST_BIT, VK_PIPELINE_STAGE_TRANSFER_BIT, (VkDependencyFlags)0, 0, (const VkMemoryBarrier*)DE_NULL, 1u, &srcCopyBufferBarrierPre, 1u, &srcCopyImageBarrierPre);
			vk.cmdCopyBufferToImage(*cmdBuffer, srcImageBuffer->get(), srcImage->get(), VK_IMAGE_LAYOUT_TRANSFER_DST_OPTIMAL, 1u, &srcCopyRegion);
			vk.cmdPipelineBarrier(*cmdBuffer, VK_PIPELINE_STAGE_TRANSFER_BIT, VK_PIPELINE_STAGE_FRAGMENT_SHADER_BIT, (VkDependencyFlags)0, 0, (const VkMemoryBarrier*)DE_NULL, 0u, DE_NULL, 1u, &srcCopyImageBarrierPost);

			// Define destination image layout
			vk.cmdPipelineBarrier(*cmdBuffer, VK_PIPELINE_STAGE_TOP_OF_PIPE_BIT, VK_PIPELINE_STAGE_COLOR_ATTACHMENT_OUTPUT_BIT, (VkDependencyFlags)0, 0, (const VkMemoryBarrier*)DE_NULL, 0u, DE_NULL, 1u, &dstInitImageBarrier);

			beginRenderPass(vk, *cmdBuffer, *renderPass, *framebuffer, renderSize);

			const VkDescriptorImageInfo	descriptorSrcImageInfo(makeDescriptorImageInfo(DE_NULL, *srcImageView, VK_IMAGE_LAYOUT_GENERAL));
			DescriptorSetUpdateBuilder()
				.writeSingle(*descriptorSet, DescriptorSetUpdateBuilder::Location::binding(0u), VK_DESCRIPTOR_TYPE_INPUT_ATTACHMENT, &descriptorSrcImageInfo)
				.update(vk, device);

			vk.cmdBindDescriptorSets(*cmdBuffer, VK_PIPELINE_BIND_POINT_GRAPHICS, *pipelineLayout, 0u, 1u, &descriptorSet.get(), 0u, DE_NULL);
			vk.cmdBindVertexBuffers(*cmdBuffer, 0u, 1u, &m_vertexBuffer->get(), &m_vertexBufferOffset);

			vk.cmdSetViewport(*cmdBuffer, 0u, 1u, &viewport);
			vk.cmdSetScissor(*cmdBuffer, 0u, 1u, &scissor);

			vk.cmdDraw(*cmdBuffer, (deUint32)m_vertexCount, 1, 0, 0);

			endRenderPass(vk, *cmdBuffer);

			const VkImageMemoryBarrier prepareForTransferBarrier = makeImageMemoryBarrier(
				VK_ACCESS_COLOR_ATTACHMENT_WRITE_BIT, VK_ACCESS_TRANSFER_READ_BIT,
				VK_IMAGE_LAYOUT_GENERAL, VK_IMAGE_LAYOUT_GENERAL,
				dstImage->get(), dstSubresourceRange);

			const VkBufferMemoryBarrier copyBarrier = makeBufferMemoryBarrier(
				VK_ACCESS_TRANSFER_WRITE_BIT, VK_ACCESS_HOST_READ_BIT,
				dstImageBuffer->get(), 0ull, dstImageSizeInBytes);

			vk.cmdPipelineBarrier(*cmdBuffer, VK_PIPELINE_STAGE_COLOR_ATTACHMENT_OUTPUT_BIT, VK_PIPELINE_STAGE_TRANSFER_BIT, (VkDependencyFlags)0, 0, (const VkMemoryBarrier*)DE_NULL, 0, (const VkBufferMemoryBarrier*)DE_NULL, 1, &prepareForTransferBarrier);
			vk.cmdCopyImageToBuffer(*cmdBuffer, dstImage->get(), VK_IMAGE_LAYOUT_GENERAL, dstImageBuffer->get(), 1u, &dstCopyRegion);
			vk.cmdPipelineBarrier(*cmdBuffer, VK_PIPELINE_STAGE_TRANSFER_BIT, VK_PIPELINE_STAGE_HOST_BIT, (VkDependencyFlags)0, 0, (const VkMemoryBarrier*)DE_NULL, 1, &copyBarrier, 0, (const VkImageMemoryBarrier*)DE_NULL);

			endCommandBuffer(vk, *cmdBuffer);

			submitCommandsAndWait(vk, device, queue, *cmdBuffer);
			m_context.resetCommandPoolForVKSC(device, *cmdPool);

			const Allocation& dstImageBufferAlloc = dstImageBuffer->getAllocation();
			invalidateAlloc(vk, device, dstImageBufferAlloc);
			deMemcpy(&m_dstData[levelNdx][layerNdx]->at(0), dstImageBufferAlloc.getHostPtr(), dstImageSizeInBytes);
		}
	}

	m_compressedImage = dstImage;
}

bool GraphicsAttachmentsTestInstance::isWriteToCompressedOperation ()
{
	return (m_parameters.operation == OPERATION_ATTACHMENT_WRITE);
}

VkImageCreateInfo GraphicsAttachmentsTestInstance::makeCreateImageInfo (const VkFormat				format,
																	    const ImageType				type,
																	    const UVec3&				size,
																	    const VkImageUsageFlags		usageFlags,
																	    const VkImageCreateFlags*	createFlags,
																	    const deUint32				levels,
																	    const deUint32				layers)
{
	const VkImageType			imageType				= mapImageType(type);
	const VkImageCreateFlags	imageCreateFlagsBase	= VK_IMAGE_CREATE_MUTABLE_FORMAT_BIT;
	const VkImageCreateFlags	imageCreateFlagsAddOn	= isCompressedFormat(format) ? VK_IMAGE_CREATE_BLOCK_TEXEL_VIEW_COMPATIBLE_BIT | VK_IMAGE_CREATE_EXTENDED_USAGE_BIT : 0;
	const VkImageCreateFlags	imageCreateFlags		= (createFlags != DE_NULL) ? *createFlags : (imageCreateFlagsBase | imageCreateFlagsAddOn);

	VkFormatProperties properties;
	m_context.getInstanceInterface().getPhysicalDeviceFormatProperties(m_context.getPhysicalDevice(), format, &properties);
	if ((usageFlags & VK_IMAGE_USAGE_STORAGE_BIT) && !(properties.optimalTilingFeatures & VK_FORMAT_FEATURE_STORAGE_IMAGE_BIT))
		TCU_THROW(NotSupportedError, "Format storage feature not supported");
	if ((usageFlags & VK_IMAGE_USAGE_COLOR_ATTACHMENT_BIT) && !(properties.optimalTilingFeatures & VK_FORMAT_FEATURE_COLOR_ATTACHMENT_BIT))
		TCU_THROW(NotSupportedError, "Format color attachment feature not supported");
	if ((usageFlags & VK_IMAGE_USAGE_INPUT_ATTACHMENT_BIT) && !(properties.optimalTilingFeatures & VK_FORMAT_FEATURE_COLOR_ATTACHMENT_BIT) &&
		!(properties.optimalTilingFeatures & VK_FORMAT_FEATURE_DEPTH_STENCIL_ATTACHMENT_BIT))
		TCU_THROW(NotSupportedError, "Format color/depth/stencil attachment feature not supported for input attachment usage");

	const VkImageCreateInfo createImageInfo =
	{
		VK_STRUCTURE_TYPE_IMAGE_CREATE_INFO,			// VkStructureType			sType;
		DE_NULL,										// const void*				pNext;
		imageCreateFlags,								// VkImageCreateFlags		flags;
		imageType,										// VkImageType				imageType;
		format,											// VkFormat					format;
		makeExtent3D(getLayerSize(type, size)),			// VkExtent3D				extent;
		levels,											// deUint32					mipLevels;
		layers,											// deUint32					arrayLayers;
		VK_SAMPLE_COUNT_1_BIT,							// VkSampleCountFlagBits	samples;
		VK_IMAGE_TILING_OPTIMAL,						// VkImageTiling			tiling;
		usageFlags,										// VkImageUsageFlags		usage;
		VK_SHARING_MODE_EXCLUSIVE,						// VkSharingMode			sharingMode;
		0u,												// deUint32					queueFamilyIndexCount;
		DE_NULL,										// const deUint32*			pQueueFamilyIndices;
		VK_IMAGE_LAYOUT_UNDEFINED,						// VkImageLayout			initialLayout;
	};

	return createImageInfo;
}

VkDeviceSize GraphicsAttachmentsTestInstance::getCompressedImageData (const VkFormat			format,
																	  const UVec3&				size,
																	  std::vector<deUint8>&		data,
																	  const deUint32			layer,
																	  const deUint32			level)
{
	VkDeviceSize	sizeBytes	= getCompressedImageSizeInBytes(format, size);

	data.resize((size_t)sizeBytes);
	generateData(&data[0], data.size(), format, layer, level);

	return sizeBytes;
}

VkDeviceSize GraphicsAttachmentsTestInstance::getUncompressedImageData (const VkFormat			format,
																		const UVec3&			size,
																		std::vector<deUint8>&	data,
																		const deUint32			layer,
																		const deUint32			level)
{
	tcu::IVec3				sizeAsIVec3	= tcu::IVec3(static_cast<int>(size[0]), static_cast<int>(size[1]), static_cast<int>(size[2]));
	VkDeviceSize			sizeBytes	= getImageSizeBytes(sizeAsIVec3, format);

	data.resize((size_t)sizeBytes);
	generateData(&data[0], data.size(), format, layer, level);

	return sizeBytes;
}

bool GraphicsAttachmentsTestInstance::verifyDecompression (const std::vector<deUint8>&	refCompressedData,
														   const de::MovePtr<Image>&	resCompressedImage,
														   const deUint32				level,
														   const deUint32				layer,
														   const UVec3&					mipmapDims)
{
	const DeviceInterface&				vk							= m_context.getDeviceInterface();
	const VkDevice						device						= m_context.getDevice();
	const deUint32						queueFamilyIndex			= m_context.getUniversalQueueFamilyIndex();
	const VkQueue						queue						= m_context.getUniversalQueue();
	Allocator&							allocator					= m_context.getDefaultAllocator();

	const bool							layoutShaderReadOnly		= (layer % 2u) == 1;
	const UVec3							mipmapDimsBlocked			= getCompressedImageResolutionBlockCeil(m_parameters.formatCompressed, mipmapDims);

	const VkImageSubresourceRange		subresourceRange			= makeImageSubresourceRange(VK_IMAGE_ASPECT_COLOR_BIT, 0u, SINGLE_LEVEL, 0u, SINGLE_LAYER);
	const VkImageSubresourceRange		resSubresourceRange			= makeImageSubresourceRange(VK_IMAGE_ASPECT_COLOR_BIT, level, SINGLE_LEVEL, layer, SINGLE_LAYER);

	const VkDeviceSize					dstBufferSize				= getUncompressedImageSizeInBytes(m_parameters.formatForVerify, mipmapDims);
	const VkImageUsageFlags				refSrcImageUsageFlags		= VK_IMAGE_USAGE_SAMPLED_BIT | VK_IMAGE_USAGE_TRANSFER_SRC_BIT | VK_IMAGE_USAGE_TRANSFER_DST_BIT;

	const VkBufferCreateInfo			refSrcImageBufferInfo		(makeBufferCreateInfo(refCompressedData.size(), VK_BUFFER_USAGE_TRANSFER_SRC_BIT));
	const MovePtr<BufferWithMemory>		refSrcImageBuffer			= MovePtr<BufferWithMemory>(new BufferWithMemory(vk, device, allocator, refSrcImageBufferInfo, MemoryRequirement::HostVisible));

	const VkImageCreateFlags			refSrcImageCreateFlags		= 0;
	const VkImageCreateInfo				refSrcImageCreateInfo		= makeCreateImageInfo(m_parameters.formatCompressed, m_parameters.imageType, mipmapDimsBlocked, refSrcImageUsageFlags, &refSrcImageCreateFlags, SINGLE_LEVEL, SINGLE_LAYER);
	const MovePtr<Image>				refSrcImage					(new Image(vk, device, allocator, refSrcImageCreateInfo, MemoryRequirement::Any));
	Move<VkImageView>					refSrcImageView				(makeImageView(vk, device, refSrcImage->get(), mapImageViewType(m_parameters.imageType), m_parameters.formatCompressed, subresourceRange));

	const VkImageUsageFlags				resSrcImageUsageFlags		= VK_IMAGE_USAGE_SAMPLED_BIT | VK_IMAGE_USAGE_TRANSFER_SRC_BIT | VK_IMAGE_USAGE_TRANSFER_DST_BIT;
	const VkImageViewUsageCreateInfo	resSrcImageViewUsageKHR		= makeImageViewUsageCreateInfo(resSrcImageUsageFlags);
	Move<VkImageView>					resSrcImageView				(makeImageView(vk, device, resCompressedImage->get(), mapImageViewType(m_parameters.imageType), m_parameters.formatCompressed, resSubresourceRange, &resSrcImageViewUsageKHR));

	const VkImageCreateFlags			refDstImageCreateFlags		= 0;
	const VkImageUsageFlags				refDstImageUsageFlags		= VK_IMAGE_USAGE_STORAGE_BIT | VK_IMAGE_USAGE_TRANSFER_DST_BIT | VK_IMAGE_USAGE_TRANSFER_SRC_BIT;
	const VkImageCreateInfo				refDstImageCreateInfo		= makeCreateImageInfo(m_parameters.formatForVerify, m_parameters.imageType, mipmapDims, refDstImageUsageFlags, &refDstImageCreateFlags, SINGLE_LEVEL, SINGLE_LAYER);
	const MovePtr<Image>				refDstImage					(new Image(vk, device, allocator, refDstImageCreateInfo, MemoryRequirement::Any));
	const Move<VkImageView>				refDstImageView				(makeImageView(vk, device, refDstImage->get(), mapImageViewType(m_parameters.imageType), m_parameters.formatForVerify, subresourceRange));
	const VkImageMemoryBarrier			refDstInitImageBarrier		= makeImageMemoryBarrier(0u, VK_ACCESS_SHADER_WRITE_BIT, VK_IMAGE_LAYOUT_UNDEFINED, VK_IMAGE_LAYOUT_GENERAL, refDstImage->get(), subresourceRange);
	const VkBufferCreateInfo			refDstBufferInfo			(makeBufferCreateInfo(dstBufferSize, VK_BUFFER_USAGE_TRANSFER_DST_BIT));
	const MovePtr<BufferWithMemory>		refDstBuffer				= MovePtr<BufferWithMemory>(new BufferWithMemory(vk, device, allocator, refDstBufferInfo, MemoryRequirement::HostVisible));

	const VkImageCreateFlags			resDstImageCreateFlags		= 0;
	const VkImageUsageFlags				resDstImageUsageFlags		= VK_IMAGE_USAGE_STORAGE_BIT | VK_IMAGE_USAGE_TRANSFER_DST_BIT | VK_IMAGE_USAGE_TRANSFER_SRC_BIT;
	const VkImageCreateInfo				resDstImageCreateInfo		= makeCreateImageInfo(m_parameters.formatForVerify, m_parameters.imageType, mipmapDims, resDstImageUsageFlags, &resDstImageCreateFlags, SINGLE_LEVEL, SINGLE_LAYER);
	const MovePtr<Image>				resDstImage					(new Image(vk, device, allocator, resDstImageCreateInfo, MemoryRequirement::Any));
	const Move<VkImageView>				resDstImageView				(makeImageView(vk, device, resDstImage->get(), mapImageViewType(m_parameters.imageType), m_parameters.formatForVerify, subresourceRange));
	const VkImageMemoryBarrier			resDstInitImageBarrier		= makeImageMemoryBarrier(0u, VK_ACCESS_SHADER_WRITE_BIT, VK_IMAGE_LAYOUT_UNDEFINED, VK_IMAGE_LAYOUT_GENERAL, resDstImage->get(), subresourceRange);
	const VkBufferCreateInfo			resDstBufferInfo			(makeBufferCreateInfo(dstBufferSize, VK_BUFFER_USAGE_TRANSFER_DST_BIT));
	const MovePtr<BufferWithMemory>		resDstBuffer				= MovePtr<BufferWithMemory>(new BufferWithMemory(vk, device, allocator, resDstBufferInfo, MemoryRequirement::HostVisible));

	const Unique<VkShaderModule>		vertShaderModule			(createShaderModule(vk, device, m_context.getBinaryCollection().get("vert"), 0));
	const Unique<VkShaderModule>		fragShaderModule			(createShaderModule(vk, device, m_context.getBinaryCollection().get("frag_verify"), 0));

	const Unique<VkRenderPass>			renderPass					(vk::makeRenderPass(vk, device));

	const Move<VkDescriptorSetLayout>	descriptorSetLayout			(DescriptorSetLayoutBuilder()
																		.addSingleBinding(VK_DESCRIPTOR_TYPE_COMBINED_IMAGE_SAMPLER, VK_SHADER_STAGE_FRAGMENT_BIT)
																		.addSingleBinding(VK_DESCRIPTOR_TYPE_COMBINED_IMAGE_SAMPLER, VK_SHADER_STAGE_FRAGMENT_BIT)
																		.addSingleBinding(VK_DESCRIPTOR_TYPE_STORAGE_IMAGE, VK_SHADER_STAGE_FRAGMENT_BIT)
																		.addSingleBinding(VK_DESCRIPTOR_TYPE_STORAGE_IMAGE, VK_SHADER_STAGE_FRAGMENT_BIT)
																		.build(vk, device));
	const Move<VkDescriptorPool>		descriptorPool				(DescriptorPoolBuilder()
																		.addType(VK_DESCRIPTOR_TYPE_COMBINED_IMAGE_SAMPLER)
																		.addType(VK_DESCRIPTOR_TYPE_COMBINED_IMAGE_SAMPLER)
																		.addType(VK_DESCRIPTOR_TYPE_STORAGE_IMAGE)
																		.addType(VK_DESCRIPTOR_TYPE_STORAGE_IMAGE)
																		.build(vk, device, VK_DESCRIPTOR_POOL_CREATE_FREE_DESCRIPTOR_SET_BIT, 1u));
	const Move<VkDescriptorSet>			descriptorSet				(makeDescriptorSet(vk, device, *descriptorPool, *descriptorSetLayout));
	const VkSamplerCreateInfo			refSrcSamplerInfo			(makeSamplerCreateInfo());
	const Move<VkSampler>				refSrcSampler				= vk::createSampler(vk, device, &refSrcSamplerInfo);
	const VkSamplerCreateInfo			resSrcSamplerInfo			(makeSamplerCreateInfo());
	const Move<VkSampler>				resSrcSampler				= vk::createSampler(vk, device, &resSrcSamplerInfo);
	const VkDescriptorImageInfo			descriptorRefSrcImage		(makeDescriptorImageInfo(*refSrcSampler, *refSrcImageView, layoutShaderReadOnly ? VK_IMAGE_LAYOUT_SHADER_READ_ONLY_OPTIMAL : VK_IMAGE_LAYOUT_GENERAL));
	const VkDescriptorImageInfo			descriptorResSrcImage		(makeDescriptorImageInfo(*resSrcSampler, *resSrcImageView, layoutShaderReadOnly ? VK_IMAGE_LAYOUT_SHADER_READ_ONLY_OPTIMAL : VK_IMAGE_LAYOUT_GENERAL));
	const VkDescriptorImageInfo			descriptorRefDstImage		(makeDescriptorImageInfo(DE_NULL, *refDstImageView, VK_IMAGE_LAYOUT_GENERAL));
	const VkDescriptorImageInfo			descriptorResDstImage		(makeDescriptorImageInfo(DE_NULL, *resDstImageView, VK_IMAGE_LAYOUT_GENERAL));

	const VkExtent2D					renderSize					(makeExtent2D(mipmapDims.x(), mipmapDims.y()));
	const Unique<VkPipelineLayout>		pipelineLayout				(makePipelineLayout(vk, device, *descriptorSetLayout));
	const Unique<VkPipeline>			pipeline					(makeGraphicsPipeline(vk, device, *pipelineLayout, *renderPass, *vertShaderModule, *fragShaderModule, renderSize, 0u));
#ifndef CTS_USES_VULKANSC
	const Unique<VkCommandPool>			cmdPool						(createCommandPool(vk, device, VK_COMMAND_POOL_RESET_RELEASE_RESOURCES_BIT, queueFamilyIndex));
#else
	const Unique<VkCommandPool>			cmdPool						(createCommandPool(vk, device, VkCommandPoolCreateFlags(0u), queueFamilyIndex));
#endif // CTS_USES_VULKANSC
	const Unique<VkCommandBuffer>		cmdBuffer					(allocateCommandBuffer(vk, device, *cmdPool, VK_COMMAND_BUFFER_LEVEL_PRIMARY));

	const VkBufferImageCopy				copyBufferToImageRegion		= makeBufferImageCopy(mipmapDimsBlocked.x(), mipmapDimsBlocked.y(), 0u, 0u, mipmapDimsBlocked.x(), mipmapDimsBlocked.y());
	const VkBufferImageCopy				copyRegion					= makeBufferImageCopy(mipmapDims.x(), mipmapDims.y(), 0u, 0u);
	const VkBufferMemoryBarrier			refSrcCopyBufferBarrierPre	= makeBufferMemoryBarrier(VK_ACCESS_HOST_WRITE_BIT, VK_ACCESS_TRANSFER_READ_BIT, refSrcImageBuffer->get(), 0ull, refCompressedData.size());
	const VkImageMemoryBarrier			refSrcCopyImageBarrierPre	= makeImageMemoryBarrier(0u, VK_ACCESS_TRANSFER_WRITE_BIT, VK_IMAGE_LAYOUT_UNDEFINED, VK_IMAGE_LAYOUT_GENERAL, refSrcImage->get(), subresourceRange);
	const VkImageMemoryBarrier			refSrcCopyImageBarrierPost	= makeImageMemoryBarrier(VK_ACCESS_TRANSFER_WRITE_BIT, VK_ACCESS_SHADER_READ_BIT, VK_IMAGE_LAYOUT_GENERAL, layoutShaderReadOnly ? VK_IMAGE_LAYOUT_SHADER_READ_ONLY_OPTIMAL : VK_IMAGE_LAYOUT_GENERAL, refSrcImage->get(), subresourceRange);
	const VkImageMemoryBarrier			resCompressedImageBarrier	= makeImageMemoryBarrier(0, VK_ACCESS_SHADER_READ_BIT, VK_IMAGE_LAYOUT_GENERAL, layoutShaderReadOnly ? VK_IMAGE_LAYOUT_SHADER_READ_ONLY_OPTIMAL : VK_IMAGE_LAYOUT_GENERAL, resCompressedImage->get(), resSubresourceRange);

	const Move<VkFramebuffer>			framebuffer					(makeFramebuffer(vk, device, *renderPass, 0, DE_NULL, renderSize.width, renderSize.height, getLayerCount()));

	// Upload source image data
	{
		const Allocation& refSrcImageBufferAlloc = refSrcImageBuffer->getAllocation();
		deMemcpy(refSrcImageBufferAlloc.getHostPtr(), &refCompressedData[0], refCompressedData.size());
		flushAlloc(vk, device, refSrcImageBufferAlloc);
	}

	beginCommandBuffer(vk, *cmdBuffer);
	vk.cmdBindPipeline(*cmdBuffer, VK_PIPELINE_BIND_POINT_GRAPHICS, *pipeline);

	// Copy buffer to image
	vk.cmdPipelineBarrier(*cmdBuffer, VK_PIPELINE_STAGE_HOST_BIT, VK_PIPELINE_STAGE_TRANSFER_BIT, (VkDependencyFlags)0, 0, (const VkMemoryBarrier*)DE_NULL, 1u, &refSrcCopyBufferBarrierPre, 1u, &refSrcCopyImageBarrierPre);
	vk.cmdCopyBufferToImage(*cmdBuffer, refSrcImageBuffer->get(), refSrcImage->get(), VK_IMAGE_LAYOUT_GENERAL, 1u, &copyBufferToImageRegion);
	vk.cmdPipelineBarrier(*cmdBuffer, VK_PIPELINE_STAGE_TRANSFER_BIT, VK_PIPELINE_STAGE_FRAGMENT_SHADER_BIT, (VkDependencyFlags)0, 0, (const VkMemoryBarrier*)DE_NULL, 0, DE_NULL, 1u, &refSrcCopyImageBarrierPost);

	// Make reference and result images readable
	vk.cmdPipelineBarrier(*cmdBuffer, VK_PIPELINE_STAGE_TOP_OF_PIPE_BIT, VK_PIPELINE_STAGE_FRAGMENT_SHADER_BIT, (VkDependencyFlags)0, 0, (const VkMemoryBarrier*)DE_NULL, 0u, DE_NULL, 1u, &refDstInitImageBarrier);
	vk.cmdPipelineBarrier(*cmdBuffer, VK_PIPELINE_STAGE_TOP_OF_PIPE_BIT, VK_PIPELINE_STAGE_FRAGMENT_SHADER_BIT, (VkDependencyFlags)0, 0, (const VkMemoryBarrier*)DE_NULL, 0u, DE_NULL, 1u, &resDstInitImageBarrier);
	{
		vk.cmdPipelineBarrier(*cmdBuffer, VK_PIPELINE_STAGE_TOP_OF_PIPE_BIT, VK_PIPELINE_STAGE_FRAGMENT_SHADER_BIT, (VkDependencyFlags)0, 0, (const VkMemoryBarrier*)DE_NULL, 0u, DE_NULL, 1u, &resCompressedImageBarrier);
	}

	beginRenderPass(vk, *cmdBuffer, *renderPass, *framebuffer, renderSize);
	{
		DescriptorSetUpdateBuilder()
			.writeSingle(*descriptorSet, DescriptorSetUpdateBuilder::Location::binding(0u), VK_DESCRIPTOR_TYPE_COMBINED_IMAGE_SAMPLER, &descriptorRefSrcImage)
			.writeSingle(*descriptorSet, DescriptorSetUpdateBuilder::Location::binding(1u), VK_DESCRIPTOR_TYPE_COMBINED_IMAGE_SAMPLER, &descriptorResSrcImage)
			.writeSingle(*descriptorSet, DescriptorSetUpdateBuilder::Location::binding(2u), VK_DESCRIPTOR_TYPE_STORAGE_IMAGE, &descriptorRefDstImage)
			.writeSingle(*descriptorSet, DescriptorSetUpdateBuilder::Location::binding(3u), VK_DESCRIPTOR_TYPE_STORAGE_IMAGE, &descriptorResDstImage)
			.update(vk, device);

		vk.cmdBindDescriptorSets(*cmdBuffer, VK_PIPELINE_BIND_POINT_GRAPHICS, *pipelineLayout, 0u, 1u, &descriptorSet.get(), 0u, DE_NULL);
		vk.cmdBindVertexBuffers(*cmdBuffer, 0, 1, &m_vertexBuffer->get(), &m_vertexBufferOffset);
		vk.cmdDraw(*cmdBuffer, m_vertexCount, 1, 0, 0);
	}
	endRenderPass(vk, *cmdBuffer);

	// Decompress reference image
	{
		const VkImageMemoryBarrier refDstImageBarrier = makeImageMemoryBarrier(
			VK_ACCESS_SHADER_WRITE_BIT, VK_ACCESS_TRANSFER_READ_BIT,
			VK_IMAGE_LAYOUT_GENERAL, VK_IMAGE_LAYOUT_GENERAL,
			refDstImage->get(), subresourceRange);

		const VkBufferMemoryBarrier refDstBufferBarrier = makeBufferMemoryBarrier(
			VK_ACCESS_TRANSFER_WRITE_BIT, VK_ACCESS_HOST_READ_BIT,
			refDstBuffer->get(), 0ull, dstBufferSize);

		vk.cmdPipelineBarrier(*cmdBuffer, VK_PIPELINE_STAGE_FRAGMENT_SHADER_BIT, VK_PIPELINE_STAGE_TRANSFER_BIT, (VkDependencyFlags)0, 0, (const VkMemoryBarrier*)DE_NULL, 0, (const VkBufferMemoryBarrier*)DE_NULL, 1, &refDstImageBarrier);
		vk.cmdCopyImageToBuffer(*cmdBuffer, refDstImage->get(), VK_IMAGE_LAYOUT_GENERAL, refDstBuffer->get(), 1u, &copyRegion);
		vk.cmdPipelineBarrier(*cmdBuffer, VK_PIPELINE_STAGE_TRANSFER_BIT, VK_PIPELINE_STAGE_HOST_BIT, (VkDependencyFlags)0, 0, (const VkMemoryBarrier*)DE_NULL, 1, &refDstBufferBarrier, 0, (const VkImageMemoryBarrier*)DE_NULL);
	}

	// Decompress result image
	{
		const VkImageMemoryBarrier resDstImageBarrier = makeImageMemoryBarrier(
			VK_ACCESS_SHADER_WRITE_BIT, VK_ACCESS_TRANSFER_READ_BIT,
			VK_IMAGE_LAYOUT_GENERAL, VK_IMAGE_LAYOUT_GENERAL,
			resDstImage->get(), subresourceRange);

		const VkBufferMemoryBarrier resDstBufferBarrier = makeBufferMemoryBarrier(
			VK_ACCESS_TRANSFER_WRITE_BIT, VK_ACCESS_HOST_READ_BIT,
			resDstBuffer->get(), 0ull, dstBufferSize);

		vk.cmdPipelineBarrier(*cmdBuffer, VK_PIPELINE_STAGE_FRAGMENT_SHADER_BIT, VK_PIPELINE_STAGE_TRANSFER_BIT, (VkDependencyFlags)0, 0, (const VkMemoryBarrier*)DE_NULL, 0, (const VkBufferMemoryBarrier*)DE_NULL, 1, &resDstImageBarrier);
		vk.cmdCopyImageToBuffer(*cmdBuffer, resDstImage->get(), VK_IMAGE_LAYOUT_GENERAL, resDstBuffer->get(), 1u, &copyRegion);
		vk.cmdPipelineBarrier(*cmdBuffer, VK_PIPELINE_STAGE_TRANSFER_BIT, VK_PIPELINE_STAGE_HOST_BIT, (VkDependencyFlags)0, 0, (const VkMemoryBarrier*)DE_NULL, 1, &resDstBufferBarrier, 0, (const VkImageMemoryBarrier*)DE_NULL);
	}

	endCommandBuffer(vk, *cmdBuffer);

	submitCommandsAndWait(vk, device, queue, *cmdBuffer);
	m_context.resetCommandPoolForVKSC(device, *cmdPool);

	// Compare decompressed pixel data in reference and result images
	{
		const Allocation&	refDstBufferAlloc	= refDstBuffer->getAllocation();
		invalidateAlloc(vk, device, refDstBufferAlloc);

		const Allocation&	resDstBufferAlloc	= resDstBuffer->getAllocation();
		invalidateAlloc(vk, device, resDstBufferAlloc);

		BinaryCompareMode compareMode =
			(m_parameters.formatIsASTC)
				?(COMPARE_MODE_ALLOW_ASTC_ERROR_COLOUR_WARNING)
				:(COMPARE_MODE_NORMAL);

		BinaryCompareResult res = BinaryCompare(refDstBufferAlloc.getHostPtr(),
												resDstBufferAlloc.getHostPtr(),
												dstBufferSize,
												m_parameters.formatForVerify,
												compareMode);

		if (res == COMPARE_RESULT_FAILED)
		{
			// Do fuzzy to log error mask
			invalidateAlloc(vk, device, resDstBufferAlloc);
			invalidateAlloc(vk, device, refDstBufferAlloc);

			tcu::ConstPixelBufferAccess	resPixels	(mapVkFormat(m_parameters.formatForVerify), renderSize.width, renderSize.height, 1u, resDstBufferAlloc.getHostPtr());
			tcu::ConstPixelBufferAccess	refPixels	(mapVkFormat(m_parameters.formatForVerify), renderSize.width, renderSize.height, 1u, refDstBufferAlloc.getHostPtr());

			string	comment	= string("Image Comparison (level=") + de::toString(level) + string(", layer=") + de::toString(layer) + string(")");

			if (isWriteToCompressedOperation())
				tcu::fuzzyCompare(m_context.getTestContext().getLog(), "ImageComparison", comment.c_str(), refPixels, resPixels, 0.001f, tcu::COMPARE_LOG_EVERYTHING);
			else
				tcu::fuzzyCompare(m_context.getTestContext().getLog(), "ImageComparison", comment.c_str(), resPixels, refPixels, 0.001f, tcu::COMPARE_LOG_EVERYTHING);

			return false;
		}
		else if (res == COMPARE_RESULT_ASTC_QUALITY_WARNING)
		{
			m_bASTCErrorColourMismatch = true;
		}
	}

	return true;
}


class GraphicsTextureTestInstance : public GraphicsAttachmentsTestInstance
{
public:
						GraphicsTextureTestInstance		(Context& context, const TestParameters& parameters);

protected:
	virtual bool		isWriteToCompressedOperation	();
	virtual void		transcodeRead					();
	virtual void		transcodeWrite					();
};

GraphicsTextureTestInstance::GraphicsTextureTestInstance (Context& context, const TestParameters& parameters)
	: GraphicsAttachmentsTestInstance(context, parameters)
{
}

bool GraphicsTextureTestInstance::isWriteToCompressedOperation ()
{
	return (m_parameters.operation == OPERATION_TEXTURE_WRITE);
}

void GraphicsTextureTestInstance::transcodeRead ()
{
	const DeviceInterface&				vk						= m_context.getDeviceInterface();
	const VkDevice						device					= m_context.getDevice();
	const deUint32						queueFamilyIndex		= m_context.getUniversalQueueFamilyIndex();
	const VkQueue						queue					= m_context.getUniversalQueue();
	Allocator&							allocator				= m_context.getDefaultAllocator();

	const VkImageCreateFlags*			imgCreateFlagsOverride	= DE_NULL;

	const VkImageCreateInfo				srcImageCreateInfo		= makeCreateImageInfo(m_srcFormat, m_parameters.imageType, m_srcImageResolutions[0], m_srcImageUsageFlags, imgCreateFlagsOverride, getLevelCount(), getLayerCount());
	MovePtr<Image>						srcImage				(new Image(vk, device, allocator, srcImageCreateInfo, MemoryRequirement::Any));

	const Unique<VkShaderModule>		vertShaderModule		(createShaderModule(vk, device, m_context.getBinaryCollection().get("vert"), 0));
	const Unique<VkShaderModule>		fragShaderModule		(createShaderModule(vk, device, m_context.getBinaryCollection().get("frag"), 0));

	const Unique<VkRenderPass>			renderPass				(vk::makeRenderPass(vk, device));

	const Move<VkDescriptorSetLayout>	descriptorSetLayout		(DescriptorSetLayoutBuilder()
																	.addSingleBinding(VK_DESCRIPTOR_TYPE_COMBINED_IMAGE_SAMPLER, VK_SHADER_STAGE_FRAGMENT_BIT)
																	.addSingleBinding(VK_DESCRIPTOR_TYPE_STORAGE_IMAGE, VK_SHADER_STAGE_FRAGMENT_BIT)
																	.build(vk, device));
	const Move<VkDescriptorPool>		descriptorPool			(DescriptorPoolBuilder()
																	.addType(VK_DESCRIPTOR_TYPE_COMBINED_IMAGE_SAMPLER)
																	.addType(VK_DESCRIPTOR_TYPE_STORAGE_IMAGE)
																	.build(vk, device, VK_DESCRIPTOR_POOL_CREATE_FREE_DESCRIPTOR_SET_BIT, 1u));
	const Move<VkDescriptorSet>			descriptorSet			(makeDescriptorSet(vk, device, *descriptorPool, *descriptorSetLayout));

	const VkExtent2D					renderSizeUnused			(makeExtent2D(1u, 1u));
	const Unique<VkPipelineLayout>		pipelineLayout			(makePipelineLayout(vk, device, *descriptorSetLayout));
	const Unique<VkPipeline>			pipeline				(makeGraphicsPipeline(vk, device, *pipelineLayout, *renderPass, *vertShaderModule, *fragShaderModule, renderSizeUnused, 0u, true));

	const Unique<VkCommandPool>			cmdPool					(createCommandPool(vk, device, VK_COMMAND_POOL_CREATE_RESET_COMMAND_BUFFER_BIT, queueFamilyIndex));
	const Unique<VkCommandBuffer>		cmdBuffer				(allocateCommandBuffer(vk, device, *cmdPool, VK_COMMAND_BUFFER_LEVEL_PRIMARY));

	for (deUint32 levelNdx = 0; levelNdx < getLevelCount(); ++levelNdx)
	{
		const UVec3&				uncompressedImageRes	= m_uncompressedImageResVec[levelNdx];
		const UVec3&				srcImageResolution		= m_srcImageResolutions[levelNdx];
		const UVec3&				dstImageResolution		= m_dstImageResolutions[levelNdx];
		const size_t				srcImageSizeInBytes		= m_srcData[levelNdx][0]->size();
		const size_t				dstImageSizeInBytes		= m_dstData[levelNdx][0]->size();
		const UVec3					srcImageResBlocked		= getCompressedImageResolutionBlockCeil(m_parameters.formatCompressed, srcImageResolution);

		const VkImageCreateInfo		dstImageCreateInfo		= makeCreateImageInfo(m_dstFormat, m_parameters.imageType, dstImageResolution, m_dstImageUsageFlags, imgCreateFlagsOverride, SINGLE_LEVEL, SINGLE_LAYER);

		const VkBufferCreateInfo	srcImageBufferInfo		= makeBufferCreateInfo(srcImageSizeInBytes, VK_BUFFER_USAGE_TRANSFER_SRC_BIT);
		const MovePtr<BufferWithMemory>	srcImageBuffer		= MovePtr<BufferWithMemory>(new BufferWithMemory(vk, device, allocator, srcImageBufferInfo, MemoryRequirement::HostVisible));

		const VkBufferCreateInfo	dstImageBufferInfo		= makeBufferCreateInfo(dstImageSizeInBytes, VK_BUFFER_USAGE_TRANSFER_DST_BIT);
		MovePtr<BufferWithMemory>	dstImageBuffer			= MovePtr<BufferWithMemory>(new BufferWithMemory(vk, device, allocator, dstImageBufferInfo, MemoryRequirement::HostVisible));

		const VkExtent2D			renderSize				(makeExtent2D(uncompressedImageRes.x(), uncompressedImageRes.y()));
		const VkViewport			viewport				= makeViewport(renderSize);
		const VkRect2D				scissor					= makeRect2D(renderSize);

		for (deUint32 layerNdx = 0; layerNdx < getLayerCount(); ++layerNdx)
		{
			const VkImageSubresourceRange	srcSubresourceRange		= makeImageSubresourceRange(VK_IMAGE_ASPECT_COLOR_BIT, levelNdx, SINGLE_LEVEL, layerNdx, SINGLE_LAYER);
			const VkImageSubresourceRange	dstSubresourceRange		= makeImageSubresourceRange(VK_IMAGE_ASPECT_COLOR_BIT, 0u, SINGLE_LEVEL, 0u, SINGLE_LAYER);

			Move<VkImageView>				srcImageView			(makeImageView(vk, device, srcImage->get(), mapImageViewType(m_parameters.imageType), m_parameters.formatUncompressed, srcSubresourceRange, m_srcImageViewUsageKHR));

			de::MovePtr<Image>				dstImage				(new Image(vk, device, allocator, dstImageCreateInfo, MemoryRequirement::Any));
			Move<VkImageView>				dstImageView			(makeImageView(vk, device, dstImage->get(), mapImageViewType(m_parameters.imageType), m_parameters.formatUncompressed, dstSubresourceRange, m_dstImageViewUsageKHR));

			const VkSamplerCreateInfo		srcSamplerInfo			(makeSamplerCreateInfo());
			const Move<VkSampler>			srcSampler				= vk::createSampler(vk, device, &srcSamplerInfo);
			const VkDescriptorImageInfo		descriptorSrcImage		(makeDescriptorImageInfo(*srcSampler, *srcImageView, VK_IMAGE_LAYOUT_GENERAL));
			const VkDescriptorImageInfo		descriptorDstImage		(makeDescriptorImageInfo(DE_NULL, *dstImageView, VK_IMAGE_LAYOUT_GENERAL));

			const VkBufferImageCopy			srcCopyRegion			= makeBufferImageCopy(srcImageResolution.x(), srcImageResolution.y(), levelNdx, layerNdx, srcImageResBlocked.x(), srcImageResBlocked.y());
			const VkBufferMemoryBarrier		srcCopyBufferBarrierPre	= makeBufferMemoryBarrier(VK_ACCESS_HOST_WRITE_BIT, VK_ACCESS_TRANSFER_READ_BIT, srcImageBuffer->get(), 0ull, srcImageSizeInBytes);
			const VkImageMemoryBarrier		srcCopyImageBarrierPre	= makeImageMemoryBarrier(0u, VK_ACCESS_TRANSFER_WRITE_BIT, VK_IMAGE_LAYOUT_UNDEFINED, VK_IMAGE_LAYOUT_TRANSFER_DST_OPTIMAL, srcImage->get(), srcSubresourceRange);
			const VkImageMemoryBarrier		srcCopyImageBarrierPost	= makeImageMemoryBarrier(VK_ACCESS_TRANSFER_WRITE_BIT, VK_ACCESS_SHADER_READ_BIT, VK_IMAGE_LAYOUT_TRANSFER_DST_OPTIMAL, VK_IMAGE_LAYOUT_GENERAL, srcImage->get(), srcSubresourceRange);
			const VkBufferImageCopy			dstCopyRegion			= makeBufferImageCopy(dstImageResolution.x(), dstImageResolution.y());
			const VkImageMemoryBarrier		dstInitImageBarrier		= makeImageMemoryBarrier(0u, VK_ACCESS_SHADER_READ_BIT, VK_IMAGE_LAYOUT_UNDEFINED, VK_IMAGE_LAYOUT_GENERAL, dstImage->get(), dstSubresourceRange);

			const VkExtent2D				framebufferSize			(makeExtent2D(dstImageResolution[0], dstImageResolution[1]));
			const Move<VkFramebuffer>		framebuffer				(makeFramebuffer(vk, device, *renderPass, 0, DE_NULL, framebufferSize.width, framebufferSize.height, SINGLE_LAYER));

			// Upload source image data
			const Allocation& alloc = srcImageBuffer->getAllocation();
			deMemcpy(alloc.getHostPtr(), &m_srcData[levelNdx][layerNdx]->at(0), srcImageSizeInBytes);
			flushAlloc(vk, device, alloc);

			beginCommandBuffer(vk, *cmdBuffer);
			vk.cmdBindPipeline(*cmdBuffer, VK_PIPELINE_BIND_POINT_GRAPHICS, *pipeline);

			// Copy buffer to image
			vk.cmdPipelineBarrier(*cmdBuffer, VK_PIPELINE_STAGE_HOST_BIT, VK_PIPELINE_STAGE_TRANSFER_BIT, (VkDependencyFlags)0, 0, (const VkMemoryBarrier*)DE_NULL, 1u, &srcCopyBufferBarrierPre, 1u, &srcCopyImageBarrierPre);
			vk.cmdCopyBufferToImage(*cmdBuffer, srcImageBuffer->get(), srcImage->get(), VK_IMAGE_LAYOUT_TRANSFER_DST_OPTIMAL, 1u, &srcCopyRegion);
			vk.cmdPipelineBarrier(*cmdBuffer, VK_PIPELINE_STAGE_TRANSFER_BIT, VK_PIPELINE_STAGE_FRAGMENT_SHADER_BIT, (VkDependencyFlags)0, 0, (const VkMemoryBarrier*)DE_NULL, 0u, DE_NULL, 1u, &srcCopyImageBarrierPost);

			// Define destination image layout
			vk.cmdPipelineBarrier(*cmdBuffer, VK_PIPELINE_STAGE_TOP_OF_PIPE_BIT, VK_PIPELINE_STAGE_FRAGMENT_SHADER_BIT, (VkDependencyFlags)0, 0, (const VkMemoryBarrier*)DE_NULL, 0u, DE_NULL, 1u, &dstInitImageBarrier);

			beginRenderPass(vk, *cmdBuffer, *renderPass, *framebuffer, renderSize);

			DescriptorSetUpdateBuilder()
				.writeSingle(*descriptorSet, DescriptorSetUpdateBuilder::Location::binding(0u), VK_DESCRIPTOR_TYPE_COMBINED_IMAGE_SAMPLER, &descriptorSrcImage)
				.writeSingle(*descriptorSet, DescriptorSetUpdateBuilder::Location::binding(1u), VK_DESCRIPTOR_TYPE_STORAGE_IMAGE, &descriptorDstImage)
				.update(vk, device);

			vk.cmdBindDescriptorSets(*cmdBuffer, VK_PIPELINE_BIND_POINT_GRAPHICS, *pipelineLayout, 0u, 1u, &descriptorSet.get(), 0u, DE_NULL);
			vk.cmdBindVertexBuffers(*cmdBuffer, 0u, 1u, &m_vertexBuffer->get(), &m_vertexBufferOffset);

			vk.cmdSetViewport(*cmdBuffer, 0u, 1u, &viewport);
			vk.cmdSetScissor(*cmdBuffer, 0u, 1u, &scissor);

			vk.cmdDraw(*cmdBuffer, (deUint32)m_vertexCount, 1, 0, 0);

			endRenderPass(vk, *cmdBuffer);

			const VkImageMemoryBarrier prepareForTransferBarrier = makeImageMemoryBarrier(
				VK_ACCESS_SHADER_WRITE_BIT, VK_ACCESS_TRANSFER_READ_BIT,
				VK_IMAGE_LAYOUT_GENERAL, VK_IMAGE_LAYOUT_GENERAL,
				dstImage->get(), dstSubresourceRange);

			const VkBufferMemoryBarrier copyBarrier = makeBufferMemoryBarrier(
				VK_ACCESS_TRANSFER_WRITE_BIT, VK_ACCESS_HOST_READ_BIT,
				dstImageBuffer->get(), 0ull, dstImageSizeInBytes);

			vk.cmdPipelineBarrier(*cmdBuffer, VK_PIPELINE_STAGE_FRAGMENT_SHADER_BIT, VK_PIPELINE_STAGE_TRANSFER_BIT, (VkDependencyFlags)0, 0, (const VkMemoryBarrier*)DE_NULL, 0, (const VkBufferMemoryBarrier*)DE_NULL, 1, &prepareForTransferBarrier);
			vk.cmdCopyImageToBuffer(*cmdBuffer, dstImage->get(), VK_IMAGE_LAYOUT_GENERAL, dstImageBuffer->get(), 1u, &dstCopyRegion);
			vk.cmdPipelineBarrier(*cmdBuffer, VK_PIPELINE_STAGE_TRANSFER_BIT, VK_PIPELINE_STAGE_HOST_BIT, (VkDependencyFlags)0, 0, (const VkMemoryBarrier*)DE_NULL, 1, &copyBarrier, 0, (const VkImageMemoryBarrier*)DE_NULL);

			endCommandBuffer(vk, *cmdBuffer);

			submitCommandsAndWait(vk, device, queue, *cmdBuffer);
			m_context.resetCommandPoolForVKSC(device, *cmdPool);

			const Allocation& dstImageBufferAlloc = dstImageBuffer->getAllocation();
			invalidateAlloc(vk, device, dstImageBufferAlloc);
			deMemcpy(&m_dstData[levelNdx][layerNdx]->at(0), dstImageBufferAlloc.getHostPtr(), dstImageSizeInBytes);
		}
	}

	m_compressedImage = srcImage;
}

void GraphicsTextureTestInstance::transcodeWrite ()
{
	const DeviceInterface&				vk						= m_context.getDeviceInterface();
	const VkDevice						device					= m_context.getDevice();
	const deUint32						queueFamilyIndex		= m_context.getUniversalQueueFamilyIndex();
	const VkQueue						queue					= m_context.getUniversalQueue();
	Allocator&							allocator				= m_context.getDefaultAllocator();

	const VkImageCreateFlags*			imgCreateFlagsOverride	= DE_NULL;

	const VkImageCreateInfo				dstImageCreateInfo		= makeCreateImageInfo(m_dstFormat, m_parameters.imageType, m_dstImageResolutions[0], m_dstImageUsageFlags, imgCreateFlagsOverride, getLevelCount(), getLayerCount());
	MovePtr<Image>						dstImage				(new Image(vk, device, allocator, dstImageCreateInfo, MemoryRequirement::Any));

	const Unique<VkShaderModule>		vertShaderModule		(createShaderModule(vk, device, m_context.getBinaryCollection().get("vert"), 0));
	const Unique<VkShaderModule>		fragShaderModule		(createShaderModule(vk, device, m_context.getBinaryCollection().get("frag"), 0));

	const Unique<VkRenderPass>			renderPass				(vk::makeRenderPass(vk, device));

	const Move<VkDescriptorSetLayout>	descriptorSetLayout		(DescriptorSetLayoutBuilder()
																	.addSingleBinding(VK_DESCRIPTOR_TYPE_COMBINED_IMAGE_SAMPLER, VK_SHADER_STAGE_FRAGMENT_BIT)
																	.addSingleBinding(VK_DESCRIPTOR_TYPE_STORAGE_IMAGE, VK_SHADER_STAGE_FRAGMENT_BIT)
																	.build(vk, device));
	const Move<VkDescriptorPool>		descriptorPool			(DescriptorPoolBuilder()
																	.addType(VK_DESCRIPTOR_TYPE_COMBINED_IMAGE_SAMPLER)
																	.addType(VK_DESCRIPTOR_TYPE_STORAGE_IMAGE)
																	.build(vk, device, VK_DESCRIPTOR_POOL_CREATE_FREE_DESCRIPTOR_SET_BIT, 1u));
	const Move<VkDescriptorSet>			descriptorSet			(makeDescriptorSet(vk, device, *descriptorPool, *descriptorSetLayout));

	const VkExtent2D					renderSizeUnused		(makeExtent2D(1u, 1u));
	const Unique<VkPipelineLayout>		pipelineLayout			(makePipelineLayout(vk, device, *descriptorSetLayout));
	const Unique<VkPipeline>			pipeline				(makeGraphicsPipeline(vk, device, *pipelineLayout, *renderPass, *vertShaderModule, *fragShaderModule, renderSizeUnused, 0u, true));

	const Unique<VkCommandPool>			cmdPool					(createCommandPool(vk, device, VK_COMMAND_POOL_CREATE_RESET_COMMAND_BUFFER_BIT, queueFamilyIndex));
	const Unique<VkCommandBuffer>		cmdBuffer				(allocateCommandBuffer(vk, device, *cmdPool, VK_COMMAND_BUFFER_LEVEL_PRIMARY));

	for (deUint32 levelNdx = 0; levelNdx < getLevelCount(); ++levelNdx)
	{
		const UVec3&				uncompressedImageRes	= m_uncompressedImageResVec[levelNdx];
		const UVec3&				srcImageResolution		= m_srcImageResolutions[levelNdx];
		const UVec3&				dstImageResolution		= m_dstImageResolutions[levelNdx];
		const size_t				srcImageSizeInBytes		= m_srcData[levelNdx][0]->size();
		const size_t				dstImageSizeInBytes		= m_dstData[levelNdx][0]->size();
		const UVec3					dstImageResBlocked		= getCompressedImageResolutionBlockCeil(m_parameters.formatCompressed, dstImageResolution);

		const VkImageCreateInfo		srcImageCreateInfo		= makeCreateImageInfo(m_srcFormat, m_parameters.imageType, srcImageResolution, m_srcImageUsageFlags, imgCreateFlagsOverride, SINGLE_LEVEL, SINGLE_LAYER);

		const VkExtent2D			renderSize				(makeExtent2D(uncompressedImageRes.x(), uncompressedImageRes.y()));
		const VkViewport			viewport				= makeViewport(renderSize);
		const VkRect2D				scissor					= makeRect2D(renderSize);

		for (deUint32 layerNdx = 0; layerNdx < getLayerCount(); ++layerNdx)
		{
			const VkBufferCreateInfo		srcImageBufferInfo		= makeBufferCreateInfo(srcImageSizeInBytes, VK_BUFFER_USAGE_TRANSFER_SRC_BIT);
			const MovePtr<BufferWithMemory>	srcImageBuffer			= MovePtr<BufferWithMemory>(new BufferWithMemory(vk, device, allocator, srcImageBufferInfo, MemoryRequirement::HostVisible));

			const VkBufferCreateInfo		dstImageBufferInfo		= makeBufferCreateInfo(dstImageSizeInBytes, VK_BUFFER_USAGE_TRANSFER_DST_BIT);
			MovePtr<BufferWithMemory>		dstImageBuffer			= MovePtr<BufferWithMemory>(new BufferWithMemory(vk, device, allocator, dstImageBufferInfo, MemoryRequirement::HostVisible));

			const VkImageSubresourceRange	srcSubresourceRange		= makeImageSubresourceRange(VK_IMAGE_ASPECT_COLOR_BIT, 0u, SINGLE_LEVEL, 0u, SINGLE_LAYER);
			const VkImageSubresourceRange	dstSubresourceRange		= makeImageSubresourceRange(VK_IMAGE_ASPECT_COLOR_BIT, levelNdx, SINGLE_LEVEL, layerNdx, SINGLE_LAYER);

			Move<VkImageView>				dstImageView			(makeImageView(vk, device, dstImage->get(), mapImageViewType(m_parameters.imageType), m_parameters.formatUncompressed, dstSubresourceRange, m_dstImageViewUsageKHR));

			de::MovePtr<Image>				srcImage				(new Image(vk, device, allocator, srcImageCreateInfo, MemoryRequirement::Any));
			Move<VkImageView>				srcImageView			(makeImageView(vk, device, srcImage->get(), mapImageViewType(m_parameters.imageType), m_parameters.formatUncompressed, srcSubresourceRange, m_srcImageViewUsageKHR));

			const VkSamplerCreateInfo		srcSamplerInfo			(makeSamplerCreateInfo());
			const Move<VkSampler>			srcSampler				= vk::createSampler(vk, device, &srcSamplerInfo);
			const VkDescriptorImageInfo		descriptorSrcImage		(makeDescriptorImageInfo(*srcSampler, *srcImageView, VK_IMAGE_LAYOUT_GENERAL));
			const VkDescriptorImageInfo		descriptorDstImage		(makeDescriptorImageInfo(DE_NULL, *dstImageView, VK_IMAGE_LAYOUT_GENERAL));

			const VkBufferImageCopy			srcCopyRegion			= makeBufferImageCopy(srcImageResolution.x(), srcImageResolution.y(), 0u, 0u);
			const VkBufferMemoryBarrier		srcCopyBufferBarrierPre	= makeBufferMemoryBarrier(VK_ACCESS_HOST_WRITE_BIT, VK_ACCESS_TRANSFER_READ_BIT, srcImageBuffer->get(), 0ull, srcImageSizeInBytes);
			const VkImageMemoryBarrier		srcCopyImageBarrierPre	= makeImageMemoryBarrier(0u, VK_ACCESS_TRANSFER_WRITE_BIT, VK_IMAGE_LAYOUT_UNDEFINED, VK_IMAGE_LAYOUT_TRANSFER_DST_OPTIMAL, srcImage->get(), srcSubresourceRange);
			const VkImageMemoryBarrier		srcCopyImageBarrierPost	= makeImageMemoryBarrier(VK_ACCESS_TRANSFER_WRITE_BIT, VK_ACCESS_SHADER_READ_BIT, VK_IMAGE_LAYOUT_TRANSFER_DST_OPTIMAL, VK_IMAGE_LAYOUT_GENERAL, srcImage->get(), srcSubresourceRange);
			const VkBufferImageCopy			dstCopyRegion			= makeBufferImageCopy(dstImageResolution.x(), dstImageResolution.y(), levelNdx, layerNdx, dstImageResBlocked.x(), dstImageResBlocked.y());
			const VkImageMemoryBarrier		dstInitImageBarrier		= makeImageMemoryBarrier(0u, VK_ACCESS_SHADER_READ_BIT, VK_IMAGE_LAYOUT_UNDEFINED, VK_IMAGE_LAYOUT_GENERAL, dstImage->get(), dstSubresourceRange);

			const VkExtent2D				framebufferSize			(makeExtent2D(dstImageResolution[0], dstImageResolution[1]));
			const Move<VkFramebuffer>		framebuffer				(makeFramebuffer(vk, device, *renderPass, 0, DE_NULL, framebufferSize.width, framebufferSize.height, SINGLE_LAYER));

			// Upload source image data
			const Allocation& alloc = srcImageBuffer->getAllocation();
			deMemcpy(alloc.getHostPtr(), &m_srcData[levelNdx][layerNdx]->at(0), srcImageSizeInBytes);
			flushAlloc(vk, device, alloc);

			beginCommandBuffer(vk, *cmdBuffer);
			vk.cmdBindPipeline(*cmdBuffer, VK_PIPELINE_BIND_POINT_GRAPHICS, *pipeline);

			// Copy buffer to image
			vk.cmdPipelineBarrier(*cmdBuffer, VK_PIPELINE_STAGE_HOST_BIT, VK_PIPELINE_STAGE_TRANSFER_BIT, (VkDependencyFlags)0, 0, (const VkMemoryBarrier*)DE_NULL, 1u, &srcCopyBufferBarrierPre, 1u, &srcCopyImageBarrierPre);
			vk.cmdCopyBufferToImage(*cmdBuffer, srcImageBuffer->get(), srcImage->get(), VK_IMAGE_LAYOUT_TRANSFER_DST_OPTIMAL, 1u, &srcCopyRegion);
			vk.cmdPipelineBarrier(*cmdBuffer, VK_PIPELINE_STAGE_TRANSFER_BIT, VK_PIPELINE_STAGE_FRAGMENT_SHADER_BIT, (VkDependencyFlags)0, 0, (const VkMemoryBarrier*)DE_NULL, 0u, DE_NULL, 1u, &srcCopyImageBarrierPost);

			// Define destination image layout
			vk.cmdPipelineBarrier(*cmdBuffer, VK_PIPELINE_STAGE_TOP_OF_PIPE_BIT, VK_PIPELINE_STAGE_FRAGMENT_SHADER_BIT, (VkDependencyFlags)0, 0, (const VkMemoryBarrier*)DE_NULL, 0u, DE_NULL, 1u, &dstInitImageBarrier);

			beginRenderPass(vk, *cmdBuffer, *renderPass, *framebuffer, renderSize);

			DescriptorSetUpdateBuilder()
				.writeSingle(*descriptorSet, DescriptorSetUpdateBuilder::Location::binding(0u), VK_DESCRIPTOR_TYPE_COMBINED_IMAGE_SAMPLER, &descriptorSrcImage)
				.writeSingle(*descriptorSet, DescriptorSetUpdateBuilder::Location::binding(1u), VK_DESCRIPTOR_TYPE_STORAGE_IMAGE, &descriptorDstImage)
				.update(vk, device);

			vk.cmdBindDescriptorSets(*cmdBuffer, VK_PIPELINE_BIND_POINT_GRAPHICS, *pipelineLayout, 0u, 1u, &descriptorSet.get(), 0u, DE_NULL);
			vk.cmdBindVertexBuffers(*cmdBuffer, 0u, 1u, &m_vertexBuffer->get(), &m_vertexBufferOffset);

			vk.cmdSetViewport(*cmdBuffer, 0u, 1u, &viewport);
			vk.cmdSetScissor(*cmdBuffer, 0u, 1u, &scissor);

			vk.cmdDraw(*cmdBuffer, (deUint32)m_vertexCount, 1, 0, 0);

			endRenderPass(vk, *cmdBuffer);

			const VkImageMemoryBarrier prepareForTransferBarrier = makeImageMemoryBarrier(
				VK_ACCESS_SHADER_WRITE_BIT, VK_ACCESS_TRANSFER_READ_BIT,
				VK_IMAGE_LAYOUT_GENERAL, VK_IMAGE_LAYOUT_GENERAL,
				dstImage->get(), dstSubresourceRange);

			const VkBufferMemoryBarrier copyBarrier = makeBufferMemoryBarrier(
				VK_ACCESS_TRANSFER_WRITE_BIT, VK_ACCESS_HOST_READ_BIT,
				dstImageBuffer->get(), 0ull, dstImageSizeInBytes);

			vk.cmdPipelineBarrier(*cmdBuffer, VK_PIPELINE_STAGE_FRAGMENT_SHADER_BIT, VK_PIPELINE_STAGE_TRANSFER_BIT, (VkDependencyFlags)0, 0, (const VkMemoryBarrier*)DE_NULL, 0, (const VkBufferMemoryBarrier*)DE_NULL, 1, &prepareForTransferBarrier);
			vk.cmdCopyImageToBuffer(*cmdBuffer, dstImage->get(), VK_IMAGE_LAYOUT_GENERAL, dstImageBuffer->get(), 1u, &dstCopyRegion);
			vk.cmdPipelineBarrier(*cmdBuffer, VK_PIPELINE_STAGE_TRANSFER_BIT, VK_PIPELINE_STAGE_HOST_BIT, (VkDependencyFlags)0, 0, (const VkMemoryBarrier*)DE_NULL, 1, &copyBarrier, 0, (const VkImageMemoryBarrier*)DE_NULL);

			endCommandBuffer(vk, *cmdBuffer);

			submitCommandsAndWait(vk, device, queue, *cmdBuffer);
			m_context.resetCommandPoolForVKSC(device, *cmdPool);

			const Allocation& dstImageBufferAlloc = dstImageBuffer->getAllocation();
			invalidateAlloc(vk, device, dstImageBufferAlloc);
			deMemcpy(&m_dstData[levelNdx][layerNdx]->at(0), dstImageBufferAlloc.getHostPtr(), dstImageSizeInBytes);
		}
	}

	m_compressedImage = dstImage;
}

class TexelViewCompatibleCase : public TestCase
{
public:
							TexelViewCompatibleCase		(TestContext&				testCtx,
														 const std::string&			name,
														 const std::string&			desc,
														 const TestParameters&		parameters);
	void					initPrograms				(SourceCollections&			programCollection) const;
	TestInstance*			createInstance				(Context&					context) const;
	virtual void			checkSupport				(Context&					context) const;
protected:
	const TestParameters	m_parameters;
};

TexelViewCompatibleCase::TexelViewCompatibleCase (TestContext& testCtx, const std::string& name, const std::string& desc, const TestParameters& parameters)
	: TestCase				(testCtx, name, desc)
	, m_parameters			(parameters)
{
}

void TexelViewCompatibleCase::initPrograms (vk::SourceCollections&	programCollection) const
{
	DE_ASSERT(m_parameters.size.x() > 0);
	DE_ASSERT(m_parameters.size.y() > 0);

	const unsigned int imageTypeIndex =
		(m_parameters.imageType == IMAGE_TYPE_2D) +
		(m_parameters.imageType == IMAGE_TYPE_3D) * 2;

	switch (m_parameters.shader)
	{
		case SHADER_TYPE_COMPUTE:
		{
			const std::string	imageTypeStr		= getShaderImageType(mapVkFormat(m_parameters.formatUncompressed), m_parameters.imageType);
			const std::string	formatQualifierStr	= getShaderImageFormatQualifier(mapVkFormat(m_parameters.formatUncompressed));
			std::ostringstream	src;
			std::ostringstream	src_decompress;

			src << glu::getGLSLVersionDeclaration(glu::GLSL_VERSION_450) << "\n"
				<< "layout (local_size_x = 1, local_size_y = 1, local_size_z = 1) in;\n\n";
			src_decompress << src.str();

			switch(m_parameters.operation)
			{
				case OPERATION_IMAGE_LOAD:
				{
					const char* posDefinitions[3] =
					{
						// IMAGE_TYPE_1D
						"    highp int pos = int(gl_GlobalInvocationID.x);\n",
						// IMAGE_TYPE_2D
						"    ivec2 pos = ivec2(gl_GlobalInvocationID.xy);\n",
						// IMAGE_TYPE_3D
						"    ivec3 pos = ivec3(gl_GlobalInvocationID);\n",
					};

					src << "layout (binding = 0, "<<formatQualifierStr<<") readonly uniform "<<imageTypeStr<<" u_image0;\n"
						<< "layout (binding = 1, "<<formatQualifierStr<<") writeonly uniform "<<imageTypeStr<<" u_image1;\n\n"
						<< "void main (void)\n"
						<< "{\n"
						<< posDefinitions[imageTypeIndex]
						<< "    imageStore(u_image1, pos, imageLoad(u_image0, pos));\n"
						<< "}\n";

					break;
				}

				case OPERATION_TEXEL_FETCH:
				{
					const char* storeDefinitions[3] =
					{
						// IMAGE_TYPE_1D
						"    imageStore(u_image1, pos.x, texelFetch(u_image0, pos.x, pos.z));\n",
						// IMAGE_TYPE_2D
						"    imageStore(u_image1, pos.xy, texelFetch(u_image0, pos.xy, pos.z));\n",
						// IMAGE_TYPE_3D
						"    imageStore(u_image1, pos, texelFetch(u_image0, pos, pos.z));\n",
					};

					src << "layout (binding = 0) uniform "<<getGlslSamplerType(mapVkFormat(m_parameters.formatUncompressed), mapImageViewType(m_parameters.imageType))<<" u_image0;\n"
						<< "layout (binding = 1, "<<formatQualifierStr<<") writeonly uniform "<<imageTypeStr<<" u_image1;\n\n"
						<< "void main (void)\n"
						<< "{\n"
						<< "    ivec3 pos = ivec3(gl_GlobalInvocationID.xyz);\n"
						<< storeDefinitions[imageTypeIndex]
						<< "}\n";

					break;
				}

				case OPERATION_TEXTURE:
				{
					const char* coordDefinitions[3] =
					{
						// IMAGE_TYPE_1D
						"    const int     pos = int(gl_GlobalInvocationID.x);\n"
						"    const float coord = (float(gl_GlobalInvocationID.x) + 0.5) / pixels_resolution.x;\n",
						// IMAGE_TYPE_2D
						"    const ivec2  pos = ivec2(gl_GlobalInvocationID.xy);\n"
						"    const vec2 coord = (vec2(gl_GlobalInvocationID.xy) + 0.5) / vec2(pixels_resolution);\n",
						// IMAGE_TYPE_3D
						"    const ivec3  pos = ivec3(gl_GlobalInvocationID.xy, 0);\n"
						"    const vec2    v2 = (vec2(gl_GlobalInvocationID.xy) + 0.5) / vec2(pixels_resolution);\n"
						"    const vec3 coord = vec3(v2, 0.0);\n",
					};

					src << "layout (binding = 0) uniform "<<getGlslSamplerType(mapVkFormat(m_parameters.formatUncompressed), mapImageViewType(m_parameters.imageType))<<" u_image0;\n"
						<< "layout (binding = 1, "<<formatQualifierStr<<") writeonly uniform "<<imageTypeStr<<" u_image1;\n\n"
						<< "void main (void)\n"
						<< "{\n"
						<< "    const vec2 pixels_resolution = vec2(gl_NumWorkGroups.x, gl_NumWorkGroups.y);\n"
						<< coordDefinitions[imageTypeIndex]
						<< "    imageStore(u_image1, pos, texture(u_image0, coord));\n"
						<< "}\n";

					break;
				}

				case OPERATION_IMAGE_STORE:
				{
					const char* posDefinitions[3] =
					{
						// IMAGE_TYPE_1D
						"    highp int pos = int(gl_GlobalInvocationID.x);\n",
						// IMAGE_TYPE_2D
						"    ivec2 pos = ivec2(gl_GlobalInvocationID.xy);\n",
						// IMAGE_TYPE_3D
						"    ivec3 pos = ivec3(gl_GlobalInvocationID);\n",
					};

					src << "layout (binding = 0, "<<formatQualifierStr<<") uniform "<<imageTypeStr<<"           u_image0;\n"
						<< "layout (binding = 1, "<<formatQualifierStr<<") readonly uniform "<<imageTypeStr<<"  u_image1;\n"
						<< "layout (binding = 2, "<<formatQualifierStr<<") writeonly uniform "<<imageTypeStr<<" u_image2;\n\n"
						<< "void main (void)\n"
						<< "{\n"
						<< posDefinitions[imageTypeIndex]
						<< "    imageStore(u_image0, pos, imageLoad(u_image1, pos));\n"
						<< "    imageStore(u_image2, pos, imageLoad(u_image0, pos));\n"
						<< "}\n";

					break;
				}

				default:
					DE_ASSERT(false);
			}

			const char* cordDefinitions[3] =
			{
				// IMAGE_TYPE_1D
				"    const highp float cord = float(gl_GlobalInvocationID.x) / pixels_resolution.x;\n"
				"    const highp int    pos = int(gl_GlobalInvocationID.x); \n",
				// IMAGE_TYPE_2D
				"    const vec2 cord = vec2(gl_GlobalInvocationID.xy) / vec2(pixels_resolution);\n"
				"    const ivec2 pos = ivec2(gl_GlobalInvocationID.xy); \n",
				// IMAGE_TYPE_3D
				"    const vec2 v2 = vec2(gl_GlobalInvocationID.xy) / vec2(pixels_resolution);\n"
				"    const vec3 cord = vec3(v2, 0.0);\n"
				"    const ivec3 pos = ivec3(gl_GlobalInvocationID); \n",
			};
			src_decompress	<< "layout (binding = 0) uniform "<<getGlslSamplerType(mapVkFormat(m_parameters.formatForVerify), mapImageViewType(m_parameters.imageType))<<" compressed_result;\n"
							<< "layout (binding = 1) uniform "<<getGlslSamplerType(mapVkFormat(m_parameters.formatForVerify), mapImageViewType(m_parameters.imageType))<<" compressed_reference;\n"
							<< "layout (binding = 2, "<<getShaderImageFormatQualifier(mapVkFormat(m_parameters.formatForVerify))<<") writeonly uniform "<<getShaderImageType(mapVkFormat(m_parameters.formatForVerify), m_parameters.imageType)<<" decompressed_result;\n"
							<< "layout (binding = 3, "<<getShaderImageFormatQualifier(mapVkFormat(m_parameters.formatForVerify))<<") writeonly uniform "<<getShaderImageType(mapVkFormat(m_parameters.formatForVerify), m_parameters.imageType)<<" decompressed_reference;\n\n"
							<< "void main (void)\n"
							<< "{\n"
							<< "    const vec2 pixels_resolution = vec2(gl_NumWorkGroups.xy);\n"
							<< cordDefinitions[imageTypeIndex]
							<< "    imageStore(decompressed_result, pos, texture(compressed_result, cord));\n"
							<< "    imageStore(decompressed_reference, pos, texture(compressed_reference, cord));\n"
							<< "}\n";
			programCollection.glslSources.add("comp") << glu::ComputeSource(src.str());
			programCollection.glslSources.add("decompress") << glu::ComputeSource(src_decompress.str());

			break;
		}

		case SHADER_TYPE_FRAGMENT:
		{
			ImageType	imageTypeForFS = (m_parameters.imageType == IMAGE_TYPE_2D_ARRAY) ? IMAGE_TYPE_2D : m_parameters.imageType;

			// Vertex shader
			{
				std::ostringstream src;
				src << glu::getGLSLVersionDeclaration(glu::GLSL_VERSION_450) << "\n\n"
					<< "layout(location = 0) in vec4 v_in_position;\n"
					<< "\n"
					<< "void main (void)\n"
					<< "{\n"
					<< "    gl_Position = v_in_position;\n"
					<< "}\n";

				programCollection.glslSources.add("vert") << glu::VertexSource(src.str());
			}

			// Fragment shader
			{
				switch(m_parameters.operation)
				{
					case OPERATION_ATTACHMENT_READ:
					case OPERATION_ATTACHMENT_WRITE:
					{
						std::ostringstream	src;

						const std::string	dstTypeStr	= getGlslFormatType(m_parameters.formatUncompressed);
						const std::string	srcTypeStr	= getGlslInputFormatType(m_parameters.formatUncompressed);

						src << glu::getGLSLVersionDeclaration(glu::GLSL_VERSION_450) << "\n\n"
							<< "precision highp int;\n"
							<< "precision highp float;\n"
							<< "\n"
							<< "layout (location = 0) out highp " << dstTypeStr << " o_color;\n"
							<< "layout (input_attachment_index = 0, set = 0, binding = 0) uniform highp " << srcTypeStr << " inputImage1;\n"
							<< "\n"
							<< "void main (void)\n"
							<< "{\n"
							<< "    o_color = " << dstTypeStr << "(subpassLoad(inputImage1));\n"
							<< "}\n";

						programCollection.glslSources.add("frag") << glu::FragmentSource(src.str());

						break;
					}

					case OPERATION_TEXTURE_READ:
					case OPERATION_TEXTURE_WRITE:
					{
						std::ostringstream	src;

						const std::string	srcSamplerTypeStr		= getGlslSamplerType(mapVkFormat(m_parameters.formatUncompressed), mapImageViewType(imageTypeForFS));
						const std::string	dstImageTypeStr			= getShaderImageType(mapVkFormat(m_parameters.formatUncompressed), imageTypeForFS);
						const std::string	dstFormatQualifierStr	= getShaderImageFormatQualifier(mapVkFormat(m_parameters.formatUncompressed));

						const char* inDefinitions[3] =
						{
							// IMAGE_TYPE_1D
							"    const highp int out_pos = int(gl_FragCoord.x);\n"
							"    const highp float pixels_resolution = textureSize(u_imageIn, 0);\n"
							"    const highp float in_pos = gl_FragCoord.x / pixels_resolution;\n",
							// IMAGE_TYPE_2D
							"    const ivec2 out_pos = ivec2(gl_FragCoord.xy);\n"
							"    const vec2 pixels_resolution = vec2(textureSize(u_imageIn, 0));\n"
							"    const vec2 in_pos = vec2(gl_FragCoord.xy) / vec2(pixels_resolution);\n",
							// IMAGE_TYPE_3D
							"    const ivec3 out_pos = ivec3(gl_FragCoord.xy, 0);\n"
							"    const vec3 pixels_resolution = vec3(textureSize(u_imageIn, 0));\n"
							"    const vec3 in_pos = vec3(gl_FragCoord.xy, 0) / vec3(pixels_resolution.xy, 1.0);\n",
						};

						src << glu::getGLSLVersionDeclaration(glu::GLSL_VERSION_450) << "\n\n"
							<< "layout (binding = 0) uniform " << srcSamplerTypeStr << " u_imageIn;\n"
							<< "layout (binding = 1, " << dstFormatQualifierStr << ") writeonly uniform " << dstImageTypeStr << " u_imageOut;\n"
							<< "\n"
							<< "void main (void)\n"
							<< "{\n"
							<< inDefinitions[imageTypeIndex]
							<< "    imageStore(u_imageOut, out_pos, texture(u_imageIn, in_pos));\n"
							<< "}\n";

						programCollection.glslSources.add("frag") << glu::FragmentSource(src.str());

						break;
					}

					default:
						DE_ASSERT(false);
				}
			}

			// Verification fragment shader
			{
				std::ostringstream	src;

				const std::string	samplerType			= getGlslSamplerType(mapVkFormat(m_parameters.formatForVerify), mapImageViewType(imageTypeForFS));
				const std::string	imageTypeStr		= getShaderImageType(mapVkFormat(m_parameters.formatForVerify), imageTypeForFS);
				const std::string	formatQualifierStr	= getShaderImageFormatQualifier(mapVkFormat(m_parameters.formatForVerify));

				const char* pos0Definitions[3] =
				{
					// IMAGE_TYPE_1D
					"    const highp int out_pos = int(gl_FragCoord.x);\n"
					"    const highp float pixels_resolution0 = textureSize(u_imageIn0, 0);\n"
					"    const highp float in_pos0 = gl_FragCoord.x / pixels_resolution0;\n",
					// IMAGE_TYPE_2D
					"    const ivec2 out_pos = ivec2(gl_FragCoord.xy);\n"
					"    const vec2 pixels_resolution0 = vec2(textureSize(u_imageIn0, 0));\n"
					"    const vec2 in_pos0 = vec2(gl_FragCoord.xy) / vec2(pixels_resolution0);\n",
					// IMAGE_TYPE_3D
					"    const ivec3 out_pos = ivec3(ivec2(gl_FragCoord.xy), 0);\n"
					"    const vec3 pixels_resolution0 = vec3(textureSize(u_imageIn0, 0));\n"
					"    const vec3 in_pos0 = vec3(gl_FragCoord.xy, 0) / vec3(pixels_resolution0.xy, 1.0);\n",
				};
				const char* pos1Definitions[3] =
				{
					// IMAGE_TYPE_1D
					"    const highp float pixels_resolution1 = textureSize(u_imageIn1, 0);\n"
					"    const highp float in_pos1 = gl_FragCoord.x / pixels_resolution1;\n",
					// IMAGE_TYPE_2D
					"    const vec2 pixels_resolution1 = vec2(textureSize(u_imageIn1, 0));\n"
					"    const vec2 in_pos1 = vec2(gl_FragCoord.xy) / vec2(pixels_resolution1);\n",
					// IMAGE_TYPE_3D
					"    const vec3 pixels_resolution1 = vec3(textureSize(u_imageIn1, 0));\n"
					"    const vec3 in_pos1 = vec3(gl_FragCoord.xy, 0) / vec3(pixels_resolution1.xy, 1.0);\n",
				};

				src << glu::getGLSLVersionDeclaration(glu::GLSL_VERSION_450) << "\n\n"
					<< "layout (binding = 0) uniform " << getGlslSamplerType(mapVkFormat(m_parameters.formatForVerify), mapImageViewType(m_parameters.imageType)) << " u_imageIn0;\n"
					<< "layout (binding = 1) uniform " << getGlslSamplerType(mapVkFormat(m_parameters.formatForVerify), mapImageViewType(m_parameters.imageType)) << " u_imageIn1;\n"
					<< "layout (binding = 2, " << getShaderImageFormatQualifier(mapVkFormat(m_parameters.formatForVerify)) << ") writeonly uniform " << getShaderImageType(mapVkFormat(m_parameters.formatForVerify), m_parameters.imageType) << " u_imageOut0;\n"
					<< "layout (binding = 3, " << getShaderImageFormatQualifier(mapVkFormat(m_parameters.formatForVerify)) << ") writeonly uniform " << getShaderImageType(mapVkFormat(m_parameters.formatForVerify), m_parameters.imageType) << " u_imageOut1;\n"
					<< "\n"
					<< "void main (void)\n"
					<< "{\n"
					<< pos0Definitions[imageTypeIndex]
					<< "    imageStore(u_imageOut0, out_pos, texture(u_imageIn0, in_pos0));\n"
					<< "\n"
					<< pos1Definitions[imageTypeIndex]
					<< "    imageStore(u_imageOut1, out_pos, texture(u_imageIn1, in_pos1));\n"
					<< "}\n";

				programCollection.glslSources.add("frag_verify") << glu::FragmentSource(src.str());
			}

			break;
		}

		default:
			DE_ASSERT(false);
	}
}

void TexelViewCompatibleCase::checkSupport (Context& context) const
{
	const VkPhysicalDevice			physicalDevice			= context.getPhysicalDevice();
	const InstanceInterface&		vk						= context.getInstanceInterface();

	context.requireDeviceFunctionality("VK_KHR_maintenance2");

	{
		VkImageFormatProperties imageFormatProperties;

		if (vk.getPhysicalDeviceImageFormatProperties(physicalDevice, m_parameters.formatUncompressed,
													  mapImageType(m_parameters.imageType), VK_IMAGE_TILING_OPTIMAL,
													  m_parameters.uncompressedImageUsage, 0u, &imageFormatProperties) == VK_ERROR_FORMAT_NOT_SUPPORTED)
			TCU_THROW(NotSupportedError, "Operation not supported with this image format");

		if (VK_ERROR_FORMAT_NOT_SUPPORTED == vk.getPhysicalDeviceImageFormatProperties(physicalDevice, m_parameters.formatCompressed,
												mapImageType(m_parameters.imageType), VK_IMAGE_TILING_OPTIMAL,
												m_parameters.compressedImageUsage,
												VK_IMAGE_CREATE_BLOCK_TEXEL_VIEW_COMPATIBLE_BIT | VK_IMAGE_CREATE_MUTABLE_FORMAT_BIT | VK_IMAGE_CREATE_EXTENDED_USAGE_BIT,
												&imageFormatProperties))
			TCU_THROW(NotSupportedError, "Operation not supported with this image format");
	}

	{
		const VkPhysicalDeviceFeatures	physicalDeviceFeatures	= getPhysicalDeviceFeatures(vk, physicalDevice);

		if (deInRange32(m_parameters.formatCompressed, VK_FORMAT_BC1_RGB_UNORM_BLOCK, VK_FORMAT_BC7_SRGB_BLOCK) &&
			!physicalDeviceFeatures.textureCompressionBC)
			TCU_THROW(NotSupportedError, "textureCompressionBC not supported");

		if (deInRange32(m_parameters.formatCompressed, VK_FORMAT_ETC2_R8G8B8_UNORM_BLOCK, VK_FORMAT_EAC_R11G11_SNORM_BLOCK) &&
			!physicalDeviceFeatures.textureCompressionETC2)
			TCU_THROW(NotSupportedError, "textureCompressionETC2 not supported");

		if (m_parameters.formatIsASTC &&
			!physicalDeviceFeatures.textureCompressionASTC_LDR)
			TCU_THROW(NotSupportedError, "textureCompressionASTC_LDR not supported");

		if (m_parameters.uncompressedImageUsage & VK_FORMAT_FEATURE_STORAGE_IMAGE_BIT)
		{
			const VkFormatProperties p = getPhysicalDeviceFormatProperties(vk, physicalDevice, m_parameters.formatUncompressed);
			if ((p.optimalTilingFeatures & VK_FORMAT_FEATURE_STORAGE_IMAGE_BIT) == 0)
				TCU_THROW(NotSupportedError, "Storage view format not supported");
		}
	}
}

TestInstance* TexelViewCompatibleCase::createInstance (Context& context) const
{
	if (!m_parameters.useMipmaps)
		DE_ASSERT(getNumLayers(m_parameters.imageType, m_parameters.size) == 1u);

	DE_ASSERT(getLayerSize(m_parameters.imageType, m_parameters.size).x() > 0u);
	DE_ASSERT(getLayerSize(m_parameters.imageType, m_parameters.size).y() > 0u);

	switch (m_parameters.shader)
	{
		case SHADER_TYPE_COMPUTE:
		{
			switch (m_parameters.operation)
			{
				case OPERATION_IMAGE_LOAD:
				case OPERATION_TEXEL_FETCH:
				case OPERATION_TEXTURE:
					return new BasicComputeTestInstance(context, m_parameters);
				case OPERATION_IMAGE_STORE:
					return new ImageStoreComputeTestInstance(context, m_parameters);
				default:
					TCU_THROW(InternalError, "Impossible");
			}
		}

		case SHADER_TYPE_FRAGMENT:
		{
			switch (m_parameters.operation)
			{
				case OPERATION_ATTACHMENT_READ:
				case OPERATION_ATTACHMENT_WRITE:
					return new GraphicsAttachmentsTestInstance(context, m_parameters);

				case OPERATION_TEXTURE_READ:
				case OPERATION_TEXTURE_WRITE:
					return new GraphicsTextureTestInstance(context, m_parameters);

				default:
					TCU_THROW(InternalError, "Impossible");
			}
		}

		default:
			TCU_THROW(InternalError, "Impossible");
	}
}

} // anonymous ns

static tcu::UVec3 getUnniceResolution (const VkFormat format, const deUint32 layers)
{
	const deUint32	unniceMipmapTextureSize[]	= { 1, 1, 1, 8, 22, 48, 117, 275, 604, 208, 611, 274, 1211 };
	const deUint32	baseTextureWidth			= unniceMipmapTextureSize[getBlockWidth(format)];
	const deUint32	baseTextureHeight			= unniceMipmapTextureSize[getBlockHeight(format)];
	const deUint32	baseTextureWidthLevels		= deLog2Floor32(baseTextureWidth);
	const deUint32	baseTextureHeightLevels		= deLog2Floor32(baseTextureHeight);
	const deUint32	widthMultiplier				= (baseTextureHeightLevels > baseTextureWidthLevels) ? 1u << (baseTextureHeightLevels - baseTextureWidthLevels) : 1u;
	const deUint32	heightMultiplier			= (baseTextureWidthLevels > baseTextureHeightLevels) ? 1u << (baseTextureWidthLevels - baseTextureHeightLevels) : 1u;
	const deUint32	width						= baseTextureWidth * widthMultiplier;
	const deUint32	height						= baseTextureHeight * heightMultiplier;

	// Number of levels should be same on both axises
	DE_ASSERT(deLog2Floor32(width) == deLog2Floor32(height));

	return tcu::UVec3(width, height, layers);
}

tcu::TestCaseGroup* createImageCompressionTranscodingTests (tcu::TestContext& testCtx)
{
	struct FormatsArray
	{
		const VkFormat*	formats;
		deUint32		count;
	};

	const bool					mipmapness[]									=
	{
		false,
		true,
	};

	const std::string			pipelineName[SHADER_TYPE_LAST]					=
	{
		"compute",
		"graphic",
	};

	const std::string			mipmanpnessName[DE_LENGTH_OF_ARRAY(mipmapness)]	=
	{
		"basic",
		"extended",
	};

	const std::string			operationName[OPERATION_LAST]					=
	{
		"image_load",
		"texel_fetch",
		"texture",
		"image_store",
		"attachment_read",
		"attachment_write",
		"texture_read",
		"texture_write",
	};

	struct ImageTypeName
	{
		ImageType		type;
		std::string		name;
	};
	ImageTypeName imageTypes[] =
	{
		{ IMAGE_TYPE_1D, "1d_image" },
		{ IMAGE_TYPE_2D, "2d_image" },

		// See issue: https://gitlab.khronos.org/vulkan/vulkan/-/issues/3164
		//   Removed 3D because you can't take an uncompressed 3D view of a VK_IMAGE_CREATE_BLOCK_TEXEL_VIEW_COMPATIBLE_BIT image
		// see VUID-VkImageViewCreateInfo-image-04739. This VUID came from https://gitlab.khronos.org/vulkan/vulkan/-/merge_requests/4350
		// to resolve https://gitlab.khronos.org/vulkan/vulkan/-/issues/2501.
		//   It is possible to take a 2D view of a compressed 3D image created
		// with VK_IMAGE_CREATE_BLOCK_TEXEL_VIEW_COMPATIBLE_BIT, but then it also needs to be created with
		// VK_IMAGE_CREATE_2D_VIEW_COMPATIBLE_BIT_EXT from VK_EXT_image_2d_view_of_3d, and the implementation needs to support
		// image2DViewOf3D or sampler2DViewOf3D depending on the test variant.
		//   For this test to support VK_EXT_image_2d_view_of_3d there needs to be quite a few changes to the shader generation
		// code, the descriptor set code and several other things, which isn't a trivial amount of work.
		// { IMAGE_TYPE_3D, "3d_image" },
	};

	const VkImageUsageFlags		baseImageUsageFlagSet							= VK_IMAGE_USAGE_TRANSFER_SRC_BIT | VK_IMAGE_USAGE_TRANSFER_DST_BIT;
	const VkImageUsageFlags		compressedImageUsageFlags[OPERATION_LAST]		=
	{
		baseImageUsageFlagSet | static_cast<VkImageUsageFlagBits>(VK_IMAGE_USAGE_STORAGE_BIT),											// "image_load"
		baseImageUsageFlagSet | static_cast<VkImageUsageFlagBits>(VK_IMAGE_USAGE_SAMPLED_BIT | VK_IMAGE_USAGE_STORAGE_BIT),				// "texel_fetch"
		baseImageUsageFlagSet | static_cast<VkImageUsageFlagBits>(VK_IMAGE_USAGE_SAMPLED_BIT | VK_IMAGE_USAGE_STORAGE_BIT),				// "texture"
		baseImageUsageFlagSet | static_cast<VkImageUsageFlagBits>(VK_IMAGE_USAGE_SAMPLED_BIT | VK_IMAGE_USAGE_STORAGE_BIT),				// "image_store"
		baseImageUsageFlagSet | static_cast<VkImageUsageFlagBits>(VK_IMAGE_USAGE_INPUT_ATTACHMENT_BIT | VK_IMAGE_USAGE_SAMPLED_BIT),	// "attachment_read"
		baseImageUsageFlagSet | static_cast<VkImageUsageFlagBits>(VK_IMAGE_USAGE_SAMPLED_BIT | VK_IMAGE_USAGE_COLOR_ATTACHMENT_BIT),	// "attachment_write"
		baseImageUsageFlagSet | static_cast<VkImageUsageFlagBits>(VK_IMAGE_USAGE_SAMPLED_BIT),											// "texture_read"
		baseImageUsageFlagSet | static_cast<VkImageUsageFlagBits>(VK_IMAGE_USAGE_SAMPLED_BIT | VK_IMAGE_USAGE_STORAGE_BIT),				// "texture_write"
	};

	const VkImageUsageFlags		compressedImageViewUsageFlags[OPERATION_LAST]	=
	{
		compressedImageUsageFlags[0],																									//"image_load"
		compressedImageUsageFlags[1],																									//"texel_fetch"
		compressedImageUsageFlags[2],																									//"texture"
		compressedImageUsageFlags[3],																									//"image_store"
		compressedImageUsageFlags[4],																									//"attachment_read"
		compressedImageUsageFlags[5] | VK_IMAGE_USAGE_COLOR_ATTACHMENT_BIT,																//"attachment_write"
		compressedImageUsageFlags[6],																									//"texture_read"
		compressedImageUsageFlags[7],																									//"texture_write"
	};

	const VkImageUsageFlags		uncompressedImageUsageFlags[OPERATION_LAST]		=
	{
		baseImageUsageFlagSet | static_cast<VkImageUsageFlagBits>(VK_IMAGE_USAGE_STORAGE_BIT),											//"image_load"
		baseImageUsageFlagSet | static_cast<VkImageUsageFlagBits>(VK_IMAGE_USAGE_SAMPLED_BIT | VK_IMAGE_USAGE_STORAGE_BIT),				//"texel_fetch"
		baseImageUsageFlagSet | static_cast<VkImageUsageFlagBits>(VK_IMAGE_USAGE_SAMPLED_BIT | VK_IMAGE_USAGE_STORAGE_BIT),				//"texture"
		baseImageUsageFlagSet | static_cast<VkImageUsageFlagBits>(VK_IMAGE_USAGE_SAMPLED_BIT | VK_IMAGE_USAGE_STORAGE_BIT),				//"image_store"
		baseImageUsageFlagSet | static_cast<VkImageUsageFlagBits>(VK_IMAGE_USAGE_COLOR_ATTACHMENT_BIT | VK_IMAGE_USAGE_SAMPLED_BIT),	//"attachment_read"
		baseImageUsageFlagSet | static_cast<VkImageUsageFlagBits>(VK_IMAGE_USAGE_INPUT_ATTACHMENT_BIT),									//"attachment_write"
		baseImageUsageFlagSet | static_cast<VkImageUsageFlagBits>(VK_IMAGE_USAGE_STORAGE_BIT | VK_IMAGE_USAGE_SAMPLED_BIT),				//"texture_read"
		baseImageUsageFlagSet | static_cast<VkImageUsageFlagBits>(VK_IMAGE_USAGE_SAMPLED_BIT),											//"texture_write"
	};

	const VkFormat				compressedFormats64bit[]						=
	{
		VK_FORMAT_BC1_RGB_UNORM_BLOCK,
		VK_FORMAT_BC1_RGB_SRGB_BLOCK,
		VK_FORMAT_BC1_RGBA_UNORM_BLOCK,
		VK_FORMAT_BC1_RGBA_SRGB_BLOCK,
		VK_FORMAT_BC4_UNORM_BLOCK,
		VK_FORMAT_BC4_SNORM_BLOCK,
		VK_FORMAT_ETC2_R8G8B8_UNORM_BLOCK,
		VK_FORMAT_ETC2_R8G8B8_SRGB_BLOCK,
		VK_FORMAT_ETC2_R8G8B8A1_UNORM_BLOCK,
		VK_FORMAT_ETC2_R8G8B8A1_SRGB_BLOCK,
		VK_FORMAT_EAC_R11_UNORM_BLOCK,
		VK_FORMAT_EAC_R11_SNORM_BLOCK,
	};

	const VkFormat				compressedFormats128bit[]						=
	{
		VK_FORMAT_BC2_UNORM_BLOCK,
		VK_FORMAT_BC2_SRGB_BLOCK,
		VK_FORMAT_BC3_UNORM_BLOCK,
		VK_FORMAT_BC3_SRGB_BLOCK,
		VK_FORMAT_BC5_UNORM_BLOCK,
		VK_FORMAT_BC5_SNORM_BLOCK,
		VK_FORMAT_BC6H_UFLOAT_BLOCK,
		VK_FORMAT_BC6H_SFLOAT_BLOCK,
		VK_FORMAT_BC7_UNORM_BLOCK,
		VK_FORMAT_BC7_SRGB_BLOCK,
		VK_FORMAT_ETC2_R8G8B8A8_UNORM_BLOCK,
		VK_FORMAT_ETC2_R8G8B8A8_SRGB_BLOCK,
		VK_FORMAT_EAC_R11G11_UNORM_BLOCK,
		VK_FORMAT_EAC_R11G11_SNORM_BLOCK,
		VK_FORMAT_ASTC_4x4_UNORM_BLOCK,
		VK_FORMAT_ASTC_4x4_SRGB_BLOCK,
		VK_FORMAT_ASTC_5x4_UNORM_BLOCK,
		VK_FORMAT_ASTC_5x4_SRGB_BLOCK,
		VK_FORMAT_ASTC_5x5_UNORM_BLOCK,
		VK_FORMAT_ASTC_5x5_SRGB_BLOCK,
		VK_FORMAT_ASTC_6x5_UNORM_BLOCK,
		VK_FORMAT_ASTC_6x5_SRGB_BLOCK,
		VK_FORMAT_ASTC_6x6_UNORM_BLOCK,
		VK_FORMAT_ASTC_6x6_SRGB_BLOCK,
		VK_FORMAT_ASTC_8x5_UNORM_BLOCK,
		VK_FORMAT_ASTC_8x5_SRGB_BLOCK,
		VK_FORMAT_ASTC_8x6_UNORM_BLOCK,
		VK_FORMAT_ASTC_8x6_SRGB_BLOCK,
		VK_FORMAT_ASTC_8x8_UNORM_BLOCK,
		VK_FORMAT_ASTC_8x8_SRGB_BLOCK,
		VK_FORMAT_ASTC_10x5_UNORM_BLOCK,
		VK_FORMAT_ASTC_10x5_SRGB_BLOCK,
		VK_FORMAT_ASTC_10x6_UNORM_BLOCK,
		VK_FORMAT_ASTC_10x6_SRGB_BLOCK,
		VK_FORMAT_ASTC_10x8_UNORM_BLOCK,
		VK_FORMAT_ASTC_10x8_SRGB_BLOCK,
		VK_FORMAT_ASTC_10x10_UNORM_BLOCK,
		VK_FORMAT_ASTC_10x10_SRGB_BLOCK,
		VK_FORMAT_ASTC_12x10_UNORM_BLOCK,
		VK_FORMAT_ASTC_12x10_SRGB_BLOCK,
		VK_FORMAT_ASTC_12x12_UNORM_BLOCK,
		VK_FORMAT_ASTC_12x12_SRGB_BLOCK,
	};

	const VkFormat				uncompressedFormats64bit[]						=
	{
		VK_FORMAT_R16G16B16A16_UNORM,
		VK_FORMAT_R16G16B16A16_SNORM,
		VK_FORMAT_R16G16B16A16_USCALED,
		VK_FORMAT_R16G16B16A16_SSCALED,
		VK_FORMAT_R16G16B16A16_UINT,
		VK_FORMAT_R16G16B16A16_SINT,
		//VK_FORMAT_R16G16B16A16_SFLOAT,	removed as float views can't preserve NAN/INF/Denorm values
		VK_FORMAT_R32G32_UINT,
		VK_FORMAT_R32G32_SINT,
		//VK_FORMAT_R32G32_SFLOAT,			removed as float views can't preserve NAN/INF/Denorm values
		//VK_FORMAT_R64_UINT,				remove from the test it couldn't be used
		//VK_FORMAT_R64_SINT,				remove from the test it couldn't be used
		//VK_FORMAT_R64_SFLOAT,				remove from the test it couldn't be used
	};

	const VkFormat				uncompressedFormats128bit[]						=
	{
		VK_FORMAT_R32G32B32A32_UINT,
		VK_FORMAT_R32G32B32A32_SINT,
		//VK_FORMAT_R32G32B32A32_SFLOAT,	removed as float views can't preserve NAN/INF/Denorm values
		//VK_FORMAT_R64G64_UINT,			remove from the test it couldn't be used
		//VK_FORMAT_R64G64_SINT,			remove from the test it couldn't be used
		//VK_FORMAT_R64G64_SFLOAT,			remove from the test it couldn't be used
	};

	const FormatsArray			formatsCompressedSets[]							=
	{
		{
			compressedFormats64bit,
			DE_LENGTH_OF_ARRAY(compressedFormats64bit)
		},
		{
			compressedFormats128bit,
			DE_LENGTH_OF_ARRAY(compressedFormats128bit)
		},
	};

	// Uncompressed formats - floating point formats should not be used in these
	// tests as they cannot be relied upon to preserve all possible values in the
	// underlying texture data. Refer to the note under the 'VkImageViewCreateInfo'
	// section of the specification.
	const FormatsArray			formatsUncompressedSets[]						=
	{
		{
			uncompressedFormats64bit,
			DE_LENGTH_OF_ARRAY(uncompressedFormats64bit)
		},
		{
			uncompressedFormats128bit,
			DE_LENGTH_OF_ARRAY(uncompressedFormats128bit)
		},
	};

	DE_ASSERT(DE_LENGTH_OF_ARRAY(formatsCompressedSets) == DE_LENGTH_OF_ARRAY(formatsUncompressedSets));

	MovePtr<tcu::TestCaseGroup>	texelViewCompatibleTests							(new tcu::TestCaseGroup(testCtx, "texel_view_compatible", "Texel view compatible cases"));

	for (int shaderType = SHADER_TYPE_COMPUTE; shaderType < SHADER_TYPE_LAST; ++shaderType)
	{
		MovePtr<tcu::TestCaseGroup>	pipelineTypeGroup	(new tcu::TestCaseGroup(testCtx, pipelineName[shaderType].c_str(), ""));

		for (int mipmapTestNdx = 0; mipmapTestNdx < DE_LENGTH_OF_ARRAY(mipmapness); mipmapTestNdx++)
		{
			const bool mipmapTest = mipmapness[mipmapTestNdx];

			MovePtr<tcu::TestCaseGroup>	mipmapTypeGroup	(new tcu::TestCaseGroup(testCtx, mipmanpnessName[mipmapTestNdx].c_str(), ""));

			for (int imageTypeNdx = 0; imageTypeNdx < DE_LENGTH_OF_ARRAY(imageTypes); imageTypeNdx++)
			{
				MovePtr<tcu::TestCaseGroup> imageTypeGroup	(new tcu::TestCaseGroup(testCtx, imageTypes[imageTypeNdx].name.c_str(), ""));
				ImageType					imageType = imageTypes[imageTypeNdx].type;

				for (int operationNdx = OPERATION_IMAGE_LOAD; operationNdx < OPERATION_LAST; ++operationNdx)
				{
					if (shaderType != SHADER_TYPE_FRAGMENT && deInRange32(operationNdx, OPERATION_ATTACHMENT_READ, OPERATION_TEXTURE_WRITE))
						continue;

					if (shaderType != SHADER_TYPE_COMPUTE && deInRange32(operationNdx, OPERATION_IMAGE_LOAD, OPERATION_IMAGE_STORE))
						continue;

					if (imageType == IMAGE_TYPE_3D &&
						(operationNdx == OPERATION_ATTACHMENT_READ || operationNdx == OPERATION_ATTACHMENT_WRITE))
						continue;

					MovePtr<tcu::TestCaseGroup>	imageOperationGroup	(new tcu::TestCaseGroup(testCtx, operationName[operationNdx].c_str(), ""));

					deUint32 depth		= 1u + 2 * (imageType == IMAGE_TYPE_3D);
					deUint32 imageCount	= 2u + (operationNdx == OPERATION_IMAGE_STORE);

					// Iterate through bitness groups (64 bit, 128 bit, etc)
					for (deUint32 formatBitnessGroup = 0; formatBitnessGroup < DE_LENGTH_OF_ARRAY(formatsCompressedSets); ++formatBitnessGroup)
					{
						for (deUint32 formatCompressedNdx = 0; formatCompressedNdx < formatsCompressedSets[formatBitnessGroup].count; ++formatCompressedNdx)
						{
							const VkFormat				formatCompressed			= formatsCompressedSets[formatBitnessGroup].formats[formatCompressedNdx];
							const std::string			compressedFormatGroupName	= getFormatShortString(formatCompressed);
							MovePtr<tcu::TestCaseGroup>	compressedFormatGroup		(new tcu::TestCaseGroup(testCtx, compressedFormatGroupName.c_str(), ""));

							for (deUint32 formatUncompressedNdx = 0; formatUncompressedNdx < formatsUncompressedSets[formatBitnessGroup].count; ++formatUncompressedNdx)
							{
								const VkFormat			formatUncompressed			= formatsUncompressedSets[formatBitnessGroup].formats[formatUncompressedNdx];
								const std::string		uncompressedFormatGroupName	= getFormatShortString(formatUncompressed);

								const TestParameters	parameters					=
								{
									static_cast<Operation>(operationNdx),
									static_cast<ShaderType>(shaderType),
									mipmapTest ? getUnniceResolution(formatCompressed, 1u) : UVec3(64u, 64u, depth),
									1u + 2u * mipmapTest * (imageType != IMAGE_TYPE_3D),		// 1 or 3 if mipmapTest is true but image is not 3d
									imageType,
									formatCompressed,
									formatUncompressed,
									imageCount,
									compressedImageUsageFlags[operationNdx],
									compressedImageViewUsageFlags[operationNdx],
									uncompressedImageUsageFlags[operationNdx],
									mipmapTest,
									VK_FORMAT_R8G8B8A8_UNORM,
									FormatIsASTC(formatCompressed)
								};

								compressedFormatGroup->addChild(new TexelViewCompatibleCase(testCtx, uncompressedFormatGroupName, "", parameters));
							}

							imageOperationGroup->addChild(compressedFormatGroup.release());
						}
					}

					imageTypeGroup->addChild(imageOperationGroup.release());
				}

				mipmapTypeGroup->addChild(imageTypeGroup.release());
			}

			pipelineTypeGroup->addChild(mipmapTypeGroup.release());
		}

		texelViewCompatibleTests->addChild(pipelineTypeGroup.release());
	}

	return texelViewCompatibleTests.release();
}

} // image
} // vkt<|MERGE_RESOLUTION|>--- conflicted
+++ resolved
@@ -649,24 +649,14 @@
 				const UVec3		size		= UVec3(imageData[resultImageNdx].getImageInfo(imageNdx).extent.width,
 													imageData[resultImageNdx].getImageInfo(imageNdx).extent.height,
 													imageData[resultImageNdx].getImageInfo(imageNdx).extent.depth);
-<<<<<<< HEAD
 				if (!copyResultAndCompare(*cmdPool, *cmdBuffer, imageData[resultImageNdx].getImage(imageNdx), offset, size))
-					return TestStatus::fail("Fail");
-=======
-				if (!copyResultAndCompare(*cmdBuffer, imageData[resultImageNdx].getImage(imageNdx), offset, size))
 					return TestStatus::fail("Uncompressed output mismatch at offset " + de::toString(offset) + " even before executing decompression");
->>>>>>> 88733cbd
 				offset += getCompressedImageSizeInBytes(m_parameters.formatCompressed, mipMapSizes[mipNdx]);
 			}
 		}
 	}
-<<<<<<< HEAD
 	if (!decompressImage(*cmdPool, *cmdBuffer, imageData, mipMapSizes))
-			return TestStatus::fail("Fail");
-=======
-	if (!decompressImage(*cmdBuffer, imageData, mipMapSizes))
 			return TestStatus::fail("Decompression failed");
->>>>>>> 88733cbd
 
 	if (m_bASTCErrorColourMismatch)
 	{
