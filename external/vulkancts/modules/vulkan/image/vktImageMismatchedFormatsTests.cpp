/*------------------------------------------------------------------------
 * Vulkan Conformance Tests
 * ------------------------
 *
 * Copyright (c) 2020 The Khronos Group Inc.
 * Copyright (c) 2016 The Android Open Source Project
 *
 * Licensed under the Apache License, Version 2.0 (the "License");
 * you may not use this file except in compliance with the License.
 * You may obtain a copy of the License at
 *
 *      http://www.apache.org/licenses/LICENSE-2.0
 *
 * Unless required by applicable law or agreed to in writing, software
 * distributed under the License is distributed on an "AS IS" BASIS,
 * WITHOUT WARRANTIES OR CONDITIONS OF ANY KIND, either express or implied.
 * See the License for the specific language governing permissions and
 * limitations under the License.
 *
 *//*!
 * \file
 * \brief Testing writing and reading for mismatched formats
 *//*--------------------------------------------------------------------*/

#include "vktImageLoadStoreTests.hpp"
#include "vktTestCaseUtil.hpp"
#include "vktImageTestsUtil.hpp"
#include "vktImageLoadStoreUtil.hpp"
#include "vktImageTexture.hpp"

#include "vkDefs.hpp"
#include "vkRef.hpp"
#include "vkRefUtil.hpp"
#include "vkPlatform.hpp"
#include "vkPrograms.hpp"
#include "vkMemUtil.hpp"
#include "vkBarrierUtil.hpp"
#include "vkBuilderUtil.hpp"
#include "vkQueryUtil.hpp"
#include "vkImageUtil.hpp"
#include "vkCmdUtil.hpp"
#include "vkObjUtil.hpp"
#include "vkImageWithMemory.hpp"

#include "deMath.h"
#include "deUniquePtr.hpp"
#include "deSharedPtr.hpp"
#include "deStringUtil.hpp"

#include "tcuImageCompare.hpp"
#include "tcuTexture.hpp"
#include "tcuTextureUtil.hpp"
#include "tcuFloat.hpp"
#include "tcuStringTemplate.hpp"

#include <string>
#include <vector>
#include <map>

using namespace vk;

namespace vkt
{
namespace image
{
namespace
{

struct FormatInfo
{
	const char* GLSLFormat;
	int VectorWidth;
	int BytesPerPixel;
	tcu::TextureChannelClass ChannelClass;
};

FormatInfo getFormatInfo (VkFormat format)
{
	FormatInfo result;

	const tcu::TextureFormat texFormat = mapVkFormat(format);

	result.VectorWidth = getNumUsedChannels(texFormat.order);
	result.BytesPerPixel = getPixelSize(texFormat);
	result.ChannelClass = tcu::getTextureChannelClass(texFormat.type);

	return result;
}

std::string ChannelClassToImageType (tcu::TextureChannelClass channelClass)
{
	switch (channelClass)
	{
		case tcu::TEXTURECHANNELCLASS_UNSIGNED_INTEGER: return "uimage2D";
		case tcu::TEXTURECHANNELCLASS_SIGNED_INTEGER: return "iimage2D";
		default: return "image2D";
	}
}

std::string ChannelClassToVecType (tcu::TextureChannelClass channelClass)
{
	switch (channelClass)
	{
		case tcu::TEXTURECHANNELCLASS_UNSIGNED_INTEGER: return "uvec4";
		case tcu::TEXTURECHANNELCLASS_SIGNED_INTEGER: return "ivec4";
		default: return "vec4";
	}
}

std::string ChannelClassToDefaultVecValue (tcu::TextureChannelClass channelClass)
{
	switch (channelClass)
	{
		case tcu::TEXTURECHANNELCLASS_UNSIGNED_INTEGER: return "uvec4(1, 10, 100, 1000)";
		case tcu::TEXTURECHANNELCLASS_SIGNED_INTEGER: return "ivec4(-1, 2, -1000, 2000)";
		default: return "vec4(0.25, 0.5, 0.0, 1.0)";
	}
}

const std::map<std::string, FormatInfo> SpirvFormats {
	{ "Rgba32f",		{ nullptr,			4, 16,		tcu::TEXTURECHANNELCLASS_FLOATING_POINT } },
	{ "Rg32f",			{ nullptr,			2, 8,		tcu::TEXTURECHANNELCLASS_FLOATING_POINT } },
	{ "R32f",			{ nullptr,			1, 4,		tcu::TEXTURECHANNELCLASS_FLOATING_POINT } },
	{ "Rgba16f",		{ nullptr,			4, 8,		tcu::TEXTURECHANNELCLASS_FLOATING_POINT } },
	{ "Rg16f",			{ nullptr,			2, 4,		tcu::TEXTURECHANNELCLASS_FLOATING_POINT } },
	{ "R16f",			{ nullptr,			1, 2,		tcu::TEXTURECHANNELCLASS_FLOATING_POINT } },
	{ "Rgba16",			{ nullptr,			4, 8,		tcu::TEXTURECHANNELCLASS_UNSIGNED_FIXED_POINT } },
	{ "Rg16",			{ nullptr,			2, 4,		tcu::TEXTURECHANNELCLASS_UNSIGNED_FIXED_POINT } },
	{ "R16",			{ nullptr,			1, 2,		tcu::TEXTURECHANNELCLASS_UNSIGNED_FIXED_POINT } },
	{ "Rgba16Snorm",	{ "rgba16_snorm",	4, 8,		tcu::TEXTURECHANNELCLASS_SIGNED_FIXED_POINT } },
	{ "Rg16Snorm",		{ "rg16_snorm",		2, 4,		tcu::TEXTURECHANNELCLASS_SIGNED_FIXED_POINT } },
	{ "R16Snorm",		{ "r16_snorm",		1, 2,		tcu::TEXTURECHANNELCLASS_SIGNED_FIXED_POINT } },
	{ "Rgb10A2",		{ "rgb10_a2",		4, 4,		tcu::TEXTURECHANNELCLASS_UNSIGNED_FIXED_POINT } },
	{ "R11fG11fB10f",	{ "r11f_g11f_b10f", 3, 4,		tcu::TEXTURECHANNELCLASS_FLOATING_POINT } },
	{ "Rgba8",			{ nullptr,			4, 4,		tcu::TEXTURECHANNELCLASS_UNSIGNED_FIXED_POINT } },
	{ "Rg8",			{ nullptr,			2, 2,		tcu::TEXTURECHANNELCLASS_UNSIGNED_FIXED_POINT } },
	{ "R8",				{ nullptr,			1, 1,		tcu::TEXTURECHANNELCLASS_UNSIGNED_FIXED_POINT } },
	{ "Rgba8Snorm",		{ "rgba8_snorm",	4, 4,		tcu::TEXTURECHANNELCLASS_SIGNED_FIXED_POINT } },
	{ "Rg8Snorm",		{ "rg8_snorm",		2, 2,		tcu::TEXTURECHANNELCLASS_SIGNED_FIXED_POINT } },
	{ "R8Snorm",		{ "r8_snorm",		1, 1,		tcu::TEXTURECHANNELCLASS_SIGNED_FIXED_POINT } },
	{ "Rgba32i",		{ nullptr,			4, 16,		tcu::TEXTURECHANNELCLASS_SIGNED_INTEGER } },
	{ "Rg32i",			{ nullptr,			2, 2,		tcu::TEXTURECHANNELCLASS_SIGNED_INTEGER } },
	{ "R32i",			{ nullptr,			1, 1,		tcu::TEXTURECHANNELCLASS_SIGNED_INTEGER } },
	{ "Rgba16i",		{ nullptr,			4, 8,		tcu::TEXTURECHANNELCLASS_SIGNED_INTEGER } },
	{ "Rg16i",			{ nullptr,			2, 4,		tcu::TEXTURECHANNELCLASS_SIGNED_INTEGER } },
	{ "R16i",			{ nullptr,			1, 2,		tcu::TEXTURECHANNELCLASS_SIGNED_INTEGER } },
	{ "Rgba8i",			{ nullptr,			4, 4,		tcu::TEXTURECHANNELCLASS_SIGNED_INTEGER } },
	{ "Rg8i",			{ nullptr,			2, 2,		tcu::TEXTURECHANNELCLASS_SIGNED_INTEGER } },
	{ "R8i",			{ nullptr,			1, 1,		tcu::TEXTURECHANNELCLASS_SIGNED_INTEGER } },
	{ "Rgba32ui",		{ nullptr,			4, 16,		tcu::TEXTURECHANNELCLASS_UNSIGNED_INTEGER } },
	{ "Rg32ui",			{ nullptr,			2, 8,		tcu::TEXTURECHANNELCLASS_UNSIGNED_INTEGER } },
	{ "R32ui",			{ nullptr,			1, 4,		tcu::TEXTURECHANNELCLASS_UNSIGNED_INTEGER } },
	{ "Rgba16ui",		{ nullptr,			4, 8,		tcu::TEXTURECHANNELCLASS_UNSIGNED_INTEGER } },
	{ "Rg16ui",			{ nullptr,			2, 4,		tcu::TEXTURECHANNELCLASS_UNSIGNED_INTEGER } },
	{ "R16ui",			{ nullptr,			1, 2,		tcu::TEXTURECHANNELCLASS_UNSIGNED_INTEGER } },
	{ "Rgb10a2ui",		{ "rgb10_a2ui",		4, 4,		tcu::TEXTURECHANNELCLASS_UNSIGNED_INTEGER } },
	{ "Rgba8ui",		{ nullptr,			4, 4,		tcu::TEXTURECHANNELCLASS_UNSIGNED_INTEGER } },
	{ "Rg8ui",			{ nullptr,			2, 2,		tcu::TEXTURECHANNELCLASS_UNSIGNED_INTEGER } },
	{ "R8ui",			{ nullptr,			1, 1,		tcu::TEXTURECHANNELCLASS_UNSIGNED_INTEGER } }
};

FormatInfo getFormatInfo (const std::string& spirvFormat)
{
	auto it = SpirvFormats.find(spirvFormat);
	if (it != SpirvFormats.end()) return it->second;
	else return {"", 0, 0, tcu::TEXTURECHANNELCLASS_SIGNED_FIXED_POINT};
}

bool matching (VkFormat format, const std::string& spirvFormat)
{
	try
	{
		FormatInfo	baseFormat		=	getFormatInfo(format);
		FormatInfo	shaderFormat	=	getFormatInfo(spirvFormat);

		return (baseFormat.VectorWidth == shaderFormat.VectorWidth &&
				baseFormat.BytesPerPixel == shaderFormat.BytesPerPixel &&
				baseFormat.ChannelClass == shaderFormat.ChannelClass);
	}
	catch (const tcu::InternalError&)
	{
		return false;
	}
}

enum class TestType
{
	READ = 0,
	SPARSE_READ,
	WRITE
};

void fillImageCreateInfo (VkImageCreateInfo& imageCreateInfo, TestType testType, VkFormat format)
{
	const VkImageCreateFlags	imageFlags		= ((testType == TestType::SPARSE_READ) ? (VK_IMAGE_CREATE_SPARSE_BINDING_BIT | VK_IMAGE_CREATE_SPARSE_RESIDENCY_BIT) : 0u);
	const VkImageCreateInfo		createInfo		=
	{
		VK_STRUCTURE_TYPE_IMAGE_CREATE_INFO,																// VkStructureType			sType;
		nullptr,																							// const void*				pNext;
		imageFlags,																							// VkImageCreateFlags		flags;
		VK_IMAGE_TYPE_2D,																					// VkImageType				imageType;
		format,																								// VkFormat					format;
		makeExtent3D(8, 8, 1),																				// VkExtent3D				extent;
		1u,																									// deUint32					mipLevels;
		1u,																									// deUint32					arrayLayers;
		VK_SAMPLE_COUNT_1_BIT,																				// VkSampleCountFlagBits	samples;
		VK_IMAGE_TILING_OPTIMAL,																			// VkImageTiling			tiling;
		VK_IMAGE_USAGE_STORAGE_BIT | VK_IMAGE_USAGE_TRANSFER_SRC_BIT | VK_IMAGE_USAGE_TRANSFER_DST_BIT,		// VkImageUsageFlags		usage;
		VK_SHARING_MODE_EXCLUSIVE,																			// VkSharingMode			sharingMode;
		0u,																									// deUint32					queueFamilyIndexCount;
		nullptr,																							// const deUint32*			pQueueFamilyIndices;
		VK_IMAGE_LAYOUT_UNDEFINED																			// VkImageLayout			initialLayout;
	};

	imageCreateInfo = createInfo;
}

class MismatchedFormatTest : public TestCase
{
public:
						MismatchedFormatTest (tcu::TestContext&		testCtx,
											  const std::string&	name,
											  const std::string&	description,
											  const TestType		type,
											  const VkFormat		format,
											  const std::string&	spirvFormat);

	virtual void		checkSupport		(Context&			context) const;
	void				initPrograms		(SourceCollections&	programCollection) const;
	TestInstance*		createInstance		(Context&			context) const;

private:
	const TestType		m_type;
	const VkFormat		m_format;
	const std::string	m_spirvFormat;
};

MismatchedFormatTest::MismatchedFormatTest (tcu::TestContext&	testCtx,
											const std::string&	name,
											const std::string&	description,
											const TestType		type,
											const VkFormat		format,
											const std::string&	spirvFormat)
	: TestCase						(testCtx, name, description)
	, m_type						(type)
	, m_format						(format)
	, m_spirvFormat					(spirvFormat)
{
}

void MismatchedFormatTest::checkSupport (Context& context) const
{
	const auto&	vki				= context.getInstanceInterface();
	const auto	physicalDevice	= context.getPhysicalDevice();

	if (m_type == TestType::SPARSE_READ)
	{
		context.requireDeviceCoreFeature(DEVICE_CORE_FEATURE_SPARSE_BINDING);

		if (!getPhysicalDeviceFeatures(vki, physicalDevice).sparseResidencyBuffer)
			TCU_THROW(NotSupportedError, "Sparse partially resident buffers not supported");
<<<<<<< HEAD

		// Check sparse operations support before creating the image.
		VkImageCreateInfo imageCreateInfo;
		fillImageCreateInfo(imageCreateInfo, m_type, m_format);

		if (!checkSparseImageFormatSupport(physicalDevice, vki, imageCreateInfo))
			TCU_THROW(NotSupportedError, "The image format does not support sparse operations.");
=======
		}

		if (!getPhysicalDeviceFeatures(context.getInstanceInterface(), context.getPhysicalDevice()).shaderResourceResidency)
		{
			TCU_THROW(NotSupportedError, "Shader resource residency not supported");
		}
>>>>>>> 382d2587
	}

	VkFormatProperties formatProperties = getPhysicalDeviceFormatProperties(vki, physicalDevice, m_format);

	if ((formatProperties.optimalTilingFeatures & VK_FORMAT_FEATURE_STORAGE_IMAGE_BIT) == 0)
	{
		TCU_THROW(NotSupportedError, "Creating storage image with this format is not supported");
	}
}

void MismatchedFormatTest::initPrograms (SourceCollections& programCollection) const
{
	std::string	source;

	if (m_type == TestType::READ)
	{
		source = R"(
			#version 460 core

			layout (${FORMAT}, binding=0) uniform ${IMAGE} inputImage;

			void main()
			{
				${VECT} value = imageLoad(inputImage, ivec2(gl_GlobalInvocationID.xy));
			}
		)";
	}
	else if (m_type == TestType::WRITE)
	{
		source = R"(
			#version 460 core

			layout (${FORMAT}, binding=0) uniform ${IMAGE} inputImage;

			void main()
			{
				imageStore(inputImage, ivec2(gl_GlobalInvocationID.xy), ${VALUE});
			}
		)";
	}
	else if (m_type == TestType::SPARSE_READ)
	{
		source = R"(
			#version 460 core
			#extension GL_ARB_sparse_texture2 : require

			layout (${FORMAT}, binding=0) uniform ${IMAGE} inputImage;

			void main()
			{
				${VECT} result;
				int r = sparseImageLoadARB(inputImage, ivec2(gl_GlobalInvocationID.xy), result);
			}
		)";
	}

	const FormatInfo	spirvFormatInfo		=	getFormatInfo(m_spirvFormat);

	const std::string	glslFormat			=	spirvFormatInfo.GLSLFormat ?
												spirvFormatInfo.GLSLFormat : de::toLower(m_spirvFormat);

	std::map<std::string, std::string>			specializations;

	specializations["FORMAT"]				=	glslFormat;
	specializations["VECT"]					=	ChannelClassToVecType(spirvFormatInfo.ChannelClass);
	specializations["IMAGE"]				=	ChannelClassToImageType(spirvFormatInfo.ChannelClass);
	specializations["VALUE"]				=	ChannelClassToDefaultVecValue(spirvFormatInfo.ChannelClass);

	programCollection.glslSources.add("comp") << glu::ComputeSource( tcu::StringTemplate{source}.specialize(specializations) );
}

class MismatchedFormatTestInstance : public TestInstance
{
public:
						MismatchedFormatTestInstance (Context&				context,
													  const TestType		type,
													  const VkFormat		format,
													  const std::string&	spirvFormat);

	tcu::TestStatus		iterate					(void);

protected:
	const TestType		m_type;
	const VkFormat		m_format;
	const std::string	m_spirvFormat;

};

MismatchedFormatTestInstance::MismatchedFormatTestInstance (Context& context, const TestType type, const VkFormat format, const std::string& spirvFormat)
	: TestInstance		(context)
	, m_type			(type)
	, m_format			(format)
	, m_spirvFormat		(spirvFormat)
{
}

tcu::TestStatus MismatchedFormatTestInstance::iterate (void)
{
	const DeviceInterface&			vk					= m_context.getDeviceInterface();
	const VkDevice					device				= m_context.getDevice();
	const VkQueue					queue				= m_context.getUniversalQueue();
	const deUint32					queueFamilyIndex	= m_context.getUniversalQueueFamilyIndex();
	auto&							allocator			= m_context.getDefaultAllocator();
	const auto						physicalDevice		= m_context.getPhysicalDevice();
	const auto&						instance			= m_context.getInstanceInterface();

	Move<VkShaderModule>			shaderModule		= createShaderModule(vk, device, m_context.getBinaryCollection().get("comp"), 0);

	Move<VkDescriptorSetLayout>		descriptorSetLayout	= DescriptorSetLayoutBuilder()
															.addSingleBinding(VK_DESCRIPTOR_TYPE_STORAGE_IMAGE, VK_SHADER_STAGE_COMPUTE_BIT)
															.build(vk, device);
	Move<VkDescriptorPool>			descriptorPool		= DescriptorPoolBuilder()
															.addType(VK_DESCRIPTOR_TYPE_STORAGE_IMAGE)
															.build(vk, device, VK_DESCRIPTOR_POOL_CREATE_FREE_DESCRIPTOR_SET_BIT, 1u);

	Move<VkDescriptorSet>			descriptorSet		= makeDescriptorSet(vk, device, *descriptorPool, *descriptorSetLayout);
	Move<VkPipelineLayout>			pipelineLayout		= makePipelineLayout(vk, device, descriptorSetLayout.get());

	Move<VkPipeline>				pipeline			= makeComputePipeline(vk, device, *pipelineLayout, *shaderModule);

	VkImageCreateInfo				imageCreateInfo;
	fillImageCreateInfo(imageCreateInfo, m_type, m_format);

	vk::Move<vk::VkImage>			storageImage		= createImage(vk, device, &imageCreateInfo);
	const auto						tcuFormat			= mapVkFormat(m_format);

	de::MovePtr<vk::Allocation>					storageAllocation;
	vk::Move<vk::VkSemaphore>					bindSemaphore;
	std::vector<de::SharedPtr<Allocation> >		allocations;

	if (m_type == TestType::SPARSE_READ)
	{
		bindSemaphore = createSemaphore(vk, device);

		allocateAndBindSparseImage(	vk, device, physicalDevice, instance,
									imageCreateInfo, *bindSemaphore, m_context.getSparseQueue(),
									allocator, allocations, tcuFormat, *storageImage	);
	}
	else
	{
		storageAllocation = allocator.allocate(getImageMemoryRequirements(vk, device, *storageImage), MemoryRequirement::Any);
		VK_CHECK(vk.bindImageMemory(device, *storageImage, storageAllocation->getMemory(), storageAllocation->getOffset()));
	}

	const auto						subresourceRange	= makeImageSubresourceRange(getImageAspectFlags(tcuFormat), 0u, 1u, 0u, 1u);
	Move<VkImageView>				storageImageView	= makeImageView(vk, device, *storageImage, VK_IMAGE_VIEW_TYPE_2D, m_format, subresourceRange);
	VkDescriptorImageInfo			storageImageInfo	= makeDescriptorImageInfo(DE_NULL, *storageImageView, VK_IMAGE_LAYOUT_GENERAL);

	DescriptorSetUpdateBuilder		builder;
	builder
		.writeSingle(*descriptorSet, DescriptorSetUpdateBuilder::Location::binding(0u), VK_DESCRIPTOR_TYPE_STORAGE_IMAGE, &storageImageInfo)
		.update(vk, device);

	Move<VkCommandPool>				cmdPool				= createCommandPool(vk, device, VK_COMMAND_POOL_CREATE_TRANSIENT_BIT, queueFamilyIndex);
	Move<VkCommandBuffer>			cmdBuffer			= allocateCommandBuffer(vk, device, *cmdPool, VK_COMMAND_BUFFER_LEVEL_PRIMARY);

	const auto						layoutBarrier		= makeImageMemoryBarrier(0u, (VK_ACCESS_SHADER_READ_BIT | VK_ACCESS_SHADER_WRITE_BIT), VK_IMAGE_LAYOUT_UNDEFINED, VK_IMAGE_LAYOUT_GENERAL, *storageImage, subresourceRange);

	beginCommandBuffer(vk, *cmdBuffer);
		vk.cmdPipelineBarrier(*cmdBuffer, VK_PIPELINE_STAGE_TOP_OF_PIPE_BIT, VK_PIPELINE_STAGE_COMPUTE_SHADER_BIT, 0u, 0u, nullptr, 0u, nullptr, 1u, &layoutBarrier);
		vk.cmdBindPipeline(*cmdBuffer, VK_PIPELINE_BIND_POINT_COMPUTE, *pipeline);
		vk.cmdBindDescriptorSets(*cmdBuffer, VK_PIPELINE_BIND_POINT_COMPUTE, *pipelineLayout, 0u, 1u, &descriptorSet.get(), 0u, DE_NULL);
		vk.cmdDispatch(*cmdBuffer, 8, 8, 1);
	endCommandBuffer(vk, *cmdBuffer);

	submitCommandsAndWait(vk, device, queue, *cmdBuffer);

	return tcu::TestStatus::pass("Passed");
}

TestInstance* MismatchedFormatTest::createInstance (Context& context) const
{
	return new MismatchedFormatTestInstance(context, m_type, m_format, m_spirvFormat);
}

} // anonymous ns

tcu::TestCaseGroup* createImageMismatchedFormatsTests (tcu::TestContext& testCtx)
{
	de::MovePtr<tcu::TestCaseGroup> testGroup(new tcu::TestCaseGroup(testCtx, "mismatched_formats", "Test image load/store operations on mismatched formats"));
	de::MovePtr<tcu::TestCaseGroup> testGroupOpRead(new tcu::TestCaseGroup(testCtx, "image_read", "perform OpImageRead"));
	de::MovePtr<tcu::TestCaseGroup> testGroupOpWrite(new tcu::TestCaseGroup(testCtx, "image_write", "perform OpImageWrite"));
	de::MovePtr<tcu::TestCaseGroup> testGroupOpSparseRead(new tcu::TestCaseGroup(testCtx, "sparse_image_read", "perform OpSparseImageRead"));

	for (VkFormat format = VK_FORMAT_R4G4_UNORM_PACK8; format < VK_CORE_FORMAT_LAST; format = static_cast<VkFormat>(format+1))
	{
		for (auto& pair : SpirvFormats)
		{
			const std::string&	spirvFormat = pair.first;

			if (matching(format, spirvFormat))
			{
				const std::string	enumName	= getFormatName(format);
				const std::string	testName	= de::toLower( enumName.substr(10) + "_with_" + spirvFormat );

				testGroupOpRead->addChild(new MismatchedFormatTest(	testCtx, testName, "",
																	TestType::READ,
																	format, spirvFormat) );

				testGroupOpWrite->addChild(new MismatchedFormatTest(testCtx, testName, "",
																	TestType::WRITE,
																	format, spirvFormat) );

				testGroupOpSparseRead->addChild(new MismatchedFormatTest(	testCtx, testName, "",
																			TestType::SPARSE_READ,
																			format, spirvFormat) );
			}
		}
	}

	testGroup->addChild(testGroupOpRead.release());
	testGroup->addChild(testGroupOpWrite.release());
	testGroup->addChild(testGroupOpSparseRead.release());

	return testGroup.release();
}

} // image
} // vkt<|MERGE_RESOLUTION|>--- conflicted
+++ resolved
@@ -259,22 +259,20 @@
 
 		if (!getPhysicalDeviceFeatures(vki, physicalDevice).sparseResidencyBuffer)
 			TCU_THROW(NotSupportedError, "Sparse partially resident buffers not supported");
-<<<<<<< HEAD
 
 		// Check sparse operations support before creating the image.
 		VkImageCreateInfo imageCreateInfo;
 		fillImageCreateInfo(imageCreateInfo, m_type, m_format);
 
 		if (!checkSparseImageFormatSupport(physicalDevice, vki, imageCreateInfo))
+		{
 			TCU_THROW(NotSupportedError, "The image format does not support sparse operations.");
-=======
 		}
 
 		if (!getPhysicalDeviceFeatures(context.getInstanceInterface(), context.getPhysicalDevice()).shaderResourceResidency)
 		{
 			TCU_THROW(NotSupportedError, "Shader resource residency not supported");
 		}
->>>>>>> 382d2587
 	}
 
 	VkFormatProperties formatProperties = getPhysicalDeviceFormatProperties(vki, physicalDevice, m_format);
