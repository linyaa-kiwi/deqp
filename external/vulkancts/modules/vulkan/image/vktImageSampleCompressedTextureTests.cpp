/*------------------------------------------------------------------------
 * Vulkan Conformance Tests
 * ------------------------
 *
 * Copyright (c) 2021-2022 Google LLC.
 *
 *
 * Licensed under the Apache License, Version 2.0 (the "License");
 * you may not use this file except in compliance with the License.
 * You may obtain a copy of the License at
 *
 *      http://www.apache.org/licenses/LICENSE-2.0
 *
 * Unless required by applicable law or agreed to in writing, software
 * distributed under the License is distributed on an "AS IS" BASIS,
 * WITHOUT WARRANTIES OR CONDITIONS OF ANY KIND, either express or implied.
 * See the License for the specific language governing permissions and
 * limitations under the License.
 *
 *//*!
 * \file
 * \brief Tests that images using a block-compressed format are sampled
 * correctly
 *
 * These tests create a storage image using a 128-bit or a 64-bit
 * block-compressed image format and an ImageView using an uncompressed
 * format. Each test case then fills the storage image with compressed
 * color values in a compute shader and samples the storage image. If the
 * sampled values are pure blue, the test passes.
 *//*--------------------------------------------------------------------*/

#include "deUniquePtr.hpp"
#include "deStringUtil.hpp"

#include "tcuCompressedTexture.hpp"
#include "tcuVectorType.hpp"
#include "tcuTextureUtil.hpp"
#include "tcuImageCompare.hpp"
#include "tcuTexture.hpp"

#include "vkDefs.hpp"
#include "vkRef.hpp"
#include "vkRefUtil.hpp"
#include "vkPrograms.hpp"
#include "vkMemUtil.hpp"
#include "vkBuilderUtil.hpp"
#include "vkImageUtil.hpp"
#include "vkCmdUtil.hpp"
#include "vkObjUtil.hpp"
#include "vkTypeUtil.hpp"
#include "vkImageWithMemory.hpp"
#include "vktImageTestsUtil.hpp"
#include "vkBarrierUtil.hpp"

#include "vktTestCaseUtil.hpp"
#include "tcuTestLog.hpp"

#include <string>

using namespace vk;

namespace vkt
{
namespace image
{
namespace
{
using tcu::IVec3;
using tcu::Vec2;
using tcu::Vec4;
using std::vector;
using de::MovePtr;
using tcu::TextureLevel;
using tcu::PixelBufferAccess;
using tcu::ConstPixelBufferAccess;

const VkDeviceSize	BUFFERSIZE	= 100u * 1024;
const int			WIDTH		= 80;
const int			HEIGHT		= 80;
const int			FACES		= 6;

inline VkImageCreateInfo makeImageCreateInfo (const IVec3& size, const VkFormat& format, bool storageImage, bool cubemap)
{
	VkImageUsageFlags	usageFlags	= VK_IMAGE_USAGE_TRANSFER_SRC_BIT | VK_IMAGE_USAGE_COLOR_ATTACHMENT_BIT
									  | VK_IMAGE_USAGE_TRANSFER_DST_BIT;
	VkImageCreateFlags	createFlags	= cubemap ? VK_IMAGE_CREATE_CUBE_COMPATIBLE_BIT : DE_NULL;
	const deUint32		layerCount	= cubemap ? 6u : 1u;

	if (storageImage)
	{
		usageFlags	= VK_IMAGE_USAGE_STORAGE_BIT | VK_IMAGE_USAGE_TRANSFER_SRC_BIT
					  | VK_IMAGE_USAGE_TRANSFER_DST_BIT | VK_IMAGE_USAGE_SAMPLED_BIT;
		createFlags	|= VK_IMAGE_CREATE_MUTABLE_FORMAT_BIT | VK_IMAGE_CREATE_EXTENDED_USAGE_BIT
					  | VK_IMAGE_CREATE_BLOCK_TEXEL_VIEW_COMPATIBLE_BIT;
	}

	const VkImageCreateInfo	imageParams	=
	{
		VK_STRUCTURE_TYPE_IMAGE_CREATE_INFO,	//  VkStructureType         sType;
		DE_NULL,								//  const void*             pNext;
		createFlags,							//  VkImageCreateFlags      flags;
		VK_IMAGE_TYPE_2D,						//  VkImageType             imageType;
		format,									//  VkFormat                format;
		makeExtent3D(size.x(), size.y(), 1u),	//  VkExtent3D              extent;
		1u,										//  deUint32                mipLevels;
		layerCount,								//  deUint32                arrayLayers;
		VK_SAMPLE_COUNT_1_BIT,					//  VkSampleCountFlagBits   samples;
		VK_IMAGE_TILING_OPTIMAL,				//  VkImageTiling           tiling;
		usageFlags,								//  VkImageUsageFlags       usage;
		VK_SHARING_MODE_EXCLUSIVE,				//  VkSharingMode           sharingMode;
		0u,										//  deUint32                queueFamilyIndexCount;
		DE_NULL,								//  const deUint32*         pQueueFamilyIndices;
		VK_IMAGE_LAYOUT_UNDEFINED,				//  VkImageLayout           initialLayout;
	};

	return imageParams;
}

Move<VkBuffer> makeVertexBuffer (const DeviceInterface& vk, const VkDevice device, const deUint32 queueFamilyIndex)
{
	const VkBufferCreateInfo	vertexBufferParams =
	{
		VK_STRUCTURE_TYPE_BUFFER_CREATE_INFO,	// VkStructureType      sType;
		DE_NULL,								// const void*          pNext;
		0u,										// VkBufferCreateFlags  flags;
		BUFFERSIZE,								// VkDeviceSize         size;
		VK_BUFFER_USAGE_VERTEX_BUFFER_BIT,		// VkBufferUsageFlags   usage;
		VK_SHARING_MODE_EXCLUSIVE,				// VkSharingMode        sharingMode;
		1u,										// deUint32             queueFamilyIndexCount;
		&queueFamilyIndex						// const deUint32*      pQueueFamilyIndices;
	};

	Move<VkBuffer>				vertexBuffer		= createBuffer(vk, device, &vertexBufferParams);
	return vertexBuffer;
}

class SampleDrawnTextureTestInstance : public TestInstance
{
public:
	SampleDrawnTextureTestInstance (Context&			context,
									const VkFormat	imageFormat,
									const VkFormat	imageViewFormat,
									const bool		twoSamplers,
									const bool		cubemap);

	tcu::TestStatus iterate			(void);

private:
	const VkFormat	m_imageFormat;
	const VkFormat	m_imageViewFormat;
	const bool		m_twoSamplers;
	const bool		m_cubemap;
};

SampleDrawnTextureTestInstance::SampleDrawnTextureTestInstance (Context& context, const VkFormat imageFormat, const VkFormat imageViewFormat,
																const bool twoSamplers, const bool cubemap)
	: TestInstance											   (context)
	, m_imageFormat		(imageFormat)
	, m_imageViewFormat	(imageViewFormat)
	, m_twoSamplers		(twoSamplers)
	, m_cubemap			(cubemap)
{
}

template<typename T>
inline size_t sizeInBytes (const vector<T>& vec)
{
	return vec.size() * sizeof(vec[0]);
}

Move<VkSampler> makeSampler (const DeviceInterface& vk, const VkDevice& device)
{
	const VkSamplerCreateInfo samplerParams =
	{
		VK_STRUCTURE_TYPE_SAMPLER_CREATE_INFO,		// VkStructureType          sType;
		DE_NULL,									// const void*              pNext;
		(VkSamplerCreateFlags)0,					// VkSamplerCreateFlags     flags;
		VK_FILTER_NEAREST,							// VkFilter                 magFilter;
		VK_FILTER_NEAREST,							// VkFilter                 minFilter;
		VK_SAMPLER_MIPMAP_MODE_NEAREST,				// VkSamplerMipmapMode      mipmapMode;
		VK_SAMPLER_ADDRESS_MODE_REPEAT,				// VkSamplerAddressMode     addressModeU;
		VK_SAMPLER_ADDRESS_MODE_REPEAT,				// VkSamplerAddressMode     addressModeV;
		VK_SAMPLER_ADDRESS_MODE_REPEAT,				// VkSamplerAddressMode     addressModeW;
		0.0f,										// float                    mipLodBias;
		VK_FALSE,									// VkBool32                 anisotropyEnable;
		1.0f,										// float                    maxAnisotropy;
		VK_FALSE,									// VkBool32                 compareEnable;
		VK_COMPARE_OP_ALWAYS,						// VkCompareOp              compareOp;
		0.0f,										// float                    minLod;
		0.0f,										// float                    maxLod;
		VK_BORDER_COLOR_FLOAT_TRANSPARENT_BLACK,	// VkBorderColor            borderColor;
		VK_FALSE,									// VkBool32                 unnormalizedCoordinates;
	};

	return createSampler(vk, device, &samplerParams);
}

struct Vertex
{
	Vertex(Vec4 position_, Vec2 uv_) : position(position_), uv(uv_) {}
	Vec4 position;
	Vec2 uv;

	static VkVertexInputBindingDescription				getBindingDescription		(void);
	static vector<VkVertexInputAttributeDescription>	getAttributeDescriptions	(void);
};

VkVertexInputBindingDescription Vertex::getBindingDescription (void)
{
	static const VkVertexInputBindingDescription desc =
	{
		0u,										// deUint32             binding;
		static_cast<deUint32>(sizeof(Vertex)),	// deUint32             stride;
		VK_VERTEX_INPUT_RATE_VERTEX,			// VkVertexInputRate    inputRate;
	};

	return desc;
}

vector<VkVertexInputAttributeDescription> Vertex::getAttributeDescriptions (void)
{
	static const vector<VkVertexInputAttributeDescription> desc =
	{
		{
			0u,													// deUint32    location;
			0u,													// deUint32    binding;
			vk::VK_FORMAT_R32G32B32A32_SFLOAT,					// VkFormat    format;
			static_cast<deUint32>(offsetof(Vertex, position)),	// deUint32    offset;
		},
		{
			1u,													// deUint32    location;
			0u,													// deUint32    binding;
			vk::VK_FORMAT_R32G32_SFLOAT,						// VkFormat    format;
			static_cast<deUint32>(offsetof(Vertex, uv)),		// deUint32    offset;
		},
	};

	return desc;
}

// Generates the vertices of a full quad and texture coordinates of each vertex.
vector<Vertex> generateVertices (void)
{
	vector<Vertex> vertices;
	vertices.push_back(Vertex(Vec4(-1.0f, -1.0f, 0.0f, 1.0f), Vec2(0.0f, 0.0f)));
	vertices.push_back(Vertex(Vec4( 1.0f, -1.0f, 0.0f, 1.0f), Vec2(1.0f, 0.0f)));
	vertices.push_back(Vertex(Vec4(-1.0f,  1.0f, 0.0f, 1.0f), Vec2(0.0f, 1.0f)));
	vertices.push_back(Vertex(Vec4( 1.0f, -1.0f, 0.0f, 1.0f), Vec2(1.0f, 0.0f)));
	vertices.push_back(Vertex(Vec4( 1.0f,  1.0f, 0.0f, 1.0f), Vec2(1.0f, 1.0f)));
	vertices.push_back(Vertex(Vec4(-1.0f,  1.0f, 0.0f, 1.0f), Vec2(0.0f, 1.0f)));

	return vertices;
}

// Generates a reference image filled with pure blue.
TextureLevel makeReferenceImage (const VkFormat format, int width, int height)
{
	TextureLevel referenceImage(mapVkFormat(format), width, height, 1);
	for (int y = 0; y < height; y++)
		for (int x = 0; x < width; x++)
			referenceImage.getAccess().setPixel(tcu::IVec4(0, 0, 255, 255), x, y, 0);

	return referenceImage;
}

tcu::TestStatus SampleDrawnTextureTestInstance::iterate (void)
{
	DE_ASSERT(m_imageFormat == VK_FORMAT_BC1_RGB_UNORM_BLOCK || m_imageFormat == VK_FORMAT_BC3_UNORM_BLOCK);

	const DeviceInterface&			vk						= m_context.getDeviceInterface();
	const VkDevice					device					= m_context.getDevice();
	Allocator&						allocator				= m_context.getDefaultAllocator();
	const VkQueue					queue					= m_context.getUniversalQueue();
	const deUint32					queueFamilyIndex		= m_context.getUniversalQueueFamilyIndex();

	const IVec3						imageSize				= {static_cast<int>(WIDTH), HEIGHT, 1};
	const VkExtent2D				renderSize				= {deUint32(WIDTH), deUint32(HEIGHT)};
	const VkRect2D					renderArea				= makeRect2D(makeExtent3D(WIDTH, HEIGHT, 1u));
	const vector<VkRect2D>			scissors				(1u, renderArea);
	const vector<VkViewport>		viewports				(1u, makeViewport(makeExtent3D(WIDTH, HEIGHT, 1u)));

	const Move<VkCommandPool>		cmdPool					= createCommandPool(vk, device, VK_COMMAND_POOL_CREATE_RESET_COMMAND_BUFFER_BIT, queueFamilyIndex);
	const Move<VkCommandBuffer>		cmdBuffer				= allocateCommandBuffer(vk, device, *cmdPool, VK_COMMAND_BUFFER_LEVEL_PRIMARY);

	const Unique<VkDescriptorPool>	descriptorPool			(DescriptorPoolBuilder()
															 .addType(VK_DESCRIPTOR_TYPE_STORAGE_IMAGE, 6)
															 .addType(VK_DESCRIPTOR_TYPE_COMBINED_IMAGE_SAMPLER, 12)
															 .build(vk, device, VK_DESCRIPTOR_POOL_CREATE_FREE_DESCRIPTOR_SET_BIT, 21u));

	const VkFormat					renderedImageFormat		= VK_FORMAT_R8G8B8A8_UNORM;
	tcu::CompressedTexFormat		compressedFormat		(mapVkCompressedFormat(m_imageFormat));
	IVec3							blockSize				= tcu::getBlockPixelSize(compressedFormat);

	DE_ASSERT(blockSize.z() == 1);

	IVec3							storageImageViewSize = imageSize / blockSize;

	// Create a storage image. The first pipeline fills it and the second pipeline
	// uses it as a sampling source.
	const VkImageCreateInfo			imageCreateInfo			= makeImageCreateInfo(imageSize, m_imageFormat, true, m_cubemap);
	const VkImageSubresourceRange	imageSubresourceRange	= makeImageSubresourceRange(VK_IMAGE_ASPECT_COLOR_BIT, 0u, 1, 0, 1);
	const ImageWithMemory			storageImage			(vk, device, m_context.getDefaultAllocator(), imageCreateInfo, MemoryRequirement::Any);

	// Create image views and descriptor sets for the first pipeline
	Move<VkDescriptorSetLayout>		descriptorSetLayout		= DescriptorSetLayoutBuilder()
			.addSingleBinding(VK_DESCRIPTOR_TYPE_STORAGE_IMAGE, VK_SHADER_STAGE_COMPUTE_BIT)
			.build(vk, device);

	Move<VkImageView>				storageImageImageView;
	VkDescriptorImageInfo			storageImageDscrInfo;
	Move<VkDescriptorSet>			storageImageDescriptorSet;

	// Cubemap tests use separate image views for each side of a cubemap.
	vector<VkImageSubresourceRange>	cubeSubresourceRanges;
	vector<Move<VkImageView>>		cubeStorageImageViews;
	vector<VkDescriptorImageInfo>	cubeStorageDscrImageInfos;
	vector<Move<VkDescriptorSet>>	cubeStorageDscrSets;

	if (m_cubemap)
	{
		DescriptorSetUpdateBuilder updateBuilder;
		for (int i = 0; i < FACES; i++)
		{
			cubeSubresourceRanges.emplace_back(makeImageSubresourceRange(VK_IMAGE_ASPECT_COLOR_BIT, 0u, 1, i, 1));
			cubeStorageImageViews.emplace_back(makeImageView(vk, device, *storageImage, VK_IMAGE_VIEW_TYPE_2D, m_imageViewFormat, cubeSubresourceRanges[i]));
			cubeStorageDscrImageInfos.emplace_back(makeDescriptorImageInfo(DE_NULL, *cubeStorageImageViews[i], VK_IMAGE_LAYOUT_GENERAL));
			cubeStorageDscrSets.emplace_back(makeDescriptorSet(vk, device, *descriptorPool, *descriptorSetLayout));
			updateBuilder.writeSingle(*cubeStorageDscrSets[i], DescriptorSetUpdateBuilder::Location::binding(0u), VK_DESCRIPTOR_TYPE_STORAGE_IMAGE, &cubeStorageDscrImageInfos[i]);
		}
		updateBuilder.update(vk, device);
	}
	else
	{
		storageImageImageView		= makeImageView(vk, device, *storageImage, VK_IMAGE_VIEW_TYPE_2D, m_imageViewFormat, imageSubresourceRange);
		storageImageDscrInfo		= makeDescriptorImageInfo(DE_NULL, *storageImageImageView, VK_IMAGE_LAYOUT_GENERAL);
		storageImageDescriptorSet	= makeDescriptorSet(vk, device, *descriptorPool, *descriptorSetLayout);

		DescriptorSetUpdateBuilder()
			.writeSingle(*storageImageDescriptorSet, DescriptorSetUpdateBuilder::Location::binding(0u), VK_DESCRIPTOR_TYPE_STORAGE_IMAGE, &storageImageDscrInfo)
			.update(vk, device);
	}

	// Create a compute pipeline.
	Move<VkShaderModule>			computeShader			= createShaderModule(vk, device, m_context.getBinaryCollection().get("comp"), 0u);
	const VkPushConstantRange		pushConstantRange		=
	{
		VK_SHADER_STAGE_COMPUTE_BIT,	// VkShaderStageFlags    stageFlags;
		0u,								// uint32_t              offset;
		(deUint32)sizeof(deUint32),		// uint32_t              size;
	};

	const Move<VkPipelineLayout>	computePipelineLayout	= makePipelineLayout(vk, device, 1, &(*descriptorSetLayout), 1, &pushConstantRange);
	Move<VkPipeline>				computePipeline			= makeComputePipeline(vk, device, *computePipelineLayout, *computeShader);


	// Create a graphics pipeline and all the necessary components for sampling the storage image

	// The first sampler uses an uncompressed format.
	const Unique<VkSampler>			sampler					(makeSampler(vk, device));

	// The second sampler uses the same format as the image.
	const Unique<VkSampler>			sampler2				(makeSampler(vk, device));

	// Image views implicitly derive the usage flags from the image. Drop the storage image flag since it's incompatible
	// with the compressed format and unnecessary in sampling.
	VkImageUsageFlags				usageFlags				= VK_IMAGE_USAGE_TRANSFER_SRC_BIT | VK_IMAGE_USAGE_SAMPLED_BIT;
	VkImageViewUsageCreateInfo		imageViewUsageInfo		=
	{
		VK_STRUCTURE_TYPE_IMAGE_VIEW_USAGE_CREATE_INFO_KHR,	//VkStructureType      sType;
		DE_NULL,											//const void*          pNext;
		usageFlags,											//VkImageUsageFlags    usage;
	};

	Move<VkImageView>				sampledImageView;
	Move<VkImageView>				sampledImageView2;
	VkDescriptorImageInfo			samplerDscrImageInfo;
	VkDescriptorImageInfo			samplerDscrImageInfo2;
	Move<VkDescriptorSet>			graphicsDescriptorSet;

	// Cubemap tests use separate image views for each side of a cubemap.
	vector<Move<VkImageView>>		cubeSamplerImageViews;
	vector<Move<VkImageView>>		cubeSampler2ImageViews;
	vector<VkDescriptorImageInfo>	cubeSamplerDscrImageInfos;
	vector<VkDescriptorImageInfo>	cubeSampler2DscrImageInfos;
	vector<Move<VkDescriptorSet>>	cubeSamplerDescriptorSets;

	const auto						graphicsDscrSetLayout	(DescriptorSetLayoutBuilder()
											.addSingleSamplerBinding(VK_DESCRIPTOR_TYPE_COMBINED_IMAGE_SAMPLER, VK_SHADER_STAGE_FRAGMENT_BIT, &sampler2.get())
											.addSingleSamplerBinding(VK_DESCRIPTOR_TYPE_COMBINED_IMAGE_SAMPLER, VK_SHADER_STAGE_FRAGMENT_BIT, &sampler.get())
											.build(vk, device));

	if (m_cubemap)
	{
		DescriptorSetUpdateBuilder updateBuilder;
		for (int i = 0; i < FACES; i++)
		{
			cubeSamplerImageViews.emplace_back(makeImageView(vk, device, *storageImage, VK_IMAGE_VIEW_TYPE_2D, m_imageFormat, cubeSubresourceRanges[i], &imageViewUsageInfo));
			cubeSamplerDscrImageInfos.emplace_back(makeDescriptorImageInfo(sampler2.get(), *cubeSamplerImageViews[i], VK_IMAGE_LAYOUT_GENERAL));
			cubeSamplerDescriptorSets.emplace_back(makeDescriptorSet(vk, device, *descriptorPool, *graphicsDscrSetLayout));
			updateBuilder.writeSingle(*cubeSamplerDescriptorSets[i], DescriptorSetUpdateBuilder::Location::binding(0u), VK_DESCRIPTOR_TYPE_COMBINED_IMAGE_SAMPLER, &cubeSamplerDscrImageInfos[i]);
		}

		if (m_twoSamplers)
		{
			for (int i = 0; i < FACES; i++)
			{
				cubeSampler2ImageViews.emplace_back(makeImageView(vk, device, *storageImage, VK_IMAGE_VIEW_TYPE_2D, m_imageViewFormat, cubeSubresourceRanges[i]));
				cubeSampler2DscrImageInfos.emplace_back(makeDescriptorImageInfo(sampler.get(), *cubeSampler2ImageViews[i], VK_IMAGE_LAYOUT_GENERAL));
				updateBuilder.writeSingle(*cubeSamplerDescriptorSets[i], DescriptorSetUpdateBuilder::Location::binding(1u), VK_DESCRIPTOR_TYPE_COMBINED_IMAGE_SAMPLER, &cubeSampler2DscrImageInfos[i]);
			}
		}
		updateBuilder.update(vk, device);
	}
	else
	{
		const VkImageSubresourceRange	subresourceRange = makeImageSubresourceRange(VK_IMAGE_ASPECT_COLOR_BIT, 0u, 1, 0, 1);
		DescriptorSetUpdateBuilder		updateBuilder;

		sampledImageView2 = makeImageView(vk, device, *storageImage, VK_IMAGE_VIEW_TYPE_2D, m_imageFormat, subresourceRange, &imageViewUsageInfo);
		samplerDscrImageInfo2 = makeDescriptorImageInfo(sampler2.get(), *sampledImageView2, VK_IMAGE_LAYOUT_GENERAL);
		graphicsDescriptorSet = makeDescriptorSet(vk, device, *descriptorPool, *graphicsDscrSetLayout);

		if (m_twoSamplers)
		{
			sampledImageView = makeImageView(vk, device, *storageImage, VK_IMAGE_VIEW_TYPE_2D, m_imageViewFormat, subresourceRange);
			samplerDscrImageInfo = makeDescriptorImageInfo(sampler.get(), *sampledImageView, VK_IMAGE_LAYOUT_GENERAL);
		}

		updateBuilder.writeSingle(*graphicsDescriptorSet, DescriptorSetUpdateBuilder::Location::binding(0u), VK_DESCRIPTOR_TYPE_COMBINED_IMAGE_SAMPLER, &samplerDscrImageInfo2);
		if (m_twoSamplers)
			updateBuilder.writeSingle(*graphicsDescriptorSet, DescriptorSetUpdateBuilder::Location::binding(1u), VK_DESCRIPTOR_TYPE_COMBINED_IMAGE_SAMPLER, &samplerDscrImageInfo);

		updateBuilder.update(vk, device);
	}

	// Sampled values will be rendered on this image.
	const VkImageSubresourceRange	targetSubresourceRange	= makeImageSubresourceRange(VK_IMAGE_ASPECT_COLOR_BIT, 0u, 1, 0, 1);
	const VkImageCreateInfo			targetImageCreateInfo	= makeImageCreateInfo(imageSize, renderedImageFormat, false, false);

	const ImageWithMemory			targetImage				(vk, device, m_context.getDefaultAllocator(), targetImageCreateInfo, MemoryRequirement::Any);
	Move<VkImageView>				targetImageView			= makeImageView(vk, device, *targetImage, VK_IMAGE_VIEW_TYPE_2D, renderedImageFormat, targetSubresourceRange);

	// Clear the render target image as black and do a layout transition.
	clearColorImage(vk, device, m_context.getUniversalQueue(), m_context.getUniversalQueueFamilyIndex(), targetImage.get(),
					Vec4(0, 0, 0, 0), VK_IMAGE_LAYOUT_UNDEFINED, VK_IMAGE_LAYOUT_COLOR_ATTACHMENT_OPTIMAL, VK_PIPELINE_STAGE_FRAGMENT_SHADER_BIT);

	const VkPushConstantRange		pushConstantRange2		=
	{
		VK_SHADER_STAGE_FRAGMENT_BIT,	// VkShaderStageFlags    stageFlags;
		0u,								// uint32_t              offset;
		(deUint32)sizeof(deUint32),		// uint32_t              size;
	};

	const Move<VkPipelineLayout>	graphicsPipelineLayout	= makePipelineLayout(vk, device, 1, &(*graphicsDscrSetLayout), 1, &pushConstantRange2);

	// Vertices for a full quad and texture coordinates for each vertex.
	const vector<Vertex>			vertices				= generateVertices();
	Move<VkBuffer>					vertexBuffer			= makeVertexBuffer(vk, device, queueFamilyIndex);
	de::MovePtr<Allocation>			vertexBufferAlloc		= bindBuffer(vk, device, allocator, *vertexBuffer, MemoryRequirement::HostVisible);
	const VkDeviceSize				vertexBufferOffset		= 0ull;
	deMemcpy(vertexBufferAlloc->getHostPtr(), &vertices[0], sizeInBytes(vertices));
	flushAlloc(vk, device, *vertexBufferAlloc);

	const auto						vtxBindingDescription	= Vertex::getBindingDescription();
	const auto						vtxAttrDescriptions		= Vertex::getAttributeDescriptions();

	const VkPipelineVertexInputStateCreateInfo vtxInputInfo	=
	{
		VK_STRUCTURE_TYPE_PIPELINE_VERTEX_INPUT_STATE_CREATE_INFO,	// VkStructureType                             sType
		nullptr,													// const void*                                 pNext
		0u,															// VkPipelineVertexInputStateCreateFlags       flags
		1u,															// deUint32                                    vertexBindingDescriptionCount
		&vtxBindingDescription,										// const VkVertexInputBindingDescription*      pVertexBindingDescriptions
		static_cast<deUint32>(vtxAttrDescriptions.size()),			// deUint32                                    vertexAttributeDescriptionCount
		vtxAttrDescriptions.data(),									// const VkVertexInputAttributeDescription*    pVertexAttributeDescriptions
	};

	Move<VkShaderModule>			vertexShader			= createShaderModule(vk, device, m_context.getBinaryCollection().get("vert"), 0u);
	Move<VkShaderModule>			fragmentShader			= createShaderModule(vk, device, m_context.getBinaryCollection().get("frag"), 0u);

	// Create a render pass, a framebuffer, and the second pipeline.
	Move<VkRenderPass>				renderPass				= makeRenderPass(vk, device, renderedImageFormat, VK_FORMAT_UNDEFINED, VK_ATTACHMENT_LOAD_OP_LOAD,
																			 VK_IMAGE_LAYOUT_TRANSFER_SRC_OPTIMAL);
	Move<VkFramebuffer>				framebuffer				= makeFramebuffer(vk, device, *renderPass, targetImageView.get(), renderSize.width, renderSize.height);
	const Move<VkPipeline>			graphicsPipeline		= makeGraphicsPipeline(vk, device, graphicsPipelineLayout.get(), vertexShader.get(), DE_NULL,
																				   DE_NULL, DE_NULL, fragmentShader.get(), renderPass.get(), viewports, scissors,
																				   VK_PRIMITIVE_TOPOLOGY_TRIANGLE_LIST, 0u, 0u, &vtxInputInfo);

	// Create a result buffer.
	const VkBufferCreateInfo		resultBufferCreateInfo	= makeBufferCreateInfo(BUFFERSIZE, VK_BUFFER_USAGE_TRANSFER_DST_BIT);
	Move<VkBuffer>					resultBuffer			= createBuffer(vk, device, &resultBufferCreateInfo);
	MovePtr<Allocation>				resultBufferMemory		= allocator.allocate(getBufferMemoryRequirements(vk, device, *resultBuffer), MemoryRequirement::HostVisible);
	TextureLevel					resultImage				(mapVkFormat(renderedImageFormat), renderSize.width, renderSize.height, 1);
	VK_CHECK(vk.bindBufferMemory(device, *resultBuffer, resultBufferMemory->getMemory(), resultBufferMemory->getOffset()));

	// Generate a reference image.
	TextureLevel					expectedImage			= makeReferenceImage(renderedImageFormat, WIDTH, HEIGHT);

	beginCommandBuffer(vk, *cmdBuffer);

	// Do a layout transition for the storage image.
	const VkImageSubresourceRange	imageSubresourceRange2	= makeImageSubresourceRange(VK_IMAGE_ASPECT_COLOR_BIT, 0u, 1, 0, m_cubemap ? 6 : 1);
	const auto						barrier1				= makeImageMemoryBarrier(VK_ACCESS_SHADER_WRITE_BIT, VK_ACCESS_SHADER_WRITE_BIT,
																					 VK_IMAGE_LAYOUT_UNDEFINED, VK_IMAGE_LAYOUT_GENERAL,
																					 storageImage.get(), imageSubresourceRange2);
	vk.cmdPipelineBarrier(*cmdBuffer, VK_PIPELINE_STAGE_COMPUTE_SHADER_BIT, VK_PIPELINE_STAGE_COMPUTE_SHADER_BIT, 0, 0, DE_NULL, 0, DE_NULL, 1u, &barrier1);

	// Bind the vertices and the descriptors used in the graphics pipeline.
	vk.cmdBindVertexBuffers(*cmdBuffer, 0u, 1u, &vertexBuffer.get(), &vertexBufferOffset);

	// Fill the storage image and sample it twice.
	for (int pass = 0; pass < 2; pass++)
	{
		// If both samplers are enabled, it's not necessary to run the compute shader twice since it already writes
		// the expected values on the first pass. The first sampler uses an uncompressed image format so the result
		// image will contain garbage if the second sampler doesn't work properly.
		if (!m_twoSamplers || pass == 0)
		{
			vk.cmdBindPipeline(*cmdBuffer, VK_PIPELINE_BIND_POINT_COMPUTE, *computePipeline);
			vk.cmdPushConstants(*cmdBuffer, *computePipelineLayout, VK_SHADER_STAGE_COMPUTE_BIT, 0, sizeof(deInt32), &pass);

<<<<<<< HEAD
			// If cubemaps are enabled, loop over six times and bind the next face of the cubemap image on each iteration.
			if (m_cubemap)
			{
				for (int face = 0; face < FACES; face++)
				{
					vk.cmdBindDescriptorSets(*cmdBuffer, VK_PIPELINE_BIND_POINT_COMPUTE, *computePipelineLayout, 0u, 1u, &(cubeStorageDscrSets[face].get()), 0u, DE_NULL);
					vk.cmdDispatch(*cmdBuffer, WIDTH, HEIGHT, 1u);
				}
			}
			else
			{
				vk.cmdBindDescriptorSets(*cmdBuffer, VK_PIPELINE_BIND_POINT_COMPUTE, *computePipelineLayout, 0u, 1u, &storageImageDescriptorSet.get(), 0u, DE_NULL);
				vk.cmdDispatch(*cmdBuffer, WIDTH, HEIGHT, 1u);
			}
=======
			vk.cmdDispatch(*cmdBuffer, storageImageViewSize.x(), storageImageViewSize.y(), 1u);
>>>>>>> 4587bb82

			const auto barrier2 = makeImageMemoryBarrier(VK_ACCESS_SHADER_WRITE_BIT, VK_ACCESS_SHADER_READ_BIT, VK_IMAGE_LAYOUT_GENERAL,
														 VK_IMAGE_LAYOUT_GENERAL, storageImage.get(), imageSubresourceRange);
			vk.cmdPipelineBarrier(*cmdBuffer, VK_PIPELINE_STAGE_COMPUTE_SHADER_BIT, VK_PIPELINE_STAGE_FRAGMENT_SHADER_BIT, 0, 0, DE_NULL, 0, DE_NULL, 1u, &barrier2);
		}

		vk.cmdPushConstants(*cmdBuffer, *graphicsPipelineLayout, VK_SHADER_STAGE_FRAGMENT_BIT, 0, sizeof(deInt32), &pass);

		vk.cmdBindPipeline(*cmdBuffer, VK_PIPELINE_BIND_POINT_GRAPHICS, *graphicsPipeline);

		// If cubemaps are enabled, loop over six times and bind the next face of the cubemap image on each iteration.
		if (m_cubemap)
		{
			for (int face = 0; face < FACES; face++)
			{
				vk.cmdBindDescriptorSets(*cmdBuffer, VK_PIPELINE_BIND_POINT_GRAPHICS, *graphicsPipelineLayout, 0u, 1u, &(cubeSamplerDescriptorSets[face].get()), 0u, DE_NULL);

				beginRenderPass(vk, *cmdBuffer, *renderPass, *framebuffer, makeRect2D(0, 0, imageSize.x(), imageSize.y()),0u, DE_NULL);
				vk.cmdDraw(*cmdBuffer, 6u, 1u, 0u, 0u);
				endRenderPass(vk, *cmdBuffer);

				if (face < FACES-1)
				{
					const auto barrier4 = makeImageMemoryBarrier(VK_ACCESS_COLOR_ATTACHMENT_WRITE_BIT, VK_ACCESS_COLOR_ATTACHMENT_WRITE_BIT,
																 VK_IMAGE_LAYOUT_TRANSFER_SRC_OPTIMAL, VK_IMAGE_LAYOUT_COLOR_ATTACHMENT_OPTIMAL,
																 targetImage.get(), targetSubresourceRange);
					vk.cmdPipelineBarrier(*cmdBuffer, VK_PIPELINE_STAGE_COLOR_ATTACHMENT_OUTPUT_BIT, VK_PIPELINE_STAGE_COLOR_ATTACHMENT_OUTPUT_BIT,
										  0, 0, DE_NULL, 0, DE_NULL, 1u, &barrier4);
				}
			}
		}
		else
		{
			vk.cmdBindDescriptorSets(*cmdBuffer, VK_PIPELINE_BIND_POINT_GRAPHICS, *graphicsPipelineLayout, 0u, 1u, &(graphicsDescriptorSet.get()), 0u, DE_NULL);

			beginRenderPass(vk, *cmdBuffer, *renderPass, *framebuffer, makeRect2D(0, 0, imageSize.x(), imageSize.y()),0u, DE_NULL);
			vk.cmdDraw(*cmdBuffer, 6u, 1u, 0u, 0u);
			endRenderPass(vk, *cmdBuffer);
		}

		if (pass == 0)
		{
			const auto barrier3 = makeImageMemoryBarrier(VK_ACCESS_SHADER_READ_BIT, VK_ACCESS_SHADER_WRITE_BIT, VK_IMAGE_LAYOUT_GENERAL,
														 VK_IMAGE_LAYOUT_GENERAL, storageImage.get(), imageSubresourceRange);
			vk.cmdPipelineBarrier(*cmdBuffer, VK_PIPELINE_STAGE_FRAGMENT_SHADER_BIT, VK_PIPELINE_STAGE_COMPUTE_SHADER_BIT, 0, 0, DE_NULL, 0, DE_NULL, 1u, &barrier3);

			const auto barrier4 = makeImageMemoryBarrier(VK_ACCESS_COLOR_ATTACHMENT_WRITE_BIT, VK_ACCESS_COLOR_ATTACHMENT_WRITE_BIT,
														 VK_IMAGE_LAYOUT_TRANSFER_SRC_OPTIMAL, VK_IMAGE_LAYOUT_COLOR_ATTACHMENT_OPTIMAL,
														 targetImage.get(), targetSubresourceRange);
			vk.cmdPipelineBarrier(*cmdBuffer, VK_PIPELINE_STAGE_COLOR_ATTACHMENT_OUTPUT_BIT, VK_PIPELINE_STAGE_COLOR_ATTACHMENT_OUTPUT_BIT, 0, 0, DE_NULL, 0, DE_NULL, 1u, &barrier4);
		}
	}

	// Copy the sampled values from the target image into the result image.
	copyImageToBuffer(vk, *cmdBuffer, *targetImage, *resultBuffer, tcu::IVec2(WIDTH, HEIGHT), VK_ACCESS_COLOR_ATTACHMENT_WRITE_BIT, VK_IMAGE_LAYOUT_TRANSFER_SRC_OPTIMAL);

	endCommandBuffer(vk, *cmdBuffer);
	submitCommandsAndWait(vk, device, queue, *cmdBuffer);

	invalidateAlloc(vk, device, *resultBufferMemory);

	clear(resultImage.getAccess(), tcu::IVec4(0));
	copy(resultImage.getAccess(), ConstPixelBufferAccess(resultImage.getFormat(), resultImage.getSize(), resultBufferMemory->getHostPtr()));

	bool							result					= true;

	if (m_cubemap)
	{
		// The first pass draws pure red on the faces and the second pass redraws them with pure blue.
		// Sampling anywhere should produce colors with a 0.0 red component and > 0.0 blue and alpha components.
		for (deUint32 y = 0; y < renderSize.height; y++)
		{
			for (deUint32 x = 0; x < renderSize.width; x++)
			{
				const deUint8* ptr = static_cast<const deUint8 *>(resultImage.getAccess().getPixelPtr(x, y, 0));
				const tcu::IVec4 val = tcu::IVec4(ptr[0], ptr[1], ptr[2], ptr[3]);
				if (!(val[0] == 0 && val[2] > 0 && val[3] > 0))
					result = false;
			}
		}

		// Log attachment contents.
		m_context.getTestContext().getLog() << tcu::TestLog::ImageSet("Attachment ", "")
											<< tcu::TestLog::Image("Rendered image", "Rendered image", resultImage.getAccess())
											<< tcu::TestLog::EndImageSet;
	}
	else
	{
		// Each test case should render pure blue as the result.
		result = tcu::floatThresholdCompare(m_context.getTestContext().getLog(), "Image Comparison", "",
											expectedImage.getAccess(), resultImage.getAccess(),
											tcu::Vec4(0.01f), tcu::COMPARE_LOG_RESULT);
	}

	if (result)
		return tcu::TestStatus::pass("pass");
	else
		return tcu::TestStatus::fail("fail");
}

class SampleDrawnTextureTest : public TestCase
{
public:
						SampleDrawnTextureTest	(tcu::TestContext&	testCtx,
												 const std::string&	name,
												 const std::string&	description,
												 const VkFormat		imageFormat,
												 const VkFormat		imageViewFormat,
												 const bool			twoSamplers,
												 const bool			cubemap);

	void				initPrograms			(SourceCollections& programCollection) const;
	TestInstance*		createInstance			(Context&			context) const;
	virtual void		checkSupport			(Context& context) const;

private:
	const VkFormat		m_imageFormat;
	const VkFormat		m_imageViewFormat;
	const bool			m_twoSamplers;
	const bool			m_cubemap;
};

SampleDrawnTextureTest::SampleDrawnTextureTest (tcu::TestContext&	testCtx,
												const std::string&	name,
												const std::string&	description,
												const VkFormat		imageFormat,
												const VkFormat		imageViewFormat,
												const bool			twoSamplers,
												const bool			cubemap)
	: TestCase	(testCtx, name, description)
	, m_imageFormat	(imageFormat)
	, m_imageViewFormat	(imageViewFormat)
	, m_twoSamplers (twoSamplers)
	, m_cubemap (cubemap)
{
}

void SampleDrawnTextureTest::checkSupport(Context& context) const
{
	const auto&				vki					= context.getInstanceInterface();
	const auto				usageFlags			= VK_IMAGE_USAGE_TRANSFER_SRC_BIT | VK_IMAGE_USAGE_TRANSFER_DST_BIT
												  | VK_IMAGE_USAGE_SAMPLED_BIT | VK_IMAGE_USAGE_STORAGE_BIT;
	auto					creationFlags		= VK_IMAGE_CREATE_MUTABLE_FORMAT_BIT | VK_IMAGE_CREATE_EXTENDED_USAGE_BIT
												  | VK_IMAGE_CREATE_BLOCK_TEXEL_VIEW_COMPATIBLE_BIT;
	if (m_cubemap)
		creationFlags |= VK_IMAGE_CREATE_CUBE_COMPATIBLE_BIT;

	// Check that:
	// - VkImageViewUsageCreateInfo can be used to override implicit usage flags derived from the image.
	// - A compressed image can be created with usage flags that are not supported for the format but are
	//   supported by an image view that is using uncompressed format where each texel corresponds to
	//   a compressed texel block of the image.

	if (!context.isDeviceFunctionalitySupported("VK_KHR_maintenance2"))
		TCU_THROW(NotSupportedError, "Device does not support extended image usage flags nor overriding implicit usage flags");

	VkImageFormatProperties	imageFormatProperties;

	if (vki.getPhysicalDeviceImageFormatProperties(context.getPhysicalDevice(), m_imageFormat, VK_IMAGE_TYPE_2D, VK_IMAGE_TILING_OPTIMAL,
												   usageFlags, creationFlags, &imageFormatProperties) == VK_ERROR_FORMAT_NOT_SUPPORTED)
	{
		std::string	algorithmName	= (m_imageFormat == vk::VK_FORMAT_BC3_UNORM_BLOCK) ?  "BC3" : "BC1";
		std::string	errorMsg		= algorithmName;

		errorMsg += m_cubemap ? " compressed cubemap images" : " compressed images";
		errorMsg += " created with VK_IMAGE_CREATE_MUTABLE_FORMAT_BIT, VK_IMAGE_CREATE_EXTENDED_USAGE_BIT";
		errorMsg += " and VK_IMAGE_CREATE_BLOCK_TEXEL_VIEW_COMPATIBLE_BIT flags not supported.";
		TCU_THROW(NotSupportedError, errorMsg);
	}
}

void SampleDrawnTextureTest::initPrograms (SourceCollections& programCollection) const
{
	// Pure red, green, and blue compressed with the BC1 and BC3 algorithms.
	std::string					bc1_red				= "uvec4(4160813056u, 0u, 4160813056u, 0u);\n";
	std::string					bc1_blue			= "uvec4(2031647, 0u, 2031647, 0u);\n";
	std::string					bc3_red				= "uvec4(4294967295u, 4294967295u, 4160813056u, 0u);\n";
	std::string					bc3_blue			= "uvec4(4294967295u, 4294967295u, 2031647, 0u);\n";

<<<<<<< HEAD
	std::string					red					= (m_imageFormat == VK_FORMAT_BC1_RGB_UNORM_BLOCK) ? bc1_red : bc3_red;
	std::string					blue				= (m_imageFormat == VK_FORMAT_BC1_RGB_UNORM_BLOCK) ? bc1_blue : bc3_blue;

	tcu::CompressedTexFormat	compressedFormat	(mapVkCompressedFormat(m_imageFormat));
	IVec3						blockSize			= tcu::getBlockPixelSize(compressedFormat);

	DE_ASSERT(blockSize.z() == 1);

=======
>>>>>>> 4587bb82
	std::ostringstream			computeSrc;

	// Generate the compute shader.
	computeSrc << glu::getGLSLVersionDeclaration(glu::GLSL_VERSION_450) << "\n";
	computeSrc << "layout(set = 0, binding = 0, rgba32ui) uniform highp uimage2D img;\n";
	computeSrc << "layout (local_size_x = 1, local_size_y = 1, local_size_z = 1) in;\n";

	if (!m_twoSamplers)
	{
		computeSrc
			<< "layout(push_constant) uniform constants {\n"
			<< "    int pass;\n"
			<< "} pc;\n";
	}

<<<<<<< HEAD
	computeSrc << "void main() {\n";

	if (m_twoSamplers)
		computeSrc << "    uvec4 color = " << blue;
	else
	{
		computeSrc << "    uvec4 color = " << red;
		computeSrc << "    if (pc.pass == 1)\n";
		computeSrc << "        color = " << blue;
	}
=======
			computeSrc << "     if (pc.pass == 1) { \n";
			computeSrc << "        color = ";
			m_imageFormat == VK_FORMAT_BC1_RGB_UNORM_BLOCK ? computeSrc << bc1_blue : computeSrc << bc3_blue;
			computeSrc << "    }\n";
		}
		computeSrc
		<< "	imageStore(img, ivec2(gl_GlobalInvocationID.xy), color);\n"
		<< "}\n";
>>>>>>> 4587bb82

	computeSrc
	<< "    for (int x = 0; x < " << WIDTH / blockSize.x() << "; x++)\n"
	<< "        for (int y = 0; y < " << HEIGHT / blockSize.y() << "; y++)\n"
	<< "            imageStore(img, ivec2(x, y), color);\n"
	<< "}\n";

	// Generate the vertex shader.
	std::ostringstream			vertexSrc;
	vertexSrc
		<< glu::getGLSLVersionDeclaration(glu::GLSL_VERSION_450) << "\n"
		<< "layout(location = 0) in highp vec4 a_position;\n"
		<< "layout(location = 1) in vec2 inTexCoord;\n"
		<< "layout(location = 1) out vec2 fragTexCoord;\n"
		<< "void main (void) {\n"
		<< "    gl_Position = a_position;\n"
		<< "    fragTexCoord = inTexCoord;\n"
		<< "}\n";

	// Generate the fragment shader.
	std::ostringstream			fragmentSrc;
	fragmentSrc
		<< glu::getGLSLVersionDeclaration(glu::GLSL_VERSION_450) << "\n"
		<< "layout(location = 0) out vec4 outColor;\n"
		<< "layout(location = 1) in vec2 fragTexCoord;\n";

	fragmentSrc << "layout(binding = 0) uniform sampler2D compTexSampler;\n";

	if (m_twoSamplers)
	{
		fragmentSrc
			<< "layout(binding = 1) uniform usampler2D texSampler;\n"
			<< "layout(push_constant) uniform constants {\n"
			<< "    int pass;\n"
			<< "} pc;\n"
			<< "void main() {\n"
			<< "    if (pc.pass == 1)\n"
			<< "        outColor = texture(compTexSampler, fragTexCoord);\n"
			<< "    else"
			<< "        outColor = texture(texSampler, fragTexCoord);\n";
	}
	else
	{
		fragmentSrc
			<< "void main() {\n"
			<< "    outColor = texture(compTexSampler, fragTexCoord);\n";
	}

	fragmentSrc << "}\n";

	programCollection.glslSources.add("comp") << glu::ComputeSource(computeSrc.str());
	programCollection.glslSources.add("vert") << glu::VertexSource(vertexSrc.str());
	programCollection.glslSources.add("frag") << glu::FragmentSource(fragmentSrc.str());
}

TestInstance* SampleDrawnTextureTest::createInstance (Context& context) const
{
	return new SampleDrawnTextureTestInstance(context, m_imageFormat, m_imageViewFormat, m_twoSamplers, m_cubemap);
}

} // anonymous ns

tcu::TestCaseGroup* createImageSampleDrawnTextureTests	(tcu::TestContext& testCtx)
{
	/* If both samplers are enabled, the test works as follows:
	 *
	 * Pass 0:
	 * - Compute shader fills a storage image with values that are pure blue compressed with
	 *   either the BC1 or BC3 algorithm.
	 * - Fragment shader samples the image and draws the values on a target image.
	 * - As the sampled values are accessed through an image view using an uncompressed
	 *   format, they remain compressed and the drawn image ends up being garbage.
	 * Pass 1:
	 * - Fragment shader samples the image. On this pass, the image view uses
	 *   a block-compressed format and correctly interprets the sampled values.
	 * - As the values are uncompressed now, the target image is filled
	 *   with pure blue and the test passes.

	 * Only one sampler enabled:
	 * Pass 0:
	 * - Compute shader fills a storage image with values that are pure red compressed
	 *   with either the BC1 or BC3 algorithm.
	 * - Fragment shader samples the image through an image view which interprets the values
	 *   correctly. The values are drawn on a target image. The test doesn't pass yet
	 *   since the image is red.
	 * Pass 1:
	 * - Compute shader fills the storage image with values that are pure blue compressed
	 *   with the same algorithm as on the previous pass.
	 * - Fragment shader samples the image through an image view which interprets the values
	 *   correctly. The values are drawn on the target image and the test passes.
	 *
	 * If cubemaps are enabled:
	 * Pass 0:
	 * - If both samplers are enabled, draw compressed pure blue on the faces. Otherwise pure red.
	 * - Sample the image through an image view with or without compressed format as in the cases
	 *   without cubemaps.
	 * Pass 1:
	 * - If only one sampler is enabled, redraw the faces with pure blue
	 * - Sample the image. Sampling should produce colors with a 0.0 red component and with > 0.0
	 *   blue and alpha components.
	 */

	const bool twoSamplers	= true;
	const bool cubemap		= true;

	de::MovePtr<tcu::TestCaseGroup> testGroup(new tcu::TestCaseGroup(testCtx, "sample_texture", "Sample texture that has been rendered to tests"));

	testGroup->addChild(new SampleDrawnTextureTest(testCtx, "128_bit_compressed_format_cubemap", "", VK_FORMAT_BC3_UNORM_BLOCK, VK_FORMAT_R32G32B32A32_UINT, !twoSamplers, cubemap));
	testGroup->addChild(new SampleDrawnTextureTest(testCtx, "64_bit_compressed_format_cubemap", "", VK_FORMAT_BC1_RGB_UNORM_BLOCK, VK_FORMAT_R32G32_UINT, !twoSamplers, cubemap));
	testGroup->addChild(new SampleDrawnTextureTest(testCtx, "64_bit_compressed_format_two_samplers_cubemap", "", VK_FORMAT_BC1_RGB_UNORM_BLOCK, VK_FORMAT_R32G32_UINT, twoSamplers, cubemap));
	testGroup->addChild(new SampleDrawnTextureTest(testCtx, "128_bit_compressed_format_two_samplers_cubemap", "", VK_FORMAT_BC3_UNORM_BLOCK, VK_FORMAT_R32G32B32A32_UINT, twoSamplers, cubemap));

	testGroup->addChild(new SampleDrawnTextureTest(testCtx, "64_bit_compressed_format", "", VK_FORMAT_BC1_RGB_UNORM_BLOCK, VK_FORMAT_R32G32_UINT, !twoSamplers, false));
	testGroup->addChild(new SampleDrawnTextureTest(testCtx, "64_bit_compressed_format_two_samplers", "", VK_FORMAT_BC1_RGB_UNORM_BLOCK, VK_FORMAT_R32G32_UINT, twoSamplers, false));
	testGroup->addChild(new SampleDrawnTextureTest(testCtx, "128_bit_compressed_format", "", VK_FORMAT_BC3_UNORM_BLOCK, VK_FORMAT_R32G32B32A32_UINT, !twoSamplers, false));
	testGroup->addChild(new SampleDrawnTextureTest(testCtx, "128_bit_compressed_format_two_samplers", "", VK_FORMAT_BC3_UNORM_BLOCK, VK_FORMAT_R32G32B32A32_UINT, twoSamplers, false));

	return testGroup.release();
}

} // image
} // vkt<|MERGE_RESOLUTION|>--- conflicted
+++ resolved
@@ -519,24 +519,20 @@
 			vk.cmdBindPipeline(*cmdBuffer, VK_PIPELINE_BIND_POINT_COMPUTE, *computePipeline);
 			vk.cmdPushConstants(*cmdBuffer, *computePipelineLayout, VK_SHADER_STAGE_COMPUTE_BIT, 0, sizeof(deInt32), &pass);
 
-<<<<<<< HEAD
 			// If cubemaps are enabled, loop over six times and bind the next face of the cubemap image on each iteration.
 			if (m_cubemap)
 			{
 				for (int face = 0; face < FACES; face++)
 				{
 					vk.cmdBindDescriptorSets(*cmdBuffer, VK_PIPELINE_BIND_POINT_COMPUTE, *computePipelineLayout, 0u, 1u, &(cubeStorageDscrSets[face].get()), 0u, DE_NULL);
-					vk.cmdDispatch(*cmdBuffer, WIDTH, HEIGHT, 1u);
+					vk.cmdDispatch(*cmdBuffer, storageImageViewSize.x(), storageImageViewSize.y(), 1u);
 				}
 			}
 			else
 			{
 				vk.cmdBindDescriptorSets(*cmdBuffer, VK_PIPELINE_BIND_POINT_COMPUTE, *computePipelineLayout, 0u, 1u, &storageImageDescriptorSet.get(), 0u, DE_NULL);
-				vk.cmdDispatch(*cmdBuffer, WIDTH, HEIGHT, 1u);
+				vk.cmdDispatch(*cmdBuffer, storageImageViewSize.x(), storageImageViewSize.y(), 1u);
 			}
-=======
-			vk.cmdDispatch(*cmdBuffer, storageImageViewSize.x(), storageImageViewSize.y(), 1u);
->>>>>>> 4587bb82
 
 			const auto barrier2 = makeImageMemoryBarrier(VK_ACCESS_SHADER_WRITE_BIT, VK_ACCESS_SHADER_READ_BIT, VK_IMAGE_LAYOUT_GENERAL,
 														 VK_IMAGE_LAYOUT_GENERAL, storageImage.get(), imageSubresourceRange);
@@ -716,17 +712,9 @@
 	std::string					bc3_red				= "uvec4(4294967295u, 4294967295u, 4160813056u, 0u);\n";
 	std::string					bc3_blue			= "uvec4(4294967295u, 4294967295u, 2031647, 0u);\n";
 
-<<<<<<< HEAD
 	std::string					red					= (m_imageFormat == VK_FORMAT_BC1_RGB_UNORM_BLOCK) ? bc1_red : bc3_red;
 	std::string					blue				= (m_imageFormat == VK_FORMAT_BC1_RGB_UNORM_BLOCK) ? bc1_blue : bc3_blue;
 
-	tcu::CompressedTexFormat	compressedFormat	(mapVkCompressedFormat(m_imageFormat));
-	IVec3						blockSize			= tcu::getBlockPixelSize(compressedFormat);
-
-	DE_ASSERT(blockSize.z() == 1);
-
-=======
->>>>>>> 4587bb82
 	std::ostringstream			computeSrc;
 
 	// Generate the compute shader.
@@ -742,7 +730,6 @@
 			<< "} pc;\n";
 	}
 
-<<<<<<< HEAD
 	computeSrc << "void main() {\n";
 
 	if (m_twoSamplers)
@@ -753,21 +740,9 @@
 		computeSrc << "    if (pc.pass == 1)\n";
 		computeSrc << "        color = " << blue;
 	}
-=======
-			computeSrc << "     if (pc.pass == 1) { \n";
-			computeSrc << "        color = ";
-			m_imageFormat == VK_FORMAT_BC1_RGB_UNORM_BLOCK ? computeSrc << bc1_blue : computeSrc << bc3_blue;
-			computeSrc << "    }\n";
-		}
-		computeSrc
-		<< "	imageStore(img, ivec2(gl_GlobalInvocationID.xy), color);\n"
-		<< "}\n";
->>>>>>> 4587bb82
 
 	computeSrc
-	<< "    for (int x = 0; x < " << WIDTH / blockSize.x() << "; x++)\n"
-	<< "        for (int y = 0; y < " << HEIGHT / blockSize.y() << "; y++)\n"
-	<< "            imageStore(img, ivec2(x, y), color);\n"
+	<< "    imageStore(img, ivec2(gl_GlobalInvocationID.xy), color);\n"
 	<< "}\n";
 
 	// Generate the vertex shader.
