--- conflicted
+++ resolved
@@ -124,81 +124,6 @@
 		VK_CHECK(vk.bindBufferMemory(device, *buffer, bufferAlloc->getMemory(), bufferAlloc->getOffset()));
 	}
 
-<<<<<<< HEAD
-	// Create command pool and buffer
-	{
-		cmdPool = createCommandPool(vk, device, VK_COMMAND_POOL_CREATE_TRANSIENT_BIT, queueFamilyIndex);
-
-		const VkCommandBufferAllocateInfo cmdBufferAllocateInfo =
-		{
-			VK_STRUCTURE_TYPE_COMMAND_BUFFER_ALLOCATE_INFO,	// VkStructureType			sType;
-			DE_NULL,										// const void*				pNext;
-			*cmdPool,										// VkCommandPool			commandPool;
-			VK_COMMAND_BUFFER_LEVEL_PRIMARY,				// VkCommandBufferLevel		level;
-			1u,												// deUint32					bufferCount;
-		};
-		cmdBuffer = allocateCommandBuffer(vk, device, &cmdBufferAllocateInfo);
-	}
-
-	// Create fence
-	fence = createFence(vk, device);
-
-	// Barriers for copying buffer to image
-	const VkBufferMemoryBarrier preBufferBarrier =
-	{
-		VK_STRUCTURE_TYPE_BUFFER_MEMORY_BARRIER,	// VkStructureType	sType;
-		DE_NULL,									// const void*		pNext;
-		VK_ACCESS_HOST_WRITE_BIT,					// VkAccessFlags	srcAccessMask;
-		VK_ACCESS_TRANSFER_READ_BIT,				// VkAccessFlags	dstAccessMask;
-		VK_QUEUE_FAMILY_IGNORED,					// deUint32			srcQueueFamilyIndex;
-		VK_QUEUE_FAMILY_IGNORED,					// deUint32			dstQueueFamilyIndex;
-		*buffer,									// VkBuffer			buffer;
-		0u,											// VkDeviceSize		offset;
-		bufferSize									// VkDeviceSize		size;
-	};
-
-	const VkImageMemoryBarrier preImageBarrier =
-	{
-		VK_STRUCTURE_TYPE_IMAGE_MEMORY_BARRIER,		// VkStructureType			sType;
-		DE_NULL,									// const void*				pNext;
-		0u,											// VkAccessFlags			srcAccessMask;
-		VK_ACCESS_TRANSFER_WRITE_BIT,				// VkAccessFlags			dstAccessMask;
-		VK_IMAGE_LAYOUT_UNDEFINED,					// VkImageLayout			oldLayout;
-		VK_IMAGE_LAYOUT_TRANSFER_DST_OPTIMAL,		// VkImageLayout			newLayout;
-		VK_QUEUE_FAMILY_IGNORED,					// deUint32					srcQueueFamilyIndex;
-		VK_QUEUE_FAMILY_IGNORED,					// deUint32					dstQueueFamilyIndex;
-		destImage,									// VkImage					image;
-		{											// VkImageSubresourceRange	subresourceRange;
-			aspectMask,								// VkImageAspect	aspect;
-			0u,										// deUint32			baseMipLevel;
-			1u,										// deUint32			mipLevels;
-			0u,										// deUint32			baseArraySlice;
-			1u										// deUint32			arraySize;
-		}
-	};
-
-	const VkImageMemoryBarrier postImageBarrier =
-	{
-		VK_STRUCTURE_TYPE_IMAGE_MEMORY_BARRIER,		// VkStructureType			sType;
-		DE_NULL,									// const void*				pNext;
-		VK_ACCESS_TRANSFER_WRITE_BIT,				// VkAccessFlags			srcAccessMask;
-		VK_ACCESS_SHADER_READ_BIT,					// VkAccessFlags			dstAccessMask;
-		VK_IMAGE_LAYOUT_TRANSFER_DST_OPTIMAL,		// VkImageLayout			oldLayout;
-		VK_IMAGE_LAYOUT_SHADER_READ_ONLY_OPTIMAL,	// VkImageLayout			newLayout;
-		VK_QUEUE_FAMILY_IGNORED,					// deUint32					srcQueueFamilyIndex;
-		VK_QUEUE_FAMILY_IGNORED,					// deUint32					dstQueueFamilyIndex;
-		destImage,									// VkImage					image;
-		{											// VkImageSubresourceRange	subresourceRange;
-			aspectMask,								// VkImageAspect	aspect;
-			0u,										// deUint32			baseMipLevel;
-			1u,										// deUint32			mipLevels;
-			0u,										// deUint32			baseArraySlice;
-			1u										// deUint32			arraySize;
-		}
-	};
-
-=======
->>>>>>> 055f40e9
 	// Get copy regions and write buffer data
 	const VkBufferImageCopy			copyRegion	=
 	{
@@ -228,17 +153,7 @@
 	}
 
 	// Copy buffer to image
-<<<<<<< HEAD
-	beginCommandBuffer(vk, *cmdBuffer);
-	vk.cmdPipelineBarrier(*cmdBuffer, VK_PIPELINE_STAGE_HOST_BIT, VK_PIPELINE_STAGE_TRANSFER_BIT, (VkDependencyFlags)0, 0, (const VkMemoryBarrier*)DE_NULL, 1, &preBufferBarrier, 1, &preImageBarrier);
-	vk.cmdCopyBufferToImage(*cmdBuffer, *buffer, destImage, VK_IMAGE_LAYOUT_TRANSFER_DST_OPTIMAL, 1u, &copyRegions);
-	vk.cmdPipelineBarrier(*cmdBuffer, VK_PIPELINE_STAGE_TRANSFER_BIT, VK_PIPELINE_STAGE_BOTTOM_OF_PIPE_BIT, (VkDependencyFlags)0, 0, (const VkMemoryBarrier*)DE_NULL, 0, (const VkBufferMemoryBarrier*)DE_NULL, 1, &postImageBarrier);
-	endCommandBuffer(vk, *cmdBuffer);
-
-	submitCommandsAndWait(vk, device, queue, cmdBuffer.get());
-=======
 	copyBufferToImage(vk, device, queue, queueFamilyIndex, *buffer, bufferSize, copyRegions, DE_NULL, aspectMask, 1, 1, destImage, VK_IMAGE_LAYOUT_SHADER_READ_ONLY_OPTIMAL, VK_PIPELINE_STAGE_FRAGMENT_SHADER_BIT);
->>>>>>> 055f40e9
 }
 
 class GeometryOutputCountTestInstance : public GeometryExpanderRenderTestInstance
