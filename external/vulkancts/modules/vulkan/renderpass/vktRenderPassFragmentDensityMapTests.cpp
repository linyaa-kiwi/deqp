--- conflicted
+++ resolved
@@ -1902,11 +1902,7 @@
 				DE_NULL,											// const VkRenderingAttachmentInfoKHR*	pStencilAttachment;
 			};
 
-<<<<<<< HEAD
-			vk.cmdBeginRenderingKHR(*m_cmdBuffer, &renderingInfo);
-=======
 			vk.cmdBeginRendering(*m_cmdBuffer, &renderingInfo);
->>>>>>> bfa1e03a
 		}
 		else
 		{
@@ -1930,11 +1926,7 @@
 
 		if (isDynamicRendering)
 		{
-<<<<<<< HEAD
-			vk.cmdEndRenderingKHR(*m_cmdBuffer);
-=======
 			vk.cmdEndRendering(*m_cmdBuffer);
->>>>>>> bfa1e03a
 
 			// barrier that will change layout of density map
 			VkImageMemoryBarrier densityMapImageBarrier = makeImageMemoryBarrier(
@@ -2005,11 +1997,7 @@
 			DE_NULL,																		// const VkRenderingAttachmentInfoKHR*	pStencilAttachment;
 		};
 
-<<<<<<< HEAD
-		vk.cmdBeginRenderingKHR(*m_cmdBuffer, &renderingInfo);
-=======
 		vk.cmdBeginRendering(*m_cmdBuffer, &renderingInfo);
->>>>>>> bfa1e03a
 	}
 	else
 	{
@@ -2042,11 +2030,7 @@
 	}
 
 	if (isDynamicRendering)
-<<<<<<< HEAD
-		vk.cmdEndRenderingKHR(*m_cmdBuffer);
-=======
 		vk.cmdEndRendering(*m_cmdBuffer);
->>>>>>> bfa1e03a
 	else
 		renderPassWrapper->cmdEndRenderPass(*m_cmdBuffer);
 
@@ -2090,11 +2074,7 @@
 				DE_NULL,																// const VkRenderingAttachmentInfoKHR*	pDepthAttachment;
 				DE_NULL,																// const VkRenderingAttachmentInfoKHR*	pStencilAttachment;
 			};
-<<<<<<< HEAD
-			vk.cmdBeginRenderingKHR(*m_cmdBuffer, &renderingInfo);
-=======
 			vk.cmdBeginRendering(*m_cmdBuffer, &renderingInfo);
->>>>>>> bfa1e03a
 		}
 		else
 		{
@@ -2117,11 +2097,7 @@
 		vk.cmdDraw(*m_cmdBuffer, (deUint32)m_vertices.size(), 1, 0, 0);
 
 		if (isDynamicRendering)
-<<<<<<< HEAD
-			vk.cmdEndRenderingKHR(*m_cmdBuffer);
-=======
 			vk.cmdEndRendering(*m_cmdBuffer);
->>>>>>> bfa1e03a
 		else
 			renderPassWrapper->cmdEndRenderPass(*m_cmdBuffer);
 	}
@@ -2169,11 +2145,7 @@
 			DE_NULL,															// const VkRenderingAttachmentInfoKHR*	pDepthAttachment;
 			DE_NULL,															// const VkRenderingAttachmentInfoKHR*	pStencilAttachment;
 		};
-<<<<<<< HEAD
-		vk.cmdBeginRenderingKHR(*m_cmdBuffer, &renderingInfo);
-=======
 		vk.cmdBeginRendering(*m_cmdBuffer, &renderingInfo);
->>>>>>> bfa1e03a
 	}
 	else
 	{
@@ -2196,11 +2168,7 @@
 	vk.cmdDraw(*m_cmdBuffer, (deUint32)m_verticesOutput.size(), 1, 0, 0);
 
 	if (isDynamicRendering)
-<<<<<<< HEAD
-		vk.cmdEndRenderingKHR(*m_cmdBuffer);
-=======
 		vk.cmdEndRendering(*m_cmdBuffer);
->>>>>>> bfa1e03a
 	else
 		renderPassWrapper->cmdEndRenderPass(*m_cmdBuffer);
 
