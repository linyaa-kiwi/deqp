--- conflicted
+++ resolved
@@ -1551,11 +1551,7 @@
 										0u,
 										useSeparateDepthStencilLayouts,
 										unusedResolve,
-<<<<<<< HEAD
 										tcu::Nothing,
-=======
-										tcu::nothing<VkFormat>(),
->>>>>>> 6e40341a
 										false
 									};
 									formatGroup->addChild(new DSResolveTestInstance(testCtx, tcu::NODETYPE_SELF_VALIDATE, testName, testName, testConfig));
@@ -1599,11 +1595,7 @@
 										expectedValue,
 										useSeparateDepthStencilLayouts,
 										unusedResolve,
-<<<<<<< HEAD
 										tcu::Nothing,
-=======
-										tcu::nothing<VkFormat>(),
->>>>>>> 6e40341a
 										false
 									};
 									formatGroup->addChild(new DSResolveTestInstance(testCtx, tcu::NODETYPE_SELF_VALIDATE, testName, testName, testConfig));
@@ -1714,11 +1706,7 @@
 									0u,
 									useSeparateDepthStencilLayouts,
 									unusedResolve,
-<<<<<<< HEAD
 									tcu::Nothing,
-=======
-									tcu::nothing<VkFormat>(),
->>>>>>> 6e40341a
 									false
 								};
 								formatGroup->addChild(new DSResolveTestInstance(testCtx, tcu::NODETYPE_SELF_VALIDATE, testName, testName, testConfig));
@@ -1752,11 +1740,7 @@
 									expectedValue,
 									useSeparateDepthStencilLayouts,
 									unusedResolve,
-<<<<<<< HEAD
 									tcu::Nothing,
-=======
-									tcu::nothing<VkFormat>(),
->>>>>>> 6e40341a
 									false
 								};
 								formatGroup->addChild(new DSResolveTestInstance(testCtx, tcu::NODETYPE_SELF_VALIDATE, testName, testName, testConfig));
