/*-------------------------------------------------------------------------
 * Vulkan Conformance Tests
 * ------------------------
 *
 * Copyright (c) 2018 The Khronos Group Inc.
 *
 * Licensed under the Apache License, Version 2.0 (the "License");
 * you may not use this file except in compliance with the License.
 * You may obtain a copy of the License at
 *
 *      http://www.apache.org/licenses/LICENSE-2.0
 *
 * Unless required by applicable law or agreed to in writing, software
 * distributed under the License is distributed on an "AS IS" BASIS,
 * WITHOUT WARRANTIES OR CONDITIONS OF ANY KIND, either express or implied.
 * See the License for the specific language governing permissions and
 * limitations under the License.
 *
 *//*!
 * \file
 * \brief VK_KHR_depth_stencil_resolve tests.
 *//*--------------------------------------------------------------------*/

#include "vktRenderPassDepthStencilResolveTests.hpp"
#include "vktRenderPassTestsUtil.hpp"

#include "vktTestCaseUtil.hpp"
#include "vktTestGroupUtil.hpp"

#include "vkDefs.hpp"
#include "vkDeviceUtil.hpp"
#include "vkImageUtil.hpp"
#include "vkMemUtil.hpp"
#include "vkPlatform.hpp"
#include "vkPrograms.hpp"
#include "vkQueryUtil.hpp"
#include "vkRef.hpp"
#include "vkRefUtil.hpp"
#include "vkTypeUtil.hpp"
#include "vkCmdUtil.hpp"
#include "vkObjUtil.hpp"

#include "tcuImageCompare.hpp"
#include "tcuFormatUtil.hpp"
#include "tcuResultCollector.hpp"
#include "tcuTestLog.hpp"
#include "tcuTextureUtil.hpp"

#include "deUniquePtr.hpp"
#include "deSharedPtr.hpp"
#include "deMath.h"

#include <limits>
#include <map>

using namespace vk;

using tcu::Vec4;
using tcu::TestLog;

typedef de::SharedPtr<vk::Unique<VkImage> >		VkImageSp;
typedef de::SharedPtr<vk::Unique<VkImageView> >	VkImageViewSp;
typedef de::SharedPtr<vk::Unique<VkBuffer> >	VkBufferSp;
typedef de::SharedPtr<vk::Unique<VkPipeline> >	VkPipelineSp;
typedef de::SharedPtr<Allocation>				AllocationSp;

namespace vkt
{
namespace
{

using namespace renderpass;

template<typename T>
de::SharedPtr<T> safeSharedPtr (T* ptr)
{
	try
	{
		return de::SharedPtr<T>(ptr);
	}
	catch (...)
	{
		delete ptr;
		throw;
	}
}

enum VerifyBuffer
{
	VB_DEPTH = 0,
	VB_STENCIL
};

struct TestConfig
{
	VkFormat					format;
	deUint32					width;
	deUint32					height;
	deUint32					imageLayers;
	deUint32					viewLayers;
	deUint32					resolveBaseLayer;
	VkRect2D					renderArea;
	VkImageAspectFlags			aspectFlag;
	deUint32					sampleCount;
	VkResolveModeFlagBits		depthResolveMode;
	VkResolveModeFlagBits		stencilResolveMode;
	VerifyBuffer				verifyBuffer;
	VkClearDepthStencilValue	clearValue;
	float						depthExpectedValue;
	deUint8						stencilExpectedValue;
	bool						separateDepthStencilLayouts;
	bool						unusedResolve;
	tcu::Maybe<VkFormat>		compatibleFormat;
	bool						sampleMask;
};

// Auxiliar class to group depth formats by compatibility in bit size and format. Note there is at most one alternative format for
// each given format as of the time this comment is being written, and the alternative (compatible) format for a given format can
// only remove aspects but not add them. That is, we cannot use a depth/stencil attachment to resolve a depth-only attachment.
//
// See:
//	* VUID-VkSubpassDescriptionDepthStencilResolve-pDepthStencilResolveAttachment-03181
//	* VUID-VkSubpassDescriptionDepthStencilResolve-pDepthStencilResolveAttachment-03182
class DepthCompatibilityManager
{
public:
	DepthCompatibilityManager ()
		: m_compatibleFormats()
	{
		m_compatibleFormats[VK_FORMAT_D32_SFLOAT_S8_UINT]	= VK_FORMAT_D32_SFLOAT;
		m_compatibleFormats[VK_FORMAT_D16_UNORM_S8_UINT]	= VK_FORMAT_D16_UNORM;
		m_compatibleFormats[VK_FORMAT_D24_UNORM_S8_UINT]	= VK_FORMAT_X8_D24_UNORM_PACK32;
	}

	VkFormat getAlternativeFormat (VkFormat format) const
	{
		const auto itr = m_compatibleFormats.find(format);
		if (itr != end(m_compatibleFormats))
			return itr->second;
		return VK_FORMAT_UNDEFINED;
	}

private:
	std::map<VkFormat, VkFormat> m_compatibleFormats;
};

float get16bitDepthComponent(deUint8* pixelPtr)
{
	deUint16* value = reinterpret_cast<deUint16*>(pixelPtr);
	return static_cast<float>(*value) / 65535.0f;
}

float get24bitDepthComponent(deUint8* pixelPtr)
{
	const bool littleEndian = (DE_ENDIANNESS == DE_LITTLE_ENDIAN);
	deUint32 value = (((deUint32)pixelPtr[0]) << (!littleEndian * 16u)) |
						(((deUint32)pixelPtr[1]) <<  8u) |
						(((deUint32)pixelPtr[2]) << ( littleEndian * 16u));
	return static_cast<float>(value) / 16777215.0f;
}

float get32bitDepthComponent(deUint8* pixelPtr)
{
	return *(reinterpret_cast<float*>(pixelPtr));
}

class DepthStencilResolveTest : public TestInstance
{
public:
								DepthStencilResolveTest		(Context& context, TestConfig config);
	virtual						~DepthStencilResolveTest	(void);

	virtual tcu::TestStatus		iterate (void);

protected:
	bool						isFeaturesSupported				(void);
	bool						isSupportedFormat				(Context& context, VkFormat format) const;
	VkSampleCountFlagBits		sampleCountBitFromSampleCount	(deUint32 count) const;

	VkImageSp					createImage						(deUint32 sampleCount, VkImageUsageFlags additionalUsage = 0u);
	AllocationSp				createImageMemory				(VkImageSp image);
	VkImageViewSp				createImageView					(VkImageSp image, deUint32 baseArrayLayer);
	AllocationSp				createBufferMemory				(void);
	VkBufferSp					createBuffer					(void);

	Move<VkRenderPass>			createRenderPass				(VkFormat vkformat, deUint32 renderPassNo);
	Move<VkRenderPass>			createRenderPassCompatible		(void);
	Move<VkFramebuffer>			createFramebuffer				(VkRenderPass renderPass, VkImageViewSp multisampleImageView, VkImageViewSp singlesampleImageView);
	Move<VkPipelineLayout>		createRenderPipelineLayout		(void);
	Move<VkPipeline>			createRenderPipeline			(VkRenderPass renderPass, deUint32 renderPassNo, VkPipelineLayout renderPipelineLayout);

	void						submit							(void);
	bool						verifyDepth						(void);
	bool						verifyStencil					(void);

protected:
	const TestConfig				m_config;
	const bool						m_featureSupported;

	const InstanceInterface&		m_vki;
	const DeviceInterface&			m_vkd;
	VkDevice						m_device;
	VkPhysicalDevice				m_physicalDevice;

	const Unique<VkCommandPool>		m_commandPool;

	VkImageSp						m_multisampleImage;
	AllocationSp					m_multisampleImageMemory;
	VkImageViewSp					m_multisampleImageView;
	VkImageSp						m_singlesampleImage;
	AllocationSp					m_singlesampleImageMemory;
	VkImageViewSp					m_singlesampleImageView;
	VkBufferSp						m_buffer;
	AllocationSp					m_bufferMemory;

	deUint32						m_numRenderPasses;
	std::vector<Move<VkRenderPass>>	m_renderPass;
	Unique<VkRenderPass>			m_renderPassCompatible;
	Move<VkFramebuffer>				m_framebuffer;
	Unique<VkPipelineLayout>		m_renderPipelineLayout;
	std::vector<Move<VkPipeline>>	m_renderPipeline;
};

DepthStencilResolveTest::DepthStencilResolveTest (Context& context, TestConfig config)
	: TestInstance				(context)
	, m_config					(config)
	, m_featureSupported		(isFeaturesSupported())
	, m_vki						(context.getInstanceInterface())
	, m_vkd						(context.getDeviceInterface())
	, m_device					(context.getDevice())
	, m_physicalDevice			(context.getPhysicalDevice())

	, m_commandPool				(createCommandPool(context.getDeviceInterface(), context.getDevice(), VK_COMMAND_POOL_CREATE_TRANSIENT_BIT, context.getUniversalQueueFamilyIndex()))

	, m_multisampleImage		(createImage(m_config.sampleCount, VK_IMAGE_USAGE_TRANSFER_SRC_BIT))
	, m_multisampleImageMemory	(createImageMemory(m_multisampleImage))
	, m_multisampleImageView	(createImageView(m_multisampleImage, 0u))

	, m_singlesampleImage		(createImage(1, (VK_IMAGE_USAGE_TRANSFER_SRC_BIT | (config.unusedResolve ? static_cast<vk::VkImageUsageFlags>(VK_IMAGE_USAGE_TRANSFER_DST_BIT) : 0u))))
	, m_singlesampleImageMemory	(createImageMemory(m_singlesampleImage))
	, m_singlesampleImageView	(createImageView(m_singlesampleImage, m_config.resolveBaseLayer))

	, m_buffer					(createBuffer())
	, m_bufferMemory			(createBufferMemory())

	, m_numRenderPasses			((m_config.verifyBuffer == VB_DEPTH || !m_config.sampleMask) ? 1u : m_config.sampleCount)
	, m_renderPassCompatible	(createRenderPassCompatible())
	, m_renderPipelineLayout	(createRenderPipelineLayout())
{
	for (deUint32 i = 0; i < m_numRenderPasses; i++)
	{
		m_renderPass.push_back(createRenderPass(m_config.format, i));
		m_renderPipeline.push_back(createRenderPipeline(*m_renderPass[i], i, *m_renderPipelineLayout));
	}
	m_framebuffer = createFramebuffer(*m_renderPass[0], m_multisampleImageView, m_singlesampleImageView);
}

DepthStencilResolveTest::~DepthStencilResolveTest (void)
{
}

bool DepthStencilResolveTest::isFeaturesSupported()
{
	m_context.requireDeviceFunctionality("VK_KHR_depth_stencil_resolve");
	if (m_config.imageLayers > 1)
		m_context.requireDeviceCoreFeature(DEVICE_CORE_FEATURE_GEOMETRY_SHADER);

	if (m_config.separateDepthStencilLayouts)
		m_context.requireDeviceFunctionality("VK_KHR_separate_depth_stencil_layouts");

	VkPhysicalDeviceDepthStencilResolveProperties dsResolveProperties;
	deMemset(&dsResolveProperties, 0, sizeof(VkPhysicalDeviceDepthStencilResolveProperties));
	dsResolveProperties.sType = VK_STRUCTURE_TYPE_PHYSICAL_DEVICE_DEPTH_STENCIL_RESOLVE_PROPERTIES;
	dsResolveProperties.pNext = DE_NULL;

	VkPhysicalDeviceProperties2 deviceProperties;
	deviceProperties.sType = VK_STRUCTURE_TYPE_PHYSICAL_DEVICE_PROPERTIES_2;
	deviceProperties.pNext = &dsResolveProperties;

	// perform query to get supported float control properties
	const VkPhysicalDevice			physicalDevice		= m_context.getPhysicalDevice();
	const vk::InstanceInterface&	instanceInterface	= m_context.getInstanceInterface();
	instanceInterface.getPhysicalDeviceProperties2(physicalDevice, &deviceProperties);

	// check if both modes are supported
	VkResolveModeFlagBits depthResolveMode		= m_config.depthResolveMode;
	VkResolveModeFlagBits stencilResolveMode	= m_config.stencilResolveMode;

	if ((depthResolveMode != VK_RESOLVE_MODE_NONE) &&
		!(depthResolveMode & dsResolveProperties.supportedDepthResolveModes))
		TCU_THROW(NotSupportedError, "Depth resolve mode not supported");

	if ((stencilResolveMode != VK_RESOLVE_MODE_NONE) &&
		!(stencilResolveMode & dsResolveProperties.supportedStencilResolveModes))
		TCU_THROW(NotSupportedError, "Stencil resolve mode not supported");

	// check if the implementation supports setting the depth and stencil resolve
	// modes to different values when one of those modes is VK_RESOLVE_MODE_NONE
	if (dsResolveProperties.independentResolveNone)
	{
		if ((!dsResolveProperties.independentResolve) &&
			(depthResolveMode != stencilResolveMode) &&
			(depthResolveMode != VK_RESOLVE_MODE_NONE) &&
			(stencilResolveMode != VK_RESOLVE_MODE_NONE))
			TCU_THROW(NotSupportedError, "Implementation doesn't support diferent resolve modes");
	}
	else if (!dsResolveProperties.independentResolve && (depthResolveMode != stencilResolveMode))
	{
		// when independentResolveNone and independentResolve are VK_FALSE then both modes must be the same
		TCU_THROW(NotSupportedError, "Implementation doesn't support diferent resolve modes");
	}

	// Check alternative format support if needed.
	if (m_config.compatibleFormat)
	{
		if (! isSupportedFormat(m_context, m_config.compatibleFormat.get()))
			TCU_THROW(NotSupportedError, "Alternative image format for compatibility test not supported");
	}

	return true;
}

VkSampleCountFlagBits DepthStencilResolveTest::sampleCountBitFromSampleCount (deUint32 count) const
{
	switch (count)
	{
		case 1:  return VK_SAMPLE_COUNT_1_BIT;
		case 2:  return VK_SAMPLE_COUNT_2_BIT;
		case 4:  return VK_SAMPLE_COUNT_4_BIT;
		case 8:  return VK_SAMPLE_COUNT_8_BIT;
		case 16: return VK_SAMPLE_COUNT_16_BIT;
		case 32: return VK_SAMPLE_COUNT_32_BIT;
		case 64: return VK_SAMPLE_COUNT_64_BIT;

		default:
			DE_FATAL("Invalid sample count");
			return (VkSampleCountFlagBits)0x0;
	}
}

VkImageSp DepthStencilResolveTest::createImage (deUint32 sampleCount, VkImageUsageFlags additionalUsage)
{
	const tcu::TextureFormat	format(mapVkFormat(m_config.format));
	const VkImageTiling			imageTiling(VK_IMAGE_TILING_OPTIMAL);
	VkSampleCountFlagBits		sampleCountBit(sampleCountBitFromSampleCount(sampleCount));
	VkImageUsageFlags			usage = VK_IMAGE_USAGE_DEPTH_STENCIL_ATTACHMENT_BIT | additionalUsage;

	VkImageFormatProperties imageFormatProperties;
	if (m_vki.getPhysicalDeviceImageFormatProperties(m_physicalDevice, m_config.format, VK_IMAGE_TYPE_2D, imageTiling,
													 usage, 0u, &imageFormatProperties) == VK_ERROR_FORMAT_NOT_SUPPORTED)
	{
		TCU_THROW(NotSupportedError, "Format not supported");
	}
	if (imageFormatProperties.sampleCounts < sampleCount)
	{
		TCU_THROW(NotSupportedError, "Sample count not supported");
	}
	if (imageFormatProperties.maxArrayLayers < m_config.imageLayers)
	{
		TCU_THROW(NotSupportedError, "Layers count not supported");
	}

	const VkExtent3D imageExtent =
	{
		m_config.width,
		m_config.height,
		1u
	};

	if (!(tcu::hasDepthComponent(format.order) || tcu::hasStencilComponent(format.order)))
		TCU_THROW(NotSupportedError, "Format can't be used as depth/stencil attachment");

	if (imageFormatProperties.maxExtent.width < imageExtent.width
		|| imageFormatProperties.maxExtent.height < imageExtent.height
		|| ((imageFormatProperties.sampleCounts & sampleCountBit) == 0)
		|| imageFormatProperties.maxArrayLayers < m_config.imageLayers)
	{
		TCU_THROW(NotSupportedError, "Image type not supported");
	}

	const VkImageCreateInfo pCreateInfo =
	{
		VK_STRUCTURE_TYPE_IMAGE_CREATE_INFO,
		DE_NULL,
		0u,
		VK_IMAGE_TYPE_2D,
		m_config.format,
		imageExtent,
		1u,
		m_config.imageLayers,
		sampleCountBit,
		imageTiling,
		usage,
		VK_SHARING_MODE_EXCLUSIVE,
		0u,
		DE_NULL,
		VK_IMAGE_LAYOUT_UNDEFINED
	};

	return safeSharedPtr(new Unique<VkImage>(vk::createImage(m_vkd, m_device, &pCreateInfo)));
}

AllocationSp DepthStencilResolveTest::createImageMemory (VkImageSp image)
{
	Allocator& allocator = m_context.getDefaultAllocator();

	de::MovePtr<Allocation> allocation (allocator.allocate(getImageMemoryRequirements(m_vkd, m_device, **image), MemoryRequirement::Any));
	VK_CHECK(m_vkd.bindImageMemory(m_device, **image, allocation->getMemory(), allocation->getOffset()));
	return safeSharedPtr(allocation.release());
}

VkImageViewSp DepthStencilResolveTest::createImageView (VkImageSp image, deUint32 baseArrayLayer)
{
	const VkImageSubresourceRange range =
	{
		m_config.aspectFlag,
		0u,
		1u,
		baseArrayLayer,
		m_config.viewLayers
	};

	const VkImageViewCreateInfo pCreateInfo =
	{
		VK_STRUCTURE_TYPE_IMAGE_VIEW_CREATE_INFO,
		DE_NULL,
		0u,
		**image,
		(m_config.viewLayers > 1) ? VK_IMAGE_VIEW_TYPE_2D_ARRAY : VK_IMAGE_VIEW_TYPE_2D,
		m_config.format,
		makeComponentMappingRGBA(),
		range,
	};
	return safeSharedPtr(new Unique<VkImageView>(vk::createImageView(m_vkd, m_device, &pCreateInfo)));
}

Move<VkRenderPass> DepthStencilResolveTest::createRenderPass(VkFormat vkformat, deUint32 renderPassNo)
{
	const VkSampleCountFlagBits samples(sampleCountBitFromSampleCount(m_config.sampleCount));

	VkImageLayout layout = VK_IMAGE_LAYOUT_DEPTH_STENCIL_ATTACHMENT_OPTIMAL;
	VkAttachmentReferenceStencilLayoutKHR stencilLayout =
	{
		VK_STRUCTURE_TYPE_ATTACHMENT_REFERENCE_STENCIL_LAYOUT_KHR,
		DE_NULL,
		VK_IMAGE_LAYOUT_UNDEFINED,
	};
	void * attachmentRefStencil = DE_NULL;
	VkImageLayout finalLayout = VK_IMAGE_LAYOUT_TRANSFER_SRC_OPTIMAL;
	VkAttachmentDescriptionStencilLayoutKHR stencilFinalLayout =
	{
		VK_STRUCTURE_TYPE_ATTACHMENT_DESCRIPTION_STENCIL_LAYOUT_KHR,
		DE_NULL,
		VK_IMAGE_LAYOUT_UNDEFINED,
		VK_IMAGE_LAYOUT_TRANSFER_SRC_OPTIMAL,
	};
	void * attachmentDescriptionStencil = DE_NULL;

	if (m_config.separateDepthStencilLayouts)
	{
		if (m_config.verifyBuffer == VB_DEPTH)
		{
			layout = VK_IMAGE_LAYOUT_DEPTH_ATTACHMENT_OPTIMAL_KHR;
			stencilLayout.stencilLayout = VK_IMAGE_LAYOUT_GENERAL;
			finalLayout = VK_IMAGE_LAYOUT_TRANSFER_SRC_OPTIMAL;
			stencilFinalLayout.stencilFinalLayout = VK_IMAGE_LAYOUT_STENCIL_READ_ONLY_OPTIMAL_KHR; // This aspect should be unused.
		}
		else
		{
			layout = VK_IMAGE_LAYOUT_GENERAL;
			stencilLayout.stencilLayout = VK_IMAGE_LAYOUT_STENCIL_ATTACHMENT_OPTIMAL_KHR;
			finalLayout = VK_IMAGE_LAYOUT_GENERAL;  // This aspect should be unused.
			stencilFinalLayout.stencilFinalLayout = VK_IMAGE_LAYOUT_TRANSFER_SRC_OPTIMAL;
		}
		attachmentRefStencil = &stencilLayout;
		attachmentDescriptionStencil = &stencilFinalLayout;
	}

	if (renderPassNo != 0)
	{
		stencilFinalLayout.stencilInitialLayout = stencilLayout.stencilLayout;
	}

	if (renderPassNo != m_numRenderPasses - 1)
	{
		finalLayout = layout;
		stencilFinalLayout.stencilFinalLayout = layout;
	}

	const AttachmentDescription2 multisampleAttachment		// VkAttachmentDescription2
	(
															// VkStructureType					sType;
		attachmentDescriptionStencil,						// const void*						pNext;
		0u,													// VkAttachmentDescriptionFlags		flags;
		m_config.format,									// VkFormat							format;
		samples,											// VkSampleCountFlagBits			samples;
		(renderPassNo == 0) ? VK_ATTACHMENT_LOAD_OP_CLEAR : VK_ATTACHMENT_LOAD_OP_LOAD,		// VkAttachmentLoadOp				loadOp;
		VK_ATTACHMENT_STORE_OP_STORE,
		(renderPassNo == 0) ? VK_ATTACHMENT_LOAD_OP_CLEAR : VK_ATTACHMENT_LOAD_OP_LOAD,		// VkAttachmentLoadOp				stencilLoadOp;
		VK_ATTACHMENT_STORE_OP_STORE,
		(renderPassNo == 0) ? VK_IMAGE_LAYOUT_UNDEFINED : layout,							// VkImageLayout					initialLayout;
		finalLayout											// VkImageLayout					finalLayout;
	);
	const AttachmentReference2 multisampleAttachmentRef		// VkAttachmentReference2
	(
															// VkStructureType					sType;
		attachmentRefStencil,								// const void*						pNext;
		0u,													// deUint32							attachment;
		layout,												// VkImageLayout					layout;
		m_config.aspectFlag									// VkImageAspectFlags				aspectMask;
	);

	vk::VkImageLayout		singleSampleInitialLayout = (m_config.unusedResolve ? VK_IMAGE_LAYOUT_TRANSFER_SRC_OPTIMAL : VK_IMAGE_LAYOUT_UNDEFINED);
	if (renderPassNo != 0)
		singleSampleInitialLayout = layout;

	const tcu::TextureFormat			format			(mapVkFormat(vkformat));
	VkImageAspectFlags aspectFlags =
		((tcu::hasDepthComponent(format.order)		? static_cast<vk::VkImageAspectFlags>(vk::VK_IMAGE_ASPECT_DEPTH_BIT)	: 0u) |
		 (tcu::hasStencilComponent(format.order)	? static_cast<vk::VkImageAspectFlags>(vk::VK_IMAGE_ASPECT_STENCIL_BIT)	: 0u));

	const AttachmentDescription2 singlesampleAttachment		// VkAttachmentDescription2
	(
															// VkStructureType					sType;
		attachmentDescriptionStencil,						// const void*						pNext;
		0u,													// VkAttachmentDescriptionFlags		flags;
		vkformat,											// VkFormat							format;
		VK_SAMPLE_COUNT_1_BIT,								// VkSampleCountFlagBits			samples;
		VK_ATTACHMENT_LOAD_OP_CLEAR,						// VkAttachmentLoadOp				loadOp;
		VK_ATTACHMENT_STORE_OP_STORE,						// VkAttachmentStoreOp				storeOp;
		VK_ATTACHMENT_LOAD_OP_CLEAR,						// VkAttachmentLoadOp				stencilLoadOp;
		VK_ATTACHMENT_STORE_OP_STORE,						// VkAttachmentStoreOp				stencilStoreOp;
		singleSampleInitialLayout,							// VkImageLayout					initialLayout;
		finalLayout											// VkImageLayout					finalLayout;
	);
	AttachmentReference2 singlesampleAttachmentRef			// VkAttachmentReference2
	(
																// VkStructureType					sType;
<<<<<<< HEAD
		DE_NULL,												// const void*						pNext;
		((m_config.unusedResolve || renderPassNo != m_numRenderPasses - 1) ? VK_ATTACHMENT_UNUSED : 1u),	// deUint32							attachment;
=======
		attachmentRefStencil,									// const void*						pNext;
		(m_config.unusedResolve ? VK_ATTACHMENT_UNUSED : 1u),	// deUint32							attachment;
>>>>>>> 366773d6
		layout,													// VkImageLayout					layout;
		aspectFlags												// VkImageAspectFlags				aspectMask;
	);

	std::vector<AttachmentDescription2> attachments;
	attachments.push_back(multisampleAttachment);
	attachments.push_back(singlesampleAttachment);

	VkSubpassDescriptionDepthStencilResolve dsResolveDescription =
	{
		VK_STRUCTURE_TYPE_SUBPASS_DESCRIPTION_DEPTH_STENCIL_RESOLVE,
		DE_NULL,																// const void*						pNext;
		m_config.depthResolveMode,												// VkResolveModeFlagBits			depthResolveMode;
		m_config.stencilResolveMode,											// VkResolveModeFlagBits			stencilResolveMode;
		&singlesampleAttachmentRef												// VkAttachmentReference2			pDepthStencilResolveAttachment;
	};

	const SubpassDescription2 subpass					// VkSubpassDescription2
	(
														// VkStructureType						sType;
		renderPassNo == m_numRenderPasses - 1 ? &dsResolveDescription : DE_NULL,	// const void*							pNext;
		(VkSubpassDescriptionFlags)0,					// VkSubpassDescriptionFlags			flags;
		VK_PIPELINE_BIND_POINT_GRAPHICS,				// VkPipelineBindPoint					pipelineBindPoint;
		0u,												// deUint32								viewMask;
		0u,												// deUint32								inputAttachmentCount;
		DE_NULL,										// const VkAttachmentReference2*		pInputAttachments;
		0u,												// deUint32								colorAttachmentCount;
		DE_NULL,										// const VkAttachmentReference2*		pColorAttachments;
		DE_NULL,										// const VkAttachmentReference2*		pResolveAttachments;
		&multisampleAttachmentRef,						// const VkAttachmentReference2*		pDepthStencilAttachment;
		0u,												// deUint32								preserveAttachmentCount;
		DE_NULL											// const deUint32*						pPreserveAttachments;
	);

	const RenderPassCreateInfo2 renderPassCreator		// VkRenderPassCreateInfo2
	(
														// VkStructureType						sType;
		DE_NULL,										// const void*							pNext;
		(VkRenderPassCreateFlags)0u,					// VkRenderPassCreateFlags				flags;
		(deUint32)attachments.size(),					// deUint32								attachmentCount;
		&attachments[0],								// const VkAttachmentDescription2*		pAttachments;
		1u,												// deUint32								subpassCount;
		&subpass,										// const VkSubpassDescription2*			pSubpasses;
		0u,												// deUint32								dependencyCount;
		DE_NULL,										// const VkSubpassDependency2*			pDependencies;
		0u,												// deUint32								correlatedViewMaskCount;
		DE_NULL											// const deUint32*						pCorrelatedViewMasks;
	);

	return renderPassCreator.createRenderPass(m_vkd, m_device);
}

// Checks format support.
// Note: we need the context because this is called from the constructor only after m_config has been set.
bool DepthStencilResolveTest::isSupportedFormat (Context& context, VkFormat format) const
{
	const VkImageUsageFlags	usage	= VK_IMAGE_USAGE_DEPTH_STENCIL_ATTACHMENT_BIT
									| VK_IMAGE_USAGE_TRANSFER_SRC_BIT
									| (m_config.unusedResolve ? VK_IMAGE_USAGE_TRANSFER_DST_BIT : static_cast<vk::VkImageUsageFlagBits>(0u));
	VkImageFormatProperties	props;

	const auto&	vki				= context.getInstanceInterface();
	const auto	physicalDevice	= context.getPhysicalDevice();
	const auto	formatCheck		= vki.getPhysicalDeviceImageFormatProperties(physicalDevice, format, VK_IMAGE_TYPE_2D, VK_IMAGE_TILING_OPTIMAL, usage, 0u, &props);

	return (formatCheck == VK_SUCCESS);
}

Move<VkRenderPass> DepthStencilResolveTest::createRenderPassCompatible (void)
{
	// Early exit if we are not testing compatibility.
	if (! m_config.compatibleFormat)
		return {};

	return createRenderPass(m_config.compatibleFormat.get(), 0);
}

Move<VkFramebuffer> DepthStencilResolveTest::createFramebuffer (VkRenderPass renderPass, VkImageViewSp multisampleImageView, VkImageViewSp singlesampleImageView)
{
	std::vector<VkImageView> attachments;
	attachments.push_back(**multisampleImageView);
	attachments.push_back(**singlesampleImageView);

	const VkFramebufferCreateInfo createInfo =
	{
		VK_STRUCTURE_TYPE_FRAMEBUFFER_CREATE_INFO,
		DE_NULL,
		0u,

		renderPass,
		(deUint32)attachments.size(),
		&attachments[0],

		m_config.width,
		m_config.height,
		m_config.viewLayers
	};

	return vk::createFramebuffer(m_vkd, m_device, &createInfo);
}

Move<VkPipelineLayout> DepthStencilResolveTest::createRenderPipelineLayout (void)
{
	VkPushConstantRange pushConstant =
	{
		VK_SHADER_STAGE_FRAGMENT_BIT,
		0u,
		4u
	};

	deUint32				pushConstantRangeCount	= 0u;
	VkPushConstantRange*	pPushConstantRanges		= DE_NULL;
	if (m_config.verifyBuffer == VB_STENCIL)
	{
		pushConstantRangeCount	= 1u;
		pPushConstantRanges		= &pushConstant;
	}

	const VkPipelineLayoutCreateInfo createInfo	=
	{
		VK_STRUCTURE_TYPE_PIPELINE_LAYOUT_CREATE_INFO,
		DE_NULL,
		(vk::VkPipelineLayoutCreateFlags)0,

		0u,
		DE_NULL,

		pushConstantRangeCount,
		pPushConstantRanges
	};

	return vk::createPipelineLayout(m_vkd, m_device, &createInfo);
}

Move<VkPipeline> DepthStencilResolveTest::createRenderPipeline (VkRenderPass renderPass, deUint32 renderPassNo, VkPipelineLayout renderPipelineLayout)
{
	const bool testingStencil = (m_config.verifyBuffer == VB_STENCIL);
	const vk::BinaryCollection& binaryCollection = m_context.getBinaryCollection();

	const Unique<VkShaderModule>	vertexShaderModule		(createShaderModule(m_vkd, m_device, binaryCollection.get("quad-vert"), 0u));
	const Unique<VkShaderModule>	fragmentShaderModule	(createShaderModule(m_vkd, m_device, binaryCollection.get("quad-frag"), 0u));
	const Move<VkShaderModule>		geometryShaderModule	(m_config.imageLayers == 1 ? Move<VkShaderModule>() : createShaderModule(m_vkd, m_device, binaryCollection.get("quad-geom"), 0u));

	const VkPipelineVertexInputStateCreateInfo vertexInputState =
	{
		VK_STRUCTURE_TYPE_PIPELINE_VERTEX_INPUT_STATE_CREATE_INFO,
		DE_NULL,
		(VkPipelineVertexInputStateCreateFlags)0u,

		0u,
		DE_NULL,

		0u,
		DE_NULL
	};
	const tcu::UVec2				view		(m_config.width, m_config.height);
	const std::vector<VkViewport>	viewports	(1, makeViewport(view));
	const std::vector<VkRect2D>		scissors	(1, m_config.renderArea);
	const VkSampleMask samplemask[2] = {
		renderPassNo < 32 ? (1u << renderPassNo) : 0,
		renderPassNo < 32 ? 0 : (1u << (renderPassNo - 32)) };

	const VkPipelineMultisampleStateCreateInfo multisampleState =
	{
		VK_STRUCTURE_TYPE_PIPELINE_MULTISAMPLE_STATE_CREATE_INFO,
		DE_NULL,
		(VkPipelineMultisampleStateCreateFlags)0u,

		sampleCountBitFromSampleCount(m_config.sampleCount),
		VK_FALSE,
		0.0f,
		(m_config.sampleMask) ? &samplemask[0] : DE_NULL,
		VK_FALSE,
		VK_FALSE,
	};
	const VkPipelineDepthStencilStateCreateInfo depthStencilState =
	{
		VK_STRUCTURE_TYPE_PIPELINE_DEPTH_STENCIL_STATE_CREATE_INFO,
		DE_NULL,
		(VkPipelineDepthStencilStateCreateFlags)0u,

		VK_TRUE,							// depthTestEnable
		VK_TRUE,
		VK_COMPARE_OP_ALWAYS,
		VK_FALSE,
		testingStencil,						// stencilTestEnable
		{
			VK_STENCIL_OP_REPLACE,			// failOp
			VK_STENCIL_OP_REPLACE,			// passOp
			VK_STENCIL_OP_REPLACE,			// depthFailOp
			VK_COMPARE_OP_ALWAYS,			// compareOp
			0xFFu,							// compareMask
			0xFFu,							// writeMask
			1								// reference
		},
		{
			VK_STENCIL_OP_REPLACE,
			VK_STENCIL_OP_REPLACE,
			VK_STENCIL_OP_REPLACE,
			VK_COMPARE_OP_ALWAYS,
			0xFFu,
			0xFFu,
			1
		},
		0.0f,
		1.0f
	};

	std::vector<VkDynamicState> dynamicState;
	dynamicState.push_back(VK_DYNAMIC_STATE_STENCIL_REFERENCE);
	const VkPipelineDynamicStateCreateInfo dynamicStateCreateInfo =
	{
		VK_STRUCTURE_TYPE_PIPELINE_DYNAMIC_STATE_CREATE_INFO,	// VkStructureType                      sType;
		DE_NULL,												// const void*                          pNext;
		(VkPipelineDynamicStateCreateFlags)0u,					// VkPipelineDynamicStateCreateFlags    flags;
		static_cast<deUint32>(dynamicState.size()),				// deUint32                             dynamicStateCount;
		&dynamicState[0]										// const VkDynamicState*                pDynamicStates;
	};

	return makeGraphicsPipeline(m_vkd,															// const DeviceInterface&                        vk
								m_device,														// const VkDevice                                device
								renderPipelineLayout,											// const VkPipelineLayout                        pipelineLayout
								*vertexShaderModule,											// const VkShaderModule                          vertexShaderModule
								DE_NULL,														// const VkShaderModule                          tessellationControlShaderModule
								DE_NULL,														// const VkShaderModule                          tessellationEvalShaderModule
								m_config.imageLayers == 1 ? DE_NULL : *geometryShaderModule,	// const VkShaderModule                          geometryShaderModule
								*fragmentShaderModule,											// const VkShaderModule                          fragmentShaderModule
								renderPass,														// const VkRenderPass                            renderPass
								viewports,														// const std::vector<VkViewport>&                viewports
								scissors,														// const std::vector<VkRect2D>&                  scissors
								VK_PRIMITIVE_TOPOLOGY_TRIANGLE_LIST,							// const VkPrimitiveTopology                     topology
								0u,																// const deUint32                                subpass
								0u,																// const deUint32                                patchControlPoints
								&vertexInputState,												// const VkPipelineVertexInputStateCreateInfo*   vertexInputStateCreateInfo
								DE_NULL,														// const VkPipelineRasterizationStateCreateInfo* rasterizationStateCreateInfo
								&multisampleState,												// const VkPipelineMultisampleStateCreateInfo*   multisampleStateCreateInfo
								&depthStencilState,												// const VkPipelineDepthStencilStateCreateInfo*  depthStencilStateCreateInfo
								DE_NULL,														// const VkPipelineColorBlendStateCreateInfo*    colorBlendStateCreateInfo
								testingStencil ? &dynamicStateCreateInfo : DE_NULL);			// const VkPipelineDynamicStateCreateInfo*       dynamicStateCreateInfo
}

AllocationSp DepthStencilResolveTest::createBufferMemory (void)
{
	Allocator&				allocator = m_context.getDefaultAllocator();
	de::MovePtr<Allocation> allocation(allocator.allocate(getBufferMemoryRequirements(m_vkd, m_device, **m_buffer), MemoryRequirement::HostVisible));
	VK_CHECK(m_vkd.bindBufferMemory(m_device, **m_buffer, allocation->getMemory(), allocation->getOffset()));
	return safeSharedPtr(allocation.release());
}

VkBufferSp DepthStencilResolveTest::createBuffer (void)
{
	const VkBufferUsageFlags	bufferUsage			(VK_BUFFER_USAGE_TRANSFER_SRC_BIT | VK_BUFFER_USAGE_TRANSFER_DST_BIT);
	const tcu::TextureFormat	textureFormat		(mapVkFormat(m_config.format));
	const VkDeviceSize			pixelSize			(textureFormat.getPixelSize());
	const VkBufferCreateInfo	createInfo			=
	{
		VK_STRUCTURE_TYPE_BUFFER_CREATE_INFO,
		DE_NULL,
		0u,

		m_config.width * m_config.height * m_config.imageLayers * pixelSize,
		bufferUsage,

		VK_SHARING_MODE_EXCLUSIVE,
		0u,
		DE_NULL
	};
	return safeSharedPtr(new Unique<VkBuffer>(vk::createBuffer(m_vkd, m_device, &createInfo)));
}

void DepthStencilResolveTest::submit (void)
{
	const DeviceInterface&						vkd					(m_context.getDeviceInterface());
	const VkDevice								device				(m_context.getDevice());

	// When the depth/stencil resolve attachment is unused, it needs to be cleared outside
	// the render pass so it has the expected values.
	if (m_config.unusedResolve)
	{
		const tcu::TextureFormat			format			(mapVkFormat(m_config.format));
		const Unique<VkCommandBuffer>		commandBuffer	(allocateCommandBuffer(m_vkd, m_device, *m_commandPool, vk::VK_COMMAND_BUFFER_LEVEL_PRIMARY));
		const vk::VkImageSubresourceRange	imageRange		=
		{
			((tcu::hasDepthComponent(format.order)		? static_cast<vk::VkImageAspectFlags>(vk::VK_IMAGE_ASPECT_DEPTH_BIT)	: 0u) |
			 (tcu::hasStencilComponent(format.order)	? static_cast<vk::VkImageAspectFlags>(vk::VK_IMAGE_ASPECT_STENCIL_BIT)	: 0u)),
			0u,
			VK_REMAINING_MIP_LEVELS,
			0u,
			VK_REMAINING_ARRAY_LAYERS,
		};
		const vk::VkImageMemoryBarrier		preBarrier		=
		{
			vk::VK_STRUCTURE_TYPE_IMAGE_MEMORY_BARRIER,
			nullptr,

			// src and dst access masks.
			0,
			vk::VK_ACCESS_TRANSFER_WRITE_BIT,

			// old and new layouts.
			vk::VK_IMAGE_LAYOUT_UNDEFINED,
			vk::VK_IMAGE_LAYOUT_TRANSFER_DST_OPTIMAL,

			VK_QUEUE_FAMILY_IGNORED,
			VK_QUEUE_FAMILY_IGNORED,

			**m_singlesampleImage,
			imageRange,
		};
		const vk::VkImageMemoryBarrier		postBarrier		=
		{
			vk::VK_STRUCTURE_TYPE_IMAGE_MEMORY_BARRIER,
			nullptr,

			// src and dst access masks.
			vk::VK_ACCESS_TRANSFER_WRITE_BIT,
			0,

			// old and new layouts.
			vk::VK_IMAGE_LAYOUT_TRANSFER_DST_OPTIMAL,
			vk::VK_IMAGE_LAYOUT_TRANSFER_SRC_OPTIMAL,

			VK_QUEUE_FAMILY_IGNORED,
			VK_QUEUE_FAMILY_IGNORED,

			**m_singlesampleImage,
			imageRange,
		};

		vk::beginCommandBuffer(m_vkd, commandBuffer.get());
		m_vkd.cmdPipelineBarrier(commandBuffer.get(), vk::VK_PIPELINE_STAGE_TOP_OF_PIPE_BIT, vk::VK_PIPELINE_STAGE_TRANSFER_BIT, 0u, 0u, DE_NULL, 0u, DE_NULL, 1u, &preBarrier);
		m_vkd.cmdClearDepthStencilImage(commandBuffer.get(), **m_singlesampleImage, vk::VK_IMAGE_LAYOUT_TRANSFER_DST_OPTIMAL, &m_config.clearValue, 1u, &imageRange);
		m_vkd.cmdPipelineBarrier(commandBuffer.get(), vk::VK_PIPELINE_STAGE_TRANSFER_BIT, vk::VK_PIPELINE_STAGE_ALL_COMMANDS_BIT, 0u, 0u, DE_NULL, 0u, DE_NULL, 1u, &postBarrier);
		vk::endCommandBuffer(m_vkd, commandBuffer.get());

		vk::submitCommandsAndWait(m_vkd, m_device, m_context.getUniversalQueue(), commandBuffer.get());
	}

	const Unique<VkCommandBuffer>				commandBuffer(allocateCommandBuffer(vkd, device, *m_commandPool, VK_COMMAND_BUFFER_LEVEL_PRIMARY));
	const RenderpassSubpass2::SubpassBeginInfo	subpassBeginInfo(DE_NULL, VK_SUBPASS_CONTENTS_INLINE);
	const RenderpassSubpass2::SubpassEndInfo	subpassEndInfo(DE_NULL);

	beginCommandBuffer(vkd, *commandBuffer);
	bool testingDepth = (m_config.verifyBuffer == VB_DEPTH);
	if (testingDepth)
	{
		{
			VkClearValue clearValues[2];
			clearValues[0].depthStencil = m_config.clearValue;
			clearValues[1].depthStencil = m_config.clearValue;

			const VkRenderPassBeginInfo beginInfo =
			{
				VK_STRUCTURE_TYPE_RENDER_PASS_BEGIN_INFO,
				DE_NULL,

					(m_config.compatibleFormat ? *m_renderPassCompatible : *m_renderPass[0]),
				*m_framebuffer,

				{
					{ 0u, 0u },
					{ m_config.width, m_config.height }
				},

				2u,
				clearValues
			};
			RenderpassSubpass2::cmdBeginRenderPass(vkd, *commandBuffer, &beginInfo, &subpassBeginInfo);
		}

		// Render
		vkd.cmdBindPipeline(*commandBuffer, VK_PIPELINE_BIND_POINT_GRAPHICS, *m_renderPipeline[0]);
		vkd.cmdDraw(*commandBuffer, 6u, 1u, 0u, 0u);
		RenderpassSubpass2::cmdEndRenderPass(vkd, *commandBuffer, &subpassEndInfo);
	}
	else
	{
		// Stencil
		for (deUint32 i = 0; i < m_config.sampleCount; i++)
		{
			if (i == 0 || m_config.sampleMask)
			{
				VkClearValue clearValues[2];
				clearValues[0].depthStencil = m_config.clearValue;
				clearValues[1].depthStencil = m_config.clearValue;

				const VkRenderPassBeginInfo beginInfo =
				{
					VK_STRUCTURE_TYPE_RENDER_PASS_BEGIN_INFO,
					DE_NULL,

					(m_config.compatibleFormat ? *m_renderPassCompatible : *m_renderPass[i]),
					*m_framebuffer,

					{
						{ 0u, 0u },
						{ m_config.width, m_config.height }
					},

					2u,
					clearValues
				};
				vkd.cmdPipelineBarrier(*commandBuffer, VK_PIPELINE_STAGE_BOTTOM_OF_PIPE_BIT, VK_PIPELINE_STAGE_TOP_OF_PIPE_BIT, 0, 0, 0, 0, 0, 0, 0);
				RenderpassSubpass2::cmdBeginRenderPass(vkd, *commandBuffer, &beginInfo, &subpassBeginInfo);
			}
			// For stencil we can set reference value for just one sample at a time
			// so we need to do as many passes as there are samples, first half
			// of samples is initialized with 1 and second half with 255
			const deUint32 halfOfSamples = m_config.sampleCount >> 1;

			deUint32 stencilReference = 1 + 254 * (i >= halfOfSamples);
			vkd.cmdBindPipeline(*commandBuffer, VK_PIPELINE_BIND_POINT_GRAPHICS, *m_renderPipeline[m_config.sampleMask ? i : 0]);
			vkd.cmdPushConstants(*commandBuffer, *m_renderPipelineLayout, VK_SHADER_STAGE_FRAGMENT_BIT, 0u, sizeof(i), &i);
			vkd.cmdSetStencilReference(*commandBuffer, VK_STENCIL_FRONT_AND_BACK, stencilReference);
			vkd.cmdDraw(*commandBuffer, 6u, 1u, 0u, 0u);
			if (i == m_config.sampleCount - 1 || m_config.sampleMask)
				RenderpassSubpass2::cmdEndRenderPass(vkd, *commandBuffer, &subpassEndInfo);
		}
	}

	// Memory barriers between rendering and copying
	{
		const VkImageMemoryBarrier barrier =
		{
			VK_STRUCTURE_TYPE_IMAGE_MEMORY_BARRIER,
			DE_NULL,

			// Note: as per the spec, depth/stencil *resolve* operations are synchronized using the color attachment write access.
			VK_ACCESS_COLOR_ATTACHMENT_WRITE_BIT,
			VK_ACCESS_TRANSFER_READ_BIT,

			VK_IMAGE_LAYOUT_TRANSFER_SRC_OPTIMAL,
			VK_IMAGE_LAYOUT_TRANSFER_SRC_OPTIMAL,

			VK_QUEUE_FAMILY_IGNORED,
			VK_QUEUE_FAMILY_IGNORED,

			**m_singlesampleImage,
			{
				(m_config.separateDepthStencilLayouts) ? VkImageAspectFlags(testingDepth ? VK_IMAGE_ASPECT_DEPTH_BIT : VK_IMAGE_ASPECT_STENCIL_BIT) : m_config.aspectFlag,
				0u,
				1u,
				0u,
				m_config.viewLayers
			}
		};

		vkd.cmdPipelineBarrier(*commandBuffer, VK_PIPELINE_STAGE_ALL_COMMANDS_BIT, VK_PIPELINE_STAGE_TRANSFER_BIT, 0u, 0u, DE_NULL, 0u, DE_NULL, 1u, &barrier);
	}

	// Copy image memory to buffers
	const VkBufferImageCopy region =
	{
		0u,
		0u,
		0u,
		{
			VkImageAspectFlags(testingDepth ? VK_IMAGE_ASPECT_DEPTH_BIT : VK_IMAGE_ASPECT_STENCIL_BIT),
			0u,
			0u,
			m_config.viewLayers,
		},
		{ 0u, 0u, 0u },
		{ m_config.width, m_config.height, 1u }
	};

	vkd.cmdCopyImageToBuffer(*commandBuffer, **m_singlesampleImage, VK_IMAGE_LAYOUT_TRANSFER_SRC_OPTIMAL, **m_buffer, 1u, &region);

	// Memory barriers between copies and host access
	{
		const VkBufferMemoryBarrier barrier =
		{
			VK_STRUCTURE_TYPE_BUFFER_MEMORY_BARRIER,
			DE_NULL,

			VK_ACCESS_TRANSFER_WRITE_BIT,
			VK_ACCESS_HOST_READ_BIT,

			VK_QUEUE_FAMILY_IGNORED,
			VK_QUEUE_FAMILY_IGNORED,

			**m_buffer,
			0u,
			VK_WHOLE_SIZE
		};

		vkd.cmdPipelineBarrier(*commandBuffer, VK_PIPELINE_STAGE_TRANSFER_BIT, VK_PIPELINE_STAGE_HOST_BIT, 0u, 0u, DE_NULL, 1u, &barrier, 0u, DE_NULL);
	}

	endCommandBuffer(vkd, *commandBuffer);

	submitCommandsAndWait(vkd, device, m_context.getUniversalQueue(), *commandBuffer);
}

bool DepthStencilResolveTest::verifyDepth (void)
{
	// Invalidate allocation before attempting to read buffer memory.
	invalidateAlloc(m_context.getDeviceInterface(), m_context.getDevice(), *m_bufferMemory);

	deUint32			layerSize	= m_config.width * m_config.height;
	deUint32			valuesCount	= layerSize * m_config.viewLayers;
	deUint8*			pixelPtr	= static_cast<deUint8*>(m_bufferMemory->getHostPtr());

	const DeviceInterface&		vkd		(m_context.getDeviceInterface());
	invalidateMappedMemoryRange(vkd, m_context.getDevice(), m_bufferMemory->getMemory(), m_bufferMemory->getOffset(), VK_WHOLE_SIZE);

	float expectedValue = m_config.depthExpectedValue;
	if (m_config.depthResolveMode == VK_RESOLVE_MODE_NONE || m_config.unusedResolve)
		expectedValue = m_config.clearValue.depth;

	// depth data in buffer is tightly packed, ConstPixelBufferAccess
	// coludn't be used for depth value extraction as it cant interpret
	// formats containing just depth component

	typedef float (*DepthComponentGetterFn)(deUint8*);
	VkFormat				format				= m_config.format;
	DepthComponentGetterFn	getDepthComponent	= &get16bitDepthComponent;
	deUint32				pixelStep			= 2;
	float					epsilon				= 0.002f;

	if ((format == VK_FORMAT_X8_D24_UNORM_PACK32) ||
		(format == VK_FORMAT_D24_UNORM_S8_UINT))
	{
		getDepthComponent	= &get24bitDepthComponent;
		pixelStep			= 4;
	}
	else if ((format == VK_FORMAT_D32_SFLOAT) ||
				(format == VK_FORMAT_D32_SFLOAT_S8_UINT))
	{
		getDepthComponent	= &get32bitDepthComponent;
		pixelStep			= 4;
	}

	for (deUint32 valueIndex = 0; valueIndex < valuesCount; valueIndex++)
	{
		float depth = (*getDepthComponent)(pixelPtr);
		pixelPtr += pixelStep;

		// check if pixel data is outside of render area
		deInt32 layerIndex		= valueIndex / layerSize;
		deInt32 inLayerIndex	= valueIndex % layerSize;
		deInt32 x				= inLayerIndex % m_config.width;
		deInt32 y				= (inLayerIndex - x) / m_config.width;
		deInt32 x1				= m_config.renderArea.offset.x;
		deInt32 y1				= m_config.renderArea.offset.y;
		deInt32 x2				= x1 + m_config.renderArea.extent.width;
		deInt32 y2				= y1 + m_config.renderArea.extent.height;
		if ((x < x1) || (x >= x2) || (y < y1) || (y >= y2))
		{
			// verify that outside of render area there are clear values
			float error = deFloatAbs(depth - m_config.clearValue.depth);
			if (error > epsilon)
			{
				m_context.getTestContext().getLog()
				<< TestLog::Message << "(" << x << ", " << y
				<< ", layer: " << layerIndex << ") is outside of render area but depth value is: "
				<< depth << " (expected " << m_config.clearValue.depth << ")" << TestLog::EndMessage;
				return false;
			}

			// value is correct, go to next one
			continue;
		}

		float error = deFloatAbs(depth - expectedValue);
		if (error > epsilon)
		{
			m_context.getTestContext().getLog() << TestLog::Message
				<< "At (" << x << ", " << y << ", layer: " << layerIndex
				<< ") depth value is: " << depth << " expected: "
				<< expectedValue << TestLog::EndMessage;
			return false;
		}
	}
	m_context.getTestContext().getLog() << TestLog::Message
		<< "Depth value is " << expectedValue
		<< TestLog::EndMessage;

	return true;
}

bool DepthStencilResolveTest::verifyStencil (void)
{
	// Invalidate allocation before attempting to read buffer memory.
	invalidateAlloc(m_context.getDeviceInterface(), m_context.getDevice(), *m_bufferMemory);

	deUint32			layerSize	= m_config.width * m_config.height;
	deUint32			valuesCount	= layerSize * m_config.viewLayers;
	deUint8*			pixelPtr	= static_cast<deUint8*>(m_bufferMemory->getHostPtr());

	const DeviceInterface&		vkd		(m_context.getDeviceInterface());
	invalidateMappedMemoryRange(vkd, m_context.getDevice(), m_bufferMemory->getMemory(), m_bufferMemory->getOffset(), VK_WHOLE_SIZE);

	// when stencil is tested we are discarding invocations and
	// because of that depth and stencil need to be tested separately

	deUint8 expectedValue = m_config.stencilExpectedValue;
	if (m_config.stencilResolveMode == VK_RESOLVE_MODE_NONE || m_config.unusedResolve)
		expectedValue = static_cast<deUint8>(m_config.clearValue.stencil);

	for (deUint32 valueIndex = 0; valueIndex < valuesCount; valueIndex++)
	{
		deUint8 stencil			= *pixelPtr++;
		deInt32 layerIndex		= valueIndex / layerSize;
		deInt32 inLayerIndex	= valueIndex % layerSize;
		deInt32 x				= inLayerIndex % m_config.width;
		deInt32 y				= (inLayerIndex - x) / m_config.width;
		deInt32 x1				= m_config.renderArea.offset.x;
		deInt32 y1				= m_config.renderArea.offset.y;
		deInt32 x2				= x1 + m_config.renderArea.extent.width;
		deInt32 y2				= y1 + m_config.renderArea.extent.height;
		if ((x < x1) || (x >= x2) || (y < y1) || (y >= y2))
		{
			if (stencil != m_config.clearValue.stencil)
			{
				m_context.getTestContext().getLog()
				<< TestLog::Message << "(" << x << ", " << y << ", layer: " << layerIndex
				<< ") is outside of render area but stencil value is: "
				<< stencil << " (expected " << m_config.clearValue.stencil << ")" << TestLog::EndMessage;
				return false;
			}

			// value is correct, go to next one
			continue;
		}

		if (stencil != expectedValue)
		{
			m_context.getTestContext().getLog() << TestLog::Message
				<< "At (" << x << ", " << y << ", layer: " << layerIndex
				<< ") stencil value is: " << static_cast<deUint32>(stencil)
				<< " expected: " << static_cast<deUint32>(expectedValue)
				<< TestLog::EndMessage;
			return false;
		}
	}
	m_context.getTestContext().getLog() << TestLog::Message
		<< "Stencil value is "
		<< static_cast<deUint32>(expectedValue)
		<< TestLog::EndMessage;

	return true;
}

tcu::TestStatus DepthStencilResolveTest::iterate (void)
{
	submit();

	bool result = false;
	if (m_config.verifyBuffer == VB_DEPTH)
		result = verifyDepth();
	else
		result = verifyStencil();

	if (result)
		return tcu::TestStatus::pass("Pass");
	return tcu::TestStatus::fail("Fail");
}

struct Programs
{
	void init (vk::SourceCollections& dst, TestConfig config) const
	{
		// geometry shader is only needed in multi-layer framebuffer resolve tests
		if (config.imageLayers > 1)
		{
			const deUint32 layerCount = 3;

			std::ostringstream src;
			src << "#version 450\n"
				<< "highp float;\n"
				<< "\n"
				<< "layout(triangles) in;\n"
				<< "layout(triangle_strip, max_vertices = " << 3 * 2 * layerCount << ") out;\n"
				<< "\n"
				<< "in gl_PerVertex {\n"
				<< "    vec4 gl_Position;\n"
				<< "} gl_in[];\n"
				<< "\n"
				<< "out gl_PerVertex {\n"
				<< "    vec4 gl_Position;\n"
				<< "};\n"
				<< "\n"
				<< "void main (void) {\n"
				<< "    for (int layerNdx = 0; layerNdx < " << layerCount << "; ++layerNdx) {\n"
				<< "        for(int vertexNdx = 0; vertexNdx < gl_in.length(); vertexNdx++) {\n"
				<< "            gl_Position = gl_in[vertexNdx].gl_Position;\n"
				<< "            gl_Layer    = layerNdx;\n"
				<< "            EmitVertex();\n"
				<< "        };\n"
				<< "        EndPrimitive();\n"
				<< "    };\n"
				<< "}\n";

			dst.glslSources.add("quad-geom") << glu::GeometrySource(src.str());
		}

		dst.glslSources.add("quad-vert") << glu::VertexSource(
			"#version 450\n"
			"out gl_PerVertex {\n"
			"\tvec4 gl_Position;\n"
			"};\n"
			"highp float;\n"
			"void main (void) {\n"
			"\tgl_Position = vec4(((gl_VertexIndex + 2) / 3) % 2 == 0 ? -1.0 : 1.0,\n"
			"\t                   ((gl_VertexIndex + 1) / 3) % 2 == 0 ? -1.0 : 1.0, 0.0, 1.0);\n"
			"}\n");

		if (config.verifyBuffer == VB_DEPTH)
		{
			dst.glslSources.add("quad-frag") << glu::FragmentSource(
				"#version 450\n"
				"precision highp float;\n"
				"precision highp int;\n"
				"void main (void)\n"
				"{\n"
				"  float sampleIndex = float(gl_SampleID);\n"				// sampleIndex is integer in range <0, 63>
				"  float valueIndex = round(mod(sampleIndex, 4.0));\n"		// limit possible depth values - count to 4
				"  float value = valueIndex + 2.0;\n"						// value is one of [2, 3, 4, 5]
				"  value = round(exp2(value));\n"							// value is one of [4, 8, 16, 32]
				"  bool condition = (int(value) == 8);\n"					// select second sample value (to make it smallest)
				"  value = round(value - float(condition) * 6.0);\n"		// value is one of [4, 2, 16, 32]
				"  gl_FragDepth = value / 100.0;\n"							// sample depth is one of [0.04, 0.02, 0.16, 0.32]
				"}\n");
		}
		else
		{
			if (config.sampleMask)
			{
				dst.glslSources.add("quad-frag") << glu::FragmentSource(
					"#version 450\n"
					"precision highp float;\n"
					"precision highp int;\n"
					"void main (void)\n"
					"{\n"
					"  gl_FragDepth = 0.5;\n"
					"}\n");
			}
			else
			{
				dst.glslSources.add("quad-frag") << glu::FragmentSource(
					"#version 450\n"
					"precision highp float;\n"
					"precision highp int;\n"
					"layout(push_constant) uniform PushConstant {\n"
					"  highp int sampleID;\n"
					"} pushConstants;\n"
					"void main (void)\n"
					"{\n"
					"  if(gl_SampleID != pushConstants.sampleID)\n"
					"    discard;\n"
					"  gl_FragDepth = 0.5;\n"
					"}\n");
			}
		}
	}
};

class PropertiesTestCase : public vkt::TestCase
{
public:
							PropertiesTestCase		(tcu::TestContext& testCtx, const std::string& name, const std::string& description)
								: vkt::TestCase(testCtx, name, description)
								{}
	virtual					~PropertiesTestCase		(void) {}

	virtual TestInstance*	createInstance			(Context& context) const;
	virtual void			checkSupport			(Context& context) const;
};

class PropertiesTestInstance : public vkt::TestInstance
{
public:
								PropertiesTestInstance	(Context& context)
									: vkt::TestInstance(context)
									{}
	virtual						~PropertiesTestInstance	(void) {}

	virtual tcu::TestStatus		iterate					(void);

};

TestInstance* PropertiesTestCase::createInstance (Context& context) const
{
	return new PropertiesTestInstance(context);
}

void PropertiesTestCase::checkSupport (Context& context) const
{
	context.requireDeviceFunctionality("VK_KHR_depth_stencil_resolve");
}

tcu::TestStatus PropertiesTestInstance::iterate (void)
{
	vk::VkPhysicalDeviceDepthStencilResolvePropertiesKHR dsrProperties;
	dsrProperties.sType = vk::VK_STRUCTURE_TYPE_PHYSICAL_DEVICE_DEPTH_STENCIL_RESOLVE_PROPERTIES_KHR;
	dsrProperties.pNext = nullptr;

	vk::VkPhysicalDeviceProperties2 properties2;
	properties2.sType = vk::VK_STRUCTURE_TYPE_PHYSICAL_DEVICE_PROPERTIES_2;
	properties2.pNext = &dsrProperties;

	m_context.getInstanceInterface().getPhysicalDeviceProperties2(m_context.getPhysicalDevice(), &properties2);

	if ((dsrProperties.supportedDepthResolveModes & vk::VK_RESOLVE_MODE_SAMPLE_ZERO_BIT_KHR) == 0)
		TCU_FAIL("supportedDepthResolveModes does not include VK_RESOLVE_MODE_SAMPLE_ZERO_BIT_KHR");

	if ((dsrProperties.supportedStencilResolveModes & vk::VK_RESOLVE_MODE_SAMPLE_ZERO_BIT_KHR) == 0)
		TCU_FAIL("supportedStencilResolveModes does not include VK_RESOLVE_MODE_SAMPLE_ZERO_BIT_KHR");

	if ((dsrProperties.supportedStencilResolveModes & vk::VK_RESOLVE_MODE_AVERAGE_BIT_KHR) != 0)
		TCU_FAIL("supportedStencilResolveModes includes forbidden VK_RESOLVE_MODE_AVERAGE_BIT_KHR");

	if (dsrProperties.independentResolve == VK_TRUE && dsrProperties.independentResolveNone != VK_TRUE)
		TCU_FAIL("independentResolve supported but independentResolveNone not supported");

	return tcu::TestStatus::pass("Pass");
}


void initTests (tcu::TestCaseGroup* group)
{
	typedef InstanceFactory1<DepthStencilResolveTest, TestConfig, Programs> DSResolveTestInstance;

	struct FormatData
	{
		VkFormat		format;
		const char*		name;
		bool			hasDepth;
		bool			hasStencil;
	};
	FormatData formats[] =
	{
		{ VK_FORMAT_D16_UNORM,				"d16_unorm",			true,	false },
		{ VK_FORMAT_X8_D24_UNORM_PACK32,	"x8_d24_unorm_pack32",	true,	false },
		{ VK_FORMAT_D32_SFLOAT,				"d32_sfloat",			true,	false },
		{ VK_FORMAT_S8_UINT,				"s8_uint",				false,	true },
		{ VK_FORMAT_D16_UNORM_S8_UINT,		"d16_unorm_s8_uint",	true,	true },
		{ VK_FORMAT_D24_UNORM_S8_UINT,		"d24_unorm_s8_uint",	true,	true },
		{ VK_FORMAT_D32_SFLOAT_S8_UINT,		"d32_sfloat_s8_uint",	true,	true },
	};

	struct ResolveModeData
	{
		VkResolveModeFlagBits	flag;
		std::string				name;
	};
	ResolveModeData resolveModes[] =
	{
		{ VK_RESOLVE_MODE_NONE,				"none" },
		{ VK_RESOLVE_MODE_SAMPLE_ZERO_BIT,	"zero" },
		{ VK_RESOLVE_MODE_AVERAGE_BIT,		"average" },
		{ VK_RESOLVE_MODE_MIN_BIT,			"min" },
		{ VK_RESOLVE_MODE_MAX_BIT,			"max" },
	};

	struct ImageTestData
	{
		const char*					groupName;
		deUint32					width;
		deUint32					height;
		deUint32					imageLayers;
		VkRect2D					renderArea;
		VkClearDepthStencilValue	clearValue;
	};

	// NOTE: tests cant be executed for 1D and 3D images:
	// 1D images are not tested because acording to specyfication sampleCounts
	// will be set to VK_SAMPLE_COUNT_1_BIT when type is not VK_IMAGE_TYPE_2D
	// 3D images are not tested because VkFramebufferCreateInfo specification
	// states that: each element of pAttachments that is a 2D or 2D array image
	// view taken from a 3D image must not be a depth/stencil format
	ImageTestData imagesTestData[] =
	{
		{ "image_2d_32_32",	32, 32, 1, {{ 0,  0}, {32, 32}}, {0.000f, 0x00} },
		{ "image_2d_8_32",	 8, 32, 1, {{ 1,  1}, { 6, 30}}, {0.123f, 0x01} },
		{ "image_2d_49_13",	49, 13, 1, {{10,  5}, {20,  8}}, {1.000f, 0x05} },
		{ "image_2d_5_1",	 5,  1, 1, {{ 0,  0}, { 5,  1}}, {0.500f, 0x00} },
		{ "image_2d_17_1",	17,  1, 1, {{ 1,  0}, {15,  1}}, {0.789f, 0xfa} },
	};
	const deUint32 sampleCounts[] =
	{
		2u, 4u, 8u, 16u, 32u, 64u
	};
	const float depthExpectedValue[][6] =
	{
		// 2 samples	4			8			16			32			64
		{ 0.0f,			0.0f,		0.0f,		0.0f,		0.0f,		0.0f },		// RESOLVE_MODE_NONE - expect clear value
		{ 0.04f,		0.04f,		0.04f,		0.04f,		0.04f,		0.04f },	// RESOLVE_MODE_SAMPLE_ZERO_BIT
		{ 0.03f,		0.135f,		0.135f,		0.135f,		0.135f,		0.135f },	// RESOLVE_MODE_AVERAGE_BIT
		{ 0.02f,		0.02f,		0.02f,		0.02f,		0.02f,		0.02f },	// RESOLVE_MODE_MIN_BIT
		{ 0.04f,		0.32f,		0.32f,		0.32f,		0.32f,		0.32f },	// RESOLVE_MODE_MAX_BIT
	};
	const deUint8 stencilExpectedValue[][6] =
	{
		// 2 samples	4		8		16		32		64
		{ 0u,			0u,		0u,		0u,		0u,		0u },	// RESOLVE_MODE_NONE - expect clear value
		{ 1u,			1u,		1u,		1u,		1u,		1u },	// RESOLVE_MODE_SAMPLE_ZERO_BIT
		{ 0u,			0u,		0u,		0u,		0u,		0u },	// RESOLVE_MODE_AVERAGE_BIT - not supported
		{ 1u,			1u,		1u,		1u,		1u,		1u },	// RESOLVE_MODE_MIN_BIT
		{ 255u,			255u,	255u,	255u,	255u,	255u },	// RESOLVE_MODE_MAX_BIT
	};

	const DepthCompatibilityManager compatManager;

	tcu::TestContext& testCtx(group->getTestContext());

	// Misc tests.
	{
		de::MovePtr<tcu::TestCaseGroup> miscGroup(new tcu::TestCaseGroup(testCtx, "misc", "Miscellaneous depth/stencil resolve tests"));
		miscGroup->addChild(new PropertiesTestCase(testCtx, "properties", "Check reported depth/stencil resolve properties"));
		group->addChild(miscGroup.release());
	}

	// iterate over image data
	for	 (deUint32 imageDataNdx = 0; imageDataNdx < DE_LENGTH_OF_ARRAY(imagesTestData); imageDataNdx++)
	{
		ImageTestData imageData = imagesTestData[imageDataNdx];

		// create test group for image data
		de::MovePtr<tcu::TestCaseGroup> imageGroup(new tcu::TestCaseGroup(testCtx, imageData.groupName, imageData.groupName));

		// iterate over sampleCounts
		for (size_t sampleCountNdx = 0; sampleCountNdx < DE_LENGTH_OF_ARRAY(sampleCounts); sampleCountNdx++)
		{
			const deUint32		sampleCount	(sampleCounts[sampleCountNdx]);
			const std::string	sampleName	("samples_" + de::toString(sampleCount));

			// create test group for sample count
			de::MovePtr<tcu::TestCaseGroup> sampleGroup(new tcu::TestCaseGroup(testCtx, sampleName.c_str(), sampleName.c_str()));

			// iterate over depth/stencil formats
			for (size_t formatNdx = 0; formatNdx < DE_LENGTH_OF_ARRAY(formats); formatNdx++)
			{
				const FormatData&			formatData					= formats[formatNdx];
				VkFormat					format						= formatData.format;
				const char*					formatName					= formatData.name;
				const bool					hasDepth					= formatData.hasDepth;
				const bool					hasStencil					= formatData.hasStencil;
				VkImageAspectFlags			aspectFlags					= (hasDepth * VK_IMAGE_ASPECT_DEPTH_BIT) |
																		  (hasStencil * VK_IMAGE_ASPECT_STENCIL_BIT);
				const int					separateLayoutsLoopCount	= (hasDepth && hasStencil) ? 2 : 1;

				for (int separateDepthStencilLayouts = 0; separateDepthStencilLayouts < separateLayoutsLoopCount; ++separateDepthStencilLayouts)
				{
					const bool			useSeparateDepthStencilLayouts	= bool(separateDepthStencilLayouts);
					const std::string	groupName						= std::string(formatName) + ((useSeparateDepthStencilLayouts) ? "_separate_layouts" : "");

					// create test group for format
					de::MovePtr<tcu::TestCaseGroup> formatGroup(new tcu::TestCaseGroup(testCtx, groupName.c_str(), groupName.c_str()));

					// iterate over depth resolve modes
					for (size_t depthResolveModeNdx = 0; depthResolveModeNdx < DE_LENGTH_OF_ARRAY(resolveModes); depthResolveModeNdx++)
					{
						// iterate over stencil resolve modes
						for (size_t stencilResolveModeNdx = 0; stencilResolveModeNdx < DE_LENGTH_OF_ARRAY(resolveModes); stencilResolveModeNdx++)
						{
							for (int unusedIdx = 0; unusedIdx < 2; ++unusedIdx)
							{
								// there is no average resolve mode for stencil - go to next iteration
								ResolveModeData& sResolve = resolveModes[stencilResolveModeNdx];
								if (sResolve.flag == VK_RESOLVE_MODE_AVERAGE_BIT)
									continue;

								// if pDepthStencilResolveAttachment is not NULL and does not have the value VK_ATTACHMENT_UNUSED,
								// depthResolveMode and stencilResolveMode must not both be VK_RESOLVE_MODE_NONE_KHR
								ResolveModeData& dResolve = resolveModes[depthResolveModeNdx];
								if ((dResolve.flag == VK_RESOLVE_MODE_NONE) && (sResolve.flag == VK_RESOLVE_MODE_NONE))
									continue;

								// If there is no depth, the depth resolve mode should be NONE, or
								// match the stencil resolve mode.
								if (!hasDepth && (dResolve.flag != VK_RESOLVE_MODE_NONE) &&
									(dResolve.flag != sResolve.flag))
									continue;

								// If there is no stencil, the stencil resolve mode should be NONE, or
								// match the depth resolve mode.
								if (!hasStencil && (sResolve.flag != VK_RESOLVE_MODE_NONE) &&
									(dResolve.flag != sResolve.flag))
									continue;

								const bool unusedResolve = (unusedIdx > 0);

								std::string baseName = "depth_" + dResolve.name + "_stencil_" + sResolve.name;
								if (unusedResolve)
									baseName += "_unused_resolve";

								if (hasDepth)
								{
									std::string	name			= baseName + "_testing_depth";
									const char*	testName		= name.c_str();
									float		expectedValue	= depthExpectedValue[depthResolveModeNdx][sampleCountNdx];

									const TestConfig testConfig =
									{
										format,
										imageData.width,
										imageData.height,
										1u,
										1u,
										0u,
										imageData.renderArea,
										aspectFlags,
										sampleCount,
										dResolve.flag,
										sResolve.flag,
										VB_DEPTH,
										imageData.clearValue,
										expectedValue,
										0u,
										useSeparateDepthStencilLayouts,
										unusedResolve,
										tcu::nothing<VkFormat>(),
										false
									};
									formatGroup->addChild(new DSResolveTestInstance(testCtx, tcu::NODETYPE_SELF_VALIDATE, testName, testName, testConfig));

									if (sampleCountNdx == 0 && imageDataNdx == 0)
									{
										const auto compatibleFormat = compatManager.getAlternativeFormat(format);

										if (compatibleFormat != VK_FORMAT_UNDEFINED)
										{
											std::string	compatibilityTestName			= "compatibility_" + name;
											TestConfig compatibilityTestConfig			= testConfig;
											compatibilityTestConfig.compatibleFormat	= tcu::just(compatibleFormat);

											formatGroup->addChild(new DSResolveTestInstance(testCtx, tcu::NODETYPE_SELF_VALIDATE, compatibilityTestName.c_str(), compatibilityTestName.c_str(), compatibilityTestConfig));
										}
									}
								}
								if (hasStencil)
								{
									std::string	name			= baseName + "_testing_stencil";
									const char*	testName		= name.c_str();
									deUint8		expectedValue	= stencilExpectedValue[stencilResolveModeNdx][sampleCountNdx];

									const TestConfig testConfig =
									{
										format,
										imageData.width,
										imageData.height,
										1u,
										1u,
										0u,
										imageData.renderArea,
										aspectFlags,
										sampleCount,
										dResolve.flag,
										sResolve.flag,
										VB_STENCIL,
										imageData.clearValue,
										0.0f,
										expectedValue,
										useSeparateDepthStencilLayouts,
										unusedResolve,
										tcu::nothing<VkFormat>(),
										false
									};
									formatGroup->addChild(new DSResolveTestInstance(testCtx, tcu::NODETYPE_SELF_VALIDATE, testName, testName, testConfig));

									if (dResolve.flag == VK_RESOLVE_MODE_SAMPLE_ZERO_BIT)
									{
										std::string samplemaskTestName = name + "_samplemask";
										TestConfig samplemaskTestConfig = testConfig;
										samplemaskTestConfig.sampleMask = true;
										formatGroup->addChild(new DSResolveTestInstance(testCtx, tcu::NODETYPE_SELF_VALIDATE, samplemaskTestName.c_str(), samplemaskTestName.c_str(), samplemaskTestConfig));
									}

									// All formats with stencil and depth aspects have incompatible formats and sizes in the depth
									// aspect, so their only alternative is the VK_FORMAT_S8_UINT format. Finally, that stencil-only
									// format has no compatible formats that can be used.
									if (sampleCountNdx == 0 && imageDataNdx == 0 && hasDepth)
									{
										std::string	compatibilityTestName			= "compatibility_" + name;
										TestConfig compatibilityTestConfig			= testConfig;
										compatibilityTestConfig.compatibleFormat	= tcu::just(VK_FORMAT_S8_UINT);

										formatGroup->addChild(new DSResolveTestInstance(testCtx, tcu::NODETYPE_SELF_VALIDATE, compatibilityTestName.c_str(), compatibilityTestName.c_str(), compatibilityTestConfig));
									}
								}
							}
						}
					}
					sampleGroup->addChild(formatGroup.release());
				}
			}

			imageGroup->addChild(sampleGroup.release());
		}

		group->addChild(imageGroup.release());
	}

	{
		// layered texture tests are done for all stencil modes and depth modes - not all combinations
		// Test checks if all layer are resolved in multi-layered framebuffer and if we can have a framebuffer
		// which starts at a layer other than zero. Both parts are tested together by rendering to layers
		// 4-6 and resolving to layers 1-3.
		ImageTestData layeredTextureTestData =
		{
			"image_2d_16_64_6", 16, 64, 6, {{ 10,  10}, {6, 54}}, {1.0f, 0x0}
		};

		de::MovePtr<tcu::TestCaseGroup> imageGroup(new tcu::TestCaseGroup(testCtx, layeredTextureTestData.groupName, layeredTextureTestData.groupName));

		for (size_t sampleCountNdx = 0; sampleCountNdx < DE_LENGTH_OF_ARRAY(sampleCounts); sampleCountNdx++)
		{
			const deUint32		sampleCount	(sampleCounts[sampleCountNdx]);
			const std::string	sampleName	("samples_" + de::toString(sampleCount));

			// create test group for sample count
			de::MovePtr<tcu::TestCaseGroup> sampleGroup(new tcu::TestCaseGroup(testCtx, sampleName.c_str(), sampleName.c_str()));

			// iterate over depth/stencil formats
			for (size_t formatNdx = 0; formatNdx < DE_LENGTH_OF_ARRAY(formats); formatNdx++)
			{
				const FormatData&			formatData					= formats[formatNdx];
				VkFormat					format						= formatData.format;
				const char*					formatName					= formatData.name;
				const bool					hasDepth					= formatData.hasDepth;
				const bool					hasStencil					= formatData.hasStencil;
				VkImageAspectFlags			aspectFlags					= (hasDepth * VK_IMAGE_ASPECT_DEPTH_BIT) |
																		  (hasStencil * VK_IMAGE_ASPECT_STENCIL_BIT);
				const int					separateLayoutsLoopCount	= (hasDepth && hasStencil) ? 2 : 1;

				for (int separateDepthStencilLayouts = 0; separateDepthStencilLayouts < separateLayoutsLoopCount; ++separateDepthStencilLayouts)
				{
					const bool			useSeparateDepthStencilLayouts	= bool(separateDepthStencilLayouts);
					const std::string	groupName						= std::string(formatName) + ((useSeparateDepthStencilLayouts) ? "_separate_layouts" : "");

					// create test group for format
					de::MovePtr<tcu::TestCaseGroup> formatGroup(new tcu::TestCaseGroup(testCtx, groupName.c_str(), groupName.c_str()));

					for (size_t resolveModeNdx = 0; resolveModeNdx < DE_LENGTH_OF_ARRAY(resolveModes); resolveModeNdx++)
					{
						for (int unusedIdx = 0; unusedIdx < 2; ++unusedIdx)
						{
							ResolveModeData& mode = resolveModes[resolveModeNdx];

							const bool			unusedResolve	= (unusedIdx > 0);
							const std::string	unusedSuffix	= (unusedResolve ? "_unused_resolve" : "");

							if (hasDepth)
							{
								std::string	name			= "depth_" + mode.name + unusedSuffix;
								const char*	testName		= name.c_str();
								float		expectedValue	= depthExpectedValue[resolveModeNdx][sampleCountNdx];
								const TestConfig testConfig =
								{
									format,
									layeredTextureTestData.width,
									layeredTextureTestData.height,
									layeredTextureTestData.imageLayers,
									3u,
									0u,
									layeredTextureTestData.renderArea,
									aspectFlags,
									sampleCount,
									mode.flag,
									VK_RESOLVE_MODE_SAMPLE_ZERO_BIT,
									VB_DEPTH,
									layeredTextureTestData.clearValue,
									expectedValue,
									0u,
									useSeparateDepthStencilLayouts,
									unusedResolve,
									tcu::nothing<VkFormat>(),
									false
								};
								formatGroup->addChild(new DSResolveTestInstance(testCtx, tcu::NODETYPE_SELF_VALIDATE, testName, testName, testConfig));
							}

							// there is no average resolve mode for stencil - go to next iteration
							if (mode.flag == VK_RESOLVE_MODE_AVERAGE_BIT)
								continue;

							if (hasStencil)
							{
								std::string	name			= "stencil_" + mode.name + unusedSuffix;
								const char*	testName		= name.c_str();
								deUint8		expectedValue	= stencilExpectedValue[resolveModeNdx][sampleCountNdx];
								const TestConfig testConfig =
								{
									format,
									layeredTextureTestData.width,
									layeredTextureTestData.height,
									layeredTextureTestData.imageLayers,
									3u,
									0u,
									layeredTextureTestData.renderArea,
									aspectFlags,
									sampleCount,
									VK_RESOLVE_MODE_SAMPLE_ZERO_BIT,
									mode.flag,
									VB_STENCIL,
									layeredTextureTestData.clearValue,
									0.0f,
									expectedValue,
									useSeparateDepthStencilLayouts,
									unusedResolve,
									tcu::nothing<VkFormat>(),
									false
								};
								formatGroup->addChild(new DSResolveTestInstance(testCtx, tcu::NODETYPE_SELF_VALIDATE, testName, testName, testConfig));
							}
						}
					}
					sampleGroup->addChild(formatGroup.release());
				}
			}
			imageGroup->addChild(sampleGroup.release());
		}

		group->addChild(imageGroup.release());
	}
}

} // anonymous

tcu::TestCaseGroup* createRenderPass2DepthStencilResolveTests (tcu::TestContext& testCtx)
{
	return createTestGroup(testCtx, "depth_stencil_resolve", "Depth/stencil resolve tests", initTests);
}

} // vkt<|MERGE_RESOLUTION|>--- conflicted
+++ resolved
@@ -536,13 +536,8 @@
 	AttachmentReference2 singlesampleAttachmentRef			// VkAttachmentReference2
 	(
 																// VkStructureType					sType;
-<<<<<<< HEAD
-		DE_NULL,												// const void*						pNext;
+		attachmentRefStencil,                                                                   // const void*                                          pNext;
 		((m_config.unusedResolve || renderPassNo != m_numRenderPasses - 1) ? VK_ATTACHMENT_UNUSED : 1u),	// deUint32							attachment;
-=======
-		attachmentRefStencil,									// const void*						pNext;
-		(m_config.unusedResolve ? VK_ATTACHMENT_UNUSED : 1u),	// deUint32							attachment;
->>>>>>> 366773d6
 		layout,													// VkImageLayout					layout;
 		aspectFlags												// VkImageAspectFlags				aspectMask;
 	);
