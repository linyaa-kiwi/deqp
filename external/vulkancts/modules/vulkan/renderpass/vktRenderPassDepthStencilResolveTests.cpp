/*-------------------------------------------------------------------------
 * Vulkan Conformance Tests
 * ------------------------
 *
 * Copyright (c) 2018 The Khronos Group Inc.
 *
 * Licensed under the Apache License, Version 2.0 (the "License");
 * you may not use this file except in compliance with the License.
 * You may obtain a copy of the License at
 *
 *      http://www.apache.org/licenses/LICENSE-2.0
 *
 * Unless required by applicable law or agreed to in writing, software
 * distributed under the License is distributed on an "AS IS" BASIS,
 * WITHOUT WARRANTIES OR CONDITIONS OF ANY KIND, either express or implied.
 * See the License for the specific language governing permissions and
 * limitations under the License.
 *
 *//*!
 * \file
 * \brief VK_KHR_depth_stencil_resolve tests.
 *//*--------------------------------------------------------------------*/

#include "vktRenderPassDepthStencilResolveTests.hpp"
#include "vktRenderPassTestsUtil.hpp"

#include "vktTestCaseUtil.hpp"
#include "vktTestGroupUtil.hpp"

#include "vkDefs.hpp"
#include "vkDeviceUtil.hpp"
#include "vkImageUtil.hpp"
#include "vkMemUtil.hpp"
#include "vkPlatform.hpp"
#include "vkPrograms.hpp"
#include "vkQueryUtil.hpp"
#include "vkRef.hpp"
#include "vkRefUtil.hpp"
#include "vkTypeUtil.hpp"
#include "vkCmdUtil.hpp"
#include "vkObjUtil.hpp"

#include "tcuImageCompare.hpp"
#include "tcuFormatUtil.hpp"
#include "tcuResultCollector.hpp"
#include "tcuTestLog.hpp"
#include "tcuTextureUtil.hpp"

#include "deUniquePtr.hpp"
#include "deSharedPtr.hpp"
#include "deMath.h"

#include <limits>
#include <map>

using namespace vk;

using tcu::Vec4;
using tcu::TestLog;

typedef de::SharedPtr<vk::Unique<VkImage> >		VkImageSp;
typedef de::SharedPtr<vk::Unique<VkImageView> >	VkImageViewSp;
typedef de::SharedPtr<vk::Unique<VkBuffer> >	VkBufferSp;
typedef de::SharedPtr<vk::Unique<VkPipeline> >	VkPipelineSp;
typedef de::SharedPtr<Allocation>				AllocationSp;

namespace vkt
{
namespace
{

using namespace renderpass;

template<typename T>
de::SharedPtr<T> safeSharedPtr (T* ptr)
{
	try
	{
		return de::SharedPtr<T>(ptr);
	}
	catch (...)
	{
		delete ptr;
		throw;
	}
}

enum VerifyBuffer
{
	VB_DEPTH = 0,
	VB_STENCIL
};

struct TestConfig
{
	VkFormat					format;
	deUint32					width;
	deUint32					height;
	deUint32					imageLayers;
	deUint32					viewLayers;
	deUint32					resolveBaseLayer;
	VkRect2D					renderArea;
	VkImageAspectFlags			aspectFlag;
	deUint32					sampleCount;
	VkResolveModeFlagBits		depthResolveMode;
	VkResolveModeFlagBits		stencilResolveMode;
	VerifyBuffer				verifyBuffer;
	VkClearDepthStencilValue	clearValue;
	float						depthExpectedValue;
	deUint8						stencilExpectedValue;
	bool						separateDepthStencilLayouts;
	bool						unusedResolve;
	tcu::Maybe<VkFormat>		compatibleFormat;
	bool						sampleMask;
};

// Auxiliar class to group depth formats by compatibility in bit size and format. Note there is at most one alternative format for
// each given format as of the time this comment is being written, and the alternative (compatible) format for a given format can
// only remove aspects but not add them. That is, we cannot use a depth/stencil attachment to resolve a depth-only attachment.
//
// See:
//	* VUID-VkSubpassDescriptionDepthStencilResolve-pDepthStencilResolveAttachment-03181
//	* VUID-VkSubpassDescriptionDepthStencilResolve-pDepthStencilResolveAttachment-03182
class DepthCompatibilityManager
{
public:
	DepthCompatibilityManager ()
		: m_compatibleFormats()
	{
		m_compatibleFormats[VK_FORMAT_D32_SFLOAT_S8_UINT]	= VK_FORMAT_D32_SFLOAT;
		m_compatibleFormats[VK_FORMAT_D16_UNORM_S8_UINT]	= VK_FORMAT_D16_UNORM;
		m_compatibleFormats[VK_FORMAT_D24_UNORM_S8_UINT]	= VK_FORMAT_X8_D24_UNORM_PACK32;
	}

	VkFormat getAlternativeFormat (VkFormat format) const
	{
		const auto itr = m_compatibleFormats.find(format);
		if (itr != end(m_compatibleFormats))
			return itr->second;
		return VK_FORMAT_UNDEFINED;
	}

private:
	std::map<VkFormat, VkFormat> m_compatibleFormats;
};

float get16bitDepthComponent(deUint8* pixelPtr)
{
	deUint16* value = reinterpret_cast<deUint16*>(pixelPtr);
	return static_cast<float>(*value) / 65535.0f;
}

float get24bitDepthComponent(deUint8* pixelPtr)
{
	const bool littleEndian = (DE_ENDIANNESS == DE_LITTLE_ENDIAN);
	deUint32 value = (((deUint32)pixelPtr[0]) << (!littleEndian * 16u)) |
						(((deUint32)pixelPtr[1]) <<  8u) |
						(((deUint32)pixelPtr[2]) << ( littleEndian * 16u));
	return static_cast<float>(value) / 16777215.0f;
}

float get32bitDepthComponent(deUint8* pixelPtr)
{
	return *(reinterpret_cast<float*>(pixelPtr));
}

class DepthStencilResolveTest : public TestInstance
{
public:
								DepthStencilResolveTest		(Context& context, TestConfig config);
	virtual						~DepthStencilResolveTest	(void);

	virtual tcu::TestStatus		iterate (void);

protected:
	bool						isFeaturesSupported				(void);
	bool						isSupportedFormat				(Context& context, VkFormat format) const;
	VkSampleCountFlagBits		sampleCountBitFromSampleCount	(deUint32 count) const;

	VkImageSp					createImage						(deUint32 sampleCount, VkImageUsageFlags additionalUsage = 0u);
	AllocationSp				createImageMemory				(VkImageSp image);
	VkImageViewSp				createImageView					(VkImageSp image, deUint32 baseArrayLayer);
	AllocationSp				createBufferMemory				(void);
	VkBufferSp					createBuffer					(void);

	Move<VkRenderPass>			createRenderPass				(VkFormat vkformat, deUint32 renderPassNo);
	Move<VkRenderPass>			createRenderPassCompatible		(void);
	Move<VkFramebuffer>			createFramebuffer				(VkRenderPass renderPass, VkImageViewSp multisampleImageView, VkImageViewSp singlesampleImageView);
	Move<VkPipelineLayout>		createRenderPipelineLayout		(void);
	Move<VkPipeline>			createRenderPipeline			(VkRenderPass renderPass, deUint32 renderPassNo, VkPipelineLayout renderPipelineLayout);

	void						submit							(void);
	bool						verifyDepth						(void);
	bool						verifyStencil					(void);

protected:
	const TestConfig				m_config;
	const bool						m_featureSupported;

	const InstanceInterface&		m_vki;
	const DeviceInterface&			m_vkd;
	VkDevice						m_device;
	VkPhysicalDevice				m_physicalDevice;

	const Unique<VkCommandPool>		m_commandPool;

	VkImageSp						m_multisampleImage;
	AllocationSp					m_multisampleImageMemory;
	VkImageViewSp					m_multisampleImageView;
	VkImageSp						m_singlesampleImage;
	AllocationSp					m_singlesampleImageMemory;
	VkImageViewSp					m_singlesampleImageView;
	VkBufferSp						m_buffer;
	AllocationSp					m_bufferMemory;

	deUint32						m_numRenderPasses;
	std::vector<Move<VkRenderPass>>	m_renderPass;
	Unique<VkRenderPass>			m_renderPassCompatible;
	Move<VkFramebuffer>				m_framebuffer;
	Unique<VkPipelineLayout>		m_renderPipelineLayout;
	std::vector<Move<VkPipeline>>	m_renderPipeline;
};

DepthStencilResolveTest::DepthStencilResolveTest (Context& context, TestConfig config)
	: TestInstance				(context)
	, m_config					(config)
	, m_featureSupported		(isFeaturesSupported())
	, m_vki						(context.getInstanceInterface())
	, m_vkd						(context.getDeviceInterface())
	, m_device					(context.getDevice())
	, m_physicalDevice			(context.getPhysicalDevice())

	, m_commandPool				(createCommandPool(context.getDeviceInterface(), context.getDevice(), VK_COMMAND_POOL_CREATE_TRANSIENT_BIT, context.getUniversalQueueFamilyIndex()))

	, m_multisampleImage		(createImage(m_config.sampleCount, VK_IMAGE_USAGE_TRANSFER_SRC_BIT))
	, m_multisampleImageMemory	(createImageMemory(m_multisampleImage))
	, m_multisampleImageView	(createImageView(m_multisampleImage, 0u))

	, m_singlesampleImage		(createImage(1, (VK_IMAGE_USAGE_TRANSFER_SRC_BIT | (config.unusedResolve ? static_cast<vk::VkImageUsageFlags>(VK_IMAGE_USAGE_TRANSFER_DST_BIT) : 0u))))
	, m_singlesampleImageMemory	(createImageMemory(m_singlesampleImage))
	, m_singlesampleImageView	(createImageView(m_singlesampleImage, m_config.resolveBaseLayer))

	, m_buffer					(createBuffer())
	, m_bufferMemory			(createBufferMemory())

	, m_numRenderPasses			((m_config.verifyBuffer == VB_DEPTH || !m_config.sampleMask) ? 1u : m_config.sampleCount)
	, m_renderPassCompatible	(createRenderPassCompatible())
	, m_renderPipelineLayout	(createRenderPipelineLayout())
{
	for (deUint32 i = 0; i < m_numRenderPasses; i++)
	{
		m_renderPass.push_back(createRenderPass(m_config.format, i));
		m_renderPipeline.push_back(createRenderPipeline(*m_renderPass[i], i, *m_renderPipelineLayout));
	}
	m_framebuffer = createFramebuffer(*m_renderPass[0], m_multisampleImageView, m_singlesampleImageView);
}

DepthStencilResolveTest::~DepthStencilResolveTest (void)
{
}

bool DepthStencilResolveTest::isFeaturesSupported()
{
	m_context.requireDeviceFunctionality("VK_KHR_depth_stencil_resolve");
	if (m_config.imageLayers > 1)
		m_context.requireDeviceCoreFeature(DEVICE_CORE_FEATURE_GEOMETRY_SHADER);

	if (m_config.separateDepthStencilLayouts)
		m_context.requireDeviceFunctionality("VK_KHR_separate_depth_stencil_layouts");

	VkPhysicalDeviceDepthStencilResolveProperties dsResolveProperties;
	deMemset(&dsResolveProperties, 0, sizeof(VkPhysicalDeviceDepthStencilResolveProperties));
	dsResolveProperties.sType = VK_STRUCTURE_TYPE_PHYSICAL_DEVICE_DEPTH_STENCIL_RESOLVE_PROPERTIES;
	dsResolveProperties.pNext = DE_NULL;

	VkPhysicalDeviceProperties2 deviceProperties;
	deviceProperties.sType = VK_STRUCTURE_TYPE_PHYSICAL_DEVICE_PROPERTIES_2;
	deviceProperties.pNext = &dsResolveProperties;

	// perform query to get supported float control properties
	const VkPhysicalDevice			physicalDevice		= m_context.getPhysicalDevice();
	const vk::InstanceInterface&	instanceInterface	= m_context.getInstanceInterface();
	instanceInterface.getPhysicalDeviceProperties2(physicalDevice, &deviceProperties);

	// check if both modes are supported
	VkResolveModeFlagBits depthResolveMode		= m_config.depthResolveMode;
	VkResolveModeFlagBits stencilResolveMode	= m_config.stencilResolveMode;

	if ((depthResolveMode != VK_RESOLVE_MODE_NONE) &&
		!(depthResolveMode & dsResolveProperties.supportedDepthResolveModes))
		TCU_THROW(NotSupportedError, "Depth resolve mode not supported");

	if ((stencilResolveMode != VK_RESOLVE_MODE_NONE) &&
		!(stencilResolveMode & dsResolveProperties.supportedStencilResolveModes))
		TCU_THROW(NotSupportedError, "Stencil resolve mode not supported");

	// check if the implementation supports setting the depth and stencil resolve
	// modes to different values when one of those modes is VK_RESOLVE_MODE_NONE
	if (dsResolveProperties.independentResolveNone)
	{
		if ((!dsResolveProperties.independentResolve) &&
			(depthResolveMode != stencilResolveMode) &&
			(depthResolveMode != VK_RESOLVE_MODE_NONE) &&
			(stencilResolveMode != VK_RESOLVE_MODE_NONE))
			TCU_THROW(NotSupportedError, "Implementation doesn't support diferent resolve modes");
	}
	else if (!dsResolveProperties.independentResolve && (depthResolveMode != stencilResolveMode))
	{
		// when independentResolveNone and independentResolve are VK_FALSE then both modes must be the same
		TCU_THROW(NotSupportedError, "Implementation doesn't support diferent resolve modes");
	}

	// Check alternative format support if needed.
	if (m_config.compatibleFormat)
	{
		if (! isSupportedFormat(m_context, m_config.compatibleFormat.get()))
			TCU_THROW(NotSupportedError, "Alternative image format for compatibility test not supported");
	}

	return true;
}

VkSampleCountFlagBits DepthStencilResolveTest::sampleCountBitFromSampleCount (deUint32 count) const
{
	switch (count)
	{
		case 1:  return VK_SAMPLE_COUNT_1_BIT;
		case 2:  return VK_SAMPLE_COUNT_2_BIT;
		case 4:  return VK_SAMPLE_COUNT_4_BIT;
		case 8:  return VK_SAMPLE_COUNT_8_BIT;
		case 16: return VK_SAMPLE_COUNT_16_BIT;
		case 32: return VK_SAMPLE_COUNT_32_BIT;
		case 64: return VK_SAMPLE_COUNT_64_BIT;

		default:
			DE_FATAL("Invalid sample count");
			return (VkSampleCountFlagBits)0x0;
	}
}

VkImageSp DepthStencilResolveTest::createImage (deUint32 sampleCount, VkImageUsageFlags additionalUsage)
{
	const tcu::TextureFormat	format(mapVkFormat(m_config.format));
	const VkImageTiling			imageTiling(VK_IMAGE_TILING_OPTIMAL);
	VkSampleCountFlagBits		sampleCountBit(sampleCountBitFromSampleCount(sampleCount));
	VkImageUsageFlags			usage = VK_IMAGE_USAGE_DEPTH_STENCIL_ATTACHMENT_BIT | additionalUsage;

	VkImageFormatProperties imageFormatProperties;
	if (m_vki.getPhysicalDeviceImageFormatProperties(m_physicalDevice, m_config.format, VK_IMAGE_TYPE_2D, imageTiling,
													 usage, 0u, &imageFormatProperties) == VK_ERROR_FORMAT_NOT_SUPPORTED)
	{
		TCU_THROW(NotSupportedError, "Format not supported");
	}
	if (imageFormatProperties.sampleCounts < sampleCount)
	{
		TCU_THROW(NotSupportedError, "Sample count not supported");
	}
	if (imageFormatProperties.maxArrayLayers < m_config.imageLayers)
	{
		TCU_THROW(NotSupportedError, "Layers count not supported");
	}

	const VkExtent3D imageExtent =
	{
		m_config.width,
		m_config.height,
		1u
	};

	if (!(tcu::hasDepthComponent(format.order) || tcu::hasStencilComponent(format.order)))
		TCU_THROW(NotSupportedError, "Format can't be used as depth/stencil attachment");

	if (imageFormatProperties.maxExtent.width < imageExtent.width
		|| imageFormatProperties.maxExtent.height < imageExtent.height
		|| ((imageFormatProperties.sampleCounts & sampleCountBit) == 0)
		|| imageFormatProperties.maxArrayLayers < m_config.imageLayers)
	{
		TCU_THROW(NotSupportedError, "Image type not supported");
	}

	const VkImageCreateInfo pCreateInfo =
	{
		VK_STRUCTURE_TYPE_IMAGE_CREATE_INFO,
		DE_NULL,
		0u,
		VK_IMAGE_TYPE_2D,
		m_config.format,
		imageExtent,
		1u,
		m_config.imageLayers,
		sampleCountBit,
		imageTiling,
		usage,
		VK_SHARING_MODE_EXCLUSIVE,
		0u,
		DE_NULL,
		VK_IMAGE_LAYOUT_UNDEFINED
	};

	return safeSharedPtr(new Unique<VkImage>(vk::createImage(m_vkd, m_device, &pCreateInfo)));
}

AllocationSp DepthStencilResolveTest::createImageMemory (VkImageSp image)
{
	Allocator& allocator = m_context.getDefaultAllocator();

	de::MovePtr<Allocation> allocation (allocator.allocate(getImageMemoryRequirements(m_vkd, m_device, **image), MemoryRequirement::Any));
	VK_CHECK(m_vkd.bindImageMemory(m_device, **image, allocation->getMemory(), allocation->getOffset()));
	return safeSharedPtr(allocation.release());
}

VkImageViewSp DepthStencilResolveTest::createImageView (VkImageSp image, deUint32 baseArrayLayer)
{
	const VkImageSubresourceRange range =
	{
		m_config.aspectFlag,
		0u,
		1u,
		baseArrayLayer,
		m_config.viewLayers
	};

	const VkImageViewCreateInfo pCreateInfo =
	{
		VK_STRUCTURE_TYPE_IMAGE_VIEW_CREATE_INFO,
		DE_NULL,
		0u,
		**image,
		(m_config.viewLayers > 1) ? VK_IMAGE_VIEW_TYPE_2D_ARRAY : VK_IMAGE_VIEW_TYPE_2D,
		m_config.format,
		makeComponentMappingRGBA(),
		range,
	};
	return safeSharedPtr(new Unique<VkImageView>(vk::createImageView(m_vkd, m_device, &pCreateInfo)));
}

Move<VkRenderPass> DepthStencilResolveTest::createRenderPass(VkFormat vkformat, deUint32 renderPassNo)
{
	const VkSampleCountFlagBits samples(sampleCountBitFromSampleCount(m_config.sampleCount));

	VkImageLayout layout = VK_IMAGE_LAYOUT_DEPTH_STENCIL_ATTACHMENT_OPTIMAL;
	VkAttachmentReferenceStencilLayout stencilLayout =
	{
		VK_STRUCTURE_TYPE_ATTACHMENT_REFERENCE_STENCIL_LAYOUT,
		DE_NULL,
		VK_IMAGE_LAYOUT_UNDEFINED,
	};
	void * attachmentRefStencil = DE_NULL;
	VkImageLayout finalLayout = VK_IMAGE_LAYOUT_TRANSFER_SRC_OPTIMAL;
	VkAttachmentDescriptionStencilLayout stencilFinalLayout =
	{
		VK_STRUCTURE_TYPE_ATTACHMENT_DESCRIPTION_STENCIL_LAYOUT,
		DE_NULL,
		VK_IMAGE_LAYOUT_UNDEFINED,
		VK_IMAGE_LAYOUT_TRANSFER_SRC_OPTIMAL,
	};
	void * attachmentDescriptionStencil = DE_NULL;

	if (m_config.separateDepthStencilLayouts)
	{
		if (m_config.verifyBuffer == VB_DEPTH)
		{
			layout = VK_IMAGE_LAYOUT_DEPTH_ATTACHMENT_OPTIMAL;
			stencilLayout.stencilLayout = VK_IMAGE_LAYOUT_GENERAL;
			finalLayout = VK_IMAGE_LAYOUT_TRANSFER_SRC_OPTIMAL;
			stencilFinalLayout.stencilFinalLayout = VK_IMAGE_LAYOUT_STENCIL_READ_ONLY_OPTIMAL; // This aspect should be unused.
		}
		else
		{
<<<<<<< HEAD
			layout = VK_IMAGE_LAYOUT_GENERAL;
			stencilLayout.stencilLayout = VK_IMAGE_LAYOUT_STENCIL_ATTACHMENT_OPTIMAL;
=======
			layout = m_config.sampleMask ? VK_IMAGE_LAYOUT_STENCIL_ATTACHMENT_OPTIMAL_KHR : VK_IMAGE_LAYOUT_GENERAL;
			stencilLayout.stencilLayout = VK_IMAGE_LAYOUT_STENCIL_ATTACHMENT_OPTIMAL_KHR;
>>>>>>> 2d1377ec
			finalLayout = VK_IMAGE_LAYOUT_GENERAL;  // This aspect should be unused.
			stencilFinalLayout.stencilFinalLayout = VK_IMAGE_LAYOUT_TRANSFER_SRC_OPTIMAL;
		}
		attachmentRefStencil = &stencilLayout;
		attachmentDescriptionStencil = &stencilFinalLayout;
	}

	if (renderPassNo != 0)
	{
		stencilFinalLayout.stencilInitialLayout = stencilLayout.stencilLayout;
	}

	if (renderPassNo != m_numRenderPasses - 1)
	{
		finalLayout = layout;
		stencilFinalLayout.stencilFinalLayout = layout;
	}

	const AttachmentDescription2 multisampleAttachment		// VkAttachmentDescription2
	(
															// VkStructureType					sType;
		attachmentDescriptionStencil,						// const void*						pNext;
		0u,													// VkAttachmentDescriptionFlags		flags;
		m_config.format,									// VkFormat							format;
		samples,											// VkSampleCountFlagBits			samples;
		(renderPassNo == 0) ? VK_ATTACHMENT_LOAD_OP_CLEAR : VK_ATTACHMENT_LOAD_OP_LOAD,		// VkAttachmentLoadOp				loadOp;
		VK_ATTACHMENT_STORE_OP_STORE,
		(renderPassNo == 0) ? VK_ATTACHMENT_LOAD_OP_CLEAR : VK_ATTACHMENT_LOAD_OP_LOAD,		// VkAttachmentLoadOp				stencilLoadOp;
		VK_ATTACHMENT_STORE_OP_STORE,
		(renderPassNo == 0) ? VK_IMAGE_LAYOUT_UNDEFINED : layout,							// VkImageLayout					initialLayout;
		finalLayout											// VkImageLayout					finalLayout;
	);
	const AttachmentReference2 multisampleAttachmentRef		// VkAttachmentReference2
	(
															// VkStructureType					sType;
		attachmentRefStencil,								// const void*						pNext;
		0u,													// deUint32							attachment;
		layout,												// VkImageLayout					layout;
		m_config.aspectFlag									// VkImageAspectFlags				aspectMask;
	);

	vk::VkImageLayout		singleSampleInitialLayout = (m_config.unusedResolve ? VK_IMAGE_LAYOUT_TRANSFER_SRC_OPTIMAL : VK_IMAGE_LAYOUT_UNDEFINED);
	if (renderPassNo != 0)
		singleSampleInitialLayout = layout;

	const tcu::TextureFormat			format			(mapVkFormat(vkformat));
	VkImageAspectFlags aspectFlags =
		((tcu::hasDepthComponent(format.order)		? static_cast<vk::VkImageAspectFlags>(vk::VK_IMAGE_ASPECT_DEPTH_BIT)	: 0u) |
		 (tcu::hasStencilComponent(format.order)	? static_cast<vk::VkImageAspectFlags>(vk::VK_IMAGE_ASPECT_STENCIL_BIT)	: 0u));

	const AttachmentDescription2 singlesampleAttachment		// VkAttachmentDescription2
	(
															// VkStructureType					sType;
		attachmentDescriptionStencil,						// const void*						pNext;
		0u,													// VkAttachmentDescriptionFlags		flags;
		vkformat,											// VkFormat							format;
		VK_SAMPLE_COUNT_1_BIT,								// VkSampleCountFlagBits			samples;
		VK_ATTACHMENT_LOAD_OP_CLEAR,						// VkAttachmentLoadOp				loadOp;
		VK_ATTACHMENT_STORE_OP_STORE,						// VkAttachmentStoreOp				storeOp;
		VK_ATTACHMENT_LOAD_OP_CLEAR,						// VkAttachmentLoadOp				stencilLoadOp;
		VK_ATTACHMENT_STORE_OP_STORE,						// VkAttachmentStoreOp				stencilStoreOp;
		singleSampleInitialLayout,							// VkImageLayout					initialLayout;
		finalLayout											// VkImageLayout					finalLayout;
	);
	AttachmentReference2 singlesampleAttachmentRef			// VkAttachmentReference2
	(
																// VkStructureType					sType;
		attachmentRefStencil,                                                                   // const void*                                          pNext;
		((m_config.unusedResolve || renderPassNo != m_numRenderPasses - 1) ? VK_ATTACHMENT_UNUSED : 1u),	// deUint32							attachment;
		layout,													// VkImageLayout					layout;
		aspectFlags												// VkImageAspectFlags				aspectMask;
	);

	std::vector<AttachmentDescription2> attachments;
	attachments.push_back(multisampleAttachment);
	attachments.push_back(singlesampleAttachment);

	VkSubpassDescriptionDepthStencilResolve dsResolveDescription =
	{
		VK_STRUCTURE_TYPE_SUBPASS_DESCRIPTION_DEPTH_STENCIL_RESOLVE,
		DE_NULL,																// const void*						pNext;
		m_config.depthResolveMode,												// VkResolveModeFlagBits			depthResolveMode;
		m_config.stencilResolveMode,											// VkResolveModeFlagBits			stencilResolveMode;
		&singlesampleAttachmentRef												// VkAttachmentReference2			pDepthStencilResolveAttachment;
	};

	const SubpassDescription2 subpass					// VkSubpassDescription2
	(
														// VkStructureType						sType;
		renderPassNo == m_numRenderPasses - 1 ? &dsResolveDescription : DE_NULL,	// const void*							pNext;
		(VkSubpassDescriptionFlags)0,					// VkSubpassDescriptionFlags			flags;
		VK_PIPELINE_BIND_POINT_GRAPHICS,				// VkPipelineBindPoint					pipelineBindPoint;
		0u,												// deUint32								viewMask;
		0u,												// deUint32								inputAttachmentCount;
		DE_NULL,										// const VkAttachmentReference2*		pInputAttachments;
		0u,												// deUint32								colorAttachmentCount;
		DE_NULL,										// const VkAttachmentReference2*		pColorAttachments;
		DE_NULL,										// const VkAttachmentReference2*		pResolveAttachments;
		&multisampleAttachmentRef,						// const VkAttachmentReference2*		pDepthStencilAttachment;
		0u,												// deUint32								preserveAttachmentCount;
		DE_NULL											// const deUint32*						pPreserveAttachments;
	);

	const RenderPassCreateInfo2 renderPassCreator		// VkRenderPassCreateInfo2
	(
														// VkStructureType						sType;
		DE_NULL,										// const void*							pNext;
		(VkRenderPassCreateFlags)0u,					// VkRenderPassCreateFlags				flags;
		(deUint32)attachments.size(),					// deUint32								attachmentCount;
		&attachments[0],								// const VkAttachmentDescription2*		pAttachments;
		1u,												// deUint32								subpassCount;
		&subpass,										// const VkSubpassDescription2*			pSubpasses;
		0u,												// deUint32								dependencyCount;
		DE_NULL,										// const VkSubpassDependency2*			pDependencies;
		0u,												// deUint32								correlatedViewMaskCount;
		DE_NULL											// const deUint32*						pCorrelatedViewMasks;
	);

	return renderPassCreator.createRenderPass(m_vkd, m_device);
}

// Checks format support.
// Note: we need the context because this is called from the constructor only after m_config has been set.
bool DepthStencilResolveTest::isSupportedFormat (Context& context, VkFormat format) const
{
	const VkImageUsageFlags	usage	= VK_IMAGE_USAGE_DEPTH_STENCIL_ATTACHMENT_BIT
									| VK_IMAGE_USAGE_TRANSFER_SRC_BIT
									| (m_config.unusedResolve ? VK_IMAGE_USAGE_TRANSFER_DST_BIT : static_cast<vk::VkImageUsageFlagBits>(0u));
	VkImageFormatProperties	props;

	const auto&	vki				= context.getInstanceInterface();
	const auto	physicalDevice	= context.getPhysicalDevice();
	const auto	formatCheck		= vki.getPhysicalDeviceImageFormatProperties(physicalDevice, format, VK_IMAGE_TYPE_2D, VK_IMAGE_TILING_OPTIMAL, usage, 0u, &props);

	return (formatCheck == VK_SUCCESS);
}

Move<VkRenderPass> DepthStencilResolveTest::createRenderPassCompatible (void)
{
	// Early exit if we are not testing compatibility.
	if (! m_config.compatibleFormat)
		return {};

	return createRenderPass(m_config.compatibleFormat.get(), 0);
}

Move<VkFramebuffer> DepthStencilResolveTest::createFramebuffer (VkRenderPass renderPass, VkImageViewSp multisampleImageView, VkImageViewSp singlesampleImageView)
{
	std::vector<VkImageView> attachments;
	attachments.push_back(**multisampleImageView);
	attachments.push_back(**singlesampleImageView);

	const VkFramebufferCreateInfo createInfo =
	{
		VK_STRUCTURE_TYPE_FRAMEBUFFER_CREATE_INFO,
		DE_NULL,
		0u,

		renderPass,
		(deUint32)attachments.size(),
		&attachments[0],

		m_config.width,
		m_config.height,
		m_config.viewLayers
	};

	return vk::createFramebuffer(m_vkd, m_device, &createInfo);
}

Move<VkPipelineLayout> DepthStencilResolveTest::createRenderPipelineLayout (void)
{
	VkPushConstantRange pushConstant =
	{
		VK_SHADER_STAGE_FRAGMENT_BIT,
		0u,
		4u
	};

	deUint32				pushConstantRangeCount	= 0u;
	VkPushConstantRange*	pPushConstantRanges		= DE_NULL;
	if (m_config.verifyBuffer == VB_STENCIL)
	{
		pushConstantRangeCount	= 1u;
		pPushConstantRanges		= &pushConstant;
	}

	const VkPipelineLayoutCreateInfo createInfo	=
	{
		VK_STRUCTURE_TYPE_PIPELINE_LAYOUT_CREATE_INFO,
		DE_NULL,
		(vk::VkPipelineLayoutCreateFlags)0,

		0u,
		DE_NULL,

		pushConstantRangeCount,
		pPushConstantRanges
	};

	return vk::createPipelineLayout(m_vkd, m_device, &createInfo);
}

Move<VkPipeline> DepthStencilResolveTest::createRenderPipeline (VkRenderPass renderPass, deUint32 renderPassNo, VkPipelineLayout renderPipelineLayout)
{
	const bool testingStencil = (m_config.verifyBuffer == VB_STENCIL);
	const vk::BinaryCollection& binaryCollection = m_context.getBinaryCollection();

	const Unique<VkShaderModule>	vertexShaderModule		(createShaderModule(m_vkd, m_device, binaryCollection.get("quad-vert"), 0u));
	const Unique<VkShaderModule>	fragmentShaderModule	(createShaderModule(m_vkd, m_device, binaryCollection.get("quad-frag"), 0u));
	const Move<VkShaderModule>		geometryShaderModule	(m_config.imageLayers == 1 ? Move<VkShaderModule>() : createShaderModule(m_vkd, m_device, binaryCollection.get("quad-geom"), 0u));

	const VkPipelineVertexInputStateCreateInfo vertexInputState =
	{
		VK_STRUCTURE_TYPE_PIPELINE_VERTEX_INPUT_STATE_CREATE_INFO,
		DE_NULL,
		(VkPipelineVertexInputStateCreateFlags)0u,

		0u,
		DE_NULL,

		0u,
		DE_NULL
	};
	const tcu::UVec2				view		(m_config.width, m_config.height);
	const std::vector<VkViewport>	viewports	(1, makeViewport(view));
	const std::vector<VkRect2D>		scissors	(1, m_config.renderArea);
	const VkSampleMask samplemask[2] = {
		renderPassNo < 32 ? (1u << renderPassNo) : 0,
		renderPassNo < 32 ? 0 : (1u << (renderPassNo - 32)) };

	const VkPipelineMultisampleStateCreateInfo multisampleState =
	{
		VK_STRUCTURE_TYPE_PIPELINE_MULTISAMPLE_STATE_CREATE_INFO,
		DE_NULL,
		(VkPipelineMultisampleStateCreateFlags)0u,

		sampleCountBitFromSampleCount(m_config.sampleCount),
		VK_FALSE,
		0.0f,
		(m_config.sampleMask) ? &samplemask[0] : DE_NULL,
		VK_FALSE,
		VK_FALSE,
	};
	const VkPipelineDepthStencilStateCreateInfo depthStencilState =
	{
		VK_STRUCTURE_TYPE_PIPELINE_DEPTH_STENCIL_STATE_CREATE_INFO,
		DE_NULL,
		(VkPipelineDepthStencilStateCreateFlags)0u,

		VK_TRUE,							// depthTestEnable
		VK_TRUE,
		VK_COMPARE_OP_ALWAYS,
		VK_FALSE,
		testingStencil,						// stencilTestEnable
		{
			VK_STENCIL_OP_REPLACE,			// failOp
			VK_STENCIL_OP_REPLACE,			// passOp
			VK_STENCIL_OP_REPLACE,			// depthFailOp
			VK_COMPARE_OP_ALWAYS,			// compareOp
			0xFFu,							// compareMask
			0xFFu,							// writeMask
			1								// reference
		},
		{
			VK_STENCIL_OP_REPLACE,
			VK_STENCIL_OP_REPLACE,
			VK_STENCIL_OP_REPLACE,
			VK_COMPARE_OP_ALWAYS,
			0xFFu,
			0xFFu,
			1
		},
		0.0f,
		1.0f
	};

	std::vector<VkDynamicState> dynamicState;
	dynamicState.push_back(VK_DYNAMIC_STATE_STENCIL_REFERENCE);
	const VkPipelineDynamicStateCreateInfo dynamicStateCreateInfo =
	{
		VK_STRUCTURE_TYPE_PIPELINE_DYNAMIC_STATE_CREATE_INFO,	// VkStructureType                      sType;
		DE_NULL,												// const void*                          pNext;
		(VkPipelineDynamicStateCreateFlags)0u,					// VkPipelineDynamicStateCreateFlags    flags;
		static_cast<deUint32>(dynamicState.size()),				// deUint32                             dynamicStateCount;
		&dynamicState[0]										// const VkDynamicState*                pDynamicStates;
	};

	return makeGraphicsPipeline(m_vkd,															// const DeviceInterface&                        vk
								m_device,														// const VkDevice                                device
								renderPipelineLayout,											// const VkPipelineLayout                        pipelineLayout
								*vertexShaderModule,											// const VkShaderModule                          vertexShaderModule
								DE_NULL,														// const VkShaderModule                          tessellationControlShaderModule
								DE_NULL,														// const VkShaderModule                          tessellationEvalShaderModule
								m_config.imageLayers == 1 ? DE_NULL : *geometryShaderModule,	// const VkShaderModule                          geometryShaderModule
								*fragmentShaderModule,											// const VkShaderModule                          fragmentShaderModule
								renderPass,														// const VkRenderPass                            renderPass
								viewports,														// const std::vector<VkViewport>&                viewports
								scissors,														// const std::vector<VkRect2D>&                  scissors
								VK_PRIMITIVE_TOPOLOGY_TRIANGLE_LIST,							// const VkPrimitiveTopology                     topology
								0u,																// const deUint32                                subpass
								0u,																// const deUint32                                patchControlPoints
								&vertexInputState,												// const VkPipelineVertexInputStateCreateInfo*   vertexInputStateCreateInfo
								DE_NULL,														// const VkPipelineRasterizationStateCreateInfo* rasterizationStateCreateInfo
								&multisampleState,												// const VkPipelineMultisampleStateCreateInfo*   multisampleStateCreateInfo
								&depthStencilState,												// const VkPipelineDepthStencilStateCreateInfo*  depthStencilStateCreateInfo
								DE_NULL,														// const VkPipelineColorBlendStateCreateInfo*    colorBlendStateCreateInfo
								testingStencil ? &dynamicStateCreateInfo : DE_NULL);			// const VkPipelineDynamicStateCreateInfo*       dynamicStateCreateInfo
}

AllocationSp DepthStencilResolveTest::createBufferMemory (void)
{
	Allocator&				allocator = m_context.getDefaultAllocator();
	de::MovePtr<Allocation> allocation(allocator.allocate(getBufferMemoryRequirements(m_vkd, m_device, **m_buffer), MemoryRequirement::HostVisible));
	VK_CHECK(m_vkd.bindBufferMemory(m_device, **m_buffer, allocation->getMemory(), allocation->getOffset()));
	return safeSharedPtr(allocation.release());
}

VkBufferSp DepthStencilResolveTest::createBuffer (void)
{
	const VkBufferUsageFlags	bufferUsage			(VK_BUFFER_USAGE_TRANSFER_SRC_BIT | VK_BUFFER_USAGE_TRANSFER_DST_BIT);
	const tcu::TextureFormat	textureFormat		(mapVkFormat(m_config.format));
	const VkDeviceSize			pixelSize			(textureFormat.getPixelSize());
	const VkBufferCreateInfo	createInfo			=
	{
		VK_STRUCTURE_TYPE_BUFFER_CREATE_INFO,
		DE_NULL,
		0u,

		m_config.width * m_config.height * m_config.imageLayers * pixelSize,
		bufferUsage,

		VK_SHARING_MODE_EXCLUSIVE,
		0u,
		DE_NULL
	};
	return safeSharedPtr(new Unique<VkBuffer>(vk::createBuffer(m_vkd, m_device, &createInfo)));
}

void DepthStencilResolveTest::submit (void)
{
	const DeviceInterface&						vkd					(m_context.getDeviceInterface());
	const VkDevice								device				(m_context.getDevice());

	// When the depth/stencil resolve attachment is unused, it needs to be cleared outside
	// the render pass so it has the expected values.
	if (m_config.unusedResolve)
	{
		const tcu::TextureFormat			format			(mapVkFormat(m_config.format));
		const Unique<VkCommandBuffer>		commandBuffer	(allocateCommandBuffer(m_vkd, m_device, *m_commandPool, vk::VK_COMMAND_BUFFER_LEVEL_PRIMARY));
		const vk::VkImageSubresourceRange	imageRange		=
		{
			((tcu::hasDepthComponent(format.order)		? static_cast<vk::VkImageAspectFlags>(vk::VK_IMAGE_ASPECT_DEPTH_BIT)	: 0u) |
			 (tcu::hasStencilComponent(format.order)	? static_cast<vk::VkImageAspectFlags>(vk::VK_IMAGE_ASPECT_STENCIL_BIT)	: 0u)),
			0u,
			VK_REMAINING_MIP_LEVELS,
			0u,
			VK_REMAINING_ARRAY_LAYERS,
		};
		const vk::VkImageMemoryBarrier		preBarrier		=
		{
			vk::VK_STRUCTURE_TYPE_IMAGE_MEMORY_BARRIER,
			nullptr,

			// src and dst access masks.
			0,
			vk::VK_ACCESS_TRANSFER_WRITE_BIT,

			// old and new layouts.
			vk::VK_IMAGE_LAYOUT_UNDEFINED,
			vk::VK_IMAGE_LAYOUT_TRANSFER_DST_OPTIMAL,

			VK_QUEUE_FAMILY_IGNORED,
			VK_QUEUE_FAMILY_IGNORED,

			**m_singlesampleImage,
			imageRange,
		};
		const vk::VkImageMemoryBarrier		postBarrier		=
		{
			vk::VK_STRUCTURE_TYPE_IMAGE_MEMORY_BARRIER,
			nullptr,

			// src and dst access masks.
			vk::VK_ACCESS_TRANSFER_WRITE_BIT,
			0,

			// old and new layouts.
			vk::VK_IMAGE_LAYOUT_TRANSFER_DST_OPTIMAL,
			vk::VK_IMAGE_LAYOUT_TRANSFER_SRC_OPTIMAL,

			VK_QUEUE_FAMILY_IGNORED,
			VK_QUEUE_FAMILY_IGNORED,

			**m_singlesampleImage,
			imageRange,
		};

		vk::beginCommandBuffer(m_vkd, commandBuffer.get());
		m_vkd.cmdPipelineBarrier(commandBuffer.get(), vk::VK_PIPELINE_STAGE_TOP_OF_PIPE_BIT, vk::VK_PIPELINE_STAGE_TRANSFER_BIT, 0u, 0u, DE_NULL, 0u, DE_NULL, 1u, &preBarrier);
		m_vkd.cmdClearDepthStencilImage(commandBuffer.get(), **m_singlesampleImage, vk::VK_IMAGE_LAYOUT_TRANSFER_DST_OPTIMAL, &m_config.clearValue, 1u, &imageRange);
		m_vkd.cmdPipelineBarrier(commandBuffer.get(), vk::VK_PIPELINE_STAGE_TRANSFER_BIT, vk::VK_PIPELINE_STAGE_ALL_COMMANDS_BIT, 0u, 0u, DE_NULL, 0u, DE_NULL, 1u, &postBarrier);
		vk::endCommandBuffer(m_vkd, commandBuffer.get());

		vk::submitCommandsAndWait(m_vkd, m_device, m_context.getUniversalQueue(), commandBuffer.get());
	}

	const Unique<VkCommandBuffer>				commandBuffer(allocateCommandBuffer(vkd, device, *m_commandPool, VK_COMMAND_BUFFER_LEVEL_PRIMARY));
	const RenderpassSubpass2::SubpassBeginInfo	subpassBeginInfo(DE_NULL, VK_SUBPASS_CONTENTS_INLINE);
	const RenderpassSubpass2::SubpassEndInfo	subpassEndInfo(DE_NULL);

	beginCommandBuffer(vkd, *commandBuffer);
	bool testingDepth = (m_config.verifyBuffer == VB_DEPTH);
	if (testingDepth)
	{
		{
			VkClearValue clearValues[2];
			clearValues[0].depthStencil = m_config.clearValue;
			clearValues[1].depthStencil = m_config.clearValue;

			const VkRenderPassBeginInfo beginInfo =
			{
				VK_STRUCTURE_TYPE_RENDER_PASS_BEGIN_INFO,
				DE_NULL,

					(m_config.compatibleFormat ? *m_renderPassCompatible : *m_renderPass[0]),
				*m_framebuffer,

				{
					{ 0u, 0u },
					{ m_config.width, m_config.height }
				},

				2u,
				clearValues
			};
			RenderpassSubpass2::cmdBeginRenderPass(vkd, *commandBuffer, &beginInfo, &subpassBeginInfo);
		}

		// Render
		vkd.cmdBindPipeline(*commandBuffer, VK_PIPELINE_BIND_POINT_GRAPHICS, *m_renderPipeline[0]);
		vkd.cmdDraw(*commandBuffer, 6u, 1u, 0u, 0u);
		RenderpassSubpass2::cmdEndRenderPass(vkd, *commandBuffer, &subpassEndInfo);
	}
	else
	{
		// Stencil
		for (deUint32 i = 0; i < m_config.sampleCount; i++)
		{
			if (i == 0 || m_config.sampleMask)
			{
				VkClearValue clearValues[2];
				clearValues[0].depthStencil = m_config.clearValue;
				clearValues[1].depthStencil = m_config.clearValue;

				const VkRenderPassBeginInfo beginInfo =
				{
					VK_STRUCTURE_TYPE_RENDER_PASS_BEGIN_INFO,
					DE_NULL,

					(m_config.compatibleFormat ? *m_renderPassCompatible : *m_renderPass[i]),
					*m_framebuffer,

					{
						{ 0u, 0u },
						{ m_config.width, m_config.height }
					},

					2u,
					clearValues
				};
				vkd.cmdPipelineBarrier(*commandBuffer, VK_PIPELINE_STAGE_BOTTOM_OF_PIPE_BIT, VK_PIPELINE_STAGE_TOP_OF_PIPE_BIT, 0, 0, 0, 0, 0, 0, 0);
				RenderpassSubpass2::cmdBeginRenderPass(vkd, *commandBuffer, &beginInfo, &subpassBeginInfo);
			}
			// For stencil we can set reference value for just one sample at a time
			// so we need to do as many passes as there are samples, first half
			// of samples is initialized with 1 and second half with 255
			const deUint32 halfOfSamples = m_config.sampleCount >> 1;

			deUint32 stencilReference = 1 + 254 * (i >= halfOfSamples);
			vkd.cmdBindPipeline(*commandBuffer, VK_PIPELINE_BIND_POINT_GRAPHICS, *m_renderPipeline[m_config.sampleMask ? i : 0]);
			vkd.cmdPushConstants(*commandBuffer, *m_renderPipelineLayout, VK_SHADER_STAGE_FRAGMENT_BIT, 0u, sizeof(i), &i);
			vkd.cmdSetStencilReference(*commandBuffer, VK_STENCIL_FACE_FRONT_AND_BACK, stencilReference);
			vkd.cmdDraw(*commandBuffer, 6u, 1u, 0u, 0u);
			if (i == m_config.sampleCount - 1 || m_config.sampleMask)
				RenderpassSubpass2::cmdEndRenderPass(vkd, *commandBuffer, &subpassEndInfo);
		}
	}

	// Memory barriers between rendering and copying
	{
		const VkImageMemoryBarrier barrier =
		{
			VK_STRUCTURE_TYPE_IMAGE_MEMORY_BARRIER,
			DE_NULL,

			// Note: as per the spec, depth/stencil *resolve* operations are synchronized using the color attachment write access.
			VK_ACCESS_COLOR_ATTACHMENT_WRITE_BIT,
			VK_ACCESS_TRANSFER_READ_BIT,

			VK_IMAGE_LAYOUT_TRANSFER_SRC_OPTIMAL,
			VK_IMAGE_LAYOUT_TRANSFER_SRC_OPTIMAL,

			VK_QUEUE_FAMILY_IGNORED,
			VK_QUEUE_FAMILY_IGNORED,

			**m_singlesampleImage,
			{
				(m_config.separateDepthStencilLayouts) ? VkImageAspectFlags(testingDepth ? VK_IMAGE_ASPECT_DEPTH_BIT : VK_IMAGE_ASPECT_STENCIL_BIT) : m_config.aspectFlag,
				0u,
				1u,
				0u,
				m_config.viewLayers
			}
		};

		vkd.cmdPipelineBarrier(*commandBuffer, VK_PIPELINE_STAGE_ALL_COMMANDS_BIT, VK_PIPELINE_STAGE_TRANSFER_BIT, 0u, 0u, DE_NULL, 0u, DE_NULL, 1u, &barrier);
	}

	// Copy image memory to buffers
	const VkBufferImageCopy region =
	{
		0u,
		0u,
		0u,
		{
			VkImageAspectFlags(testingDepth ? VK_IMAGE_ASPECT_DEPTH_BIT : VK_IMAGE_ASPECT_STENCIL_BIT),
			0u,
			0u,
			m_config.viewLayers,
		},
		{ 0u, 0u, 0u },
		{ m_config.width, m_config.height, 1u }
	};

	vkd.cmdCopyImageToBuffer(*commandBuffer, **m_singlesampleImage, VK_IMAGE_LAYOUT_TRANSFER_SRC_OPTIMAL, **m_buffer, 1u, &region);

	// Memory barriers between copies and host access
	{
		const VkBufferMemoryBarrier barrier =
		{
			VK_STRUCTURE_TYPE_BUFFER_MEMORY_BARRIER,
			DE_NULL,

			VK_ACCESS_TRANSFER_WRITE_BIT,
			VK_ACCESS_HOST_READ_BIT,

			VK_QUEUE_FAMILY_IGNORED,
			VK_QUEUE_FAMILY_IGNORED,

			**m_buffer,
			0u,
			VK_WHOLE_SIZE
		};

		vkd.cmdPipelineBarrier(*commandBuffer, VK_PIPELINE_STAGE_TRANSFER_BIT, VK_PIPELINE_STAGE_HOST_BIT, 0u, 0u, DE_NULL, 1u, &barrier, 0u, DE_NULL);
	}

	endCommandBuffer(vkd, *commandBuffer);

	submitCommandsAndWait(vkd, device, m_context.getUniversalQueue(), *commandBuffer);
}

bool DepthStencilResolveTest::verifyDepth (void)
{
	// Invalidate allocation before attempting to read buffer memory.
	invalidateAlloc(m_context.getDeviceInterface(), m_context.getDevice(), *m_bufferMemory);

	deUint32			layerSize	= m_config.width * m_config.height;
	deUint32			valuesCount	= layerSize * m_config.viewLayers;
	deUint8*			pixelPtr	= static_cast<deUint8*>(m_bufferMemory->getHostPtr());

	const DeviceInterface&		vkd		(m_context.getDeviceInterface());
	invalidateMappedMemoryRange(vkd, m_context.getDevice(), m_bufferMemory->getMemory(), m_bufferMemory->getOffset(), VK_WHOLE_SIZE);

	float expectedValue = m_config.depthExpectedValue;
	if (m_config.depthResolveMode == VK_RESOLVE_MODE_NONE || m_config.unusedResolve)
		expectedValue = m_config.clearValue.depth;

	// depth data in buffer is tightly packed, ConstPixelBufferAccess
	// coludn't be used for depth value extraction as it cant interpret
	// formats containing just depth component

	typedef float (*DepthComponentGetterFn)(deUint8*);
	VkFormat				format				= m_config.format;
	DepthComponentGetterFn	getDepthComponent	= &get16bitDepthComponent;
	deUint32				pixelStep			= 2;
	float					epsilon				= 0.002f;

	if ((format == VK_FORMAT_X8_D24_UNORM_PACK32) ||
		(format == VK_FORMAT_D24_UNORM_S8_UINT))
	{
		getDepthComponent	= &get24bitDepthComponent;
		pixelStep			= 4;
	}
	else if ((format == VK_FORMAT_D32_SFLOAT) ||
				(format == VK_FORMAT_D32_SFLOAT_S8_UINT))
	{
		getDepthComponent	= &get32bitDepthComponent;
		pixelStep			= 4;
	}

	for (deUint32 valueIndex = 0; valueIndex < valuesCount; valueIndex++)
	{
		float depth = (*getDepthComponent)(pixelPtr);
		pixelPtr += pixelStep;

		// check if pixel data is outside of render area
		deInt32 layerIndex		= valueIndex / layerSize;
		deInt32 inLayerIndex	= valueIndex % layerSize;
		deInt32 x				= inLayerIndex % m_config.width;
		deInt32 y				= (inLayerIndex - x) / m_config.width;
		deInt32 x1				= m_config.renderArea.offset.x;
		deInt32 y1				= m_config.renderArea.offset.y;
		deInt32 x2				= x1 + m_config.renderArea.extent.width;
		deInt32 y2				= y1 + m_config.renderArea.extent.height;
		if ((x < x1) || (x >= x2) || (y < y1) || (y >= y2))
		{
			// verify that outside of render area there are clear values
			float error = deFloatAbs(depth - m_config.clearValue.depth);
			if (error > epsilon)
			{
				m_context.getTestContext().getLog()
				<< TestLog::Message << "(" << x << ", " << y
				<< ", layer: " << layerIndex << ") is outside of render area but depth value is: "
				<< depth << " (expected " << m_config.clearValue.depth << ")" << TestLog::EndMessage;
				return false;
			}

			// value is correct, go to next one
			continue;
		}

		float error = deFloatAbs(depth - expectedValue);
		if (error > epsilon)
		{
			m_context.getTestContext().getLog() << TestLog::Message
				<< "At (" << x << ", " << y << ", layer: " << layerIndex
				<< ") depth value is: " << depth << " expected: "
				<< expectedValue << TestLog::EndMessage;
			return false;
		}
	}
	m_context.getTestContext().getLog() << TestLog::Message
		<< "Depth value is " << expectedValue
		<< TestLog::EndMessage;

	return true;
}

bool DepthStencilResolveTest::verifyStencil (void)
{
	// Invalidate allocation before attempting to read buffer memory.
	invalidateAlloc(m_context.getDeviceInterface(), m_context.getDevice(), *m_bufferMemory);

	deUint32			layerSize	= m_config.width * m_config.height;
	deUint32			valuesCount	= layerSize * m_config.viewLayers;
	deUint8*			pixelPtr	= static_cast<deUint8*>(m_bufferMemory->getHostPtr());

	const DeviceInterface&		vkd		(m_context.getDeviceInterface());
	invalidateMappedMemoryRange(vkd, m_context.getDevice(), m_bufferMemory->getMemory(), m_bufferMemory->getOffset(), VK_WHOLE_SIZE);

	// when stencil is tested we are discarding invocations and
	// because of that depth and stencil need to be tested separately

	deUint8 expectedValue = m_config.stencilExpectedValue;
	if (m_config.stencilResolveMode == VK_RESOLVE_MODE_NONE || m_config.unusedResolve)
		expectedValue = static_cast<deUint8>(m_config.clearValue.stencil);

	for (deUint32 valueIndex = 0; valueIndex < valuesCount; valueIndex++)
	{
		deUint8 stencil			= *pixelPtr++;
		deInt32 layerIndex		= valueIndex / layerSize;
		deInt32 inLayerIndex	= valueIndex % layerSize;
		deInt32 x				= inLayerIndex % m_config.width;
		deInt32 y				= (inLayerIndex - x) / m_config.width;
		deInt32 x1				= m_config.renderArea.offset.x;
		deInt32 y1				= m_config.renderArea.offset.y;
		deInt32 x2				= x1 + m_config.renderArea.extent.width;
		deInt32 y2				= y1 + m_config.renderArea.extent.height;
		if ((x < x1) || (x >= x2) || (y < y1) || (y >= y2))
		{
			if (stencil != m_config.clearValue.stencil)
			{
				m_context.getTestContext().getLog()
				<< TestLog::Message << "(" << x << ", " << y << ", layer: " << layerIndex
				<< ") is outside of render area but stencil value is: "
				<< stencil << " (expected " << m_config.clearValue.stencil << ")" << TestLog::EndMessage;
				return false;
			}

			// value is correct, go to next one
			continue;
		}

		if (stencil != expectedValue)
		{
			m_context.getTestContext().getLog() << TestLog::Message
				<< "At (" << x << ", " << y << ", layer: " << layerIndex
				<< ") stencil value is: " << static_cast<deUint32>(stencil)
				<< " expected: " << static_cast<deUint32>(expectedValue)
				<< TestLog::EndMessage;
			return false;
		}
	}
	m_context.getTestContext().getLog() << TestLog::Message
		<< "Stencil value is "
		<< static_cast<deUint32>(expectedValue)
		<< TestLog::EndMessage;

	return true;
}

tcu::TestStatus DepthStencilResolveTest::iterate (void)
{
	submit();

	bool result = false;
	if (m_config.verifyBuffer == VB_DEPTH)
		result = verifyDepth();
	else
		result = verifyStencil();

	if (result)
		return tcu::TestStatus::pass("Pass");
	return tcu::TestStatus::fail("Fail");
}

struct Programs
{
	void init (vk::SourceCollections& dst, TestConfig config) const
	{
		// geometry shader is only needed in multi-layer framebuffer resolve tests
		if (config.imageLayers > 1)
		{
			const deUint32 layerCount = 3;

			std::ostringstream src;
			src << "#version 450\n"
				<< "highp float;\n"
				<< "\n"
				<< "layout(triangles) in;\n"
				<< "layout(triangle_strip, max_vertices = " << 3 * 2 * layerCount << ") out;\n"
				<< "\n"
				<< "in gl_PerVertex {\n"
				<< "    vec4 gl_Position;\n"
				<< "} gl_in[];\n"
				<< "\n"
				<< "out gl_PerVertex {\n"
				<< "    vec4 gl_Position;\n"
				<< "};\n"
				<< "\n"
				<< "void main (void) {\n"
				<< "    for (int layerNdx = 0; layerNdx < " << layerCount << "; ++layerNdx) {\n"
				<< "        for(int vertexNdx = 0; vertexNdx < gl_in.length(); vertexNdx++) {\n"
				<< "            gl_Position = gl_in[vertexNdx].gl_Position;\n"
				<< "            gl_Layer    = layerNdx;\n"
				<< "            EmitVertex();\n"
				<< "        };\n"
				<< "        EndPrimitive();\n"
				<< "    };\n"
				<< "}\n";

			dst.glslSources.add("quad-geom") << glu::GeometrySource(src.str());
		}

		dst.glslSources.add("quad-vert") << glu::VertexSource(
			"#version 450\n"
			"out gl_PerVertex {\n"
			"\tvec4 gl_Position;\n"
			"};\n"
			"highp float;\n"
			"void main (void) {\n"
			"\tgl_Position = vec4(((gl_VertexIndex + 2) / 3) % 2 == 0 ? -1.0 : 1.0,\n"
			"\t                   ((gl_VertexIndex + 1) / 3) % 2 == 0 ? -1.0 : 1.0, 0.0, 1.0);\n"
			"}\n");

		if (config.verifyBuffer == VB_DEPTH)
		{
			dst.glslSources.add("quad-frag") << glu::FragmentSource(
				"#version 450\n"
				"precision highp float;\n"
				"precision highp int;\n"
				"void main (void)\n"
				"{\n"
				"  float sampleIndex = float(gl_SampleID);\n"				// sampleIndex is integer in range <0, 63>
				"  float valueIndex = round(mod(sampleIndex, 4.0));\n"		// limit possible depth values - count to 4
				"  float value = valueIndex + 2.0;\n"						// value is one of [2, 3, 4, 5]
				"  value = round(exp2(value));\n"							// value is one of [4, 8, 16, 32]
				"  bool condition = (int(value) == 8);\n"					// select second sample value (to make it smallest)
				"  value = round(value - float(condition) * 6.0);\n"		// value is one of [4, 2, 16, 32]
				"  gl_FragDepth = value / 100.0;\n"							// sample depth is one of [0.04, 0.02, 0.16, 0.32]
				"}\n");
		}
		else
		{
			if (config.sampleMask)
			{
				dst.glslSources.add("quad-frag") << glu::FragmentSource(
					"#version 450\n"
					"precision highp float;\n"
					"precision highp int;\n"
					"void main (void)\n"
					"{\n"
					"  gl_FragDepth = 0.5;\n"
					"}\n");
			}
			else
			{
				dst.glslSources.add("quad-frag") << glu::FragmentSource(
					"#version 450\n"
					"precision highp float;\n"
					"precision highp int;\n"
					"layout(push_constant) uniform PushConstant {\n"
					"  highp int sampleID;\n"
					"} pushConstants;\n"
					"void main (void)\n"
					"{\n"
					"  if(gl_SampleID != pushConstants.sampleID)\n"
					"    discard;\n"
					"  gl_FragDepth = 0.5;\n"
					"}\n");
			}
		}
	}
};

class PropertiesTestCase : public vkt::TestCase
{
public:
							PropertiesTestCase		(tcu::TestContext& testCtx, const std::string& name, const std::string& description)
								: vkt::TestCase(testCtx, name, description)
								{}
	virtual					~PropertiesTestCase		(void) {}

	virtual TestInstance*	createInstance			(Context& context) const;
	virtual void			checkSupport			(Context& context) const;
};

class PropertiesTestInstance : public vkt::TestInstance
{
public:
								PropertiesTestInstance	(Context& context)
									: vkt::TestInstance(context)
									{}
	virtual						~PropertiesTestInstance	(void) {}

	virtual tcu::TestStatus		iterate					(void);

};

TestInstance* PropertiesTestCase::createInstance (Context& context) const
{
	return new PropertiesTestInstance(context);
}

void PropertiesTestCase::checkSupport (Context& context) const
{
	context.requireDeviceFunctionality("VK_KHR_depth_stencil_resolve");
}

tcu::TestStatus PropertiesTestInstance::iterate (void)
{
	vk::VkPhysicalDeviceDepthStencilResolveProperties dsrProperties;
	dsrProperties.sType = vk::VK_STRUCTURE_TYPE_PHYSICAL_DEVICE_DEPTH_STENCIL_RESOLVE_PROPERTIES;
	dsrProperties.pNext = nullptr;

	vk::VkPhysicalDeviceProperties2 properties2;
	properties2.sType = vk::VK_STRUCTURE_TYPE_PHYSICAL_DEVICE_PROPERTIES_2;
	properties2.pNext = &dsrProperties;

	m_context.getInstanceInterface().getPhysicalDeviceProperties2(m_context.getPhysicalDevice(), &properties2);

#ifndef CTS_USES_VULKANSC
	if ((dsrProperties.supportedDepthResolveModes & vk::VK_RESOLVE_MODE_SAMPLE_ZERO_BIT) == 0)
		TCU_FAIL("supportedDepthResolveModes does not include VK_RESOLVE_MODE_SAMPLE_ZERO_BIT_KHR");

	if ((dsrProperties.supportedStencilResolveModes & vk::VK_RESOLVE_MODE_SAMPLE_ZERO_BIT) == 0)
		TCU_FAIL("supportedStencilResolveModes does not include VK_RESOLVE_MODE_SAMPLE_ZERO_BIT_KHR");
#endif // CTS_USES_VULKANCTS

	if ((dsrProperties.supportedStencilResolveModes & vk::VK_RESOLVE_MODE_AVERAGE_BIT) != 0)
		TCU_FAIL("supportedStencilResolveModes includes forbidden VK_RESOLVE_MODE_AVERAGE_BIT_KHR");

	if (dsrProperties.independentResolve == VK_TRUE && dsrProperties.independentResolveNone != VK_TRUE)
		TCU_FAIL("independentResolve supported but independentResolveNone not supported");

	return tcu::TestStatus::pass("Pass");
}


void initTests (tcu::TestCaseGroup* group)
{
	typedef InstanceFactory1<DepthStencilResolveTest, TestConfig, Programs> DSResolveTestInstance;

	struct FormatData
	{
		VkFormat		format;
		const char*		name;
		bool			hasDepth;
		bool			hasStencil;
	};
	FormatData formats[] =
	{
		{ VK_FORMAT_D16_UNORM,				"d16_unorm",			true,	false },
		{ VK_FORMAT_X8_D24_UNORM_PACK32,	"x8_d24_unorm_pack32",	true,	false },
		{ VK_FORMAT_D32_SFLOAT,				"d32_sfloat",			true,	false },
		{ VK_FORMAT_S8_UINT,				"s8_uint",				false,	true },
		{ VK_FORMAT_D16_UNORM_S8_UINT,		"d16_unorm_s8_uint",	true,	true },
		{ VK_FORMAT_D24_UNORM_S8_UINT,		"d24_unorm_s8_uint",	true,	true },
		{ VK_FORMAT_D32_SFLOAT_S8_UINT,		"d32_sfloat_s8_uint",	true,	true },
	};

	struct ResolveModeData
	{
		VkResolveModeFlagBits	flag;
		std::string				name;
	};
	ResolveModeData resolveModes[] =
	{
		{ VK_RESOLVE_MODE_NONE,				"none" },
		{ VK_RESOLVE_MODE_SAMPLE_ZERO_BIT,	"zero" },
		{ VK_RESOLVE_MODE_AVERAGE_BIT,		"average" },
		{ VK_RESOLVE_MODE_MIN_BIT,			"min" },
		{ VK_RESOLVE_MODE_MAX_BIT,			"max" },
	};

	struct ImageTestData
	{
		const char*					groupName;
		deUint32					width;
		deUint32					height;
		deUint32					imageLayers;
		VkRect2D					renderArea;
		VkClearDepthStencilValue	clearValue;
	};

	// NOTE: tests cant be executed for 1D and 3D images:
	// 1D images are not tested because acording to specification sampleCounts
	// will be set to VK_SAMPLE_COUNT_1_BIT when type is not VK_IMAGE_TYPE_2D
	// 3D images are not tested because VkFramebufferCreateInfo specification
	// states that: each element of pAttachments that is a 2D or 2D array image
	// view taken from a 3D image must not be a depth/stencil format
	ImageTestData imagesTestData[] =
	{
		{ "image_2d_32_32",	32, 32, 1, {{ 0,  0}, {32, 32}}, {0.000f, 0x00} },
		{ "image_2d_8_32",	 8, 32, 1, {{ 1,  1}, { 6, 30}}, {0.123f, 0x01} },
		{ "image_2d_49_13",	49, 13, 1, {{10,  5}, {20,  8}}, {1.000f, 0x05} },
		{ "image_2d_5_1",	 5,  1, 1, {{ 0,  0}, { 5,  1}}, {0.500f, 0x00} },
		{ "image_2d_17_1",	17,  1, 1, {{ 1,  0}, {15,  1}}, {0.789f, 0xfa} },
	};
	const deUint32 sampleCounts[] =
	{
		2u, 4u, 8u, 16u, 32u, 64u
	};
	const float depthExpectedValue[][6] =
	{
		// 2 samples	4			8			16			32			64
		{ 0.0f,			0.0f,		0.0f,		0.0f,		0.0f,		0.0f },		// RESOLVE_MODE_NONE - expect clear value
		{ 0.04f,		0.04f,		0.04f,		0.04f,		0.04f,		0.04f },	// RESOLVE_MODE_SAMPLE_ZERO_BIT
		{ 0.03f,		0.135f,		0.135f,		0.135f,		0.135f,		0.135f },	// RESOLVE_MODE_AVERAGE_BIT
		{ 0.02f,		0.02f,		0.02f,		0.02f,		0.02f,		0.02f },	// RESOLVE_MODE_MIN_BIT
		{ 0.04f,		0.32f,		0.32f,		0.32f,		0.32f,		0.32f },	// RESOLVE_MODE_MAX_BIT
	};
	const deUint8 stencilExpectedValue[][6] =
	{
		// 2 samples	4		8		16		32		64
		{ 0u,			0u,		0u,		0u,		0u,		0u },	// RESOLVE_MODE_NONE - expect clear value
		{ 1u,			1u,		1u,		1u,		1u,		1u },	// RESOLVE_MODE_SAMPLE_ZERO_BIT
		{ 0u,			0u,		0u,		0u,		0u,		0u },	// RESOLVE_MODE_AVERAGE_BIT - not supported
		{ 1u,			1u,		1u,		1u,		1u,		1u },	// RESOLVE_MODE_MIN_BIT
		{ 255u,			255u,	255u,	255u,	255u,	255u },	// RESOLVE_MODE_MAX_BIT
	};

	const DepthCompatibilityManager compatManager;

	tcu::TestContext& testCtx(group->getTestContext());

	// Misc tests.
	{
		de::MovePtr<tcu::TestCaseGroup> miscGroup(new tcu::TestCaseGroup(testCtx, "misc", "Miscellaneous depth/stencil resolve tests"));
		miscGroup->addChild(new PropertiesTestCase(testCtx, "properties", "Check reported depth/stencil resolve properties"));
		group->addChild(miscGroup.release());
	}

	// iterate over image data
	for	 (deUint32 imageDataNdx = 0; imageDataNdx < DE_LENGTH_OF_ARRAY(imagesTestData); imageDataNdx++)
	{
		ImageTestData imageData = imagesTestData[imageDataNdx];

		// create test group for image data
		de::MovePtr<tcu::TestCaseGroup> imageGroup(new tcu::TestCaseGroup(testCtx, imageData.groupName, imageData.groupName));

		// iterate over sampleCounts
		for (size_t sampleCountNdx = 0; sampleCountNdx < DE_LENGTH_OF_ARRAY(sampleCounts); sampleCountNdx++)
		{
			const deUint32		sampleCount	(sampleCounts[sampleCountNdx]);
			const std::string	sampleName	("samples_" + de::toString(sampleCount));

			// create test group for sample count
			de::MovePtr<tcu::TestCaseGroup> sampleGroup(new tcu::TestCaseGroup(testCtx, sampleName.c_str(), sampleName.c_str()));

			// iterate over depth/stencil formats
			for (size_t formatNdx = 0; formatNdx < DE_LENGTH_OF_ARRAY(formats); formatNdx++)
			{
				const FormatData&			formatData					= formats[formatNdx];
				VkFormat					format						= formatData.format;
				const char*					formatName					= formatData.name;
				const bool					hasDepth					= formatData.hasDepth;
				const bool					hasStencil					= formatData.hasStencil;
				VkImageAspectFlags			aspectFlags					= (hasDepth * VK_IMAGE_ASPECT_DEPTH_BIT) |
																		  (hasStencil * VK_IMAGE_ASPECT_STENCIL_BIT);
				const int					separateLayoutsLoopCount	= (hasDepth && hasStencil) ? 2 : 1;

				for (int separateDepthStencilLayouts = 0; separateDepthStencilLayouts < separateLayoutsLoopCount; ++separateDepthStencilLayouts)
				{
					const bool			useSeparateDepthStencilLayouts	= bool(separateDepthStencilLayouts);
					const std::string	groupName						= std::string(formatName) + ((useSeparateDepthStencilLayouts) ? "_separate_layouts" : "");

					// create test group for format
					de::MovePtr<tcu::TestCaseGroup> formatGroup(new tcu::TestCaseGroup(testCtx, groupName.c_str(), groupName.c_str()));

					// iterate over depth resolve modes
					for (size_t depthResolveModeNdx = 0; depthResolveModeNdx < DE_LENGTH_OF_ARRAY(resolveModes); depthResolveModeNdx++)
					{
						// iterate over stencil resolve modes
						for (size_t stencilResolveModeNdx = 0; stencilResolveModeNdx < DE_LENGTH_OF_ARRAY(resolveModes); stencilResolveModeNdx++)
						{
							for (int unusedIdx = 0; unusedIdx < 2; ++unusedIdx)
							{
								// there is no average resolve mode for stencil - go to next iteration
								ResolveModeData& sResolve = resolveModes[stencilResolveModeNdx];
								if (sResolve.flag == VK_RESOLVE_MODE_AVERAGE_BIT)
									continue;

								// if pDepthStencilResolveAttachment is not NULL and does not have the value VK_ATTACHMENT_UNUSED,
								// depthResolveMode and stencilResolveMode must not both be VK_RESOLVE_MODE_NONE_KHR
								ResolveModeData& dResolve = resolveModes[depthResolveModeNdx];
								if ((dResolve.flag == VK_RESOLVE_MODE_NONE) && (sResolve.flag == VK_RESOLVE_MODE_NONE))
									continue;

								// If there is no depth, the depth resolve mode should be NONE, or
								// match the stencil resolve mode.
								if (!hasDepth && (dResolve.flag != VK_RESOLVE_MODE_NONE) &&
									(dResolve.flag != sResolve.flag))
									continue;

								// If there is no stencil, the stencil resolve mode should be NONE, or
								// match the depth resolve mode.
								if (!hasStencil && (sResolve.flag != VK_RESOLVE_MODE_NONE) &&
									(dResolve.flag != sResolve.flag))
									continue;

								const bool unusedResolve = (unusedIdx > 0);

								std::string baseName = "depth_" + dResolve.name + "_stencil_" + sResolve.name;
								if (unusedResolve)
									baseName += "_unused_resolve";

								if (hasDepth)
								{
									std::string	name			= baseName + "_testing_depth";
									const char*	testName		= name.c_str();
									float		expectedValue	= depthExpectedValue[depthResolveModeNdx][sampleCountNdx];

									const TestConfig testConfig =
									{
										format,
										imageData.width,
										imageData.height,
										1u,
										1u,
										0u,
										imageData.renderArea,
										aspectFlags,
										sampleCount,
										dResolve.flag,
										sResolve.flag,
										VB_DEPTH,
										imageData.clearValue,
										expectedValue,
										0u,
										useSeparateDepthStencilLayouts,
										unusedResolve,
										tcu::Nothing,
										false
									};
									formatGroup->addChild(new DSResolveTestInstance(testCtx, tcu::NODETYPE_SELF_VALIDATE, testName, testName, testConfig));

									if (sampleCountNdx == 0 && imageDataNdx == 0)
									{
										const auto compatibleFormat = compatManager.getAlternativeFormat(format);

										if (compatibleFormat != VK_FORMAT_UNDEFINED)
										{
											std::string	compatibilityTestName			= "compatibility_" + name;
											TestConfig compatibilityTestConfig			= testConfig;
											compatibilityTestConfig.compatibleFormat	= tcu::just(compatibleFormat);

											formatGroup->addChild(new DSResolveTestInstance(testCtx, tcu::NODETYPE_SELF_VALIDATE, compatibilityTestName.c_str(), compatibilityTestName.c_str(), compatibilityTestConfig));
										}
									}
								}
								if (hasStencil)
								{
									std::string	name			= baseName + "_testing_stencil";
									const char*	testName		= name.c_str();
									deUint8		expectedValue	= stencilExpectedValue[stencilResolveModeNdx][sampleCountNdx];

									const TestConfig testConfig =
									{
										format,
										imageData.width,
										imageData.height,
										1u,
										1u,
										0u,
										imageData.renderArea,
										aspectFlags,
										sampleCount,
										dResolve.flag,
										sResolve.flag,
										VB_STENCIL,
										imageData.clearValue,
										0.0f,
										expectedValue,
										useSeparateDepthStencilLayouts,
										unusedResolve,
										tcu::Nothing,
										false
									};
									formatGroup->addChild(new DSResolveTestInstance(testCtx, tcu::NODETYPE_SELF_VALIDATE, testName, testName, testConfig));

									if (dResolve.flag == VK_RESOLVE_MODE_SAMPLE_ZERO_BIT)
									{
										std::string samplemaskTestName = name + "_samplemask";
										TestConfig samplemaskTestConfig = testConfig;
										samplemaskTestConfig.sampleMask = true;
										formatGroup->addChild(new DSResolveTestInstance(testCtx, tcu::NODETYPE_SELF_VALIDATE, samplemaskTestName.c_str(), samplemaskTestName.c_str(), samplemaskTestConfig));
									}

									// All formats with stencil and depth aspects have incompatible formats and sizes in the depth
									// aspect, so their only alternative is the VK_FORMAT_S8_UINT format. Finally, that stencil-only
									// format has no compatible formats that can be used.
									if (sampleCountNdx == 0 && imageDataNdx == 0 && hasDepth)
									{
										std::string	compatibilityTestName			= "compatibility_" + name;
										TestConfig compatibilityTestConfig			= testConfig;
										compatibilityTestConfig.compatibleFormat	= tcu::just(VK_FORMAT_S8_UINT);

										formatGroup->addChild(new DSResolveTestInstance(testCtx, tcu::NODETYPE_SELF_VALIDATE, compatibilityTestName.c_str(), compatibilityTestName.c_str(), compatibilityTestConfig));
									}
								}
							}
						}
					}
					sampleGroup->addChild(formatGroup.release());
				}
			}

			imageGroup->addChild(sampleGroup.release());
		}

		group->addChild(imageGroup.release());
	}

	{
		// layered texture tests are done for all stencil modes and depth modes - not all combinations
		// Test checks if all layer are resolved in multi-layered framebuffer and if we can have a framebuffer
		// which starts at a layer other than zero. Both parts are tested together by rendering to layers
		// 4-6 and resolving to layers 1-3.
		ImageTestData layeredTextureTestData =
		{
			"image_2d_16_64_6", 16, 64, 6, {{ 10,  10}, {6, 54}}, {1.0f, 0x0}
		};

		de::MovePtr<tcu::TestCaseGroup> imageGroup(new tcu::TestCaseGroup(testCtx, layeredTextureTestData.groupName, layeredTextureTestData.groupName));

		for (size_t sampleCountNdx = 0; sampleCountNdx < DE_LENGTH_OF_ARRAY(sampleCounts); sampleCountNdx++)
		{
			const deUint32		sampleCount	(sampleCounts[sampleCountNdx]);
			const std::string	sampleName	("samples_" + de::toString(sampleCount));

			// create test group for sample count
			de::MovePtr<tcu::TestCaseGroup> sampleGroup(new tcu::TestCaseGroup(testCtx, sampleName.c_str(), sampleName.c_str()));

			// iterate over depth/stencil formats
			for (size_t formatNdx = 0; formatNdx < DE_LENGTH_OF_ARRAY(formats); formatNdx++)
			{
				const FormatData&			formatData					= formats[formatNdx];
				VkFormat					format						= formatData.format;
				const char*					formatName					= formatData.name;
				const bool					hasDepth					= formatData.hasDepth;
				const bool					hasStencil					= formatData.hasStencil;
				VkImageAspectFlags			aspectFlags					= (hasDepth * VK_IMAGE_ASPECT_DEPTH_BIT) |
																		  (hasStencil * VK_IMAGE_ASPECT_STENCIL_BIT);
				const int					separateLayoutsLoopCount	= (hasDepth && hasStencil) ? 2 : 1;

				for (int separateDepthStencilLayouts = 0; separateDepthStencilLayouts < separateLayoutsLoopCount; ++separateDepthStencilLayouts)
				{
					const bool			useSeparateDepthStencilLayouts	= bool(separateDepthStencilLayouts);
					const std::string	groupName						= std::string(formatName) + ((useSeparateDepthStencilLayouts) ? "_separate_layouts" : "");

					// create test group for format
					de::MovePtr<tcu::TestCaseGroup> formatGroup(new tcu::TestCaseGroup(testCtx, groupName.c_str(), groupName.c_str()));

					for (size_t resolveModeNdx = 0; resolveModeNdx < DE_LENGTH_OF_ARRAY(resolveModes); resolveModeNdx++)
					{
						for (int unusedIdx = 0; unusedIdx < 2; ++unusedIdx)
						{
							ResolveModeData& mode = resolveModes[resolveModeNdx];

							const bool			unusedResolve	= (unusedIdx > 0);
							const std::string	unusedSuffix	= (unusedResolve ? "_unused_resolve" : "");

							if (hasDepth)
							{
								std::string	name			= "depth_" + mode.name + unusedSuffix;
								const char*	testName		= name.c_str();
								float		expectedValue	= depthExpectedValue[resolveModeNdx][sampleCountNdx];
								const TestConfig testConfig =
								{
									format,
									layeredTextureTestData.width,
									layeredTextureTestData.height,
									layeredTextureTestData.imageLayers,
									3u,
									0u,
									layeredTextureTestData.renderArea,
									aspectFlags,
									sampleCount,
									mode.flag,
									VK_RESOLVE_MODE_SAMPLE_ZERO_BIT,
									VB_DEPTH,
									layeredTextureTestData.clearValue,
									expectedValue,
									0u,
									useSeparateDepthStencilLayouts,
									unusedResolve,
									tcu::Nothing,
									false
								};
								formatGroup->addChild(new DSResolveTestInstance(testCtx, tcu::NODETYPE_SELF_VALIDATE, testName, testName, testConfig));
							}

							// there is no average resolve mode for stencil - go to next iteration
							if (mode.flag == VK_RESOLVE_MODE_AVERAGE_BIT)
								continue;

							if (hasStencil)
							{
								std::string	name			= "stencil_" + mode.name + unusedSuffix;
								const char*	testName		= name.c_str();
								deUint8		expectedValue	= stencilExpectedValue[resolveModeNdx][sampleCountNdx];
								const TestConfig testConfig =
								{
									format,
									layeredTextureTestData.width,
									layeredTextureTestData.height,
									layeredTextureTestData.imageLayers,
									3u,
									0u,
									layeredTextureTestData.renderArea,
									aspectFlags,
									sampleCount,
									VK_RESOLVE_MODE_SAMPLE_ZERO_BIT,
									mode.flag,
									VB_STENCIL,
									layeredTextureTestData.clearValue,
									0.0f,
									expectedValue,
									useSeparateDepthStencilLayouts,
									unusedResolve,
									tcu::Nothing,
									false
								};
								formatGroup->addChild(new DSResolveTestInstance(testCtx, tcu::NODETYPE_SELF_VALIDATE, testName, testName, testConfig));
							}
						}
					}
					sampleGroup->addChild(formatGroup.release());
				}
			}
			imageGroup->addChild(sampleGroup.release());
		}

		group->addChild(imageGroup.release());
	}
}

} // anonymous

tcu::TestCaseGroup* createRenderPass2DepthStencilResolveTests (tcu::TestContext& testCtx)
{
	return createTestGroup(testCtx, "depth_stencil_resolve", "Depth/stencil resolve tests", initTests);
}

} // vkt<|MERGE_RESOLUTION|>--- conflicted
+++ resolved
@@ -467,13 +467,12 @@
 		}
 		else
 		{
-<<<<<<< HEAD
+#ifndef CTS_USES_VULKANSC
+			layout = m_config.sampleMask ? VK_IMAGE_LAYOUT_STENCIL_ATTACHMENT_OPTIMAL_KHR : VK_IMAGE_LAYOUT_GENERAL;
+#else
 			layout = VK_IMAGE_LAYOUT_GENERAL;
+#endif // CTS_USES_VULKANSC
 			stencilLayout.stencilLayout = VK_IMAGE_LAYOUT_STENCIL_ATTACHMENT_OPTIMAL;
-=======
-			layout = m_config.sampleMask ? VK_IMAGE_LAYOUT_STENCIL_ATTACHMENT_OPTIMAL_KHR : VK_IMAGE_LAYOUT_GENERAL;
-			stencilLayout.stencilLayout = VK_IMAGE_LAYOUT_STENCIL_ATTACHMENT_OPTIMAL_KHR;
->>>>>>> 2d1377ec
 			finalLayout = VK_IMAGE_LAYOUT_GENERAL;  // This aspect should be unused.
 			stencilFinalLayout.stencilFinalLayout = VK_IMAGE_LAYOUT_TRANSFER_SRC_OPTIMAL;
 		}
