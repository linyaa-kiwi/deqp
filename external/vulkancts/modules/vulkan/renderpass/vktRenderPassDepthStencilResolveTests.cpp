--- conflicted
+++ resolved
@@ -460,58 +460,21 @@
 	const VkSampleCountFlagBits samples(sampleCountBitFromSampleCount(m_config.sampleCount));
 
 	VkImageLayout layout = VK_IMAGE_LAYOUT_DEPTH_STENCIL_ATTACHMENT_OPTIMAL;
-<<<<<<< HEAD
 	VkImageLayout stencilLayout = VK_IMAGE_LAYOUT_DEPTH_STENCIL_ATTACHMENT_OPTIMAL;
 	VkImageLayout finalLayout = VK_IMAGE_LAYOUT_TRANSFER_SRC_OPTIMAL;
 	VkImageLayout stencilFinalLayout = VK_IMAGE_LAYOUT_TRANSFER_SRC_OPTIMAL;
-=======
-	VkAttachmentReferenceStencilLayout stencilLayout =
-	{
-		VK_STRUCTURE_TYPE_ATTACHMENT_REFERENCE_STENCIL_LAYOUT,
-		DE_NULL,
-		VK_IMAGE_LAYOUT_UNDEFINED,
-	};
-	void * attachmentRefStencil = DE_NULL;
-	VkImageLayout finalLayout = VK_IMAGE_LAYOUT_TRANSFER_SRC_OPTIMAL;
-	VkAttachmentDescriptionStencilLayout stencilFinalLayout =
-	{
-		VK_STRUCTURE_TYPE_ATTACHMENT_DESCRIPTION_STENCIL_LAYOUT,
-		DE_NULL,
-		VK_IMAGE_LAYOUT_UNDEFINED,
-		VK_IMAGE_LAYOUT_TRANSFER_SRC_OPTIMAL,
-	};
-	void * attachmentDescriptionStencil = DE_NULL;
->>>>>>> abfb6408
 
 	if (m_config.separateDepthStencilLayouts)
 	{
 		if (m_config.verifyBuffer == VB_DEPTH)
 		{
-<<<<<<< HEAD
-			layout = VK_IMAGE_LAYOUT_DEPTH_ATTACHMENT_OPTIMAL_KHR;
+			layout = VK_IMAGE_LAYOUT_DEPTH_ATTACHMENT_OPTIMAL;
 			stencilLayout = VK_IMAGE_LAYOUT_GENERAL;
 		}
 		else
 		{
 			layout = VK_IMAGE_LAYOUT_GENERAL;
-			stencilLayout = VK_IMAGE_LAYOUT_STENCIL_ATTACHMENT_OPTIMAL_KHR;
-=======
-			layout = VK_IMAGE_LAYOUT_DEPTH_ATTACHMENT_OPTIMAL;
-			stencilLayout.stencilLayout = VK_IMAGE_LAYOUT_GENERAL;
-			finalLayout = VK_IMAGE_LAYOUT_TRANSFER_SRC_OPTIMAL;
-			stencilFinalLayout.stencilFinalLayout = VK_IMAGE_LAYOUT_STENCIL_READ_ONLY_OPTIMAL; // This aspect should be unused.
-		}
-		else
-		{
-#ifndef CTS_USES_VULKANSC
-			layout = m_config.sampleMask ? VK_IMAGE_LAYOUT_STENCIL_ATTACHMENT_OPTIMAL_KHR : VK_IMAGE_LAYOUT_GENERAL;
-#else
-			layout = VK_IMAGE_LAYOUT_GENERAL;
-#endif // CTS_USES_VULKANSC
-			stencilLayout.stencilLayout = VK_IMAGE_LAYOUT_STENCIL_ATTACHMENT_OPTIMAL;
-			finalLayout = VK_IMAGE_LAYOUT_GENERAL;  // This aspect should be unused.
-			stencilFinalLayout.stencilFinalLayout = VK_IMAGE_LAYOUT_TRANSFER_SRC_OPTIMAL;
->>>>>>> abfb6408
+			stencilLayout = VK_IMAGE_LAYOUT_STENCIL_ATTACHMENT_OPTIMAL;
 		}
 	}
 
@@ -521,9 +484,9 @@
 		stencilFinalLayout = stencilLayout;
 	}
 
-	const VkAttachmentDescriptionStencilLayoutKHR multisampleAttachmentStencilLayout =
-	{
-		VK_STRUCTURE_TYPE_ATTACHMENT_DESCRIPTION_STENCIL_LAYOUT_KHR,		// VkStructureType					sType;
+	const VkAttachmentDescriptionStencilLayout multisampleAttachmentStencilLayout =
+	{
+		VK_STRUCTURE_TYPE_ATTACHMENT_DESCRIPTION_STENCIL_LAYOUT,			// VkStructureType					sType;
 		DE_NULL,															// const void*						pNext;
 		(renderPassNo == 0) ? VK_IMAGE_LAYOUT_UNDEFINED : stencilLayout,	// VkImageLayout					initialLayout;
 		stencilFinalLayout,
@@ -542,9 +505,9 @@
 		(renderPassNo == 0) ? VK_IMAGE_LAYOUT_UNDEFINED : layout,							// VkImageLayout					initialLayout;
 		finalLayout											// VkImageLayout					finalLayout;
 	);
-	const VkAttachmentReferenceStencilLayoutKHR multisampleAttachmentRefStencilLayout =
-	{
-		VK_STRUCTURE_TYPE_ATTACHMENT_REFERENCE_STENCIL_LAYOUT_KHR,		// VkStructureType					sType;
+	const VkAttachmentReferenceStencilLayout multisampleAttachmentRefStencilLayout =
+	{
+		VK_STRUCTURE_TYPE_ATTACHMENT_REFERENCE_STENCIL_LAYOUT,			// VkStructureType					sType;
 		DE_NULL,														// const void*						pNext;
 		stencilLayout													// VkImageLayout					stencilLayout;
 	};
@@ -565,9 +528,9 @@
 		singleSampleStencilInitialLayout = stencilLayout;
 	}
 
-	const VkAttachmentDescriptionStencilLayoutKHR singlesampleAttachmentStencilLayout =
-	{
-		VK_STRUCTURE_TYPE_ATTACHMENT_DESCRIPTION_STENCIL_LAYOUT_KHR,	// VkStructureType					sType;
+	const VkAttachmentDescriptionStencilLayout singlesampleAttachmentStencilLayout =
+	{
+		VK_STRUCTURE_TYPE_ATTACHMENT_DESCRIPTION_STENCIL_LAYOUT,		// VkStructureType					sType;
 		DE_NULL,														// const void*						pNext;
 		singleSampleStencilInitialLayout,								// VkImageLayout					initialLayout;
 		stencilFinalLayout,
@@ -587,9 +550,9 @@
 		finalLayout											// VkImageLayout					finalLayout;
 	);
 
-	const VkAttachmentReferenceStencilLayoutKHR singlesampleAttachmentRefStencilLayout =
-	{
-		VK_STRUCTURE_TYPE_ATTACHMENT_REFERENCE_STENCIL_LAYOUT_KHR,		// VkStructureType					sType;
+	const VkAttachmentReferenceStencilLayout singlesampleAttachmentRefStencilLayout =
+	{
+		VK_STRUCTURE_TYPE_ATTACHMENT_REFERENCE_STENCIL_LAYOUT,			// VkStructureType					sType;
 		DE_NULL,														// const void*						pNext;
 		stencilLayout													// VkImageLayout					stencilLayout;
 	};
