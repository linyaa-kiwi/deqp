--- conflicted
+++ resolved
@@ -49,11 +49,8 @@
 
 static const VkConformanceVersion knownConformanceVersions[] =
 {
-<<<<<<< HEAD
+#ifndef CTS_USES_VULKANSC
 	makeConformanceVersion(1, 3, 1, 1),
-=======
-#ifndef CTS_USES_VULKANSC
->>>>>>> abfb6408
 	makeConformanceVersion(1, 3, 1, 0),
 	makeConformanceVersion(1, 3, 0, 0),
 	makeConformanceVersion(1, 2, 8, 0),
