/*-------------------------------------------------------------------------
* Vulkan Conformance Tests
* ------------------------
*
* Copyright (c) 2018 Advanced Micro Devices, Inc.
* Copyright (c) 2018 The Khronos Group Inc.
*
* Licensed under the Apache License, Version 2.0 (the "License");
* you may not use this file except in compliance with the License.
* You may obtain a copy of the License at
*
*      http://www.apache.org/licenses/LICENSE-2.0
*
* Unless required by applicable law or agreed to in writing, software
* distributed under the License is distributed on an "AS IS" BASIS,
* WITHOUT WARRANTIES OR CONDITIONS OF ANY KIND, either express or implied.
* See the License for the specific language governing permissions and
* limitations under the License.
*
*//*!
* \file
* \brief VK_KHR_driver_properties tests
*//*--------------------------------------------------------------------*/

#include "vktApiDriverPropertiesTests.hpp"
#include "vktTestGroupUtil.hpp"
#include "vktTestCaseUtil.hpp"
#include "vkQueryUtil.hpp"
#include "vkTypeUtil.hpp"
#include "vkKnownDriverIds.inl"

using namespace vk;

namespace vkt
{
namespace api
{
namespace
{

enum TestType
{
	TEST_TYPE_DRIVER_ID_MATCH			= 0,
	TEST_TYPE_NAME_IS_NOT_EMPTY,
	TEST_TYPE_NAME_ZERO_TERMINATED,
	TEST_TYPE_INFO_ZERO_TERMINATED,
	TEST_TYPE_VERSION,
};

static const VkConformanceVersion knownConformanceVersions[] =
{
<<<<<<< HEAD
#ifndef CTS_USES_VULKANSC
=======
	makeConformanceVersion(1, 3, 1, 0),
	makeConformanceVersion(1, 3, 0, 0),
	makeConformanceVersion(1, 2, 8, 0),
	makeConformanceVersion(1, 2, 7, 2),
>>>>>>> 2d1377ec
	makeConformanceVersion(1, 2, 7, 1),
	makeConformanceVersion(1, 2, 7, 0),
	makeConformanceVersion(1, 2, 6, 2),
	makeConformanceVersion(1, 2, 6, 1),
	makeConformanceVersion(1, 2, 6, 0),
	makeConformanceVersion(1, 2, 5, 2),
	makeConformanceVersion(1, 2, 5, 1),
	makeConformanceVersion(1, 2, 5, 0),
	makeConformanceVersion(1, 2, 4, 1),
	makeConformanceVersion(1, 2, 4, 0),
	makeConformanceVersion(1, 2, 3, 3),
	makeConformanceVersion(1, 2, 3, 2),
	makeConformanceVersion(1, 2, 3, 1),
	makeConformanceVersion(1, 2, 3, 0),
	makeConformanceVersion(1, 2, 2, 2),
	makeConformanceVersion(1, 2, 2, 1),
	makeConformanceVersion(1, 2, 2, 0),
	makeConformanceVersion(1, 2, 1, 2),
	makeConformanceVersion(1, 2, 1, 1),
	makeConformanceVersion(1, 2, 1, 0),
	makeConformanceVersion(1, 2, 0, 2),
	makeConformanceVersion(1, 2, 0, 1),
	makeConformanceVersion(1, 2, 0, 0),
	makeConformanceVersion(1, 1, 6, 3),
	makeConformanceVersion(1, 1, 6, 2),
	makeConformanceVersion(1, 1, 6, 1),
	makeConformanceVersion(1, 1, 6, 0),
	makeConformanceVersion(1, 1, 5, 2),
	makeConformanceVersion(1, 1, 5, 1),
	makeConformanceVersion(1, 1, 5, 0),
	makeConformanceVersion(1, 1, 4, 3),
	makeConformanceVersion(1, 1, 4, 2),
	makeConformanceVersion(1, 1, 4, 1),
	makeConformanceVersion(1, 1, 4, 0),
	makeConformanceVersion(1, 1, 3, 3),
	makeConformanceVersion(1, 1, 3, 2),
	makeConformanceVersion(1, 1, 3, 1),
	makeConformanceVersion(1, 1, 3, 0),
#else
	makeConformanceVersion(1, 0, 0, 0),
#endif // CTS_USES_VULKANSC
};

DE_INLINE bool isNullTerminated(const char* str, const deUint32 maxSize)
{
	return deStrnlen(str, maxSize) < maxSize;
}

DE_INLINE bool operator==(const VkConformanceVersion& a, const VkConformanceVersion& b)
{
	return ((a.major == b.major)		&&
			(a.minor == b.minor)		&&
			(a.subminor == b.subminor)	&&
			(a.patch == b.patch));
}

void checkSupport (Context& context, const TestType config)
{
	DE_UNREF(config);
	context.requireDeviceFunctionality("VK_KHR_driver_properties");
}

void testDriverMatch (const VkPhysicalDeviceDriverProperties& deviceDriverProperties)
{
	for (deUint32 driverNdx = 0; driverNdx < DE_LENGTH_OF_ARRAY(driverIds); driverNdx++)
	{
		if (deviceDriverProperties.driverID == driverIds[driverNdx].id)
			return;
	}

	TCU_FAIL("Driver ID did not match any known driver");
}

void testNameIsNotEmpty (const VkPhysicalDeviceDriverProperties& deviceDriverProperties)
{
	if (deviceDriverProperties.driverName[0] == 0)
		TCU_FAIL("Driver name is empty");
}

void testNameZeroTerminated (const VkPhysicalDeviceDriverProperties& deviceDriverProperties)
{
	if (!isNullTerminated(deviceDriverProperties.driverName, VK_MAX_DRIVER_NAME_SIZE))
		TCU_FAIL("Driver name is not a null-terminated string");
}

void testInfoZeroTerminated (const VkPhysicalDeviceDriverProperties& deviceDriverProperties)
{
	if (!isNullTerminated(deviceDriverProperties.driverInfo, VK_MAX_DRIVER_INFO_SIZE))
		TCU_FAIL("Driver info is not a null-terminated string");
}

void testVersion (const VkPhysicalDeviceDriverProperties& deviceDriverProperties, deUint32 usedApiVersion)
{
	const deUint32 apiMajorVersion = VK_API_VERSION_MAJOR(usedApiVersion);
	const deUint32 apiMinorVersion = VK_API_VERSION_MINOR(usedApiVersion);

	if (deviceDriverProperties.conformanceVersion.major < apiMajorVersion ||
		(deviceDriverProperties.conformanceVersion.major == apiMajorVersion &&
		 deviceDriverProperties.conformanceVersion.minor < apiMinorVersion))
	{
		TCU_FAIL("Wrong driver conformance version (older than used API version)");
	}

	for (const VkConformanceVersion*	pConformanceVersion  = knownConformanceVersions;
										pConformanceVersion != DE_ARRAY_END(knownConformanceVersions);
									  ++pConformanceVersion)
	{
		if (deviceDriverProperties.conformanceVersion == *pConformanceVersion)
			return;
	}

	TCU_FAIL("Wrong driver conformance version (not known)");
}

tcu::TestStatus testQueryProperties (Context& context, const TestType testType)
{
	// Query the driver properties
	const VkPhysicalDevice				physDevice			= context.getPhysicalDevice();
	const int							memsetPattern		= 0xaa;
	VkPhysicalDeviceProperties2			deviceProperties2;
	VkPhysicalDeviceDriverProperties	deviceDriverProperties;

	deMemset(&deviceDriverProperties, memsetPattern, sizeof(deviceDriverProperties));
	deviceDriverProperties.sType = VK_STRUCTURE_TYPE_PHYSICAL_DEVICE_DRIVER_PROPERTIES;
	deviceDriverProperties.pNext = DE_NULL;

	deMemset(&deviceProperties2, memsetPattern, sizeof(deviceProperties2));
	deviceProperties2.sType = VK_STRUCTURE_TYPE_PHYSICAL_DEVICE_PROPERTIES_2;
	deviceProperties2.pNext = &deviceDriverProperties;

	context.getInstanceInterface().getPhysicalDeviceProperties2(physDevice, &deviceProperties2);

	// Verify the returned values
	switch (testType)
	{
		case TEST_TYPE_DRIVER_ID_MATCH:			testDriverMatch			(deviceDriverProperties);								break;
		case TEST_TYPE_NAME_IS_NOT_EMPTY:		testNameIsNotEmpty		(deviceDriverProperties);								break;
		case TEST_TYPE_NAME_ZERO_TERMINATED:	testNameZeroTerminated	(deviceDriverProperties);								break;
		case TEST_TYPE_INFO_ZERO_TERMINATED:	testInfoZeroTerminated	(deviceDriverProperties);								break;
		case TEST_TYPE_VERSION:					testVersion				(deviceDriverProperties, context.getUsedApiVersion());	break;
		default:								TCU_THROW(InternalError, "Unknown test type specified");
	}

	return tcu::TestStatus::pass("Pass");
}

void createTestCases (tcu::TestCaseGroup* group)
{
	addFunctionCase(group, "driver_id_match",		"Check driverID is supported",					checkSupport,	testQueryProperties,	TEST_TYPE_DRIVER_ID_MATCH);
	addFunctionCase(group, "name_is_not_empty",		"Check name field is not empty",				checkSupport,	testQueryProperties,	TEST_TYPE_NAME_IS_NOT_EMPTY);
	addFunctionCase(group, "name_zero_terminated",	"Check name field is zero-terminated",			checkSupport,	testQueryProperties,	TEST_TYPE_NAME_ZERO_TERMINATED);
	addFunctionCase(group, "info_zero_terminated",	"Check info field is zero-terminated",			checkSupport,	testQueryProperties,	TEST_TYPE_INFO_ZERO_TERMINATED);
	addFunctionCase(group, "conformance_version",	"Check conformanceVersion reported by driver",	checkSupport,	testQueryProperties,	TEST_TYPE_VERSION);
}

} // anonymous

tcu::TestCaseGroup*	createDriverPropertiesTests(tcu::TestContext& testCtx)
{
	return createTestGroup(testCtx, "driver_properties", "VK_KHR_driver_properties tests", createTestCases);
}

} // api
} // vkt<|MERGE_RESOLUTION|>--- conflicted
+++ resolved
@@ -49,14 +49,11 @@
 
 static const VkConformanceVersion knownConformanceVersions[] =
 {
-<<<<<<< HEAD
 #ifndef CTS_USES_VULKANSC
-=======
 	makeConformanceVersion(1, 3, 1, 0),
 	makeConformanceVersion(1, 3, 0, 0),
 	makeConformanceVersion(1, 2, 8, 0),
 	makeConformanceVersion(1, 2, 7, 2),
->>>>>>> 2d1377ec
 	makeConformanceVersion(1, 2, 7, 1),
 	makeConformanceVersion(1, 2, 7, 0),
 	makeConformanceVersion(1, 2, 6, 2),
