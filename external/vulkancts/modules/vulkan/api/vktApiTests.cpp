--- conflicted
+++ resolved
@@ -154,12 +154,9 @@
 		&queueFamilyIndex,						//	const deUint32*		pQueueFamilyIndices;
 	};
 	const Unique<VkBuffer>					vertexBuffer			(createBuffer(vk, vkDevice, &vertexBufferParams));
-<<<<<<< HEAD
-	const UniquePtr<Allocation>				vertexBufferMemory		(memAlloc.allocate(getBufferMemoryRequirements(vk, vkDevice, *vertexBuffer), VK_MEMORY_PROPERTY_HOST_VISIBLE_BIT));
+	const UniquePtr<Allocation>				vertexBufferMemory		(memAlloc.allocate(getBufferMemoryRequirements(vk, vkDevice, *vertexBuffer), MemoryRequirement::HostVisible));
+
 	VK_CHECK(vk.bindBufferMemory(vkDevice, *vertexBuffer, vertexBufferMemory->getMemory(), vertexBufferMemory->getOffset()));
-=======
-	const UniquePtr<Allocation>				vertexBufferMemory		(memAlloc.allocate(getBufferMemoryRequirements(vk, vkDevice, *vertexBuffer), MemoryRequirement::HostVisible));
->>>>>>> e58808f1
 
 	const VkDeviceSize						imageSizeBytes			= (VkDeviceSize)(sizeof(deUint32)*renderSize.x()*renderSize.y());
 	const VkBufferCreateInfo				readImageBufferParams	=
@@ -174,12 +171,9 @@
 		&queueFamilyIndex,							//	const deUint32*		pQueueFamilyIndices;
 	};
 	const Unique<VkBuffer>					readImageBuffer			(createBuffer(vk, vkDevice, &readImageBufferParams));
-<<<<<<< HEAD
-	const UniquePtr<Allocation>				readImageBufferMemory	(memAlloc.allocate(getBufferMemoryRequirements(vk, vkDevice, *readImageBuffer), VK_MEMORY_PROPERTY_HOST_VISIBLE_BIT));
+	const UniquePtr<Allocation>				readImageBufferMemory	(memAlloc.allocate(getBufferMemoryRequirements(vk, vkDevice, *readImageBuffer), MemoryRequirement::HostVisible));
+
 	VK_CHECK(vk.bindBufferMemory(vkDevice, *readImageBuffer, readImageBufferMemory->getMemory(), readImageBufferMemory->getOffset()));
-=======
-	const UniquePtr<Allocation>				readImageBufferMemory	(memAlloc.allocate(getBufferMemoryRequirements(vk, vkDevice, *readImageBuffer), MemoryRequirement::HostVisible));
->>>>>>> e58808f1
 
 	const VkImageCreateInfo					imageParams				=
 	{
@@ -200,12 +194,9 @@
 	};
 
 	const Unique<VkImage>					image					(createImage(vk, vkDevice, &imageParams));
-<<<<<<< HEAD
-	const UniquePtr<Allocation>				imageMemory				(memAlloc.allocate(getImageMemoryRequirements(vk, vkDevice, *image), 0u));
+	const UniquePtr<Allocation>				imageMemory				(memAlloc.allocate(getImageMemoryRequirements(vk, vkDevice, *image), MemoryRequirement::Any));
+
 	VK_CHECK(vk.bindImageMemory(vkDevice, *image, imageMemory->getMemory(), imageMemory->getOffset()));
-=======
-	const UniquePtr<Allocation>				imageMemory				(memAlloc.allocate(getImageMemoryRequirements(vk, vkDevice, *image), MemoryRequirement::Any));
->>>>>>> e58808f1
 
 	const VkAttachmentDescription			colorAttDesc			=
 	{
