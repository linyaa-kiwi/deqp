--- conflicted
+++ resolved
@@ -3464,11 +3464,7 @@
 		VK_CHECK(vk.beginCommandBuffer(cmdBuffers[ndx].get(), &secCmdBufBeginInfo));
 		{
 			// wait for event
-<<<<<<< HEAD
-			vk.cmdWaitEvents(cmdBuffers[ndx].get(), 1, &eventOne.get(), stageMask, stageMask, 0, DE_NULL, 0u, DE_NULL, 0u, DE_NULL);
-=======
-			vk.cmdWaitEvents(cmdBuffers[ndx], 1, &eventOne.get(), VK_PIPELINE_STAGE_HOST_BIT, VK_PIPELINE_STAGE_ALL_COMMANDS_BIT, 0, DE_NULL, 0u, DE_NULL, 0u, DE_NULL);
->>>>>>> 3e4142e9
+			vk.cmdWaitEvents(cmdBuffers[ndx].get(), 1, &eventOne.get(), VK_PIPELINE_STAGE_HOST_BIT, VK_PIPELINE_STAGE_ALL_COMMANDS_BIT, 0, DE_NULL, 0u, DE_NULL, 0u, DE_NULL);
 		}
 		// end recording of secondary buffers
 		endCommandBuffer(vk, cmdBuffers[ndx].get());
