/*------------------------------------------------------------------------
 * Vulkan Conformance Tests
 * ------------------------
 *
 * Copyright (c) 2021 The Khronos Group Inc.
 * Copyright (c) 2016 The Android Open Source Project
 *
 * Licensed under the Apache License, Version 2.0 (the "License");
 * you may not use this file except in compliance with the License.
 * You may obtain a copy of the License at
 *
 *	  http://www.apache.org/licenses/LICENSE-2.0
 *
 * Unless required by applicable law or agreed to in writing, software
 * distributed under the License is distributed on an "AS IS" BASIS,
 * WITHOUT WARRANTIES OR CONDITIONS OF ANY KIND, either express or implied.
 * See the License for the specific language governing permissions and
 * limitations under the License.
 *
 *//*!
 * \file
* \brief Cover for non-zero of memoryTypeBits from vkGetBufferMemoryRequirements*() tests.
 *//*--------------------------------------------------------------------*/

#include "vktApiBufferMemoryRequirementsTests.hpp"
#include "vktApiBufferMemoryRequirementsTestsUtils.hpp"

#include "vkMemUtil.hpp"
#include "vkQueryUtil.hpp"
#include "vkTypeUtil.hpp"
#include "vkCmdUtil.hpp"
#include "vkObjUtil.hpp"
#include "deFilePath.hpp"
#include "tcuTestLog.hpp"

#include <algorithm>
#include <array>
#include <functional>
#include <iostream>
#include <set>
#include <sstream>
#include <tuple>
#include <vector>

namespace vkt
{
namespace api
{
namespace
{

using namespace de;
using namespace vk;
using namespace tcu;

struct TestConfig;
struct InstanceConfig;

enum BufferFateFlagBits
{
	Transfer		= 0x01,
	Storage			= 0x02,
	Other			= 0x04,
	AccStructure	= 0x08,
	Video			= 0x10
};
typedef deUint32	BufferFateFlags;
typedef typename std::add_pointer<typename std::add_const<char>::type>::type	cstr;
typedef u::BitsSet<BufferFateFlags, BufferFateFlagBits, cstr> BufferFateBits;

const BufferFateBits	AvailableBufferFateBits
{
	std::make_tuple(Transfer,		"transfer_usage_bits"	),
	std::make_tuple(Storage,		"storage_usage_bits"	),
	std::make_tuple(Other,			"other_usage_bits"		),
	std::make_tuple(AccStructure,	"acc_struct_usage_bits"	),
	std::make_tuple(Video,			"video_usage_bits"		),
};

typedef u::BitsSet<VkBufferCreateFlags, VkBufferCreateFlagBits, cstr>				BufferCreateBits;
typedef u::BitsSet<VkBufferUsageFlags, VkBufferUsageFlagBits, BufferFateFlagBits>	BufferUsageBits;
typedef u::BitsSet<VkExternalMemoryHandleTypeFlags,
					VkExternalMemoryHandleTypeFlagBits, cstr, bool>					ExternalMemoryHandleBits;
typedef SharedPtr<BufferCreateBits>			BufferCreateBitsPtr;
typedef SharedPtr<BufferUsageBits>			BufferUsageBitsPtr;
typedef SharedPtr<ExternalMemoryHandleBits>	ExternalMemoryHandleBitsPtr;

struct TestConfig
{
	bool						useMethod2;
	SharedPtr<BufferCreateBits>	createBits;
	SharedPtr<BufferFateBits>	fateBits;
	bool						incExtMemTypeFlags;
	// Tests the buffer memory size requirement is less than or equal to the aligned size of the buffer.
	// Requires VK_KHR_maintenance4 extension.
	bool						testSizeRequirements;
};
struct InstanceConfig
{
	bool												useMethod2;
	SharedPtr<BufferCreateBits>							createBits;
	SharedPtr<BufferFateBits>							fateBits;
	SharedPtr<std::vector<BufferUsageBitsPtr>>			usageFlags;
	bool												incExtMemTypeFlags;
	SharedPtr<std::vector<ExternalMemoryHandleBitsPtr>>	extMemHandleFlags;
	bool												testSizeRequirements;

	InstanceConfig(const TestConfig& conf)
		: useMethod2			(conf.useMethod2)
		, createBits			(conf.createBits)
		, fateBits				(conf.fateBits)
		, usageFlags			(new std::vector<SharedPtr<BufferUsageBits>>)
		, incExtMemTypeFlags	(conf.incExtMemTypeFlags)
		, extMemHandleFlags		(new std::vector<SharedPtr<ExternalMemoryHandleBits>>)
		, testSizeRequirements	(conf.testSizeRequirements) {}
};

const BufferCreateBits	AvailableBufferCreateBits
{
	std::make_tuple(VkBufferCreateFlagBits(0),				"no_flags"			),
	std::make_tuple(VK_BUFFER_CREATE_PROTECTED_BIT,			"protected"			),
	std::make_tuple(VK_BUFFER_CREATE_SPARSE_BINDING_BIT,	"sparse_binding"	),
	std::make_tuple(VK_BUFFER_CREATE_SPARSE_RESIDENCY_BIT,	"sparse_residency"	),
	std::make_tuple(VK_BUFFER_CREATE_SPARSE_ALIASED_BIT,	"sparse_aliased"	),
};

const BufferUsageBits	AvailableBufferUsageBits
{
	std::make_tuple(VK_BUFFER_USAGE_TRANSFER_SRC_BIT										, Transfer		),
	std::make_tuple(VK_BUFFER_USAGE_TRANSFER_DST_BIT										, Transfer		),
	std::make_tuple(VK_BUFFER_USAGE_UNIFORM_TEXEL_BUFFER_BIT								, Storage		),
	std::make_tuple(VK_BUFFER_USAGE_STORAGE_TEXEL_BUFFER_BIT								, Storage		),
	std::make_tuple(VK_BUFFER_USAGE_UNIFORM_BUFFER_BIT										, Storage		),
	std::make_tuple(VK_BUFFER_USAGE_STORAGE_BUFFER_BIT										, Storage		),
	std::make_tuple(VK_BUFFER_USAGE_INDEX_BUFFER_BIT										, Storage		),
	std::make_tuple(VK_BUFFER_USAGE_VERTEX_BUFFER_BIT										, Storage		),
	std::make_tuple(VK_BUFFER_USAGE_INDIRECT_BUFFER_BIT										, Other			),
	std::make_tuple(VK_BUFFER_USAGE_SHADER_DEVICE_ADDRESS_BIT								, Other			),
	std::make_tuple(VK_BUFFER_USAGE_VIDEO_DECODE_SRC_BIT_KHR								, Video			),
	std::make_tuple(VK_BUFFER_USAGE_VIDEO_DECODE_DST_BIT_KHR								, Video			),
	std::make_tuple(VK_BUFFER_USAGE_TRANSFORM_FEEDBACK_BUFFER_BIT_EXT						, Other			),
	std::make_tuple(VK_BUFFER_USAGE_TRANSFORM_FEEDBACK_COUNTER_BUFFER_BIT_EXT				, Other			),
	std::make_tuple(VK_BUFFER_USAGE_CONDITIONAL_RENDERING_BIT_EXT							, Other			),
	std::make_tuple(VK_BUFFER_USAGE_ACCELERATION_STRUCTURE_BUILD_INPUT_READ_ONLY_BIT_KHR	, AccStructure	),
	std::make_tuple(VK_BUFFER_USAGE_ACCELERATION_STRUCTURE_STORAGE_BIT_KHR					, AccStructure	),
	std::make_tuple(VK_BUFFER_USAGE_SHADER_BINDING_TABLE_BIT_KHR							, AccStructure	),
	std::make_tuple(VK_BUFFER_USAGE_VIDEO_ENCODE_DST_BIT_KHR								, Video			),
	std::make_tuple(VK_BUFFER_USAGE_VIDEO_ENCODE_SRC_BIT_KHR								, Video			),
};

#define INTERNALTEST_EXTERNAL_MEMORY_HANDLE_TYPE_NO_BITS VkExternalMemoryHandleTypeFlagBits(0)
const ExternalMemoryHandleBits	AvailableExternalMemoryHandleBits
{
	std::make_tuple(INTERNALTEST_EXTERNAL_MEMORY_HANDLE_TYPE_NO_BITS					, "no_flags",			false ),
	std::make_tuple(VK_EXTERNAL_MEMORY_HANDLE_TYPE_OPAQUE_FD_BIT						, "opaque_fd",			false ),
	std::make_tuple(VK_EXTERNAL_MEMORY_HANDLE_TYPE_OPAQUE_WIN32_BIT						, "opaque_win32",		false ),
	std::make_tuple(VK_EXTERNAL_MEMORY_HANDLE_TYPE_OPAQUE_WIN32_KMT_BIT					, "opaque_win32_kmt",	false ),
	std::make_tuple(VK_EXTERNAL_MEMORY_HANDLE_TYPE_D3D11_TEXTURE_BIT					, "d3d11_tex",			false ),
	std::make_tuple(VK_EXTERNAL_MEMORY_HANDLE_TYPE_D3D11_TEXTURE_KMT_BIT				, "d3d11_tex_kmt",		false ),
	std::make_tuple(VK_EXTERNAL_MEMORY_HANDLE_TYPE_D3D12_HEAP_BIT						, "d3d12_heap",			false ),
	std::make_tuple(VK_EXTERNAL_MEMORY_HANDLE_TYPE_D3D12_RESOURCE_BIT					, "d3d12_rsrc",			false ),
	std::make_tuple(VK_EXTERNAL_MEMORY_HANDLE_TYPE_DMA_BUF_BIT_EXT						, "dma_buf",			false ),
	std::make_tuple(VK_EXTERNAL_MEMORY_HANDLE_TYPE_ANDROID_HARDWARE_BUFFER_BIT_ANDROID	, "android_hw",			false ),
	std::make_tuple(VK_EXTERNAL_MEMORY_HANDLE_TYPE_HOST_ALLOCATION_BIT_EXT				, "host_alloc",			true  ),
	std::make_tuple(VK_EXTERNAL_MEMORY_HANDLE_TYPE_HOST_MAPPED_FOREIGN_MEMORY_BIT_EXT	, "host_mapped",		true  ),
	std::make_tuple(VK_EXTERNAL_MEMORY_HANDLE_TYPE_ZIRCON_VMO_BIT_FUCHSIA				, "zircon_vmo",			false ),
	std::make_tuple(VK_EXTERNAL_MEMORY_HANDLE_TYPE_RDMA_ADDRESS_BIT_NV					, "roma_addr",			false ),
};

template<class Flag, class Bit, class Str, class... Ignored>
std::string bitsToString (const u::BitsSet<Flag, Bit, Str, Ignored...>& bits,
						  const std::string& prefix = std::string())
{
	DE_ASSERT(!bits.empty());
	std::stringstream s;
	s << prefix;
	bool atLeastOne = false;
	for (const auto& bit : bits) {
		if (atLeastOne) s << '_';
		s << std::get<1>(bit);
		atLeastOne = true;
	}
	return s.str();
}

void updateBufferCreateFlags(std::vector<BufferCreateBits>& flags)
{
	const auto&	residencyBit	= AvailableBufferCreateBits.get(VK_BUFFER_CREATE_SPARSE_RESIDENCY_BIT);
	const auto&	aliasedBit		= AvailableBufferCreateBits.get(VK_BUFFER_CREATE_SPARSE_ALIASED_BIT);
	const auto&	bindingBit		= AvailableBufferCreateBits.get(VK_BUFFER_CREATE_SPARSE_BINDING_BIT);
	const auto&	protectedBit	= AvailableBufferCreateBits.get(VK_BUFFER_CREATE_PROTECTED_BIT);
	const auto&	noneBit			= AvailableBufferCreateBits.get(VkBufferCreateFlagBits(0));

	// VUID-VkBufferCreateInfo-flags-00918 { if sparse residency or sparse aliased include sparse binding }
	for (auto& bits : flags)
	{
		if (bits.contains(residencyBit) || bits.contains(aliasedBit))
			bits.insert(bindingBit);
	}

	// VUID-VkBufferCreateInfo-None-01888 { if sparse residency, sparse aliased or sparse binding then flags must not include protected }
	const typename BufferCreateBits::key_type disallowdBits[] { residencyBit, aliasedBit, bindingBit };
	for (auto i = flags.begin(); i != flags.end();)
	{
		auto& bits = *i;
		if (bits.contains(protectedBit))
		{
			for (const auto& disallowdBit : disallowdBits)
			{
				auto find = bits.find(disallowdBit);
				if (find != bits.end())
					bits.erase(find);
			}
		}
		i = bits.empty() ? flags.erase(i) : std::next(i);
	}

	// since 0 is a valid VkBufferCreateFlagBits flag then remove it flags where it exists along with other non-zero flags
	for (auto i = flags.begin(); i != flags.end(); ++i)
	{
		auto& bits = *i;
		auto find = bits.find(noneBit);
		if (find != bits.end() && bits.size() > 1)
		{
			bits.erase(find);
		}
	}

	// remove duplicates
	for (auto i = flags.begin(); i != flags.end(); ++i)
	{
		for (auto j = std::next(i); j != flags.end();)
			j = (*i == *j) ? flags.erase(j) : std::next(j);
	}
}

class BufferMemoryRequirementsInstance : public TestInstance
{
public:
							BufferMemoryRequirementsInstance	(Context&				context,
																 const InstanceConfig	config)
								: TestInstance	(context)
								, m_config		(config) {}

	virtual					~BufferMemoryRequirementsInstance	(void) override = default;
	virtual tcu::TestStatus	iterate								(void) override;

	void						getBufferMemoryRequirements		(VkMemoryRequirements&	result,
																 const DeviceInterface&	vkd,
																 VkDevice				device,
																 VkBuffer				buffer) const;
	void						getBufferMemoryRequirements2	(VkMemoryRequirements&	result,
																 const DeviceInterface&	vkd,
																 VkDevice				device,
																 VkBuffer				buffer) const;
	typedef void (BufferMemoryRequirementsInstance::* Method)	(VkMemoryRequirements&	result,
																 const DeviceInterface&	intf,
																 VkDevice				device,
																 VkBuffer				buffer) const;
	template<class T, class... AddArgs>
						void*	chainVkStructure				(void*					pNext,
																 const AddArgs&...		addArgs) const;
private:
	void						logFailedSubtests				(const std::vector<BufferCreateBitsPtr>&			failCreateBits,
																 const std::vector<BufferUsageBitsPtr>&				failUsageBits,
																 const std::vector<ExternalMemoryHandleBitsPtr>&	failExtMemHandleBits) const;
	const InstanceConfig	m_config;
};

class MemoryRequirementsTest : public TestCase
{
public:
							MemoryRequirementsTest	(TestContext&			testCtx,
													 const std::string&		name,
													 const TestConfig		testConfig)
								: TestCase		(testCtx, name, std::string())
								, m_testConfig	(testConfig)
								, m_instConfig	(testConfig) {}

	virtual					~MemoryRequirementsTest	(void) override = default;
	virtual void			checkSupport			(Context&				context) const override;
	virtual TestInstance*	createInstance			(Context&				context) const override
	{
		return new BufferMemoryRequirementsInstance(context, m_instConfig);
	}

private:
	const TestConfig	m_testConfig;
	InstanceConfig		m_instConfig;
};

struct Info
{
	enum Type {
		Create,
		Usage
	}					m_type;
	std::ostringstream	m_str;
	cstr				m_file;
	int					m_line;
	template<class Msg>	Info(Type type, const Msg& msg, cstr file, int line)
		: m_type(type), m_str(), m_file(file), m_line(line) { m_str << msg; }
	friend std::ostringstream& operator<<(std::ostringstream& str, const Info& info) {
		switch (info.m_type) {
		case Create:
			str << "Create buffer with " << info.m_str.str() << " not supported by device at "
				<< de::FilePath(info.m_file).getBaseName() << ":" << info.m_line;
			break;
		case Usage:
			str << info.m_str.str() << " at "
				<< de::FilePath(info.m_file).getBaseName() << ":" << info.m_line;
			break;
		}
		return str;
	}
};
#define INFOCREATE(msg_) Info(Info::Create, (msg_), __FILE__, __LINE__)
#define INFOUSAGE(msg_) Info(Info::Usage, (msg_), __FILE__, __LINE__)

#ifndef VK_KHR_VIDEO_QUEUE_EXTENSION_NAME
#define VK_KHR_VIDEO_QUEUE_EXTENSION_NAME "VK_KHR_video_queue"
#endif

#ifndef VK_EXT_VIDEO_ENCODE_H264_EXTENSION_NAME
#define VK_EXT_VIDEO_ENCODE_H264_EXTENSION_NAME "VK_EXT_video_encode_h264"
#endif

#ifndef VK_EXT_VIDEO_DECODE_H264_EXTENSION_NAME
#define VK_EXT_VIDEO_DECODE_H264_EXTENSION_NAME "VK_EXT_video_decode_h264"
#endif

VkVideoCodecOperationFlagsKHR readVideoCodecOperationFlagsKHR (const InstanceInterface& vki, const VkPhysicalDevice& device)
{
	uint32_t	queueFamilyPropertyCount = 0;
	vki.getPhysicalDeviceQueueFamilyProperties2(device, &queueFamilyPropertyCount, nullptr);
	DE_ASSERT(queueFamilyPropertyCount);

	std::vector<VkVideoQueueFamilyProperties2KHR>	videoQueueFamilyProperties(
														queueFamilyPropertyCount,
														{
														   VK_STRUCTURE_TYPE_VIDEO_QUEUE_FAMILY_PROPERTIES_2_KHR,	// VkStructureType					sType
														   nullptr,													// void*							pNext
														   0														// VkVideoCodecOperationFlagsKHR	videoCodecOperations
														});
	std::vector<VkQueueFamilyProperties2>			queueFamilyProperties(
														queueFamilyPropertyCount,
														{
															VK_STRUCTURE_TYPE_QUEUE_FAMILY_PROPERTIES_2,			// VkStructureType					sType
															nullptr,												// void*							pNext
															{}														// VkQueueFamilyProperties			queueFamilyProperties
														});
	for (auto begin = queueFamilyProperties.begin(), i = begin, end = queueFamilyProperties.end(); i != end; ++i)
	{
		i->pNext = &videoQueueFamilyProperties.data()[std::distance(begin, i)];
	}

	vki.getPhysicalDeviceQueueFamilyProperties2(device, &queueFamilyPropertyCount, queueFamilyProperties.data());

	VkVideoCodecOperationFlagsKHR	codecOperationFlags = VK_VIDEO_CODEC_OPERATION_INVALID_BIT_KHR;
	for (const VkVideoQueueFamilyProperties2KHR& props : videoQueueFamilyProperties)
	{
		codecOperationFlags |= props.videoCodecOperations;
	}

	return codecOperationFlags;
}

void MemoryRequirementsTest::checkSupport (Context& context) const
{
	const InstanceInterface&						intf				= context.getInstanceInterface();
	const VkPhysicalDevice							physDevice			= context.getPhysicalDevice();
<<<<<<< HEAD
=======
	auto&											log					= context.getTestContext().getLog();
>>>>>>> fbc38865

	if (m_testConfig.useMethod2)
		context.requireDeviceFunctionality(VK_KHR_GET_MEMORY_REQUIREMENTS_2_EXTENSION_NAME);

	VkPhysicalDeviceProtectedMemoryFeatures			protectedMemFeatures
	{
		vk::VK_STRUCTURE_TYPE_PHYSICAL_DEVICE_PROTECTED_MEMORY_FEATURES,	// VkStructureType	sType;
		nullptr,															// void*			pNext;
		VK_FALSE															// VkBool32			protectedMemory;
	};
	VkPhysicalDeviceFeatures2						extFeatures
	{
		vk::VK_STRUCTURE_TYPE_PHYSICAL_DEVICE_FEATURES_2,					// VkStructureType			sType;
		&protectedMemFeatures,												// void*					pNext;
		{}																	// VkPhysicalDeviceFeatures	features;
	};
	intf.getPhysicalDeviceFeatures2(physDevice, &extFeatures);

	const VkPhysicalDeviceFeatures&	features					= extFeatures.features;
	const VkBool32&					protectedMemFeatureEnabled	= protectedMemFeatures.protectedMemory;

	// check the creating bits
	{
		std::ostringstream			str;
		bool		notSupported	= false;
		const auto& createBits		= *m_testConfig.createBits;

		if (createBits.contains(VK_BUFFER_CREATE_SPARSE_BINDING_BIT) && (VK_FALSE == features.sparseBinding))
		{
			str << INFOCREATE(getBufferCreateFlagsStr(VK_BUFFER_CREATE_SPARSE_BINDING_BIT));
			notSupported = true;
		}
		if (createBits.contains(VK_BUFFER_CREATE_SPARSE_RESIDENCY_BIT) && (VK_FALSE == features.sparseResidencyBuffer))
		{
			if (notSupported) str << std::endl;
			str << INFOCREATE(getBufferCreateFlagsStr(VK_BUFFER_CREATE_SPARSE_RESIDENCY_BIT));
			notSupported = true;
		}
		if (createBits.contains(VK_BUFFER_CREATE_SPARSE_ALIASED_BIT) && (VK_FALSE == features.sparseResidencyAliased))
		{
			if (notSupported) str << std::endl;
			str << INFOCREATE(getBufferCreateFlagsStr(VK_BUFFER_CREATE_SPARSE_ALIASED_BIT));
			notSupported = true;
		}
		if (createBits.contains(VK_BUFFER_CREATE_PROTECTED_BIT) && (VK_FALSE == protectedMemFeatureEnabled))
		{
			if (notSupported) str << std::endl;
			str << INFOCREATE(getBufferCreateFlagsStr(VK_BUFFER_CREATE_PROTECTED_BIT));
			notSupported = true;
		}
		if (notSupported)
		{
			log << tcu::TestLog::Message << str.str() << tcu::TestLog::EndMessage;
			TCU_THROW(NotSupportedError, "One or more create buffer flags not supported by device (check log for details)");
		}
	}

	// check the usage bits and build instance input
	{
		std::vector<BufferUsageBits>	usageFlags;
		for (const auto& bit : *m_testConfig.fateBits)
		{
			auto fate = m_testConfig.fateBits->extract(bit);
			std::vector<VkBufferUsageFlags>		usageHints;
			std::vector<BufferUsageBits>		usageFlagsTmp;
			u::combine(usageFlagsTmp, AvailableBufferUsageBits.select<1>(fate), usageHints);
			u::mergeFlags(usageFlags, usageFlagsTmp);
		}

		std::ostringstream str;
		std::array<bool, 7> msgs;
		bool notSupported	= false;
		int  entryCount		= 0;
		msgs.fill(false);

		for (auto i = usageFlags.begin(); i != usageFlags.end();)
		{
			notSupported = false;

			if (i->any({VK_BUFFER_USAGE_ACCELERATION_STRUCTURE_BUILD_INPUT_READ_ONLY_BIT_KHR,
					   VK_BUFFER_USAGE_ACCELERATION_STRUCTURE_STORAGE_BIT_KHR, VK_BUFFER_USAGE_SHADER_BINDING_TABLE_BIT_KHR})
					&& !context.isDeviceFunctionalitySupported("VK_KHR_acceleration_structure"))
			{
				if (!msgs[0])
				{
					if (entryCount++) str << std::endl;
					str << INFOUSAGE("VK_KHR_acceleration_structure not supported by device");
					msgs[0] = true;
				}
				notSupported = true;
			}

			if (i->contains(VK_BUFFER_USAGE_SHADER_DEVICE_ADDRESS_BIT)
					&& !context.isBufferDeviceAddressSupported())
			{
				if (!msgs[1])
				{
					if (entryCount++) str << std::endl;
					str << INFOUSAGE("VK_EXT_buffer_device_address not supported by device");
					msgs[1] = true;
				}
				notSupported = true;
			}

			if (i->any({VK_BUFFER_USAGE_VIDEO_ENCODE_SRC_BIT_KHR, VK_BUFFER_USAGE_VIDEO_ENCODE_DST_BIT_KHR,
						VK_BUFFER_USAGE_VIDEO_DECODE_SRC_BIT_KHR, VK_BUFFER_USAGE_VIDEO_DECODE_DST_BIT_KHR}))
			{
				if (!context.isDeviceFunctionalitySupported(VK_KHR_VIDEO_QUEUE_EXTENSION_NAME))
				{
					if (!msgs[2])
					{
						if (entryCount++) str << std::endl;
						str << INFOUSAGE("VK_EXT_video_queue not supported by device");
						msgs[2] = true;
					}
					notSupported = true;
				}
				else
				{
					const VkVideoCodecOperationFlagsKHR videoFlags = readVideoCodecOperationFlagsKHR(intf, physDevice);

					if (i->any({VK_BUFFER_USAGE_VIDEO_ENCODE_SRC_BIT_KHR, VK_BUFFER_USAGE_VIDEO_ENCODE_DST_BIT_KHR}))
					{
						if (!context.isDeviceFunctionalitySupported(VK_EXT_VIDEO_ENCODE_H264_EXTENSION_NAME))
						{
							if (!msgs[3])
							{
								if (entryCount++) str << std::endl;
								str << INFOUSAGE("VK_EXT_video_encode_h264 not supported by device");
								msgs[3] = true;
							}
							notSupported = true;
						}
						if (!(videoFlags & VK_VIDEO_CODEC_OPERATION_ENCODE_H264_BIT_EXT))
						{
							if (!msgs[4])
							{
								if (entryCount++) str << std::endl;
								str << INFOUSAGE("Could not find a queue that supports VK_VIDEO_CODEC_OPERATION_ENCODE_H264_BIT_EXT on device");
								msgs[4] = true;
							}
							notSupported = true;
						}
					}
					if (i->any({VK_BUFFER_USAGE_VIDEO_DECODE_SRC_BIT_KHR, VK_BUFFER_USAGE_VIDEO_DECODE_DST_BIT_KHR}))
					{
						if (!context.isDeviceFunctionalitySupported(VK_EXT_VIDEO_DECODE_H264_EXTENSION_NAME))
						{
							if (!msgs[5])
							{
								if (entryCount++) str << std::endl;
								str << INFOUSAGE("VK_EXT_video_decode_h264 not supported by device");
								msgs[5] = true;
							}
							notSupported = true;
						}
						if (!(videoFlags & VK_VIDEO_CODEC_OPERATION_DECODE_H264_BIT_EXT))
						{
							if (!msgs[6])
							{
								if (entryCount++) str << std::endl;
								str << INFOUSAGE("Could not find a queue that supports VK_VIDEO_CODEC_OPERATION_DECODE_H264_BIT_EXT on device");
								msgs[6] = true;
							}
							notSupported = true;
						}
					}
				}
			}

			i = notSupported ? usageFlags.erase(i) : std::next(i);
		}

		// remove duplicates
		for (auto i = usageFlags.begin(); i != usageFlags.end(); ++i)
		{
			for (auto j = std::next(i); j != usageFlags.end();)
				j = (*i == *j) ? usageFlags.erase(j) : std::next(j);
		}

		if (usageFlags.empty())
		{
			log << tcu::TestLog::Message << str.str() << tcu::TestLog::EndMessage;
			TCU_THROW(NotSupportedError, "One or more buffer usage flags not supported by device (check log for details)");
		}
		else
		{
			if (entryCount > 0)
			{
				log << tcu::TestLog::Message << str.str() << tcu::TestLog::EndMessage;
			}
			DE_ASSERT(m_instConfig.usageFlags.get());
			m_instConfig.usageFlags->resize(usageFlags.size());
			std::transform(usageFlags.begin(), usageFlags.end(), m_instConfig.usageFlags->begin(),
						   [](BufferUsageBits& bits){ return BufferUsageBits::makeShared(std::move(bits)); });
		}
	}

	// check the external memory handle type bits and build instance input
	{
		std::vector<ExternalMemoryHandleBits>	extMemHandleFlags;
		if (m_testConfig.incExtMemTypeFlags)
			extMemHandleFlags.push_back({AvailableExternalMemoryHandleBits.get(INTERNALTEST_EXTERNAL_MEMORY_HANDLE_TYPE_NO_BITS)});
		else
		{
			std::vector<VkExternalMemoryHandleTypeFlags>	handleHints;
			std::vector<ExternalMemoryHandleBits>			handleFlagsTmp;
			u::combine(handleFlagsTmp, AvailableExternalMemoryHandleBits.select<2>(true), handleHints);
			u::mergeFlags(extMemHandleFlags, handleFlagsTmp);
		}

		DE_ASSERT(m_instConfig.extMemHandleFlags.get());
		m_instConfig.extMemHandleFlags->resize(extMemHandleFlags.size());
		std::transform(extMemHandleFlags.begin(), extMemHandleFlags.end(), m_instConfig.extMemHandleFlags->begin(),
					   [](ExternalMemoryHandleBits& bits){ return ExternalMemoryHandleBits::makeShared(std::move(bits)); });
	}

	if (m_testConfig.testSizeRequirements)
	{
		if (!context.isDeviceFunctionalitySupported("VK_KHR_maintenance4"))
			TCU_THROW(NotSupportedError, "VK_KHR_maintenance4 not supported");
	}
}

void BufferMemoryRequirementsInstance::logFailedSubtests (const std::vector<BufferCreateBitsPtr>&			failCreateBits,
														  const std::vector<BufferUsageBitsPtr>&			failUsageBits,
														  const std::vector<ExternalMemoryHandleBitsPtr>&	failExtMemHandleBits) const
{
	const deUint32	flagCount	= deUint32(failCreateBits.size());
	TestLog&		log			= m_context.getTestContext().getLog();
	deUint32		entries		= 0;

	DE_ASSERT(flagCount && flagCount == failUsageBits.size() && flagCount == failExtMemHandleBits.size());

	log << TestLog::Section("Failed", "Failed subtests");

	for (deUint32 i = 0; i < flagCount; ++i)
	{
		{
			log << TestLog::Section("VkBufferCreateFlags", "Buffer create flags");
			auto msg = log << TestLog::Message;
			entries = 0;
			for (const auto& createBit : *failCreateBits[i])
			{
				if (entries++) msg << " ";
				const VkBufferCreateFlags flags = BufferCreateBits::extract(createBit);
				if (flags == 0)
					msg << "0";
				else msg << getBufferCreateFlagsStr(flags);
			}
			msg << TestLog::EndMessage << TestLog::EndSection;
		}

		{
			log << TestLog::Section("VkBufferUsageFlags", "Buffer usage flags");
			auto msg = log << TestLog::Message;
			entries = 0;
			for (const auto& usageBit : *failUsageBits[i])
			{
				if (entries++) msg << " ";
				msg << getBufferUsageFlagsStr(BufferUsageBits::extract(usageBit));
			}
			msg << TestLog::EndMessage << TestLog::EndSection;
		}

		{
			log << TestLog::Section("VkExternalMemoryHandleTypeFlags", "External memory handle type flags");
			auto msg = log << TestLog::Message;
			entries = 0;
			for (const auto& extMemHandleTypeBit : *failExtMemHandleBits[i])
			{
				if (entries++) msg << " ";
				msg << getExternalMemoryHandleTypeFlagsStr(ExternalMemoryHandleBits::extract(extMemHandleTypeBit));
			}
			msg << TestLog::EndMessage << TestLog::EndSection;
		}
	}

	log << TestLog::EndSection;
}

void BufferMemoryRequirementsInstance::getBufferMemoryRequirements2	(VkMemoryRequirements&	result,
																	 const DeviceInterface&	vkd,
																	 VkDevice				device,
																	 VkBuffer				buffer) const
{
	VkMemoryDedicatedRequirements	dedicatedRequirements	=
	{
		VK_STRUCTURE_TYPE_MEMORY_DEDICATED_REQUIREMENTS,		// VkStructureType			sType;
		nullptr,												// const void*				pNext;
		VK_FALSE,												// VkBool32					prefersDedicatedAllocation
		VK_FALSE												// VkBool32					requiresDedicatedAllocation
	};

	VkMemoryRequirements2			desiredRequirements		=
	{
		VK_STRUCTURE_TYPE_MEMORY_REQUIREMENTS_2,				// VkStructureType			sType
		&dedicatedRequirements,									// void*					pNext
		result													// VkMemoryRequirements		memoryRequirements
	};

	VkBufferMemoryRequirementsInfo2	requirementsInfo		=
	{
		VK_STRUCTURE_TYPE_BUFFER_MEMORY_REQUIREMENTS_INFO_2,	// VkStructureType			sType
		nullptr,												// const void*				pNext
		buffer													// VkBuffer					buffer
	};

	vkd.getBufferMemoryRequirements2(device, &requirementsInfo, &desiredRequirements);

	result = desiredRequirements.memoryRequirements;
}

void BufferMemoryRequirementsInstance::getBufferMemoryRequirements	(VkMemoryRequirements&	result,
																	 const DeviceInterface&	vkd,
																	 VkDevice				device,
																	 VkBuffer				buffer) const
{
	vkd.getBufferMemoryRequirements(device, buffer, &result);
}

template<> void*
BufferMemoryRequirementsInstance::chainVkStructure<VkExternalMemoryBufferCreateInfo> (void* pNext, const VkExternalMemoryHandleTypeFlags& handleTypes) const
{
	static VkExternalMemoryBufferCreateInfo	memInfo{};
	memInfo.sType		= VK_STRUCTURE_TYPE_EXTERNAL_MEMORY_BUFFER_CREATE_INFO;
	memInfo.pNext		= pNext;
	memInfo.handleTypes	= handleTypes;

	return &memInfo;
}

template<> void* BufferMemoryRequirementsInstance::chainVkStructure<VkVideoProfilesKHR> (void* pNext, const VkBufferUsageFlags& videoCodecUsage) const
{
	const bool encode = (videoCodecUsage & VK_BUFFER_USAGE_VIDEO_ENCODE_SRC_BIT_KHR) || (videoCodecUsage & VK_BUFFER_USAGE_VIDEO_ENCODE_DST_BIT_KHR);
	const bool decode = (videoCodecUsage & VK_BUFFER_USAGE_VIDEO_DECODE_SRC_BIT_KHR) || (videoCodecUsage & VK_BUFFER_USAGE_VIDEO_DECODE_DST_BIT_KHR);

	static VkVideoEncodeH264ProfileEXT	encodeProfile
	{
		VK_STRUCTURE_TYPE_VIDEO_ENCODE_H264_PROFILE_EXT,		// VkStructureType						sType;
		nullptr,												// const void*							pNext;
		STD_VIDEO_H264_PROFILE_IDC_BASELINE						// StdVideoH264ProfileIdc				stdProfileIdc;
	};

	static VkVideoDecodeH264ProfileEXT	decodeProfile
	{
		VK_STRUCTURE_TYPE_VIDEO_DECODE_H264_PROFILE_EXT,		// VkStructureType						sType;
		nullptr,												// const void*							pNext;
		STD_VIDEO_H264_PROFILE_IDC_BASELINE,					// StdVideoH264ProfileIdc				stdProfileIdc;
		VK_VIDEO_DECODE_H264_PICTURE_LAYOUT_PROGRESSIVE_EXT		// VkVideoDecodeH264FieldLayoutFlagsEXT	fieldLayout;
	};

	static const VkVideoProfileKHR	videoProfiles[]
	{
		// encode profile
		{
			VK_STRUCTURE_TYPE_VIDEO_PROFILE_KHR,				// VkStructureType						sType;
			&encodeProfile,										// void*								pNext;
			VK_VIDEO_CODEC_OPERATION_ENCODE_H264_BIT_EXT,		// VkVideoCodecOperationFlagBitsKHR		videoCodecOperation;
			VK_VIDEO_CHROMA_SUBSAMPLING_MONOCHROME_BIT_KHR,		// VkVideoChromaSubsamplingFlagsKHR		chromaSubsampling;
			VK_VIDEO_COMPONENT_BIT_DEPTH_8_BIT_KHR,				// VkVideoComponentBitDepthFlagsKHR		lumaBitDepth;
			VK_VIDEO_COMPONENT_BIT_DEPTH_8_BIT_KHR				// VkVideoComponentBitDepthFlagsKHR		chromaBitDepth;
		},
		// decode profile
		{
			VK_STRUCTURE_TYPE_VIDEO_PROFILE_KHR,				// VkStructureType						sType;
			&decodeProfile,										// void*								pNext;
			VK_VIDEO_CODEC_OPERATION_DECODE_H264_BIT_EXT,		// VkVideoCodecOperationFlagBitsKHR		videoCodecOperation;
			VK_VIDEO_CHROMA_SUBSAMPLING_MONOCHROME_BIT_KHR,		// VkVideoChromaSubsamplingFlagsKHR		chromaSubsampling;
			VK_VIDEO_COMPONENT_BIT_DEPTH_8_BIT_KHR,				// VkVideoComponentBitDepthFlagsKHR		lumaBitDepth;
			VK_VIDEO_COMPONENT_BIT_DEPTH_8_BIT_KHR				// VkVideoComponentBitDepthFlagsKHR		chromaBitDepth;
		}
	};
	static VkVideoProfilesKHR	profiles;
	profiles.sType			= VK_STRUCTURE_TYPE_VIDEO_PROFILES_KHR;
	profiles.pNext			= pNext;
	if (encode && decode)
	{
		profiles.profileCount	= 2u;
		profiles.pProfiles		= videoProfiles;
	}
	else if (encode)
	{
		profiles.profileCount	= 1u;
		profiles.pProfiles		= &videoProfiles[0];
	}
	else
	{
		profiles.profileCount	= 1u;
		profiles.pProfiles		= &videoProfiles[1];
	}
	return &profiles;
}

TestStatus	BufferMemoryRequirementsInstance::iterate (void)
{
	const DeviceInterface&							vkd					= m_context.getDeviceInterface();
	const VkDevice									device				= m_context.getDevice();
	const deUint32									queueFamilyIndex	= m_context.getUniversalQueueFamilyIndex();
	const Method									method				= m_config.useMethod2
																			? &BufferMemoryRequirementsInstance::getBufferMemoryRequirements2
																			: &BufferMemoryRequirementsInstance::getBufferMemoryRequirements;

	deUint32										passCount			= 0;
	deUint32										failCount			= 0;
	std::vector<BufferCreateBitsPtr>				failCreateBits;
	std::vector<BufferUsageBitsPtr>					failUsageBits;
	std::vector<ExternalMemoryHandleBitsPtr>		failExtMemHandleBits;

	DE_ASSERT(!m_config.createBits->empty());
	const VkBufferCreateFlags infoCreateFlags = *m_config.createBits;
	{
		DE_ASSERT(!m_config.usageFlags->empty());
		for (auto u = m_config.usageFlags->cbegin(); u != m_config.usageFlags->cend(); ++u)
		{
			const VkBufferUsageFlags infoUsageFlags = *(u->get());

			DE_ASSERT(!m_config.extMemHandleFlags->empty());
			for (auto m = m_config.extMemHandleFlags->cbegin(); m != m_config.extMemHandleFlags->cend(); ++m)
			{
				const VkExternalMemoryHandleTypeFlags handleFlags = *(m->get());

				void* pNext = nullptr;

				if (m_config.fateBits->contains(BufferFateFlagBits::Video))
				{
					pNext = chainVkStructure<VkVideoProfilesKHR>(pNext, infoUsageFlags);
				}
				if (m_config.incExtMemTypeFlags)
				{
					pNext = chainVkStructure<VkExternalMemoryBufferCreateInfo>(pNext, handleFlags);
				}
				VkBufferCreateInfo	createInfo
				{
					VK_STRUCTURE_TYPE_BUFFER_CREATE_INFO,					// VkStructureType					sType;
					pNext,													// const void*						pNext;
					infoCreateFlags,										// VkBufferCreateFlags				flags;
					4096u,													// VkDeviceSize						size;
					infoUsageFlags,											// VkBufferUsageFlags				usage;
					VK_SHARING_MODE_EXCLUSIVE,								// VkSharingMode					sharingMode;
					1u,														// uint32_t							queueFamilyIndexCount;
					&queueFamilyIndex,										// const uint32_t*					pQueueFamilyIndices;
				};

				if (m_config.testSizeRequirements)
				{
					VkPhysicalDeviceMaintenance4PropertiesKHR	maintenance4Properties		=
					{
						VK_STRUCTURE_TYPE_PHYSICAL_DEVICE_MAINTENANCE_4_PROPERTIES_KHR,	// VkStructureType	sType;
						DE_NULL,														// void*			pNext;
						0u																// VkDeviceSize		maxBufferSize;
					};

					VkPhysicalDeviceProperties2					physicalDeviceProperties2	=
					{
						VK_STRUCTURE_TYPE_PHYSICAL_DEVICE_PROPERTIES_2,	// VkStructureType				sType;
						&maintenance4Properties,						// void*						pNext;
						{},												// VkPhysicalDeviceProperties	properties;
					};

					m_context.getInstanceInterface().getPhysicalDeviceProperties2(m_context.getPhysicalDevice(), &physicalDeviceProperties2);

					const VkDeviceSize							maxBufferSize				= maintenance4Properties.maxBufferSize;
					DE_ASSERT(maxBufferSize > 0);
					VkDeviceSize								N							= 0;

					while ((1ull << N) + 1 < maxBufferSize)
					{
						createInfo.size = (1ull << N) + 1;

						try
						{
							Move<VkBuffer> buffer = createBuffer(vkd, device, &createInfo);

							VkMemoryRequirements reqs{};
							(this->*method)(reqs, vkd, device, *buffer);

							if (reqs.size <= static_cast<VkDeviceSize>(deAlign64(static_cast<deInt64>(createInfo.size), static_cast<deInt64>(reqs.alignment))))
							{
								++passCount;
							} else
							{
								++failCount;
								failCreateBits.emplace_back(m_config.createBits);
								failUsageBits.emplace_back(*u);
								failExtMemHandleBits.emplace_back(*m);
							}

							N++;
						}
						catch (const vk::OutOfMemoryError&)
						{
							break;
						}
					}
				}
				else
				{
					Move<VkBuffer> buffer = createBuffer(vkd, device, &createInfo);

					VkMemoryRequirements reqs{};
					(this->*method)(reqs, vkd, device, *buffer);
					if (reqs.memoryTypeBits)
						++passCount;
					else
					{
						++failCount;
						failCreateBits.emplace_back(m_config.createBits);
						failUsageBits.emplace_back(*u);
						failExtMemHandleBits.emplace_back(*m);
					}
				}
			}
		}
	}

	if (failCount)
	{
		logFailedSubtests(failCreateBits, failUsageBits, failExtMemHandleBits);
		return TestStatus::fail(std::to_string(failCount));
	}

	return TestStatus::pass(std::to_string(passCount));
}

} // unnamed namespace

tcu::TestCaseGroup* createBufferMemoryRequirementsTests (tcu::TestContext& testCtx)
{
	cstr nilstr = "";

	struct
	{
		bool		include;
		cstr		name;
	} const extMemTypeFlags[] { { false, "ext_mem_flags_excluded" }, { true, "ext_mem_flags_included" } };

	struct
	{
		bool		method;
		cstr		name;
	} const methods[] { { false, "method1" }, { true, "method2" } };

	std::vector<SharedPtr<BufferCreateBits>>	createBitPtrs;
	{
		std::vector<VkBufferCreateFlags>		hints;
		std::vector<BufferCreateBits>			createFlags;
		u::combine(createFlags,	AvailableBufferCreateBits, hints);
		updateBufferCreateFlags(createFlags);
		createBitPtrs.resize(createFlags.size());
		std::transform(createFlags.begin(), createFlags.end(), createBitPtrs.begin(),
					   [](BufferCreateBits& bits) { return BufferCreateBits::makeShared(std::move(bits)); });
	}

	std::vector<SharedPtr<BufferFateBits>>	fateBitPtrs;
	{
		// An excerpt above has been disabled consciously for the sake of computational complexity.
		// Enabled block does the same things sequentially, it doesn't create cartesian product of combination of bits.
#if 0
		std::vector<BufferFateFlags>	hints;
		std::vector<BufferFateBits>		bufferFateFlags;
		u::combine(bufferFateFlags, AvailableBufferFateBits, hints);
		fateBitPtrs.resize(bufferFateFlags.size());
		std::transform(bufferFateFlags.begin(), bufferFateFlags.end(), fateBitPtrs.begin(),
					   [](BufferFateBits& bits) { return BufferFateBits::makeShared(std::move(bits)); });
#else
		fateBitPtrs.resize(AvailableBufferFateBits.size());
		std::transform(AvailableBufferFateBits.begin(), AvailableBufferFateBits.end(), fateBitPtrs.begin(),
					   [](const typename BufferFateBits::value_type& bit) { return BufferFateBits::makeShared(bit); });
#endif
	}

	auto groupRoot = new TestCaseGroup(testCtx, "buffer_memory_requirements", "vkGetBufferMemoryRequirements*(...) routines tests.");
	for (const auto& createBits : createBitPtrs)
	{
		auto groupCreate = new TestCaseGroup(testCtx, bitsToString(*createBits, "create_").c_str(), nilstr);
		for (const auto& extMemTypeFlag : extMemTypeFlags)
		{
			auto groupExtMemTypeFlags = new TestCaseGroup(testCtx, extMemTypeFlag.name, nilstr);
			for (const auto& method : methods)
			{
				auto groupMethod = new TestCaseGroup(testCtx, method.name, nilstr);
				for (const auto& fateBits : fateBitPtrs)
				{
					for (const auto testSizeReq : {false, true})
					{
						TestConfig	config;
						config.fateBits				= fateBits;
						config.incExtMemTypeFlags	= extMemTypeFlag.include;
						config.createBits			= createBits;
						config.useMethod2			= method.method;
						config.testSizeRequirements	= testSizeReq;
						groupMethod->addChild(new MemoryRequirementsTest(testCtx, ((testSizeReq ? "size_req_" : "") + bitsToString(*fateBits)).c_str(), config));
					}
				}
				groupExtMemTypeFlags->addChild(groupMethod);
			}
			groupCreate->addChild(groupExtMemTypeFlags);
		}
		groupRoot->addChild(groupCreate);
	}

	return groupRoot;
}
} // api
} // vkt<|MERGE_RESOLUTION|>--- conflicted
+++ resolved
@@ -369,10 +369,7 @@
 {
 	const InstanceInterface&						intf				= context.getInstanceInterface();
 	const VkPhysicalDevice							physDevice			= context.getPhysicalDevice();
-<<<<<<< HEAD
-=======
 	auto&											log					= context.getTestContext().getLog();
->>>>>>> fbc38865
 
 	if (m_testConfig.useMethod2)
 		context.requireDeviceFunctionality(VK_KHR_GET_MEMORY_REQUIREMENTS_2_EXTENSION_NAME);
