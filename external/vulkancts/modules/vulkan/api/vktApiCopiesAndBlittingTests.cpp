/*------------------------------------------------------------------------
 * Vulkan Conformance Tests
 * ------------------------
 *
 * Copyright (c) 2015-2016 The Khronos Group Inc.
 * Copyright (c) 2015-2016 Samsung Electronics Co., Ltd.
 *
 * Licensed under the Apache License, Version 2.0 (the "License");
 * you may not use this file except in compliance with the License.
 * You may obtain a copy of the License at
 *
 *      http://www.apache.org/licenses/LICENSE-2.0
 *
 * Unless required by applicable law or agreed to in writing, software
 * distributed under the License is distributed on an "AS IS" BASIS,
 * WITHOUT WARRANTIES OR CONDITIONS OF ANY KIND, either express or implied.
 * See the License for the specific language governing permissions and
 * limitations under the License.
 *
 *//*!
 * \file
 * \brief Vulkan Copies And Blitting Tests
 *//*--------------------------------------------------------------------*/

#include "vktApiCopiesAndBlittingTests.hpp"

#include "deStringUtil.hpp"
#include "deUniquePtr.hpp"
#include "deMath.h"

#include "tcuImageCompare.hpp"
#include "tcuTexture.hpp"
#include "tcuTextureUtil.hpp"
#include "tcuVectorType.hpp"
#include "tcuVectorUtil.hpp"

#include "vkImageUtil.hpp"
#include "vkMemUtil.hpp"
#include "vkPrograms.hpp"
#include "vkQueryUtil.hpp"
#include "vkRefUtil.hpp"
#include "vktTestCase.hpp"
#include "vktTestCaseUtil.hpp"
#include "vkTypeUtil.hpp"

namespace vkt
{

namespace api
{

namespace
{
enum MirrorMode
{
	MIRROR_MODE_NONE = 0,
	MIRROR_MODE_X = (1<<0),
	MIRROR_MODE_Y = (1<<1),
	MIRROR_MODE_XY = MIRROR_MODE_X | MIRROR_MODE_Y,

	MIRROR_MODE_LAST
};

}

using namespace vk;

namespace
{

VkImageAspectFlags getAspectFlags (tcu::TextureFormat format)
{
	VkImageAspectFlags	aspectFlag	= 0;
	aspectFlag |= (tcu::hasDepthComponent(format.order)? VK_IMAGE_ASPECT_DEPTH_BIT : 0);
	aspectFlag |= (tcu::hasStencilComponent(format.order)? VK_IMAGE_ASPECT_STENCIL_BIT : 0);

	if (!aspectFlag)
		aspectFlag = VK_IMAGE_ASPECT_COLOR_BIT;

	return aspectFlag;
}

// This is effectively same as vk::isFloatFormat(mapTextureFormat(format))
// except that it supports some formats that are not mappable to VkFormat.
// When we are checking combined depth and stencil formats, each aspect is
// checked separately, and in some cases we construct PBA with a format that
// is not mappable to VkFormat.
bool isFloatFormat (tcu::TextureFormat format)
{
	return tcu::getTextureChannelClass(format.type) == tcu::TEXTURECHANNELCLASS_FLOATING_POINT;
}

union CopyRegion
{
	VkBufferCopy		bufferCopy;
	VkImageCopy			imageCopy;
	VkBufferImageCopy	bufferImageCopy;
	VkImageBlit			imageBlit;
	VkImageResolve		imageResolve;
};

struct ImageParms
{
	VkImageType		imageType;
	VkFormat		format;
	VkExtent3D		extent;
};

struct TestParams
{
	union
	{
		struct
		{
			VkDeviceSize	size;
		} buffer;

		ImageParms	image;
	} src, dst;

	std::vector<CopyRegion>	regions;

	union
	{
		VkFilter				filter;
		VkSampleCountFlagBits	samples;
	};
};

<<<<<<< HEAD
inline deUint32 getArraySize(const ImageParms& parms)
{
	return (parms.imageType == VK_IMAGE_TYPE_2D) ? parms.extent.depth : 1u;
}

inline VkExtent3D getExtent3D(const ImageParms& parms)
{
	const VkExtent3D		extent					=
	{
		parms.extent.width,
		parms.extent.height,
		(parms.imageType == VK_IMAGE_TYPE_2D) ? 1u : parms.extent.depth
	};
	return extent;
=======
const tcu::TextureFormat mapCombinedToDepthTransferFormat (const tcu::TextureFormat& combinedFormat)
{
	tcu::TextureFormat format;
	switch (combinedFormat.type)
	{
		case tcu::TextureFormat::UNSIGNED_INT_16_8_8:
			format = tcu::TextureFormat(tcu::TextureFormat::D, tcu::TextureFormat::UNORM_INT16);
			break;
		case tcu::TextureFormat::UNSIGNED_INT_24_8_REV:
			format = tcu::TextureFormat(tcu::TextureFormat::D, tcu::TextureFormat::UNSIGNED_INT_24_8_REV);
			break;
		case tcu::TextureFormat::FLOAT_UNSIGNED_INT_24_8_REV:
			format = tcu::TextureFormat(tcu::TextureFormat::D, tcu::TextureFormat::FLOAT);
			break;
		default:
			DE_ASSERT(false);
			break;
	}
	return format;
>>>>>>> 0b0c5dba
}

class CopiesAndBlittingTestInstance : public vkt::TestInstance
{
public:
										CopiesAndBlittingTestInstance		(Context&	context,
																			 TestParams	testParams);
	virtual tcu::TestStatus				iterate								(void) = 0;

	enum FillMode
	{
		FILL_MODE_GRADIENT = 0,
		FILL_MODE_WHITE,
		FILL_MODE_RED,
		FILL_MODE_MULTISAMPLE,

		FILL_MODE_LAST
	};

protected:
	const TestParams					m_params;

	Move<VkCommandPool>					m_cmdPool;
	Move<VkCommandBuffer>				m_cmdBuffer;
	Move<VkFence>						m_fence;
	de::MovePtr<tcu::TextureLevel>		m_sourceTextureLevel;
	de::MovePtr<tcu::TextureLevel>		m_destinationTextureLevel;
	de::MovePtr<tcu::TextureLevel>		m_expectedTextureLevel;

	VkCommandBufferBeginInfo			m_cmdBufferBeginInfo;

	void								generateBuffer						(tcu::PixelBufferAccess buffer, int width, int height, int depth = 1, FillMode = FILL_MODE_GRADIENT);
	virtual void						generateExpectedResult				(void);
	void								uploadBuffer						(tcu::ConstPixelBufferAccess bufferAccess, const Allocation& bufferAlloc);
<<<<<<< HEAD
	void								uploadImage							(tcu::ConstPixelBufferAccess imageAccess, const VkImage& image, const ImageParms& parms);
=======
	void								uploadImage							(const tcu::ConstPixelBufferAccess& src, VkImage dst);
>>>>>>> 0b0c5dba
	virtual tcu::TestStatus				checkTestResult						(tcu::ConstPixelBufferAccess result);
	virtual void						copyRegionToTextureLevel			(tcu::ConstPixelBufferAccess src, tcu::PixelBufferAccess dst, CopyRegion region) = 0;
	deUint32							calculateSize						(tcu::ConstPixelBufferAccess src) const
										{
											return src.getWidth() * src.getHeight() * src.getDepth() * tcu::getPixelSize(src.getFormat());
										}

<<<<<<< HEAD
	de::MovePtr<tcu::TextureLevel>		readImage							(const vk::DeviceInterface&	vk,
																			 vk::VkDevice				device,
																			 vk::VkQueue				queue,
																			 vk::Allocator&				allocator,
																			 vk::VkImage				image,
																			 const ImageParms&			imageParms);
	void								submitCommandsAndWait				(const DeviceInterface&		vk,
																			const VkDevice				device,
																			const VkQueue				queue,
																			const VkCommandBuffer&		cmdBuffer);
=======
	de::MovePtr<tcu::TextureLevel>		readImage							(vk::VkImage					image,
																			 vk::VkFormat					format,
																			 const VkExtent3D				imageSize);

private:
	void								uploadImageAspect					(const tcu::ConstPixelBufferAccess&	src,
																			 const VkImage&						dst);
	void								readImageAspect						(vk::VkImage						src,
																			 const tcu::PixelBufferAccess&		dst);
>>>>>>> 0b0c5dba
};

CopiesAndBlittingTestInstance::CopiesAndBlittingTestInstance (Context& context, TestParams testParams)
	: vkt::TestInstance	(context)
	, m_params			(testParams)
{
	const DeviceInterface&		vk					= context.getDeviceInterface();
	const VkDevice				vkDevice			= context.getDevice();
	const deUint32				queueFamilyIndex	= context.getUniversalQueueFamilyIndex();

	// Create command pool
	{
		const VkCommandPoolCreateInfo		cmdPoolParams			=
		{
			VK_STRUCTURE_TYPE_COMMAND_POOL_CREATE_INFO,		// VkStructureType		sType;
			DE_NULL,										// const void*			pNext;
			VK_COMMAND_POOL_CREATE_RESET_COMMAND_BUFFER_BIT,// VkCmdPoolCreateFlags	flags;
			queueFamilyIndex,								// deUint32				queueFamilyIndex;
		};

		m_cmdPool = createCommandPool(vk, vkDevice, &cmdPoolParams);
	}

	// Create command buffer
	{
		const VkCommandBufferAllocateInfo	cmdBufferAllocateInfo	=
		{
			VK_STRUCTURE_TYPE_COMMAND_BUFFER_ALLOCATE_INFO,	// VkStructureType			sType;
			DE_NULL,										// const void*				pNext;
			*m_cmdPool,										// VkCommandPool			commandPool;
			VK_COMMAND_BUFFER_LEVEL_PRIMARY,				// VkCommandBufferLevel		level;
			1u												// deUint32					bufferCount;
		};

		m_cmdBuffer = allocateCommandBuffer(vk, vkDevice, &cmdBufferAllocateInfo);
	}

	// Create fence
	{
		const VkFenceCreateInfo				fenceParams				=
		{
			VK_STRUCTURE_TYPE_FENCE_CREATE_INFO,	// VkStructureType		sType;
			DE_NULL,								// const void*			pNext;
			0u										// VkFenceCreateFlags	flags;
		};

		m_fence = createFence(vk, vkDevice, &fenceParams);
	}
}

void CopiesAndBlittingTestInstance::generateBuffer (tcu::PixelBufferAccess buffer, int width, int height, int depth, FillMode mode)
{
	if (mode == FILL_MODE_GRADIENT)
	{
		tcu::fillWithComponentGradients(buffer, tcu::Vec4(0.0f, 0.0f, 0.0f, 0.0f), tcu::Vec4(1.0f, 1.0f, 1.0f, 1.0f));
		return;
	}

	const tcu::Vec4		redColor	(1.0, 0.0, 0.0, 1.0);
	const tcu::Vec4		greenColor	(0.0, 1.0, 0.0, 1.0);
	const tcu::Vec4		blueColor	(0.0, 0.0, 1.0, 1.0);
	const tcu::Vec4		whiteColor	(1.0, 1.0, 1.0, 1.0);

	for (int z = 0; z < depth; z++)
	{
		for (int y = 0; y < height; y++)
		{
			for (int x = 0; x < width; x++)
			{
				switch (mode)
				{
					case FILL_MODE_WHITE:
						if (tcu::isCombinedDepthStencilType(buffer.getFormat().type))
						{
							buffer.setPixDepth(1.0f, x, y, z);
							if (tcu::hasStencilComponent(buffer.getFormat().order))
								buffer.setPixStencil(255, x, y, z);
						}
						else
							buffer.setPixel(whiteColor, x, y, z);
						break;
					case FILL_MODE_RED:
						DE_ASSERT(!tcu::isCombinedDepthStencilType(buffer.getFormat().type)); // combined types cannot be accessed directly
						buffer.setPixel(redColor, x, y, z);
						break;
					case FILL_MODE_MULTISAMPLE:
						buffer.setPixel((x == y) ? tcu::Vec4(0.0, 0.5, 0.5, 1.0) : ((x > y) ? greenColor : blueColor), x, y, z);
						break;
					default:
						break;
				}
			}
		}
	}
}

void CopiesAndBlittingTestInstance::uploadBuffer (tcu::ConstPixelBufferAccess bufferAccess, const Allocation& bufferAlloc)
{
	const DeviceInterface&		vk			= m_context.getDeviceInterface();
	const VkDevice				vkDevice	= m_context.getDevice();
	const deUint32				bufferSize	= calculateSize(bufferAccess);

	// Write buffer data
	deMemcpy(bufferAlloc.getHostPtr(), bufferAccess.getDataPtr(), bufferSize);
	flushMappedMemoryRange(vk, vkDevice, bufferAlloc.getMemory(), bufferAlloc.getOffset(), bufferSize);
}

<<<<<<< HEAD
void CopiesAndBlittingTestInstance::uploadImage (tcu::ConstPixelBufferAccess imageAccess, const VkImage& image, const ImageParms& parms)
=======
void CopiesAndBlittingTestInstance::uploadImageAspect (const tcu::ConstPixelBufferAccess& imageAccess, const VkImage& image)
>>>>>>> 0b0c5dba
{
	const DeviceInterface&		vk					= m_context.getDeviceInterface();
	const VkDevice				vkDevice			= m_context.getDevice();
	const VkQueue				queue				= m_context.getUniversalQueue();
	const deUint32				queueFamilyIndex	= m_context.getUniversalQueueFamilyIndex();
	Allocator&					memAlloc			= m_context.getDefaultAllocator();

	Move<VkBuffer>				buffer;
	const deUint32				bufferSize			= calculateSize(imageAccess);
	de::MovePtr<Allocation>		bufferAlloc;
	const deUint32				arraySize			= getArraySize(parms);
	const VkExtent3D			imageExtent			= getExtent3D(parms);

	// Create source buffer
	{
		const VkBufferCreateInfo			bufferParams			=
		{
			VK_STRUCTURE_TYPE_BUFFER_CREATE_INFO,		// VkStructureType		sType;
			DE_NULL,									// const void*			pNext;
			0u,											// VkBufferCreateFlags	flags;
			bufferSize,									// VkDeviceSize			size;
			VK_BUFFER_USAGE_TRANSFER_SRC_BIT,			// VkBufferUsageFlags	usage;
			VK_SHARING_MODE_EXCLUSIVE,					// VkSharingMode		sharingMode;
			1u,											// deUint32				queueFamilyIndexCount;
			&queueFamilyIndex,							// const deUint32*		pQueueFamilyIndices;
		};

		buffer		= createBuffer(vk, vkDevice, &bufferParams);
		bufferAlloc = memAlloc.allocate(getBufferMemoryRequirements(vk, vkDevice, *buffer), MemoryRequirement::HostVisible);
		VK_CHECK(vk.bindBufferMemory(vkDevice, *buffer, bufferAlloc->getMemory(), bufferAlloc->getOffset()));
	}

	// Barriers for copying buffer to image
	const VkBufferMemoryBarrier				preBufferBarrier		=
	{
		VK_STRUCTURE_TYPE_BUFFER_MEMORY_BARRIER,		// VkStructureType	sType;
		DE_NULL,										// const void*		pNext;
		VK_ACCESS_HOST_WRITE_BIT,						// VkAccessFlags	srcAccessMask;
		VK_ACCESS_TRANSFER_READ_BIT,					// VkAccessFlags	dstAccessMask;
		VK_QUEUE_FAMILY_IGNORED,						// deUint32			srcQueueFamilyIndex;
		VK_QUEUE_FAMILY_IGNORED,						// deUint32			dstQueueFamilyIndex;
		*buffer,										// VkBuffer			buffer;
		0u,												// VkDeviceSize		offset;
		bufferSize										// VkDeviceSize		size;
	};

	const VkImageAspectFlags				aspect					= getAspectFlags(imageAccess.getFormat());
	const VkImageMemoryBarrier				preImageBarrier			=
	{
		VK_STRUCTURE_TYPE_IMAGE_MEMORY_BARRIER,			// VkStructureType			sType;
		DE_NULL,										// const void*				pNext;
		0u,												// VkAccessFlags			srcAccessMask;
		VK_ACCESS_TRANSFER_WRITE_BIT,					// VkAccessFlags			dstAccessMask;
		VK_IMAGE_LAYOUT_UNDEFINED,						// VkImageLayout			oldLayout;
		VK_IMAGE_LAYOUT_TRANSFER_DST_OPTIMAL,			// VkImageLayout			newLayout;
		VK_QUEUE_FAMILY_IGNORED,						// deUint32					srcQueueFamilyIndex;
		VK_QUEUE_FAMILY_IGNORED,						// deUint32					dstQueueFamilyIndex;
		image,											// VkImage					image;
		{												// VkImageSubresourceRange	subresourceRange;
			aspect,			// VkImageAspectFlags	aspect;
			0u,				// deUint32				baseMipLevel;
			1u,				// deUint32				mipLevels;
			0u,				// deUint32				baseArraySlice;
			arraySize,		// deUint32				arraySize;
		}
	};

	const VkImageMemoryBarrier				postImageBarrier		=
	{
		VK_STRUCTURE_TYPE_IMAGE_MEMORY_BARRIER,			// VkStructureType			sType;
		DE_NULL,										// const void*				pNext;
		VK_ACCESS_TRANSFER_WRITE_BIT,					// VkAccessFlags			srcAccessMask;
		VK_ACCESS_TRANSFER_WRITE_BIT,					// VkAccessFlags			dstAccessMask;
		VK_IMAGE_LAYOUT_TRANSFER_DST_OPTIMAL,			// VkImageLayout			oldLayout;
		VK_IMAGE_LAYOUT_TRANSFER_DST_OPTIMAL,			// VkImageLayout			newLayout;
		VK_QUEUE_FAMILY_IGNORED,						// deUint32					srcQueueFamilyIndex;
		VK_QUEUE_FAMILY_IGNORED,						// deUint32					dstQueueFamilyIndex;
		image,											// VkImage					image;
		{												// VkImageSubresourceRange	subresourceRange;
			aspect,						// VkImageAspectFlags	aspect;
			0u,							// deUint32				baseMipLevel;
			1u,							// deUint32				mipLevels;
			0u,							// deUint32				baseArraySlice;
			arraySize,					// deUint32				arraySize;
		}
	};

<<<<<<< HEAD
	const deUint32				regionCount			= tcu::isCombinedDepthStencilType(imageAccess.getFormat().type) ? 2u : 1u;
	const VkImageAspectFlags	firstRegionAspect	= aspect & VK_IMAGE_ASPECT_DEPTH_BIT ? VkImageAspectFlags(VK_IMAGE_ASPECT_DEPTH_BIT) : aspect;
	const VkBufferImageCopy		copyRegion[]		=
=======
	const VkExtent3D			imageExtent		= { (deUint32)imageAccess.getWidth(), (deUint32)imageAccess.getHeight(), 1u };
	const VkBufferImageCopy		copyRegion		=
>>>>>>> 0b0c5dba
	{
		0u,												// VkDeviceSize				bufferOffset;
		(deUint32)imageAccess.getWidth(),				// deUint32					bufferRowLength;
		(deUint32)imageAccess.getHeight(),				// deUint32					bufferImageHeight;
		{
<<<<<<< HEAD
			0u,												// VkDeviceSize				bufferOffset;
			(deUint32)imageAccess.getWidth(),				// deUint32					bufferRowLength;
			(deUint32)imageAccess.getHeight(),				// deUint32					bufferImageHeight;
			{												// VkImageSubresourceLayers	imageSubresource;
				firstRegionAspect,							// VkImageAspectFlags	aspect;
				0u,								// deUint32				mipLevel;
				0u,								// deUint32				baseArrayLayer;
				arraySize,						// deUint32				layerCount;
			},
			{ 0, 0, 0 },						// VkOffset3D				imageOffset;
			imageExtent							// VkExtent3D				imageExtent;
		},
		{
			0u,												// VkDeviceSize				bufferOffset;
			(deUint32)imageAccess.getWidth(),				// deUint32					bufferRowLength;
			(deUint32)imageAccess.getHeight(),				// deUint32					bufferImageHeight;
			{												// VkImageSubresourceLayers	imageSubresource;
				VK_IMAGE_ASPECT_STENCIL_BIT,				// VkImageAspectFlags	aspect;
				0u,								// deUint32				mipLevel;
				0u,								// deUint32				baseArrayLayer;
				arraySize,						// deUint32				layerCount;
			},
			{ 0, 0, 0 },						// VkOffset3D				imageOffset;
			imageExtent							// VkExtent3D				imageExtent;
		},
=======
			getAspectFlags(imageAccess.getFormat()),		// VkImageAspectFlags	aspect;
			0u,												// deUint32				mipLevel;
			0u,												// deUint32				baseArrayLayer;
			1u,												// deUint32				layerCount;
		},												// VkImageSubresourceLayers	imageSubresource;
		{ 0, 0, 0 },									// VkOffset3D				imageOffset;
		imageExtent										// VkExtent3D				imageExtent;
>>>>>>> 0b0c5dba
	};

	// Write buffer data
	deMemcpy(bufferAlloc->getHostPtr(), imageAccess.getDataPtr(), bufferSize);
	flushMappedMemoryRange(vk, vkDevice, bufferAlloc->getMemory(), bufferAlloc->getOffset(), bufferSize);

	// Copy buffer to image
	const VkCommandBufferBeginInfo			cmdBufferBeginInfo		=
	{
		VK_STRUCTURE_TYPE_COMMAND_BUFFER_BEGIN_INFO,			// VkStructureType					sType;
		DE_NULL,												// const void*						pNext;
		VK_COMMAND_BUFFER_USAGE_ONE_TIME_SUBMIT_BIT,			// VkCommandBufferUsageFlags		flags;
		(const VkCommandBufferInheritanceInfo*)DE_NULL,
	};

<<<<<<< HEAD
	VK_CHECK(vk.beginCommandBuffer(*m_cmdBuffer, &cmdBufferBeginInfo));
	vk.cmdPipelineBarrier(*m_cmdBuffer, VK_PIPELINE_STAGE_HOST_BIT, VK_PIPELINE_STAGE_TRANSFER_BIT, (VkDependencyFlags)0, 0, (const VkMemoryBarrier*)DE_NULL, 1, &preBufferBarrier, 1, &preImageBarrier);
	vk.cmdCopyBufferToImage(*m_cmdBuffer, *buffer, image, VK_IMAGE_LAYOUT_TRANSFER_DST_OPTIMAL, regionCount, copyRegion);
	vk.cmdPipelineBarrier(*m_cmdBuffer, VK_PIPELINE_STAGE_TRANSFER_BIT, VK_PIPELINE_STAGE_TOP_OF_PIPE_BIT, (VkDependencyFlags)0, 0, (const VkMemoryBarrier*)DE_NULL, 0, (const VkBufferMemoryBarrier*)DE_NULL, 1, &postImageBarrier);
	VK_CHECK(vk.endCommandBuffer(*m_cmdBuffer));
=======
	VK_CHECK(vk.beginCommandBuffer(*cmdBuffer, &cmdBufferBeginInfo));
	vk.cmdPipelineBarrier(*cmdBuffer, VK_PIPELINE_STAGE_HOST_BIT, VK_PIPELINE_STAGE_TRANSFER_BIT, (VkDependencyFlags)0, 0, (const VkMemoryBarrier*)DE_NULL, 1, &preBufferBarrier, 1, &preImageBarrier);
	vk.cmdCopyBufferToImage(*cmdBuffer, *buffer, image, VK_IMAGE_LAYOUT_TRANSFER_DST_OPTIMAL, 1u, &copyRegion);
	vk.cmdPipelineBarrier(*cmdBuffer, VK_PIPELINE_STAGE_TRANSFER_BIT, VK_PIPELINE_STAGE_TOP_OF_PIPE_BIT, (VkDependencyFlags)0, 0, (const VkMemoryBarrier*)DE_NULL, 0, (const VkBufferMemoryBarrier*)DE_NULL, 1, &postImageBarrier);
	VK_CHECK(vk.endCommandBuffer(*cmdBuffer));

	const VkSubmitInfo						submitInfo				=
	{
		VK_STRUCTURE_TYPE_SUBMIT_INFO,	// VkStructureType			sType;
		DE_NULL,						// const void*				pNext;
		0u,								// deUint32					waitSemaphoreCount;
		DE_NULL,						// const VkSemaphore*		pWaitSemaphores;
		(const VkPipelineStageFlags*)DE_NULL,
		1u,								// deUint32					commandBufferCount;
		&cmdBuffer.get(),				// const VkCommandBuffer*	pCommandBuffers;
		0u,								// deUint32					signalSemaphoreCount;
		DE_NULL							// const VkSemaphore*		pSignalSemaphores;
	};
>>>>>>> 0b0c5dba

	submitCommandsAndWait (vk, vkDevice, queue, *m_cmdBuffer);
}

void CopiesAndBlittingTestInstance::uploadImage (const tcu::ConstPixelBufferAccess& src, VkImage dst)
{
	if (tcu::isCombinedDepthStencilType(src.getFormat().type))
	{
		if (tcu::hasDepthComponent(src.getFormat().order))
		{
			tcu::TextureLevel	depthTexture	(mapCombinedToDepthTransferFormat(src.getFormat()), src.getWidth(), src.getHeight(), src.getDepth());
			tcu::copy(depthTexture.getAccess(), tcu::getEffectiveDepthStencilAccess(src, tcu::Sampler::MODE_DEPTH));
			uploadImageAspect(depthTexture.getAccess(), dst);
		}

		if (tcu::hasStencilComponent(src.getFormat().order))
		{
			tcu::TextureLevel	stencilTexture	(tcu::getEffectiveDepthStencilTextureFormat(src.getFormat(), tcu::Sampler::MODE_STENCIL), src.getWidth(), src.getHeight(), src.getDepth());
			tcu::copy(stencilTexture.getAccess(), tcu::getEffectiveDepthStencilAccess(src, tcu::Sampler::MODE_STENCIL));
			uploadImageAspect(stencilTexture.getAccess(), dst);
		}
	}
	else
		uploadImageAspect(src, dst);
}

tcu::TestStatus CopiesAndBlittingTestInstance::checkTestResult (tcu::ConstPixelBufferAccess result)
{
	const tcu::ConstPixelBufferAccess	expected	= m_expectedTextureLevel->getAccess();

	if (isFloatFormat(result.getFormat()))
	{
		const tcu::Vec4	threshold (0.0f);
		if (!tcu::floatThresholdCompare(m_context.getTestContext().getLog(), "Compare", "Result comparsion", expected, result, threshold, tcu::COMPARE_LOG_RESULT))
			return tcu::TestStatus::fail("CopiesAndBlitting test");
	}
	else
	{
		const tcu::UVec4 threshold (0u);
		if (!tcu::intThresholdCompare(m_context.getTestContext().getLog(), "Compare", "Result comparsion", expected, result, threshold, tcu::COMPARE_LOG_RESULT))
			return tcu::TestStatus::fail("CopiesAndBlitting test");
	}

	return tcu::TestStatus::pass("CopiesAndBlitting test");
}

void CopiesAndBlittingTestInstance::generateExpectedResult (void)
{
	const tcu::ConstPixelBufferAccess	src	= m_sourceTextureLevel->getAccess();
	const tcu::ConstPixelBufferAccess	dst	= m_destinationTextureLevel->getAccess();

	m_expectedTextureLevel	= de::MovePtr<tcu::TextureLevel>(new tcu::TextureLevel(dst.getFormat(), dst.getWidth(), dst.getHeight(), dst.getDepth()));
	tcu::copy(m_expectedTextureLevel->getAccess(), dst);

	for (deUint32 i = 0; i < m_params.regions.size(); i++)
		copyRegionToTextureLevel(src, m_expectedTextureLevel->getAccess(), m_params.regions[i]);
}

class CopiesAndBlittingTestCase : public vkt::TestCase
{
public:
							CopiesAndBlittingTestCase	(tcu::TestContext&			testCtx,
														 const std::string&			name,
														 const std::string&			description)
								: vkt::TestCase	(testCtx, name, description)
							{}

	virtual TestInstance*	createInstance				(Context&					context) const = 0;
};

<<<<<<< HEAD
de::MovePtr<tcu::TextureLevel> CopiesAndBlittingTestInstance::readImage	(const vk::DeviceInterface&	vk,
																		 vk::VkDevice				device,
																		 vk::VkQueue				queue,
																		 vk::Allocator&				allocator,
																		 vk::VkImage				image,
																		 const ImageParms&			imageParms)
{
	Move<VkBuffer>					buffer;
	de::MovePtr<Allocation>			bufferAlloc;
	const deUint32					queueFamilyIndex	= m_context.getUniversalQueueFamilyIndex();
	const tcu::TextureFormat		tcuFormat			= mapVkFormat(imageParms.format);
	const VkDeviceSize				pixelDataSize		= imageParms.extent.width * imageParms.extent.height * imageParms.extent.depth * tcu::getPixelSize(tcuFormat);
	de::MovePtr<tcu::TextureLevel>	resultLevel			(new tcu::TextureLevel(tcuFormat,imageParms.extent.width, imageParms.extent.height, imageParms.extent.depth));
=======
void CopiesAndBlittingTestInstance::readImageAspect (vk::VkImage					image,
													 const tcu::PixelBufferAccess&	dst)
{
	const DeviceInterface&		vk					= m_context.getDeviceInterface();
	const VkDevice				device				= m_context.getDevice();
	const VkQueue				queue				= m_context.getUniversalQueue();
	Allocator&					allocator			= m_context.getDefaultAllocator();

	Move<VkBuffer>				buffer;
	de::MovePtr<Allocation>		bufferAlloc;
	Move<VkCommandBuffer>		cmdBuffer;
	const deUint32				queueFamilyIndex	= m_context.getUniversalQueueFamilyIndex();
	const VkDeviceSize			pixelDataSize		= calculateSize(dst);
>>>>>>> 0b0c5dba

	// Create destination buffer
	{
		const VkBufferCreateInfo			bufferParams			=
		{
			VK_STRUCTURE_TYPE_BUFFER_CREATE_INFO,		// VkStructureType		sType;
			DE_NULL,									// const void*			pNext;
			0u,											// VkBufferCreateFlags	flags;
			pixelDataSize,								// VkDeviceSize			size;
			VK_BUFFER_USAGE_TRANSFER_DST_BIT,			// VkBufferUsageFlags	usage;
			VK_SHARING_MODE_EXCLUSIVE,					// VkSharingMode		sharingMode;
			1u,											// deUint32				queueFamilyIndexCount;
			&queueFamilyIndex,							// const deUint32*		pQueueFamilyIndices;
		};

		buffer		= createBuffer(vk, device, &bufferParams);
		bufferAlloc	= allocator.allocate(getBufferMemoryRequirements(vk, device, *buffer), MemoryRequirement::HostVisible);
		VK_CHECK(vk.bindBufferMemory(device, *buffer, bufferAlloc->getMemory(), bufferAlloc->getOffset()));

		deMemset(bufferAlloc->getHostPtr(), 0, static_cast<size_t>(pixelDataSize));
		flushMappedMemoryRange(vk, device, bufferAlloc->getMemory(), bufferAlloc->getOffset(), pixelDataSize);
	}

	// Barriers for copying image to buffer
	const VkImageAspectFlags				aspect					= getAspectFlags(dst.getFormat());
	const VkImageMemoryBarrier				imageBarrier			=
	{
		VK_STRUCTURE_TYPE_IMAGE_MEMORY_BARRIER,		// VkStructureType			sType;
		DE_NULL,									// const void*				pNext;
		VK_ACCESS_TRANSFER_WRITE_BIT,				// VkAccessFlags			srcAccessMask;
		VK_ACCESS_TRANSFER_READ_BIT,				// VkAccessFlags			dstAccessMask;
		VK_IMAGE_LAYOUT_TRANSFER_DST_OPTIMAL,		// VkImageLayout			oldLayout;
		VK_IMAGE_LAYOUT_TRANSFER_SRC_OPTIMAL,		// VkImageLayout			newLayout;
		VK_QUEUE_FAMILY_IGNORED,					// deUint32					srcQueueFamilyIndex;
		VK_QUEUE_FAMILY_IGNORED,					// deUint32					dstQueueFamilyIndex;
		image,										// VkImage					image;
		{											// VkImageSubresourceRange	subresourceRange;
			aspect,					// VkImageAspectFlags	aspectMask;
			0u,						// deUint32				baseMipLevel;
			1u,						// deUint32				mipLevels;
			0u,						// deUint32				baseArraySlice;
			getArraySize(imageParms)// deUint32				arraySize;
		}
	};

	const VkBufferMemoryBarrier				bufferBarrier			=
	{
		VK_STRUCTURE_TYPE_BUFFER_MEMORY_BARRIER,	// VkStructureType	sType;
		DE_NULL,									// const void*		pNext;
		VK_ACCESS_TRANSFER_WRITE_BIT,				// VkAccessFlags	srcAccessMask;
		VK_ACCESS_HOST_READ_BIT,					// VkAccessFlags	dstAccessMask;
		VK_QUEUE_FAMILY_IGNORED,					// deUint32			srcQueueFamilyIndex;
		VK_QUEUE_FAMILY_IGNORED,					// deUint32			dstQueueFamilyIndex;
		*buffer,									// VkBuffer			buffer;
		0u,											// VkDeviceSize		offset;
		pixelDataSize								// VkDeviceSize		size;
	};

	// Copy image to buffer
	const VkExtent3D			imageExtent		= { (deUint32)dst.getWidth(), (deUint32)dst.getHeight(), 1u };
	const VkBufferImageCopy		copyRegion		=
	{
		0u,									// VkDeviceSize				bufferOffset;
		(deUint32)dst.getWidth(),			// deUint32					bufferRowLength;
		(deUint32)dst.getHeight(),			// deUint32					bufferImageHeight;
		{
<<<<<<< HEAD
			0u,												// VkDeviceSize				bufferOffset;
			(deUint32)imageParms.extent.width,				// deUint32					bufferRowLength;
			(deUint32)imageParms.extent.height,				// deUint32					bufferImageHeight;
			{												// VkImageSubresourceLayers	imageSubresource;
				firstRegionAspect,			// VkImageAspectFlags		aspect;
				0u,							// deUint32					mipLevel;
				0u,							// deUint32					baseArrayLayer;
				getArraySize(imageParms),	// deUint32					layerCount;
			},
			{ 0, 0, 0 },									// VkOffset3D				imageOffset;
			getExtent3D(imageParms)							// VkExtent3D				imageExtent;
		},
		{
			0u,												// VkDeviceSize				bufferOffset;
			(deUint32)imageParms.extent.width,				// deUint32					bufferRowLength;
			(deUint32)imageParms.extent.height,				// deUint32					bufferImageHeight;
			{												// VkImageSubresourceLayers	imageSubresource;
				VK_IMAGE_ASPECT_STENCIL_BIT,	// VkImageAspectFlags		aspect;
				0u,								// deUint32					mipLevel;
				0u,								// deUint32					baseArrayLayer;
				getArraySize(imageParms),		// deUint32					layerCount;
			},
			{ 0, 0, 0 },						// VkOffset3D				imageOffset;
			getExtent3D(imageParms)				// VkExtent3D				imageExtent;
		},
=======
			aspect,								// VkImageAspectFlags		aspect;
			0u,									// deUint32					mipLevel;
			0u,									// deUint32					baseArrayLayer;
			1u,									// deUint32					layerCount;
		},									// VkImageSubresourceLayers	imageSubresource;
		{ 0, 0, 0 },						// VkOffset3D				imageOffset;
		imageExtent							// VkExtent3D				imageExtent;
>>>>>>> 0b0c5dba
	};

	const VkCommandBufferBeginInfo			cmdBufferBeginInfo		=
	{
		VK_STRUCTURE_TYPE_COMMAND_BUFFER_BEGIN_INFO,			// VkStructureType					sType;
		DE_NULL,												// const void*						pNext;
		VK_COMMAND_BUFFER_USAGE_ONE_TIME_SUBMIT_BIT,			// VkCommandBufferUsageFlags		flags;
		(const VkCommandBufferInheritanceInfo*)DE_NULL,
	};

<<<<<<< HEAD
	VK_CHECK(vk.beginCommandBuffer(*m_cmdBuffer, &cmdBufferBeginInfo));
	vk.cmdPipelineBarrier(*m_cmdBuffer, VK_PIPELINE_STAGE_TRANSFER_BIT, VK_PIPELINE_STAGE_TRANSFER_BIT, (VkDependencyFlags)0, 0, (const VkMemoryBarrier*)DE_NULL, 0, (const VkBufferMemoryBarrier*)DE_NULL, 1, &imageBarrier);
	vk.cmdCopyImageToBuffer(*m_cmdBuffer, image, VK_IMAGE_LAYOUT_TRANSFER_SRC_OPTIMAL, *buffer, regionCount, copyRegion);
	vk.cmdPipelineBarrier(*m_cmdBuffer, VK_PIPELINE_STAGE_TRANSFER_BIT, VK_PIPELINE_STAGE_TOP_OF_PIPE_BIT, (VkDependencyFlags)0, 0, (const VkMemoryBarrier*)DE_NULL, 1, &bufferBarrier, 0, (const VkImageMemoryBarrier*)DE_NULL);
	VK_CHECK(vk.endCommandBuffer(*m_cmdBuffer));

	submitCommandsAndWait (vk, device, queue, *m_cmdBuffer);

	// Read buffer data
	invalidateMappedMemoryRange(vk, device, bufferAlloc->getMemory(), bufferAlloc->getOffset(), pixelDataSize);
	tcu::copy(*resultLevel, tcu::ConstPixelBufferAccess(resultLevel->getFormat(), resultLevel->getSize(), bufferAlloc->getHostPtr()));

	return resultLevel;
}
=======
	VK_CHECK(vk.beginCommandBuffer(*cmdBuffer, &cmdBufferBeginInfo));
	vk.cmdPipelineBarrier(*cmdBuffer, VK_PIPELINE_STAGE_TRANSFER_BIT, VK_PIPELINE_STAGE_TRANSFER_BIT, (VkDependencyFlags)0, 0, (const VkMemoryBarrier*)DE_NULL, 0, (const VkBufferMemoryBarrier*)DE_NULL, 1, &imageBarrier);
	vk.cmdCopyImageToBuffer(*cmdBuffer, image, VK_IMAGE_LAYOUT_TRANSFER_SRC_OPTIMAL, *buffer, 1u, &copyRegion);
	vk.cmdPipelineBarrier(*cmdBuffer, VK_PIPELINE_STAGE_TRANSFER_BIT, VK_PIPELINE_STAGE_TOP_OF_PIPE_BIT, (VkDependencyFlags)0, 0, (const VkMemoryBarrier*)DE_NULL, 1, &bufferBarrier, 0, (const VkImageMemoryBarrier*)DE_NULL);
	VK_CHECK(vk.endCommandBuffer(*cmdBuffer));
>>>>>>> 0b0c5dba

void CopiesAndBlittingTestInstance::submitCommandsAndWait (const DeviceInterface& vk, const VkDevice device, const VkQueue queue, const VkCommandBuffer& cmdBuffer)
{
	const VkSubmitInfo						submitInfo				=
	{
		VK_STRUCTURE_TYPE_SUBMIT_INFO,	// VkStructureType			sType;
		DE_NULL,						// const void*				pNext;
		0u,								// deUint32					waitSemaphoreCount;
		DE_NULL,						// const VkSemaphore*		pWaitSemaphores;
		(const VkPipelineStageFlags*)DE_NULL,
		1u,								// deUint32					commandBufferCount;
		&cmdBuffer,						// const VkCommandBuffer*	pCommandBuffers;
		0u,								// deUint32					signalSemaphoreCount;
		DE_NULL							// const VkSemaphore*		pSignalSemaphores;
	};

	VK_CHECK(vk.resetFences(device, 1, &m_fence.get()));
	VK_CHECK(vk.queueSubmit(queue, 1, &submitInfo, *m_fence));
<<<<<<< HEAD
	VK_CHECK(vk.waitForFences(device, 1, &m_fence.get(), true, ~(0ull) /* infinity */));
=======
	VK_CHECK(vk.waitForFences(device, 1, &m_fence.get(), 0, ~(0ull) /* infinity */));

	// Read buffer data
	invalidateMappedMemoryRange(vk, device, bufferAlloc->getMemory(), bufferAlloc->getOffset(), pixelDataSize);
	tcu::copy(dst, tcu::ConstPixelBufferAccess(dst.getFormat(), dst.getSize(), bufferAlloc->getHostPtr()));
}

de::MovePtr<tcu::TextureLevel> CopiesAndBlittingTestInstance::readImage	(vk::VkImage		image,
																		 vk::VkFormat		format,
																		 const VkExtent3D	imageSize)
{
	const tcu::TextureFormat		imageFormat	= mapVkFormat(format);
	de::MovePtr<tcu::TextureLevel>	resultLevel	(new tcu::TextureLevel(imageFormat, imageSize.width, imageSize.height, imageSize.depth));

	if (tcu::isCombinedDepthStencilType(imageFormat.type))
	{
		if (tcu::hasDepthComponent(imageFormat.order))
		{
			tcu::TextureLevel	depthTexture	(mapCombinedToDepthTransferFormat(imageFormat), imageSize.width, imageSize.height, imageSize.depth);
			readImageAspect(image, depthTexture.getAccess());
			tcu::copy(tcu::getEffectiveDepthStencilAccess(resultLevel->getAccess(), tcu::Sampler::MODE_DEPTH), depthTexture.getAccess());
		}

		if (tcu::hasStencilComponent(imageFormat.order))
		{
			tcu::TextureLevel	stencilTexture	(tcu::getEffectiveDepthStencilTextureFormat(imageFormat, tcu::Sampler::MODE_STENCIL), imageSize.width, imageSize.height, imageSize.depth);
			readImageAspect(image, stencilTexture.getAccess());
			tcu::copy(tcu::getEffectiveDepthStencilAccess(resultLevel->getAccess(), tcu::Sampler::MODE_STENCIL), stencilTexture.getAccess());
		}
	}
	else
		readImageAspect(image, resultLevel->getAccess());

	return resultLevel;
>>>>>>> 0b0c5dba
}

// Copy from image to image.

class CopyImageToImage : public CopiesAndBlittingTestInstance
{
public:
										CopyImageToImage			(Context&	context,
																	 TestParams params);
	virtual tcu::TestStatus				iterate						(void);
private:
	Move<VkImage>						m_source;
	de::MovePtr<Allocation>				m_sourceImageAlloc;
	Move<VkImage>						m_destination;
	de::MovePtr<Allocation>				m_destinationImageAlloc;

	virtual void						copyRegionToTextureLevel	(tcu::ConstPixelBufferAccess src, tcu::PixelBufferAccess dst, CopyRegion region);
};

CopyImageToImage::CopyImageToImage (Context& context, TestParams params)
	: CopiesAndBlittingTestInstance(context, params)
{
	const DeviceInterface&		vk					= context.getDeviceInterface();
	const VkDevice				vkDevice			= context.getDevice();
	const deUint32				queueFamilyIndex	= context.getUniversalQueueFamilyIndex();
	Allocator&					memAlloc			= context.getDefaultAllocator();

	VkImageFormatProperties properties;
	if ((context.getInstanceInterface().getPhysicalDeviceImageFormatProperties (context.getPhysicalDevice(),
																				m_params.src.image.format,
																				VK_IMAGE_TYPE_2D,
																				VK_IMAGE_TILING_OPTIMAL,
																				VK_IMAGE_USAGE_TRANSFER_SRC_BIT,
																				0,
																				&properties) == VK_ERROR_FORMAT_NOT_SUPPORTED) ||
		(context.getInstanceInterface().getPhysicalDeviceImageFormatProperties (context.getPhysicalDevice(),
																				m_params.dst.image.format,
																				VK_IMAGE_TYPE_2D,
																				VK_IMAGE_TILING_OPTIMAL,
																				VK_IMAGE_USAGE_TRANSFER_DST_BIT,
																				0,
																				&properties) == VK_ERROR_FORMAT_NOT_SUPPORTED))
	{
		TCU_THROW(NotSupportedError, "Format not supported");
	}

	// Create source image
	{
		const VkImageCreateInfo	sourceImageParams		=
		{
			VK_STRUCTURE_TYPE_IMAGE_CREATE_INFO,	// VkStructureType		sType;
			DE_NULL,								// const void*			pNext;
			0u,										// VkImageCreateFlags	flags;
			VK_IMAGE_TYPE_2D,						// VkImageType			imageType;
			m_params.src.image.format,				// VkFormat				format;
			m_params.src.image.extent,				// VkExtent3D			extent;
			1u,										// deUint32				mipLevels;
			1u,										// deUint32				arraySize;
			VK_SAMPLE_COUNT_1_BIT,					// deUint32				samples;
			VK_IMAGE_TILING_OPTIMAL,				// VkImageTiling		tiling;
			VK_IMAGE_USAGE_TRANSFER_SRC_BIT |
				VK_IMAGE_USAGE_TRANSFER_DST_BIT,	// VkImageUsageFlags	usage;
			VK_SHARING_MODE_EXCLUSIVE,				// VkSharingMode		sharingMode;
			1u,										// deUint32				queueFamilyCount;
			&queueFamilyIndex,						// const deUint32*		pQueueFamilyIndices;
			VK_IMAGE_LAYOUT_UNDEFINED,				// VkImageLayout		initialLayout;
		};

		m_source				= createImage(vk, vkDevice, &sourceImageParams);
		m_sourceImageAlloc		= memAlloc.allocate(getImageMemoryRequirements(vk, vkDevice, *m_source), MemoryRequirement::Any);
		VK_CHECK(vk.bindImageMemory(vkDevice, *m_source, m_sourceImageAlloc->getMemory(), m_sourceImageAlloc->getOffset()));
	}

	// Create destination image
	{
		const VkImageCreateInfo	destinationImageParams	=
		{
			VK_STRUCTURE_TYPE_IMAGE_CREATE_INFO,	// VkStructureType		sType;
			DE_NULL,								// const void*			pNext;
			0u,										// VkImageCreateFlags	flags;
			VK_IMAGE_TYPE_2D,						// VkImageType			imageType;
			m_params.dst.image.format,				// VkFormat				format;
			m_params.dst.image.extent,				// VkExtent3D			extent;
			1u,										// deUint32				mipLevels;
			1u,										// deUint32				arraySize;
			VK_SAMPLE_COUNT_1_BIT,					// deUint32				samples;
			VK_IMAGE_TILING_OPTIMAL,				// VkImageTiling		tiling;
			VK_IMAGE_USAGE_TRANSFER_SRC_BIT |
				VK_IMAGE_USAGE_TRANSFER_DST_BIT,	// VkImageUsageFlags	usage;
			VK_SHARING_MODE_EXCLUSIVE,				// VkSharingMode		sharingMode;
			1u,										// deUint32				queueFamilyCount;
			&queueFamilyIndex,						// const deUint32*		pQueueFamilyIndices;
			VK_IMAGE_LAYOUT_UNDEFINED,				// VkImageLayout		initialLayout;
		};

		m_destination			= createImage(vk, vkDevice, &destinationImageParams);
		m_destinationImageAlloc	= memAlloc.allocate(getImageMemoryRequirements(vk, vkDevice, *m_destination), MemoryRequirement::Any);
		VK_CHECK(vk.bindImageMemory(vkDevice, *m_destination, m_destinationImageAlloc->getMemory(), m_destinationImageAlloc->getOffset()));
	}
}

tcu::TestStatus CopyImageToImage::iterate (void)
{
	const tcu::TextureFormat	srcTcuFormat		= mapVkFormat(m_params.src.image.format);
	const tcu::TextureFormat	dstTcuFormat		= mapVkFormat(m_params.dst.image.format);
	m_sourceTextureLevel = de::MovePtr<tcu::TextureLevel>(new tcu::TextureLevel(srcTcuFormat,
																				m_params.src.image.extent.width,
																				m_params.src.image.extent.height,
																				m_params.src.image.extent.depth));
	generateBuffer(m_sourceTextureLevel->getAccess(), m_params.src.image.extent.width, m_params.src.image.extent.height, m_params.src.image.extent.depth, FILL_MODE_WHITE);
	m_destinationTextureLevel = de::MovePtr<tcu::TextureLevel>(new tcu::TextureLevel(dstTcuFormat,
																					 (int)m_params.dst.image.extent.width,
																					 (int)m_params.dst.image.extent.height,
																					 (int)m_params.dst.image.extent.depth));
	generateBuffer(m_destinationTextureLevel->getAccess(), m_params.dst.image.extent.width, m_params.dst.image.extent.height, m_params.dst.image.extent.depth, FILL_MODE_GRADIENT);
	generateExpectedResult();

	uploadImage(m_sourceTextureLevel->getAccess(), m_source.get(), m_params.src.image);
	uploadImage(m_destinationTextureLevel->getAccess(), m_destination.get(), m_params.dst.image);

	const DeviceInterface&		vk					= m_context.getDeviceInterface();
	const VkDevice				vkDevice			= m_context.getDevice();
	const VkQueue				queue				= m_context.getUniversalQueue();

	std::vector<VkImageCopy>	imageCopies;
	for (deUint32 i = 0; i < m_params.regions.size(); i++)
		imageCopies.push_back(m_params.regions[i].imageCopy);

	const VkImageMemoryBarrier	imageBarriers[]		=
	{
		// source image
		{
			VK_STRUCTURE_TYPE_IMAGE_MEMORY_BARRIER,		// VkStructureType			sType;
			DE_NULL,									// const void*				pNext;
			VK_ACCESS_TRANSFER_WRITE_BIT,				// VkAccessFlags			srcAccessMask;
			VK_ACCESS_TRANSFER_READ_BIT,				// VkAccessFlags			dstAccessMask;
			VK_IMAGE_LAYOUT_TRANSFER_DST_OPTIMAL,		// VkImageLayout			oldLayout;
			VK_IMAGE_LAYOUT_TRANSFER_SRC_OPTIMAL,		// VkImageLayout			newLayout;
			VK_QUEUE_FAMILY_IGNORED,					// deUint32					srcQueueFamilyIndex;
			VK_QUEUE_FAMILY_IGNORED,					// deUint32					dstQueueFamilyIndex;
			m_source.get(),								// VkImage					image;
			{											// VkImageSubresourceRange	subresourceRange;
				getAspectFlags(srcTcuFormat),	// VkImageAspectFlags	aspectMask;
				0u,								// deUint32				baseMipLevel;
				1u,								// deUint32				mipLevels;
				0u,								// deUint32				baseArraySlice;
				1u								// deUint32				arraySize;
			}
		},
		// destination image
		{
			VK_STRUCTURE_TYPE_IMAGE_MEMORY_BARRIER,		// VkStructureType			sType;
			DE_NULL,									// const void*				pNext;
			VK_ACCESS_TRANSFER_WRITE_BIT,				// VkAccessFlags			srcAccessMask;
			VK_ACCESS_TRANSFER_WRITE_BIT,				// VkAccessFlags			dstAccessMask;
			VK_IMAGE_LAYOUT_TRANSFER_DST_OPTIMAL,		// VkImageLayout			oldLayout;
			VK_IMAGE_LAYOUT_TRANSFER_DST_OPTIMAL,		// VkImageLayout			newLayout;
			VK_QUEUE_FAMILY_IGNORED,					// deUint32					srcQueueFamilyIndex;
			VK_QUEUE_FAMILY_IGNORED,					// deUint32					dstQueueFamilyIndex;
			m_destination.get(),						// VkImage					image;
			{											// VkImageSubresourceRange	subresourceRange;
				getAspectFlags(dstTcuFormat),	// VkImageAspectFlags	aspectMask;
				0u,								// deUint32				baseMipLevel;
				1u,								// deUint32				mipLevels;
				0u,								// deUint32				baseArraySlice;
				1u								// deUint32				arraySize;
			}
		},
	};

	const VkCommandBufferBeginInfo	cmdBufferBeginInfo	=
	{
		VK_STRUCTURE_TYPE_COMMAND_BUFFER_BEGIN_INFO,			// VkStructureType					sType;
		DE_NULL,												// const void*						pNext;
		VK_COMMAND_BUFFER_USAGE_ONE_TIME_SUBMIT_BIT,			// VkCommandBufferUsageFlags		flags;
		(const VkCommandBufferInheritanceInfo*)DE_NULL,
	};

	VK_CHECK(vk.beginCommandBuffer(*m_cmdBuffer, &cmdBufferBeginInfo));
	vk.cmdPipelineBarrier(*m_cmdBuffer, VK_PIPELINE_STAGE_TRANSFER_BIT, VK_PIPELINE_STAGE_TRANSFER_BIT, (VkDependencyFlags)0, 0, (const VkMemoryBarrier*)DE_NULL, 0, (const VkBufferMemoryBarrier*)DE_NULL, DE_LENGTH_OF_ARRAY(imageBarriers), imageBarriers);
	vk.cmdCopyImage(*m_cmdBuffer, m_source.get(), VK_IMAGE_LAYOUT_TRANSFER_SRC_OPTIMAL, m_destination.get(), VK_IMAGE_LAYOUT_TRANSFER_DST_OPTIMAL, (deUint32)m_params.regions.size(), imageCopies.data());
	VK_CHECK(vk.endCommandBuffer(*m_cmdBuffer));

	submitCommandsAndWait (vk, vkDevice, queue, *m_cmdBuffer);

<<<<<<< HEAD
	de::MovePtr<tcu::TextureLevel>	resultTextureLevel	= readImage(vk, vkDevice, queue, memAlloc, *m_destination, m_params.dst.image);
=======
	de::MovePtr<tcu::TextureLevel>	resultTextureLevel	= readImage(*m_destination, m_params.dst.image.format, m_params.dst.image.extent);
>>>>>>> 0b0c5dba

	return checkTestResult(resultTextureLevel->getAccess());
}

void CopyImageToImage::copyRegionToTextureLevel (tcu::ConstPixelBufferAccess src, tcu::PixelBufferAccess dst, CopyRegion region)
{
	VkOffset3D srcOffset	= region.imageCopy.srcOffset;
	VkOffset3D dstOffset	= region.imageCopy.dstOffset;
	VkExtent3D extent		= region.imageCopy.extent;

	if (tcu::isCombinedDepthStencilType(src.getFormat().type))
	{
		DE_ASSERT(src.getFormat() == dst.getFormat());
		// Copy depth.
		{
			const tcu::ConstPixelBufferAccess	srcSubRegion	= getEffectiveDepthStencilAccess(tcu::getSubregion(src, srcOffset.x, srcOffset.y, srcOffset.z, extent.width, extent.height, extent.depth), tcu::Sampler::MODE_DEPTH);
			const tcu::PixelBufferAccess		dstWithSrcFormat(srcSubRegion.getFormat(), dst.getSize(), dst.getDataPtr());
			const tcu::PixelBufferAccess		dstSubRegion	= getEffectiveDepthStencilAccess(tcu::getSubregion(dstWithSrcFormat, dstOffset.x, dstOffset.y, dstOffset.z, extent.width, extent.height, extent.depth), tcu::Sampler::MODE_DEPTH);

			tcu::copy(dstSubRegion, srcSubRegion);
		}

		// Copy stencil.
		if (tcu::hasStencilComponent(src.getFormat().order))
		{
			const tcu::ConstPixelBufferAccess	srcSubRegion	= getEffectiveDepthStencilAccess(tcu::getSubregion(src, srcOffset.x, srcOffset.y, srcOffset.z, extent.width, extent.height, extent.depth), tcu::Sampler::MODE_STENCIL);
			const tcu::PixelBufferAccess		dstWithSrcFormat(srcSubRegion.getFormat(), dst.getSize(), dst.getDataPtr());
			const tcu::PixelBufferAccess		dstSubRegion	= getEffectiveDepthStencilAccess(tcu::getSubregion(dstWithSrcFormat, dstOffset.x, dstOffset.y, dstOffset.z, extent.width, extent.height, extent.depth), tcu::Sampler::MODE_STENCIL);

			tcu::copy(dstSubRegion, srcSubRegion);
		}
	}
	else
	{
		const tcu::ConstPixelBufferAccess	srcSubRegion		= tcu::getSubregion(src, srcOffset.x, srcOffset.y, srcOffset.z, extent.width, extent.height, extent.depth);
		// CopyImage acts like a memcpy. Replace the destination format with the srcformat to use a memcpy.
		const tcu::PixelBufferAccess		dstWithSrcFormat	(srcSubRegion.getFormat(), dst.getSize(), dst.getDataPtr());
		const tcu::PixelBufferAccess		dstSubRegion		= tcu::getSubregion(dstWithSrcFormat, dstOffset.x, dstOffset.y, dstOffset.z, extent.width, extent.height, extent.depth);

		tcu::copy(dstSubRegion, srcSubRegion);
	}
}

class CopyImageToImageTestCase : public vkt::TestCase
{
public:
							CopyImageToImageTestCase	(tcu::TestContext&				testCtx,
														 const std::string&				name,
														 const std::string&				description,
														 const TestParams				params)
								: vkt::TestCase	(testCtx, name, description)
								, m_params		(params)
							{}

	virtual TestInstance*	createInstance				(Context&						context) const
							{
								return new CopyImageToImage(context, m_params);
							}
private:
	TestParams				m_params;
};

// Copy from buffer to buffer.

class CopyBufferToBuffer : public CopiesAndBlittingTestInstance
{
public:
								CopyBufferToBuffer			(Context& context, TestParams params);
	virtual tcu::TestStatus		iterate						(void);
private:
	virtual void				copyRegionToTextureLevel	(tcu::ConstPixelBufferAccess, tcu::PixelBufferAccess, CopyRegion);
	Move<VkBuffer>				m_source;
	de::MovePtr<Allocation>		m_sourceBufferAlloc;
	Move<VkBuffer>				m_destination;
	de::MovePtr<Allocation>		m_destinationBufferAlloc;
};

CopyBufferToBuffer::CopyBufferToBuffer (Context& context, TestParams params)
	: CopiesAndBlittingTestInstance	(context, params)
{
	const DeviceInterface&		vk					= context.getDeviceInterface();
	const VkDevice				vkDevice			= context.getDevice();
	const deUint32				queueFamilyIndex	= context.getUniversalQueueFamilyIndex();
	Allocator&					memAlloc			= context.getDefaultAllocator();

	// Create source buffer
	{
		const VkBufferCreateInfo	sourceBufferParams		=
		{
			VK_STRUCTURE_TYPE_BUFFER_CREATE_INFO,		// VkStructureType		sType;
			DE_NULL,									// const void*			pNext;
			0u,											// VkBufferCreateFlags	flags;
			m_params.src.buffer.size,					// VkDeviceSize			size;
			VK_BUFFER_USAGE_TRANSFER_SRC_BIT,			// VkBufferUsageFlags	usage;
			VK_SHARING_MODE_EXCLUSIVE,					// VkSharingMode		sharingMode;
			1u,											// deUint32				queueFamilyIndexCount;
			&queueFamilyIndex,							// const deUint32*		pQueueFamilyIndices;
		};

		m_source				= createBuffer(vk, vkDevice, &sourceBufferParams);
		m_sourceBufferAlloc		= memAlloc.allocate(getBufferMemoryRequirements(vk, vkDevice, *m_source), MemoryRequirement::HostVisible);
		VK_CHECK(vk.bindBufferMemory(vkDevice, *m_source, m_sourceBufferAlloc->getMemory(), m_sourceBufferAlloc->getOffset()));
	}

	// Create destination buffer
	{
		const VkBufferCreateInfo	destinationBufferParams	=
		{
			VK_STRUCTURE_TYPE_BUFFER_CREATE_INFO,		// VkStructureType		sType;
			DE_NULL,									// const void*			pNext;
			0u,											// VkBufferCreateFlags	flags;
			m_params.dst.buffer.size,					// VkDeviceSize			size;
			VK_BUFFER_USAGE_TRANSFER_DST_BIT,			// VkBufferUsageFlags	usage;
			VK_SHARING_MODE_EXCLUSIVE,					// VkSharingMode		sharingMode;
			1u,											// deUint32				queueFamilyIndexCount;
			&queueFamilyIndex,							// const deUint32*		pQueueFamilyIndices;
		};

		m_destination				= createBuffer(vk, vkDevice, &destinationBufferParams);
		m_destinationBufferAlloc	= memAlloc.allocate(getBufferMemoryRequirements(vk, vkDevice, *m_destination), MemoryRequirement::HostVisible);
		VK_CHECK(vk.bindBufferMemory(vkDevice, *m_destination, m_destinationBufferAlloc->getMemory(), m_destinationBufferAlloc->getOffset()));
	}
}

tcu::TestStatus CopyBufferToBuffer::iterate (void)
{
	const int srcLevelWidth		= (int)(m_params.src.buffer.size/4); // Here the format is VK_FORMAT_R32_UINT, we need to divide the buffer size by 4
	m_sourceTextureLevel		= de::MovePtr<tcu::TextureLevel>(new tcu::TextureLevel(mapVkFormat(VK_FORMAT_R32_UINT), srcLevelWidth, 1));
	generateBuffer(m_sourceTextureLevel->getAccess(), srcLevelWidth, 1, 1, FILL_MODE_RED);

	const int dstLevelWidth		= (int)(m_params.dst.buffer.size/4);
	m_destinationTextureLevel	= de::MovePtr<tcu::TextureLevel>(new tcu::TextureLevel(mapVkFormat(VK_FORMAT_R32_UINT), dstLevelWidth, 1));
	generateBuffer(m_destinationTextureLevel->getAccess(), dstLevelWidth, 1, 1, FILL_MODE_WHITE);

	generateExpectedResult();

	uploadBuffer(m_sourceTextureLevel->getAccess(), *m_sourceBufferAlloc);
	uploadBuffer(m_destinationTextureLevel->getAccess(), *m_destinationBufferAlloc);

	const DeviceInterface&		vk			= m_context.getDeviceInterface();
	const VkDevice				vkDevice	= m_context.getDevice();
	const VkQueue				queue		= m_context.getUniversalQueue();

	const VkBufferMemoryBarrier		srcBufferBarrier	=
	{
		VK_STRUCTURE_TYPE_BUFFER_MEMORY_BARRIER,	// VkStructureType	sType;
		DE_NULL,									// const void*		pNext;
		VK_ACCESS_HOST_WRITE_BIT,					// VkAccessFlags	srcAccessMask;
		VK_ACCESS_TRANSFER_READ_BIT,				// VkAccessFlags	dstAccessMask;
		VK_QUEUE_FAMILY_IGNORED,					// deUint32			srcQueueFamilyIndex;
		VK_QUEUE_FAMILY_IGNORED,					// deUint32			dstQueueFamilyIndex;
		*m_source,									// VkBuffer			buffer;
		0u,											// VkDeviceSize		offset;
		m_params.src.buffer.size					// VkDeviceSize		size;
	};

	const VkBufferMemoryBarrier		dstBufferBarrier	=
	{
		VK_STRUCTURE_TYPE_BUFFER_MEMORY_BARRIER,	// VkStructureType	sType;
		DE_NULL,									// const void*		pNext;
		VK_ACCESS_TRANSFER_WRITE_BIT,				// VkAccessFlags	srcAccessMask;
		VK_ACCESS_HOST_READ_BIT,					// VkAccessFlags	dstAccessMask;
		VK_QUEUE_FAMILY_IGNORED,					// deUint32			srcQueueFamilyIndex;
		VK_QUEUE_FAMILY_IGNORED,					// deUint32			dstQueueFamilyIndex;
		*m_destination,								// VkBuffer			buffer;
		0u,											// VkDeviceSize		offset;
		m_params.dst.buffer.size					// VkDeviceSize		size;
	};

	std::vector<VkBufferCopy>		bufferCopies;
	for (deUint32 i = 0; i < m_params.regions.size(); i++)
		bufferCopies.push_back(m_params.regions[i].bufferCopy);

	const VkCommandBufferBeginInfo	cmdBufferBeginInfo	=
	{
		VK_STRUCTURE_TYPE_COMMAND_BUFFER_BEGIN_INFO,			// VkStructureType					sType;
		DE_NULL,												// const void*						pNext;
		VK_COMMAND_BUFFER_USAGE_ONE_TIME_SUBMIT_BIT,			// VkCommandBufferUsageFlags		flags;
		(const VkCommandBufferInheritanceInfo*)DE_NULL,
	};

	VK_CHECK(vk.beginCommandBuffer(*m_cmdBuffer, &cmdBufferBeginInfo));
	vk.cmdPipelineBarrier(*m_cmdBuffer, VK_PIPELINE_STAGE_HOST_BIT, VK_PIPELINE_STAGE_TRANSFER_BIT, (VkDependencyFlags)0, 0, (const VkMemoryBarrier*)DE_NULL, 1, &srcBufferBarrier, 0, (const VkImageMemoryBarrier*)DE_NULL);
	vk.cmdCopyBuffer(*m_cmdBuffer, m_source.get(), m_destination.get(), (deUint32)m_params.regions.size(), &bufferCopies[0]);
	vk.cmdPipelineBarrier(*m_cmdBuffer, VK_PIPELINE_STAGE_TRANSFER_BIT, VK_PIPELINE_STAGE_TOP_OF_PIPE_BIT, (VkDependencyFlags)0, 0, (const VkMemoryBarrier*)DE_NULL, 1, &dstBufferBarrier, 0, (const VkImageMemoryBarrier*)DE_NULL);
	VK_CHECK(vk.endCommandBuffer(*m_cmdBuffer));

	const VkSubmitInfo				submitInfo			=
	{
		VK_STRUCTURE_TYPE_SUBMIT_INFO,	// VkStructureType			sType;
		DE_NULL,						// const void*				pNext;
		0u,								// deUint32					waitSemaphoreCount;
		DE_NULL,						// const VkSemaphore*		pWaitSemaphores;
		(const VkPipelineStageFlags*)DE_NULL,
		1u,								// deUint32					commandBufferCount;
		&m_cmdBuffer.get(),				// const VkCommandBuffer*	pCommandBuffers;
		0u,								// deUint32					signalSemaphoreCount;
		DE_NULL							// const VkSemaphore*		pSignalSemaphores;
	};

	VK_CHECK(vk.resetFences(vkDevice, 1, &m_fence.get()));
	VK_CHECK(vk.queueSubmit(queue, 1, &submitInfo, *m_fence));
	VK_CHECK(vk.waitForFences(vkDevice, 1, &m_fence.get(), true, ~(0ull) /* infinity */));

	// Read buffer data
	de::MovePtr<tcu::TextureLevel>	resultLevel		(new tcu::TextureLevel(mapVkFormat(VK_FORMAT_R32_UINT), dstLevelWidth, 1));
	invalidateMappedMemoryRange(vk, vkDevice, m_destinationBufferAlloc->getMemory(), m_destinationBufferAlloc->getOffset(), m_params.dst.buffer.size);
	tcu::copy(*resultLevel, tcu::ConstPixelBufferAccess(resultLevel->getFormat(), resultLevel->getSize(), m_destinationBufferAlloc->getHostPtr()));

	return checkTestResult(resultLevel->getAccess());
}

void CopyBufferToBuffer::copyRegionToTextureLevel (tcu::ConstPixelBufferAccess src, tcu::PixelBufferAccess dst, CopyRegion region)
{
	deMemcpy((deUint8*) dst.getDataPtr() + region.bufferCopy.dstOffset,
			 (deUint8*) src.getDataPtr() + region.bufferCopy.srcOffset,
			 (size_t)region.bufferCopy.size);
}

class BufferToBufferTestCase : public vkt::TestCase
{
public:
							BufferToBufferTestCase	(tcu::TestContext&	testCtx,
													 const std::string&	name,
													 const std::string&	description,
													 const TestParams	params)
								: vkt::TestCase	(testCtx, name, description)
								, m_params		(params)
							{}

	virtual TestInstance*	createInstance			(Context& context) const
							{
								return new CopyBufferToBuffer(context, m_params);
							}
private:
	TestParams				m_params;
};

// Copy from image to buffer.

class CopyImageToBuffer : public CopiesAndBlittingTestInstance
{
public:
								CopyImageToBuffer			(Context&	context,
															 TestParams	testParams);
	virtual tcu::TestStatus		iterate						(void);
private:
	virtual void				copyRegionToTextureLevel	(tcu::ConstPixelBufferAccess src, tcu::PixelBufferAccess dst, CopyRegion region);

	tcu::TextureFormat			m_textureFormat;
	VkDeviceSize				m_bufferSize;

	Move<VkImage>				m_source;
	de::MovePtr<Allocation>		m_sourceImageAlloc;
	Move<VkBuffer>				m_destination;
	de::MovePtr<Allocation>		m_destinationBufferAlloc;
};

CopyImageToBuffer::CopyImageToBuffer (Context& context, TestParams testParams)
	: CopiesAndBlittingTestInstance(context, testParams)
	, m_textureFormat(mapVkFormat(testParams.src.image.format))
	, m_bufferSize(m_params.dst.buffer.size * tcu::getPixelSize(m_textureFormat))
{
	const DeviceInterface&		vk					= context.getDeviceInterface();
	const VkDevice				vkDevice			= context.getDevice();
	const deUint32				queueFamilyIndex	= context.getUniversalQueueFamilyIndex();
	Allocator&					memAlloc			= context.getDefaultAllocator();

	// Create source image
	{
		const VkImageCreateInfo		sourceImageParams		=
		{
			VK_STRUCTURE_TYPE_IMAGE_CREATE_INFO,	// VkStructureType		sType;
			DE_NULL,								// const void*			pNext;
			0u,										// VkImageCreateFlags	flags;
			VK_IMAGE_TYPE_2D,						// VkImageType			imageType;
			m_params.src.image.format,				// VkFormat				format;
			m_params.src.image.extent,				// VkExtent3D			extent;
			1u,										// deUint32				mipLevels;
			1u,										// deUint32				arraySize;
			VK_SAMPLE_COUNT_1_BIT,					// deUint32				samples;
			VK_IMAGE_TILING_OPTIMAL,				// VkImageTiling		tiling;
			VK_IMAGE_USAGE_TRANSFER_SRC_BIT |
				VK_IMAGE_USAGE_TRANSFER_DST_BIT,	// VkImageUsageFlags	usage;
			VK_SHARING_MODE_EXCLUSIVE,				// VkSharingMode		sharingMode;
			1u,										// deUint32				queueFamilyCount;
			&queueFamilyIndex,						// const deUint32*		pQueueFamilyIndices;
			VK_IMAGE_LAYOUT_UNDEFINED,				// VkImageLayout		initialLayout;
		};

		m_source			= createImage(vk, vkDevice, &sourceImageParams);
		m_sourceImageAlloc	= memAlloc.allocate(getImageMemoryRequirements(vk, vkDevice, *m_source), MemoryRequirement::Any);
		VK_CHECK(vk.bindImageMemory(vkDevice, *m_source, m_sourceImageAlloc->getMemory(), m_sourceImageAlloc->getOffset()));
	}

	// Create destination buffer
	{
		const VkBufferCreateInfo	destinationBufferParams	=
		{
			VK_STRUCTURE_TYPE_BUFFER_CREATE_INFO,		// VkStructureType		sType;
			DE_NULL,									// const void*			pNext;
			0u,											// VkBufferCreateFlags	flags;
			m_bufferSize,								// VkDeviceSize			size;
			VK_BUFFER_USAGE_TRANSFER_DST_BIT,			// VkBufferUsageFlags	usage;
			VK_SHARING_MODE_EXCLUSIVE,					// VkSharingMode		sharingMode;
			1u,											// deUint32				queueFamilyIndexCount;
			&queueFamilyIndex,							// const deUint32*		pQueueFamilyIndices;
		};

		m_destination				= createBuffer(vk, vkDevice, &destinationBufferParams);
		m_destinationBufferAlloc	= memAlloc.allocate(getBufferMemoryRequirements(vk, vkDevice, *m_destination), MemoryRequirement::HostVisible);
		VK_CHECK(vk.bindBufferMemory(vkDevice, *m_destination, m_destinationBufferAlloc->getMemory(), m_destinationBufferAlloc->getOffset()));
	}
}

tcu::TestStatus CopyImageToBuffer::iterate (void)
{
	m_sourceTextureLevel = de::MovePtr<tcu::TextureLevel>(new tcu::TextureLevel(m_textureFormat,
																				m_params.src.image.extent.width,
																				m_params.src.image.extent.height,
																				m_params.src.image.extent.depth));
	generateBuffer(m_sourceTextureLevel->getAccess(), m_params.src.image.extent.width, m_params.src.image.extent.height, m_params.src.image.extent.depth);
	m_destinationTextureLevel = de::MovePtr<tcu::TextureLevel>(new tcu::TextureLevel(m_textureFormat, (int)m_params.dst.buffer.size, 1));
	generateBuffer(m_destinationTextureLevel->getAccess(), (int)m_params.dst.buffer.size, 1, 1);

	generateExpectedResult();

	uploadImage(m_sourceTextureLevel->getAccess(), *m_source, m_params.src.image);
	uploadBuffer(m_destinationTextureLevel->getAccess(), *m_destinationBufferAlloc);

	const DeviceInterface&		vk			= m_context.getDeviceInterface();
	const VkDevice				vkDevice	= m_context.getDevice();
	const VkQueue				queue		= m_context.getUniversalQueue();

	// Barriers for copying image to buffer
	const VkImageMemoryBarrier		imageBarrier		=
	{
		VK_STRUCTURE_TYPE_IMAGE_MEMORY_BARRIER,		// VkStructureType			sType;
		DE_NULL,									// const void*				pNext;
		VK_ACCESS_TRANSFER_WRITE_BIT,				// VkAccessFlags			srcAccessMask;
		VK_ACCESS_TRANSFER_READ_BIT,				// VkAccessFlags			dstAccessMask;
		VK_IMAGE_LAYOUT_TRANSFER_DST_OPTIMAL,		// VkImageLayout			oldLayout;
		VK_IMAGE_LAYOUT_TRANSFER_SRC_OPTIMAL,		// VkImageLayout			newLayout;
		VK_QUEUE_FAMILY_IGNORED,					// deUint32					srcQueueFamilyIndex;
		VK_QUEUE_FAMILY_IGNORED,					// deUint32					dstQueueFamilyIndex;
		*m_source,									// VkImage					image;
		{											// VkImageSubresourceRange	subresourceRange;
			getAspectFlags(m_textureFormat),	// VkImageAspectFlags	aspectMask;
			0u,								// deUint32				baseMipLevel;
			1u,								// deUint32				mipLevels;
			0u,								// deUint32				baseArraySlice;
			1u								// deUint32				arraySize;
		}
	};

	const VkBufferMemoryBarrier		bufferBarrier		=
	{
		VK_STRUCTURE_TYPE_BUFFER_MEMORY_BARRIER,	// VkStructureType	sType;
		DE_NULL,									// const void*		pNext;
		VK_ACCESS_TRANSFER_WRITE_BIT,				// VkAccessFlags	srcAccessMask;
		VK_ACCESS_HOST_READ_BIT,					// VkAccessFlags	dstAccessMask;
		VK_QUEUE_FAMILY_IGNORED,					// deUint32			srcQueueFamilyIndex;
		VK_QUEUE_FAMILY_IGNORED,					// deUint32			dstQueueFamilyIndex;
		*m_destination,								// VkBuffer			buffer;
		0u,											// VkDeviceSize		offset;
		m_bufferSize								// VkDeviceSize		size;
	};

	// Copy from image to buffer
	std::vector<VkBufferImageCopy>	bufferImageCopies;
	for (deUint32 i = 0; i < m_params.regions.size(); i++)
		bufferImageCopies.push_back(m_params.regions[i].bufferImageCopy);

	const VkCommandBufferBeginInfo	cmdBufferBeginInfo	=
	{
		VK_STRUCTURE_TYPE_COMMAND_BUFFER_BEGIN_INFO,			// VkStructureType					sType;
		DE_NULL,												// const void*						pNext;
		VK_COMMAND_BUFFER_USAGE_ONE_TIME_SUBMIT_BIT,			// VkCommandBufferUsageFlags		flags;
		(const VkCommandBufferInheritanceInfo*)DE_NULL,
	};

	VK_CHECK(vk.beginCommandBuffer(*m_cmdBuffer, &cmdBufferBeginInfo));
	vk.cmdPipelineBarrier(*m_cmdBuffer, VK_PIPELINE_STAGE_TRANSFER_BIT, VK_PIPELINE_STAGE_TRANSFER_BIT, (VkDependencyFlags)0, 0, (const VkMemoryBarrier*)DE_NULL, 0, (const VkBufferMemoryBarrier*)DE_NULL, 1, &imageBarrier);
	vk.cmdCopyImageToBuffer(*m_cmdBuffer, m_source.get(), VK_IMAGE_LAYOUT_TRANSFER_SRC_OPTIMAL, m_destination.get(), (deUint32)m_params.regions.size(), &bufferImageCopies[0]);
	vk.cmdPipelineBarrier(*m_cmdBuffer, VK_PIPELINE_STAGE_TRANSFER_BIT, VK_PIPELINE_STAGE_TOP_OF_PIPE_BIT, (VkDependencyFlags)0, 0, (const VkMemoryBarrier*)DE_NULL, 1, &bufferBarrier, 0, (const VkImageMemoryBarrier*)DE_NULL);
	VK_CHECK(vk.endCommandBuffer(*m_cmdBuffer));

	submitCommandsAndWait (vk, vkDevice, queue, *m_cmdBuffer);

	// Read buffer data
	de::MovePtr<tcu::TextureLevel>	resultLevel		(new tcu::TextureLevel(m_textureFormat, (int)m_params.dst.buffer.size, 1));
	invalidateMappedMemoryRange(vk, vkDevice, m_destinationBufferAlloc->getMemory(), m_destinationBufferAlloc->getOffset(), m_bufferSize);
	tcu::copy(*resultLevel, tcu::ConstPixelBufferAccess(resultLevel->getFormat(), resultLevel->getSize(), m_destinationBufferAlloc->getHostPtr()));

	return checkTestResult(resultLevel->getAccess());
}

class CopyImageToBufferTestCase : public vkt::TestCase
{
public:
							CopyImageToBufferTestCase	(tcu::TestContext&		testCtx,
														 const std::string&		name,
														 const std::string&		description,
														 const TestParams		params)
								: vkt::TestCase	(testCtx, name, description)
								, m_params		(params)
							{}

	virtual TestInstance*	createInstance				(Context&				context) const
							{
								return new CopyImageToBuffer(context, m_params);
							}
private:
	TestParams				m_params;
};

void CopyImageToBuffer::copyRegionToTextureLevel (tcu::ConstPixelBufferAccess src, tcu::PixelBufferAccess dst, CopyRegion region)
{
	deUint32			rowLength	= region.bufferImageCopy.bufferRowLength;
	if (!rowLength)
		rowLength = region.bufferImageCopy.imageExtent.width;

	deUint32			imageHeight	= region.bufferImageCopy.bufferImageHeight;
	if (!imageHeight)
		imageHeight = region.bufferImageCopy.imageExtent.height;

	const int			texelSize	= src.getFormat().getPixelSize();
	const VkExtent3D	extent		= region.bufferImageCopy.imageExtent;
	const VkOffset3D	srcOffset	= region.bufferImageCopy.imageOffset;
	const int			texelOffset	= (int) region.bufferImageCopy.bufferOffset / texelSize;

	for (deUint32 z = 0; z < extent.depth; z++)
	{
		for (deUint32 y = 0; y < extent.height; y++)
		{
			int									texelIndex		= texelOffset + (z * imageHeight + y) *	rowLength;
			const tcu::ConstPixelBufferAccess	srcSubRegion	= tcu::getSubregion(src, srcOffset.x, srcOffset.y + y, srcOffset.z + z,
																					region.bufferImageCopy.imageExtent.width, 1, 1);
			const tcu::PixelBufferAccess		dstSubRegion	= tcu::getSubregion(dst, texelIndex, 0, region.bufferImageCopy.imageExtent.width, 1);
			tcu::copy(dstSubRegion, srcSubRegion);
		}
	}
}

// Copy from buffer to image.

class CopyBufferToImage : public CopiesAndBlittingTestInstance
{
public:
								CopyBufferToImage			(Context&	context,
															 TestParams	testParams);
	virtual tcu::TestStatus		iterate						(void);
private:
	virtual void				copyRegionToTextureLevel	(tcu::ConstPixelBufferAccess src, tcu::PixelBufferAccess dst, CopyRegion region);

	tcu::TextureFormat			m_textureFormat;
	VkDeviceSize				m_bufferSize;

	Move<VkBuffer>				m_source;
	de::MovePtr<Allocation>		m_sourceBufferAlloc;
	Move<VkImage>				m_destination;
	de::MovePtr<Allocation>		m_destinationImageAlloc;
};

CopyBufferToImage::CopyBufferToImage (Context& context, TestParams testParams)
	: CopiesAndBlittingTestInstance(context, testParams)
	, m_textureFormat(mapVkFormat(testParams.dst.image.format))
	, m_bufferSize(m_params.src.buffer.size * tcu::getPixelSize(m_textureFormat))
{
	const DeviceInterface&		vk					= context.getDeviceInterface();
	const VkDevice				vkDevice			= context.getDevice();
	const deUint32				queueFamilyIndex	= context.getUniversalQueueFamilyIndex();
	Allocator&					memAlloc			= context.getDefaultAllocator();

	// Create source buffer
	{
		const VkBufferCreateInfo	sourceBufferParams		=
		{
			VK_STRUCTURE_TYPE_BUFFER_CREATE_INFO,		// VkStructureType		sType;
			DE_NULL,									// const void*			pNext;
			0u,											// VkBufferCreateFlags	flags;
			m_bufferSize,								// VkDeviceSize			size;
			VK_BUFFER_USAGE_TRANSFER_SRC_BIT,			// VkBufferUsageFlags	usage;
			VK_SHARING_MODE_EXCLUSIVE,					// VkSharingMode		sharingMode;
			1u,											// deUint32				queueFamilyIndexCount;
			&queueFamilyIndex,							// const deUint32*		pQueueFamilyIndices;
		};

		m_source				= createBuffer(vk, vkDevice, &sourceBufferParams);
		m_sourceBufferAlloc		= memAlloc.allocate(getBufferMemoryRequirements(vk, vkDevice, *m_source), MemoryRequirement::HostVisible);
		VK_CHECK(vk.bindBufferMemory(vkDevice, *m_source, m_sourceBufferAlloc->getMemory(), m_sourceBufferAlloc->getOffset()));
	}

	// Create destination image
	{
		const VkImageCreateInfo		destinationImageParams	=
		{
			VK_STRUCTURE_TYPE_IMAGE_CREATE_INFO,	// VkStructureType		sType;
			DE_NULL,								// const void*			pNext;
			0u,										// VkImageCreateFlags	flags;
			VK_IMAGE_TYPE_2D,						// VkImageType			imageType;
			m_params.dst.image.format,				// VkFormat				format;
			m_params.dst.image.extent,				// VkExtent3D			extent;
			1u,										// deUint32				mipLevels;
			1u,										// deUint32				arraySize;
			VK_SAMPLE_COUNT_1_BIT,					// deUint32				samples;
			VK_IMAGE_TILING_OPTIMAL,				// VkImageTiling		tiling;
			VK_IMAGE_USAGE_TRANSFER_SRC_BIT |
				VK_IMAGE_USAGE_TRANSFER_DST_BIT,	// VkImageUsageFlags	usage;
			VK_SHARING_MODE_EXCLUSIVE,				// VkSharingMode		sharingMode;
			1u,										// deUint32				queueFamilyCount;
			&queueFamilyIndex,						// const deUint32*		pQueueFamilyIndices;
			VK_IMAGE_LAYOUT_UNDEFINED,				// VkImageLayout		initialLayout;
		};

		m_destination			= createImage(vk, vkDevice, &destinationImageParams);
		m_destinationImageAlloc	= memAlloc.allocate(getImageMemoryRequirements(vk, vkDevice, *m_destination), MemoryRequirement::Any);
		VK_CHECK(vk.bindImageMemory(vkDevice, *m_destination, m_destinationImageAlloc->getMemory(), m_destinationImageAlloc->getOffset()));
	}
}

tcu::TestStatus CopyBufferToImage::iterate (void)
{
	m_sourceTextureLevel = de::MovePtr<tcu::TextureLevel>(new tcu::TextureLevel(m_textureFormat, (int)m_params.src.buffer.size, 1));
	generateBuffer(m_sourceTextureLevel->getAccess(), (int)m_params.src.buffer.size, 1, 1);
	m_destinationTextureLevel = de::MovePtr<tcu::TextureLevel>(new tcu::TextureLevel(m_textureFormat,
																					m_params.dst.image.extent.width,
																					m_params.dst.image.extent.height,
																					m_params.dst.image.extent.depth));

	generateBuffer(m_destinationTextureLevel->getAccess(), m_params.dst.image.extent.width, m_params.dst.image.extent.height, m_params.dst.image.extent.depth);

	generateExpectedResult();

	uploadBuffer(m_sourceTextureLevel->getAccess(), *m_sourceBufferAlloc);
	uploadImage(m_destinationTextureLevel->getAccess(), *m_destination, m_params.dst.image);

	const DeviceInterface&		vk			= m_context.getDeviceInterface();
	const VkDevice				vkDevice	= m_context.getDevice();
	const VkQueue				queue		= m_context.getUniversalQueue();

	const VkImageMemoryBarrier	imageBarrier	=
	{
		VK_STRUCTURE_TYPE_IMAGE_MEMORY_BARRIER,		// VkStructureType			sType;
		DE_NULL,									// const void*				pNext;
		VK_ACCESS_TRANSFER_WRITE_BIT,				// VkAccessFlags			srcAccessMask;
		VK_ACCESS_TRANSFER_WRITE_BIT,				// VkAccessFlags			dstAccessMask;
		VK_IMAGE_LAYOUT_TRANSFER_DST_OPTIMAL,		// VkImageLayout			oldLayout;
		VK_IMAGE_LAYOUT_TRANSFER_DST_OPTIMAL,		// VkImageLayout			newLayout;
		VK_QUEUE_FAMILY_IGNORED,					// deUint32					srcQueueFamilyIndex;
		VK_QUEUE_FAMILY_IGNORED,					// deUint32					dstQueueFamilyIndex;
		*m_destination,								// VkImage					image;
		{											// VkImageSubresourceRange	subresourceRange;
			getAspectFlags(m_textureFormat),	// VkImageAspectFlags	aspectMask;
			0u,								// deUint32				baseMipLevel;
			1u,								// deUint32				mipLevels;
			0u,								// deUint32				baseArraySlice;
			1u								// deUint32				arraySize;
		}
	};

	// Copy from buffer to image
	std::vector<VkBufferImageCopy>		bufferImageCopies;
	for (deUint32 i = 0; i < m_params.regions.size(); i++)
		bufferImageCopies.push_back(m_params.regions[i].bufferImageCopy);

	const VkCommandBufferBeginInfo	cmdBufferBeginInfo	=
	{
		VK_STRUCTURE_TYPE_COMMAND_BUFFER_BEGIN_INFO,			// VkStructureType					sType;
		DE_NULL,												// const void*						pNext;
		VK_COMMAND_BUFFER_USAGE_ONE_TIME_SUBMIT_BIT,			// VkCommandBufferUsageFlags		flags;
		(const VkCommandBufferInheritanceInfo*)DE_NULL,
	};

	VK_CHECK(vk.beginCommandBuffer(*m_cmdBuffer, &cmdBufferBeginInfo));
	vk.cmdPipelineBarrier(*m_cmdBuffer, VK_PIPELINE_STAGE_TRANSFER_BIT, VK_PIPELINE_STAGE_TRANSFER_BIT, (VkDependencyFlags)0, 0, (const VkMemoryBarrier*)DE_NULL, 0, (const VkBufferMemoryBarrier*)DE_NULL, 1, &imageBarrier);
	vk.cmdCopyBufferToImage(*m_cmdBuffer, m_source.get(), m_destination.get(), VK_IMAGE_LAYOUT_TRANSFER_DST_OPTIMAL, (deUint32)m_params.regions.size(), bufferImageCopies.data());
	VK_CHECK(vk.endCommandBuffer(*m_cmdBuffer));

	submitCommandsAndWait (vk, vkDevice, queue, *m_cmdBuffer);

<<<<<<< HEAD
	de::MovePtr<tcu::TextureLevel>	resultLevel	= readImage(vk, vkDevice, queue, memAlloc, *m_destination, m_params.dst.image);
=======
	de::MovePtr<tcu::TextureLevel>	resultLevel	= readImage(*m_destination, m_params.dst.image.format, m_params.dst.image.extent);
>>>>>>> 0b0c5dba

	return checkTestResult(resultLevel->getAccess());
}

class CopyBufferToImageTestCase : public vkt::TestCase
{
public:
							CopyBufferToImageTestCase	(tcu::TestContext&		testCtx,
														 const std::string&		name,
														 const std::string&		description,
														 const TestParams		params)
								: vkt::TestCase	(testCtx, name, description)
								, m_params		(params)
							{}

	virtual					~CopyBufferToImageTestCase	(void) {}

	virtual TestInstance*	createInstance				(Context&				context) const
							{
								return new CopyBufferToImage(context, m_params);
							}
private:
	TestParams				m_params;
};

void CopyBufferToImage::copyRegionToTextureLevel (tcu::ConstPixelBufferAccess src, tcu::PixelBufferAccess dst, CopyRegion region)
{
	deUint32			rowLength	= region.bufferImageCopy.bufferRowLength;
	if (!rowLength)
		rowLength = region.bufferImageCopy.imageExtent.width;

	deUint32			imageHeight	= region.bufferImageCopy.bufferImageHeight;
	if (!imageHeight)
		imageHeight = region.bufferImageCopy.imageExtent.height;

	const int			texelSize	= dst.getFormat().getPixelSize();
	const VkExtent3D	extent		= region.bufferImageCopy.imageExtent;
	const VkOffset3D	dstOffset	= region.bufferImageCopy.imageOffset;
	const int			texelOffset	= (int) region.bufferImageCopy.bufferOffset / texelSize;

	for (deUint32 z = 0; z < extent.depth; z++)
	{
		for (deUint32 y = 0; y < extent.height; y++)
		{
			int									texelIndex		= texelOffset + (z * imageHeight + y) *	rowLength;
			const tcu::ConstPixelBufferAccess	srcSubRegion	= tcu::getSubregion(src, texelIndex, 0, region.bufferImageCopy.imageExtent.width, 1);
			const tcu::PixelBufferAccess		dstSubRegion	= tcu::getSubregion(dst, dstOffset.x, dstOffset.y + y, dstOffset.z + z,
																					region.bufferImageCopy.imageExtent.width, 1, 1);
			tcu::copy(dstSubRegion, srcSubRegion);
		}
	}
}

// Copy from image to image with scaling.

class BlittingImages : public CopiesAndBlittingTestInstance
{
public:
										BlittingImages					(Context&	context,
																		 TestParams params);
	virtual tcu::TestStatus				iterate							(void);
protected:
	virtual tcu::TestStatus				checkTestResult					(tcu::ConstPixelBufferAccess result);
	virtual void						copyRegionToTextureLevel		(tcu::ConstPixelBufferAccess src, tcu::PixelBufferAccess dst, CopyRegion region);
	virtual void						generateExpectedResult			(void);
private:
	bool								checkClampedAndUnclampedResult	(const tcu::ConstPixelBufferAccess&	result,
																		 const tcu::ConstPixelBufferAccess&	clampedReference,
																		 const tcu::ConstPixelBufferAccess&	unclampedReference,
																		 VkImageAspectFlagBits				aspect);
	Move<VkImage>						m_source;
	de::MovePtr<Allocation>				m_sourceImageAlloc;
	Move<VkImage>						m_destination;
	de::MovePtr<Allocation>				m_destinationImageAlloc;

	de::MovePtr<tcu::TextureLevel>		m_unclampedExpectedTextureLevel;
};

BlittingImages::BlittingImages (Context& context, TestParams params)
	: CopiesAndBlittingTestInstance(context, params)
{
	const DeviceInterface&		vk					= context.getDeviceInterface();
	const VkDevice				vkDevice			= context.getDevice();
	const deUint32				queueFamilyIndex	= context.getUniversalQueueFamilyIndex();
	Allocator&					memAlloc			= context.getDefaultAllocator();

	VkImageFormatProperties properties;
	if ((context.getInstanceInterface().getPhysicalDeviceImageFormatProperties (context.getPhysicalDevice(),
																				m_params.src.image.format,
																				VK_IMAGE_TYPE_2D,
																				VK_IMAGE_TILING_OPTIMAL,
																				VK_IMAGE_USAGE_TRANSFER_SRC_BIT,
																				0,
																				&properties) == VK_ERROR_FORMAT_NOT_SUPPORTED) ||
		(context.getInstanceInterface().getPhysicalDeviceImageFormatProperties (context.getPhysicalDevice(),
																				m_params.dst.image.format,
																				VK_IMAGE_TYPE_2D,
																				VK_IMAGE_TILING_OPTIMAL,
																				VK_IMAGE_USAGE_TRANSFER_DST_BIT,
																				0,
																				&properties) == VK_ERROR_FORMAT_NOT_SUPPORTED))
	{
		TCU_THROW(NotSupportedError, "Format not supported");
	}

	VkFormatProperties srcFormatProperties;
	context.getInstanceInterface().getPhysicalDeviceFormatProperties(context.getPhysicalDevice(), m_params.src.image.format, &srcFormatProperties);
	if (!(srcFormatProperties.optimalTilingFeatures & VK_FORMAT_FEATURE_BLIT_SRC_BIT))
	{
		TCU_THROW(NotSupportedError, "Format feature blit source not supported");
	}

	VkFormatProperties dstFormatProperties;
	context.getInstanceInterface().getPhysicalDeviceFormatProperties(context.getPhysicalDevice(), m_params.dst.image.format, &dstFormatProperties);
	if (!(dstFormatProperties.optimalTilingFeatures & VK_FORMAT_FEATURE_BLIT_DST_BIT))
	{
		TCU_THROW(NotSupportedError, "Format feature blit destination not supported");
	}

	if (m_params.filter == VK_FILTER_LINEAR)
	{
		if (!(srcFormatProperties.optimalTilingFeatures & VK_FORMAT_FEATURE_SAMPLED_IMAGE_FILTER_LINEAR_BIT))
			TCU_THROW(NotSupportedError, "Source format feature sampled image filter linear not supported");
		if (!(dstFormatProperties.optimalTilingFeatures & VK_FORMAT_FEATURE_SAMPLED_IMAGE_FILTER_LINEAR_BIT))
			TCU_THROW(NotSupportedError, "Destination format feature sampled image filter linear not supported");
	}

	// Create source image
	{
		const VkImageCreateInfo		sourceImageParams		=
		{
			VK_STRUCTURE_TYPE_IMAGE_CREATE_INFO,	// VkStructureType		sType;
			DE_NULL,								// const void*			pNext;
			0u,										// VkImageCreateFlags	flags;
			VK_IMAGE_TYPE_2D,						// VkImageType			imageType;
			m_params.src.image.format,				// VkFormat				format;
			m_params.src.image.extent,				// VkExtent3D			extent;
			1u,										// deUint32				mipLevels;
			1u,										// deUint32				arraySize;
			VK_SAMPLE_COUNT_1_BIT,					// deUint32				samples;
			VK_IMAGE_TILING_OPTIMAL,				// VkImageTiling		tiling;
			VK_IMAGE_USAGE_TRANSFER_SRC_BIT |
				VK_IMAGE_USAGE_TRANSFER_DST_BIT,	// VkImageUsageFlags	usage;
			VK_SHARING_MODE_EXCLUSIVE,				// VkSharingMode		sharingMode;
			1u,										// deUint32				queueFamilyCount;
			&queueFamilyIndex,						// const deUint32*		pQueueFamilyIndices;
			VK_IMAGE_LAYOUT_UNDEFINED,				// VkImageLayout		initialLayout;
		};

		m_source = createImage(vk, vkDevice, &sourceImageParams);
		m_sourceImageAlloc = memAlloc.allocate(getImageMemoryRequirements(vk, vkDevice, *m_source), MemoryRequirement::Any);
		VK_CHECK(vk.bindImageMemory(vkDevice, *m_source, m_sourceImageAlloc->getMemory(), m_sourceImageAlloc->getOffset()));
	}

	// Create destination image
	{
		const VkImageCreateInfo		destinationImageParams	=
		{
			VK_STRUCTURE_TYPE_IMAGE_CREATE_INFO,	// VkStructureType		sType;
			DE_NULL,								// const void*			pNext;
			0u,										// VkImageCreateFlags	flags;
			VK_IMAGE_TYPE_2D,						// VkImageType			imageType;
			m_params.dst.image.format,				// VkFormat				format;
			m_params.dst.image.extent,				// VkExtent3D			extent;
			1u,										// deUint32				mipLevels;
			1u,										// deUint32				arraySize;
			VK_SAMPLE_COUNT_1_BIT,					// deUint32				samples;
			VK_IMAGE_TILING_OPTIMAL,				// VkImageTiling		tiling;
			VK_IMAGE_USAGE_TRANSFER_SRC_BIT |
				VK_IMAGE_USAGE_TRANSFER_DST_BIT,	// VkImageUsageFlags	usage;
			VK_SHARING_MODE_EXCLUSIVE,				// VkSharingMode		sharingMode;
			1u,										// deUint32				queueFamilyCount;
			&queueFamilyIndex,						// const deUint32*		pQueueFamilyIndices;
			VK_IMAGE_LAYOUT_UNDEFINED,				// VkImageLayout		initialLayout;
		};

		m_destination = createImage(vk, vkDevice, &destinationImageParams);
		m_destinationImageAlloc = memAlloc.allocate(getImageMemoryRequirements(vk, vkDevice, *m_destination), MemoryRequirement::Any);
		VK_CHECK(vk.bindImageMemory(vkDevice, *m_destination, m_destinationImageAlloc->getMemory(), m_destinationImageAlloc->getOffset()));
	}
}

tcu::TestStatus BlittingImages::iterate (void)
{
	const tcu::TextureFormat	srcTcuFormat		= mapVkFormat(m_params.src.image.format);
	const tcu::TextureFormat	dstTcuFormat		= mapVkFormat(m_params.dst.image.format);
	m_sourceTextureLevel = de::MovePtr<tcu::TextureLevel>(new tcu::TextureLevel(srcTcuFormat,
																				m_params.src.image.extent.width,
																				m_params.src.image.extent.height,
																				m_params.src.image.extent.depth));
	generateBuffer(m_sourceTextureLevel->getAccess(), m_params.src.image.extent.width, m_params.src.image.extent.height, m_params.src.image.extent.depth, FILL_MODE_GRADIENT);
	m_destinationTextureLevel = de::MovePtr<tcu::TextureLevel>(new tcu::TextureLevel(dstTcuFormat,
																					 (int)m_params.dst.image.extent.width,
																					 (int)m_params.dst.image.extent.height,
																					 (int)m_params.dst.image.extent.depth));
	generateBuffer(m_destinationTextureLevel->getAccess(), m_params.dst.image.extent.width, m_params.dst.image.extent.height, m_params.dst.image.extent.depth, FILL_MODE_WHITE);
	generateExpectedResult();

	uploadImage(m_sourceTextureLevel->getAccess(), m_source.get(), m_params.src.image);
	uploadImage(m_destinationTextureLevel->getAccess(), m_destination.get(), m_params.dst.image);

	const DeviceInterface&		vk					= m_context.getDeviceInterface();
	const VkDevice				vkDevice			= m_context.getDevice();
	const VkQueue				queue				= m_context.getUniversalQueue();

	std::vector<VkImageBlit>	regions;
	for (deUint32 i = 0; i < m_params.regions.size(); i++)
		regions.push_back(m_params.regions[i].imageBlit);

	// Barriers for copying image to buffer
	const VkImageMemoryBarrier		srcImageBarrier		=
	{
		VK_STRUCTURE_TYPE_IMAGE_MEMORY_BARRIER,		// VkStructureType			sType;
		DE_NULL,									// const void*				pNext;
		VK_ACCESS_TRANSFER_WRITE_BIT,				// VkAccessFlags			srcAccessMask;
		VK_ACCESS_TRANSFER_READ_BIT,				// VkAccessFlags			dstAccessMask;
		VK_IMAGE_LAYOUT_TRANSFER_DST_OPTIMAL,		// VkImageLayout			oldLayout;
		VK_IMAGE_LAYOUT_TRANSFER_SRC_OPTIMAL,		// VkImageLayout			newLayout;
		VK_QUEUE_FAMILY_IGNORED,					// deUint32					srcQueueFamilyIndex;
		VK_QUEUE_FAMILY_IGNORED,					// deUint32					dstQueueFamilyIndex;
		m_source.get(),								// VkImage					image;
		{											// VkImageSubresourceRange	subresourceRange;
			getAspectFlags(srcTcuFormat),	// VkImageAspectFlags	aspectMask;
			0u,								// deUint32				baseMipLevel;
			1u,								// deUint32				mipLevels;
			0u,								// deUint32				baseArraySlice;
			1u								// deUint32				arraySize;
		}
	};

	const VkImageMemoryBarrier		dstImageBarrier		=
	{
		VK_STRUCTURE_TYPE_IMAGE_MEMORY_BARRIER,		// VkStructureType			sType;
		DE_NULL,									// const void*				pNext;
		VK_ACCESS_TRANSFER_WRITE_BIT,				// VkAccessFlags			srcAccessMask;
		VK_ACCESS_TRANSFER_WRITE_BIT,				// VkAccessFlags			dstAccessMask;
		VK_IMAGE_LAYOUT_TRANSFER_DST_OPTIMAL,		// VkImageLayout			oldLayout;
		VK_IMAGE_LAYOUT_TRANSFER_DST_OPTIMAL,		// VkImageLayout			newLayout;
		VK_QUEUE_FAMILY_IGNORED,					// deUint32					srcQueueFamilyIndex;
		VK_QUEUE_FAMILY_IGNORED,					// deUint32					dstQueueFamilyIndex;
		m_destination.get(),						// VkImage					image;
		{											// VkImageSubresourceRange	subresourceRange;
			getAspectFlags(dstTcuFormat),	// VkImageAspectFlags	aspectMask;
			0u,								// deUint32				baseMipLevel;
			1u,								// deUint32				mipLevels;
			0u,								// deUint32				baseArraySlice;
			1u								// deUint32				arraySize;
		}
	};

	const VkCommandBufferBeginInfo	cmdBufferBeginInfo	=
	{
		VK_STRUCTURE_TYPE_COMMAND_BUFFER_BEGIN_INFO,			// VkStructureType					sType;
		DE_NULL,												// const void*						pNext;
		VK_COMMAND_BUFFER_USAGE_ONE_TIME_SUBMIT_BIT,			// VkCommandBufferUsageFlags		flags;
		(const VkCommandBufferInheritanceInfo*)DE_NULL,
	};

	VK_CHECK(vk.beginCommandBuffer(*m_cmdBuffer, &cmdBufferBeginInfo));
	vk.cmdPipelineBarrier(*m_cmdBuffer, VK_PIPELINE_STAGE_TRANSFER_BIT, VK_PIPELINE_STAGE_TRANSFER_BIT, (VkDependencyFlags)0, 0, (const VkMemoryBarrier*)DE_NULL, 0, (const VkBufferMemoryBarrier*)DE_NULL, 1, &srcImageBarrier);
	vk.cmdBlitImage(*m_cmdBuffer, m_source.get(), VK_IMAGE_LAYOUT_TRANSFER_SRC_OPTIMAL, m_destination.get(), VK_IMAGE_LAYOUT_TRANSFER_DST_OPTIMAL, (deUint32)m_params.regions.size(), &regions[0], m_params.filter);
	vk.cmdPipelineBarrier(*m_cmdBuffer, VK_PIPELINE_STAGE_TRANSFER_BIT, VK_PIPELINE_STAGE_TOP_OF_PIPE_BIT, (VkDependencyFlags)0, 0, (const VkMemoryBarrier*)DE_NULL, 0, (const VkBufferMemoryBarrier*)DE_NULL, 1, &dstImageBarrier);
	VK_CHECK(vk.endCommandBuffer(*m_cmdBuffer));

	submitCommandsAndWait (vk, vkDevice, queue, *m_cmdBuffer);

<<<<<<< HEAD
	de::MovePtr<tcu::TextureLevel> resultTextureLevel = readImage(vk, vkDevice, queue, memAlloc, *m_destination, m_params.dst.image);
=======
	de::MovePtr<tcu::TextureLevel> resultTextureLevel = readImage(*m_destination, m_params.dst.image.format, m_params.dst.image.extent);
>>>>>>> 0b0c5dba

	return checkTestResult(resultTextureLevel->getAccess());
}

static float calculateFloatConversionError (int srcBits)
{
	if (srcBits > 0)
	{
		const int	clampedBits	= de::clamp<int>(srcBits, 0, 32);
		const float	srcMaxValue	= de::max((float)(1ULL<<clampedBits) - 1.0f, 1.0f);
		const float	error		= 1.0f / srcMaxValue;

		return de::clamp<float>(error, 0.0f, 1.0f);
	}
	else
		return 1.0f;
}

tcu::Vec4 getFormatThreshold (const tcu::TextureFormat& format)
{
	tcu::Vec4 threshold(0.01f);

	switch (format.type)
	{
	case tcu::TextureFormat::HALF_FLOAT:
		threshold = tcu::Vec4(0.005f);
		break;

	case tcu::TextureFormat::FLOAT:
	case tcu::TextureFormat::FLOAT64:
		threshold = tcu::Vec4(0.001f);
		break;

	case tcu::TextureFormat::UNSIGNED_INT_11F_11F_10F_REV:
		threshold = tcu::Vec4(0.02f, 0.02f, 0.0625f, 1.0f);
		break;

	case tcu::TextureFormat::UNSIGNED_INT_999_E5_REV:
		threshold = tcu::Vec4(0.05f, 0.05f, 0.05f, 1.0f);
		break;

	default:
		const tcu::IVec4 bits = tcu::getTextureFormatMantissaBitDepth(format);
		threshold = tcu::Vec4(calculateFloatConversionError(bits.x()),
				      calculateFloatConversionError(bits.y()),
				      calculateFloatConversionError(bits.z()),
				      calculateFloatConversionError(bits.w()));
	}

	// Return value matching the channel order specified by the format
	if (format.order == tcu::TextureFormat::BGR || format.order == tcu::TextureFormat::BGRA)
		return threshold.swizzle(2, 1, 0, 3);
	else
		return threshold;
}

tcu::TextureFormat getFormatAspect (VkFormat format, VkImageAspectFlagBits aspect)
{
	const tcu::TextureFormat	baseFormat	= mapVkFormat(format);

	if (isCombinedDepthStencilType(baseFormat.type))
	{
		if (aspect == VK_IMAGE_ASPECT_DEPTH_BIT)
			return getEffectiveDepthStencilTextureFormat(baseFormat, tcu::Sampler::MODE_DEPTH);
		else if (aspect == VK_IMAGE_ASPECT_STENCIL_BIT)
			return getEffectiveDepthStencilTextureFormat(baseFormat, tcu::Sampler::MODE_STENCIL);
		else
			DE_FATAL("Invalid aspect");
	}

	return baseFormat;
}

bool BlittingImages::checkClampedAndUnclampedResult (const tcu::ConstPixelBufferAccess&	result,
													 const tcu::ConstPixelBufferAccess& clampedExpected,
													 const tcu::ConstPixelBufferAccess& unclampedExpected,
													 VkImageAspectFlagBits				aspect)
{
	tcu::TestLog&				log			(m_context.getTestContext().getLog());
	const bool					isLinear	= m_params.filter == VK_FILTER_LINEAR;
	const tcu::TextureFormat	srcFormat	= getFormatAspect(m_params.src.image.format, aspect);
	const tcu::TextureFormat	dstFormat	= result.getFormat();
	bool						isOk		= false;

	DE_ASSERT(dstFormat == getFormatAspect(m_params.dst.image.format, aspect));

	if (isLinear)
		log << tcu::TestLog::Section("ClampedSourceImage", "Region with clamped edges on source image.");

	if (isFloatFormat(dstFormat))
	{
		const bool		srcIsSRGB	= tcu::isSRGB(srcFormat);
		const tcu::Vec4	srcMaxDiff	= getFormatThreshold(srcFormat) * tcu::Vec4(srcIsSRGB ? 2.0f : 1.0f);
		const tcu::Vec4	dstMaxDiff	= getFormatThreshold(dstFormat);
		const tcu::Vec4	threshold	= tcu::max(srcMaxDiff, dstMaxDiff);

		isOk = tcu::floatThresholdCompare(log, "Compare", "Result comparsion", clampedExpected, result, threshold, tcu::COMPARE_LOG_RESULT);

		if (isLinear)
			log << tcu::TestLog::EndSection;

		if (!isOk && isLinear)
		{
			log << tcu::TestLog::Section("NonClampedSourceImage", "Region with non-clamped edges on source image.");
			isOk = tcu::floatThresholdCompare(log, "Compare", "Result comparsion", unclampedExpected, result, threshold, tcu::COMPARE_LOG_RESULT);
			log << tcu::TestLog::EndSection;
		}
	}
	else
	{
		tcu::UVec4	threshold;
		// Calculate threshold depending on channel width of destination format.
		const tcu::IVec4	bitDepth	= tcu::getTextureFormatBitDepth(dstFormat);
		for (deUint32 i = 0; i < 4; ++i)
			threshold[i] = de::max( (0x1 << bitDepth[i]) / 256, 1);

		isOk = tcu::intThresholdCompare(log, "Compare", "Result comparsion", clampedExpected, result, threshold, tcu::COMPARE_LOG_RESULT);

		if (isLinear)
			log << tcu::TestLog::EndSection;

		if (!isOk && isLinear)
		{
			log << tcu::TestLog::Section("NonClampedSourceImage", "Region with non-clamped edges on source image.");
			isOk = tcu::intThresholdCompare(log, "Compare", "Result comparsion", unclampedExpected, result, threshold, tcu::COMPARE_LOG_RESULT);
			log << tcu::TestLog::EndSection;
		}
	}
	return isOk;
}

tcu::TestStatus BlittingImages::checkTestResult (tcu::ConstPixelBufferAccess result)
{
	DE_ASSERT(m_params.filter == VK_FILTER_NEAREST || m_params.filter == VK_FILTER_LINEAR);

	if (tcu::isCombinedDepthStencilType(result.getFormat().type))
	{
		if (tcu::hasDepthComponent(result.getFormat().order))
		{
			const tcu::Sampler::DepthStencilMode	mode				= tcu::Sampler::MODE_DEPTH;
			const tcu::ConstPixelBufferAccess		depthResult			= tcu::getEffectiveDepthStencilAccess(result, mode);
			const tcu::ConstPixelBufferAccess		clampedExpected		= tcu::getEffectiveDepthStencilAccess(m_expectedTextureLevel->getAccess(), mode);
			const tcu::ConstPixelBufferAccess		unclampedExpected	= m_params.filter == VK_FILTER_LINEAR ? tcu::getEffectiveDepthStencilAccess(m_unclampedExpectedTextureLevel->getAccess(), mode) : tcu::ConstPixelBufferAccess();

			if (!checkClampedAndUnclampedResult(depthResult, clampedExpected, unclampedExpected, VK_IMAGE_ASPECT_DEPTH_BIT))
			{
				return tcu::TestStatus::fail("CopiesAndBlitting test");
			}
		}

		if (tcu::hasStencilComponent(result.getFormat().order))
		{
			const tcu::Sampler::DepthStencilMode	mode				= tcu::Sampler::MODE_STENCIL;
			const tcu::ConstPixelBufferAccess		stencilResult		= tcu::getEffectiveDepthStencilAccess(result, mode);
			const tcu::ConstPixelBufferAccess		clampedExpected		= tcu::getEffectiveDepthStencilAccess(m_expectedTextureLevel->getAccess(), mode);
			const tcu::ConstPixelBufferAccess		unclampedExpected	= m_params.filter == VK_FILTER_LINEAR ? tcu::getEffectiveDepthStencilAccess(m_unclampedExpectedTextureLevel->getAccess(), mode) : tcu::ConstPixelBufferAccess();

			if (!checkClampedAndUnclampedResult(stencilResult, clampedExpected, unclampedExpected, VK_IMAGE_ASPECT_STENCIL_BIT))
			{
				return tcu::TestStatus::fail("CopiesAndBlitting test");
			}
		}
	}
	else
	{
		if (!checkClampedAndUnclampedResult(result, m_expectedTextureLevel->getAccess(), m_params.filter == VK_FILTER_LINEAR ? m_unclampedExpectedTextureLevel->getAccess() : tcu::ConstPixelBufferAccess(), VK_IMAGE_ASPECT_COLOR_BIT))
		{
			return tcu::TestStatus::fail("CopiesAndBlitting test");
		}
	}

	return tcu::TestStatus::pass("CopiesAndBlitting test");
}

tcu::Vec4 linearToSRGBIfNeeded (const tcu::TextureFormat& format, const tcu::Vec4& color)
{
	return isSRGB(format) ? linearToSRGB(color) : color;
}

void scaleFromWholeSrcBuffer (const tcu::PixelBufferAccess& dst, const tcu::ConstPixelBufferAccess& src, const VkOffset3D regionOffset, const VkOffset3D regionExtent, tcu::Sampler::FilterMode filter)
{
	DE_ASSERT(filter == tcu::Sampler::LINEAR);
	DE_ASSERT(dst.getDepth() == 1 && src.getDepth() == 1);

	tcu::Sampler sampler(tcu::Sampler::CLAMP_TO_EDGE, tcu::Sampler::CLAMP_TO_EDGE, tcu::Sampler::CLAMP_TO_EDGE,
					filter, filter, 0.0f, false);

	float sX = (float)regionExtent.x / (float)dst.getWidth();
	float sY = (float)regionExtent.y / (float)dst.getHeight();

	for (int y = 0; y < dst.getHeight(); y++)
	for (int x = 0; x < dst.getWidth(); x++)
		dst.setPixel(linearToSRGBIfNeeded(dst.getFormat(), src.sample2D(sampler, filter, (float)regionOffset.x + ((float)x+0.5f)*sX, (float)regionOffset.y + ((float)y+0.5f)*sY, 0)), x, y);
}

void blit (const tcu::PixelBufferAccess& dst, const tcu::ConstPixelBufferAccess& src, const tcu::Sampler::FilterMode filter, const MirrorMode mirrorMode)
{
	DE_ASSERT(filter == tcu::Sampler::NEAREST || filter == tcu::Sampler::LINEAR);

	tcu::Sampler sampler(tcu::Sampler::CLAMP_TO_EDGE, tcu::Sampler::CLAMP_TO_EDGE, tcu::Sampler::CLAMP_TO_EDGE,
						 filter, filter, 0.0f, false);

	const float sX = (float)src.getWidth() / (float)dst.getWidth();
	const float sY = (float)src.getHeight() / (float)dst.getHeight();
	const float sZ = (float)src.getDepth() / (float)dst.getDepth();

	tcu::Mat2 rotMatrix;
	rotMatrix(0,0) = (mirrorMode & MIRROR_MODE_X) ? -1.0f : 1.0f;
	rotMatrix(0,1) = 0.0f;
	rotMatrix(1,0) = 0.0f;
	rotMatrix(1,1) = (mirrorMode & MIRROR_MODE_Y) ? -1.0f : 1.0f;

	const int xOffset = (mirrorMode & MIRROR_MODE_X) ? dst.getWidth() - 1 : 0;
	const int yOffset = (mirrorMode & MIRROR_MODE_Y) ? dst.getHeight() - 1 : 0;

	if (dst.getDepth() == 1 && src.getDepth() == 1)
	{
		for (int y = 0; y < dst.getHeight(); ++y)
		for (int x = 0; x < dst.getWidth(); ++x)
		{
			const tcu::Vec2 xy = rotMatrix * tcu::Vec2((float)x,(float)y);
			dst.setPixel(linearToSRGBIfNeeded(dst.getFormat(), src.sample2D(sampler, filter, ((float)x+0.5f)*sX, ((float)y+0.5f)*sY, 0)), (int)round(xy[0]) + xOffset, (int)round(xy[1]) + yOffset);
		}
	}
	else
	{
		for (int z = 0; z < dst.getDepth(); ++z)
		for (int y = 0; y < dst.getHeight(); ++y)
		for (int x = 0; x < dst.getWidth(); ++x)
		{
			const tcu::Vec2 xy = rotMatrix * tcu::Vec2((float)x,(float)y);
			dst.setPixel(linearToSRGBIfNeeded(dst.getFormat(), src.sample3D(sampler, filter, ((float)x+0.5f)*sX, ((float)y+0.5f)*sY, ((float)z+0.5f)*sZ)), (int)round(xy[0]) + xOffset, (int)round(xy[1]) + yOffset, z);
		}
	}
}

void flipCoordinates (CopyRegion& region, const MirrorMode mirrorMode)
{
	const VkOffset3D dstOffset0 = region.imageBlit.dstOffsets[0];
	const VkOffset3D dstOffset1 = region.imageBlit.dstOffsets[1];
	const VkOffset3D srcOffset0 = region.imageBlit.srcOffsets[0];
	const VkOffset3D srcOffset1 = region.imageBlit.srcOffsets[1];

	if (mirrorMode > MIRROR_MODE_NONE && mirrorMode < MIRROR_MODE_LAST)
	{
		//sourceRegion
		region.imageBlit.srcOffsets[0].x = std::min(srcOffset0.x, srcOffset1.x);
		region.imageBlit.srcOffsets[0].y = std::min(srcOffset0.y, srcOffset1.y);

		region.imageBlit.srcOffsets[1].x = std::max(srcOffset0.x, srcOffset1.x);
		region.imageBlit.srcOffsets[1].y = std::max(srcOffset0.y, srcOffset1.y);

		//destinationRegion
		region.imageBlit.dstOffsets[0].x = std::min(dstOffset0.x, dstOffset1.x);
		region.imageBlit.dstOffsets[0].y = std::min(dstOffset0.y, dstOffset1.y);

		region.imageBlit.dstOffsets[1].x = std::max(dstOffset0.x, dstOffset1.x);
		region.imageBlit.dstOffsets[1].y = std::max(dstOffset0.y, dstOffset1.y);
	}
}

MirrorMode getMirrorMode(const VkOffset3D x1, const VkOffset3D x2)
{
	if (x1.x >= x2.x && x1.y >= x2.y)
	{
		return MIRROR_MODE_XY;
	}
	else if (x1.x <= x2.x && x1.y <= x2.y)
	{
		return MIRROR_MODE_NONE;
	}
	else if (x1.x <= x2.x && x1.y >= x2.y)
	{
		return MIRROR_MODE_Y;
	}
	else if (x1.x >= x2.x && x1.y <= x2.y)
	{
		return MIRROR_MODE_X;
	}
	return MIRROR_MODE_LAST;
}

MirrorMode getMirrorMode(const VkOffset3D s1, const VkOffset3D s2, const VkOffset3D d1, const VkOffset3D d2)
{
	const MirrorMode source		 = getMirrorMode(s1, s2);
	const MirrorMode destination = getMirrorMode(d1, d2);

	if (source == destination)
	{
		return MIRROR_MODE_NONE;
	}
	else if ((source == MIRROR_MODE_XY && destination == MIRROR_MODE_X)	  || (destination == MIRROR_MODE_XY && source == MIRROR_MODE_X) ||
			 (source == MIRROR_MODE_Y && destination == MIRROR_MODE_NONE) || (destination == MIRROR_MODE_Y && source == MIRROR_MODE_NONE))
	{
		return MIRROR_MODE_Y;
	}
	else if ((source == MIRROR_MODE_XY && destination == MIRROR_MODE_Y)	  || (destination == MIRROR_MODE_XY && source == MIRROR_MODE_Y) ||
			 (source == MIRROR_MODE_X && destination == MIRROR_MODE_NONE) || (destination == MIRROR_MODE_X && source == MIRROR_MODE_NONE))
	{
		return MIRROR_MODE_X;
	}
	else if ((source == MIRROR_MODE_XY && destination == MIRROR_MODE_NONE) || (destination == MIRROR_MODE_XY && source == MIRROR_MODE_NONE))
	{
		return MIRROR_MODE_XY;
	}
	return MIRROR_MODE_LAST;
}

void BlittingImages::copyRegionToTextureLevel (tcu::ConstPixelBufferAccess src, tcu::PixelBufferAccess dst, CopyRegion region)
{
	const MirrorMode mirrorMode = getMirrorMode(region.imageBlit.srcOffsets[0],
												region.imageBlit.srcOffsets[1],
												region.imageBlit.dstOffsets[0],
												region.imageBlit.dstOffsets[1]);

	flipCoordinates(region, mirrorMode);

	const VkOffset3D					srcOffset		= region.imageBlit.srcOffsets[0];
	const VkOffset3D					srcExtent		=
	{
		region.imageBlit.srcOffsets[1].x - srcOffset.x,
		region.imageBlit.srcOffsets[1].y - srcOffset.y,
		region.imageBlit.srcOffsets[1].z - srcOffset.z
	};
	const VkOffset3D					dstOffset		= region.imageBlit.dstOffsets[0];
	const VkOffset3D					dstExtent		=
	{
		region.imageBlit.dstOffsets[1].x - dstOffset.x,
		region.imageBlit.dstOffsets[1].y - dstOffset.y,
		region.imageBlit.dstOffsets[1].z - dstOffset.z
	};
	const tcu::Sampler::FilterMode		filter			= (m_params.filter == VK_FILTER_LINEAR) ? tcu::Sampler::LINEAR : tcu::Sampler::NEAREST;

	if (tcu::isCombinedDepthStencilType(src.getFormat().type))
	{
		DE_ASSERT(src.getFormat() == dst.getFormat());
		// Scale depth.
		if (tcu::hasDepthComponent(src.getFormat().order))
		{
			const tcu::ConstPixelBufferAccess	srcSubRegion	= getEffectiveDepthStencilAccess(tcu::getSubregion(src, srcOffset.x, srcOffset.y, srcExtent.x, srcExtent.y), tcu::Sampler::MODE_DEPTH);
			const tcu::PixelBufferAccess		dstSubRegion	= getEffectiveDepthStencilAccess(tcu::getSubregion(dst, dstOffset.x, dstOffset.y, dstExtent.x, dstExtent.y), tcu::Sampler::MODE_DEPTH);
			tcu::scale(dstSubRegion, srcSubRegion, filter);

			if (filter == tcu::Sampler::LINEAR)
			{
				const tcu::ConstPixelBufferAccess	depthSrc			= getEffectiveDepthStencilAccess(src, tcu::Sampler::MODE_DEPTH);
				const tcu::PixelBufferAccess		unclampedSubRegion	= getEffectiveDepthStencilAccess(tcu::getSubregion(m_unclampedExpectedTextureLevel->getAccess(), dstOffset.x, dstOffset.y, dstExtent.x, dstExtent.y), tcu::Sampler::MODE_DEPTH);
				scaleFromWholeSrcBuffer(unclampedSubRegion, depthSrc, srcOffset, srcExtent, filter);
			}
		}

		// Scale stencil.
		if (tcu::hasStencilComponent(src.getFormat().order))
		{
			const tcu::ConstPixelBufferAccess	srcSubRegion	= getEffectiveDepthStencilAccess(tcu::getSubregion(src, srcOffset.x, srcOffset.y, srcExtent.x, srcExtent.y), tcu::Sampler::MODE_STENCIL);
			const tcu::PixelBufferAccess		dstSubRegion	= getEffectiveDepthStencilAccess(tcu::getSubregion(dst, dstOffset.x, dstOffset.y, dstExtent.x, dstExtent.y), tcu::Sampler::MODE_STENCIL);
			blit(dstSubRegion, srcSubRegion, filter, mirrorMode);

			if (filter == tcu::Sampler::LINEAR)
			{
				const tcu::ConstPixelBufferAccess	stencilSrc			= getEffectiveDepthStencilAccess(src, tcu::Sampler::MODE_STENCIL);
				const tcu::PixelBufferAccess		unclampedSubRegion	= getEffectiveDepthStencilAccess(tcu::getSubregion(m_unclampedExpectedTextureLevel->getAccess(), dstOffset.x, dstOffset.y, dstExtent.x, dstExtent.y), tcu::Sampler::MODE_STENCIL);
				scaleFromWholeSrcBuffer(unclampedSubRegion, stencilSrc, srcOffset, srcExtent, filter);
			}
		}
	}
	else
	{
		const tcu::ConstPixelBufferAccess	srcSubRegion	= tcu::getSubregion(src, srcOffset.x, srcOffset.y, srcExtent.x, srcExtent.y);
		const tcu::PixelBufferAccess		dstSubRegion	= tcu::getSubregion(dst, dstOffset.x, dstOffset.y, dstExtent.x, dstExtent.y);
		blit(dstSubRegion, srcSubRegion, filter, mirrorMode);

		if (filter == tcu::Sampler::LINEAR)
		{
			const tcu::PixelBufferAccess	unclampedSubRegion	= tcu::getSubregion(m_unclampedExpectedTextureLevel->getAccess(), dstOffset.x, dstOffset.y, dstExtent.x, dstExtent.y);
			scaleFromWholeSrcBuffer(unclampedSubRegion, src, srcOffset, srcExtent, filter);
		}
	}
}

void BlittingImages::generateExpectedResult (void)
{
	const tcu::ConstPixelBufferAccess	src	= m_sourceTextureLevel->getAccess();
	const tcu::ConstPixelBufferAccess	dst	= m_destinationTextureLevel->getAccess();

	m_expectedTextureLevel			= de::MovePtr<tcu::TextureLevel>(new tcu::TextureLevel(dst.getFormat(), dst.getWidth(), dst.getHeight(), dst.getDepth()));
	tcu::copy(m_expectedTextureLevel->getAccess(), dst);

	if (m_params.filter == VK_FILTER_LINEAR)
	{
		m_unclampedExpectedTextureLevel	= de::MovePtr<tcu::TextureLevel>(new tcu::TextureLevel(dst.getFormat(), dst.getWidth(), dst.getHeight(), dst.getDepth()));
		tcu::copy(m_unclampedExpectedTextureLevel->getAccess(), dst);
	}

	for (deUint32 i = 0; i < m_params.regions.size(); i++)
	{
		CopyRegion region = m_params.regions[i];
		copyRegionToTextureLevel(src, m_expectedTextureLevel->getAccess(), region);
	}
}

class BlittingTestCase : public vkt::TestCase
{
public:
							BlittingTestCase		(tcu::TestContext&				testCtx,
													 const std::string&				name,
													 const std::string&				description,
													 const TestParams				params)
								: vkt::TestCase	(testCtx, name, description)
								, m_params		(params)
							{}

	virtual TestInstance*	createInstance			(Context&						context) const
							{
								return new BlittingImages(context, m_params);
							}
private:
	TestParams				m_params;
};

// Resolve image to image.

enum ResolveImageToImageOptions{NO_OPTIONAL_OPERATION, COPY_MS_IMAGE_TO_MS_IMAGE, COPY_MS_IMAGE_TO_ARRAY_MS_IMAGE};
class ResolveImageToImage : public CopiesAndBlittingTestInstance
{
public:
												ResolveImageToImage			(Context&							context,
																			 TestParams							params,
																			 const ResolveImageToImageOptions	options);
	virtual tcu::TestStatus						iterate						(void);
protected:
	virtual tcu::TestStatus						checkTestResult				(tcu::ConstPixelBufferAccess result);
	void										copyMSImageToMSImage		(void);
private:
	Move<VkImage>								m_multisampledImage;
	de::MovePtr<Allocation>						m_multisampledImageAlloc;

	Move<VkImage>								m_destination;
	de::MovePtr<Allocation>						m_destinationImageAlloc;

	Move<VkImage>								m_multisampledCopyImage;
	de::MovePtr<Allocation>						m_multisampledCopyImageAlloc;

	const ResolveImageToImageOptions			m_options;

	virtual void								copyRegionToTextureLevel	(tcu::ConstPixelBufferAccess	src,
																			 tcu::PixelBufferAccess			dst,
																			 CopyRegion						region);
};

ResolveImageToImage::ResolveImageToImage (Context& context, TestParams params, const ResolveImageToImageOptions options)
	: CopiesAndBlittingTestInstance	(context, params)
	, m_options						(options)
{
	const VkSampleCountFlagBits	rasterizationSamples	= m_params.samples;

	if (!(context.getDeviceProperties().limits.framebufferColorSampleCounts & rasterizationSamples))
		throw tcu::NotSupportedError("Unsupported number of rasterization samples");

	const DeviceInterface&		vk						= context.getDeviceInterface();
	const VkDevice				vkDevice				= context.getDevice();
	const deUint32				queueFamilyIndex		= context.getUniversalQueueFamilyIndex();
	Allocator&					memAlloc				= m_context.getDefaultAllocator();

	const VkComponentMapping	componentMappingRGBA	= { VK_COMPONENT_SWIZZLE_R, VK_COMPONENT_SWIZZLE_G, VK_COMPONENT_SWIZZLE_B, VK_COMPONENT_SWIZZLE_A };
	Move<VkRenderPass>			renderPass;

	Move<VkShaderModule>		vertexShaderModule		= createShaderModule(vk, vkDevice, m_context.getBinaryCollection().get("vert"), 0);
	Move<VkShaderModule>		fragmentShaderModule	= createShaderModule(vk, vkDevice, m_context.getBinaryCollection().get("frag"), 0);
	std::vector<tcu::Vec4>		vertices;

	Move<VkBuffer>				vertexBuffer;
	de::MovePtr<Allocation>		vertexBufferAlloc;

	Move<VkPipelineLayout>		pipelineLayout;
	Move<VkPipeline>			graphicsPipeline;

	VkImageFormatProperties properties;
	if ((context.getInstanceInterface().getPhysicalDeviceImageFormatProperties (context.getPhysicalDevice(),
																				m_params.src.image.format,
																				m_params.src.image.imageType,
																				VK_IMAGE_TILING_OPTIMAL,
																				VK_IMAGE_USAGE_TRANSFER_SRC_BIT, 0,
																				&properties) == VK_ERROR_FORMAT_NOT_SUPPORTED) ||
		(context.getInstanceInterface().getPhysicalDeviceImageFormatProperties (context.getPhysicalDevice(),
																				m_params.dst.image.format,
																				m_params.dst.image.imageType,
																				VK_IMAGE_TILING_OPTIMAL,
																				VK_IMAGE_USAGE_TRANSFER_DST_BIT, 0,
																				&properties) == VK_ERROR_FORMAT_NOT_SUPPORTED))
	{
		TCU_THROW(NotSupportedError, "Format not supported");
	}

	// Create color image.
	{
		VkImageCreateInfo	colorImageParams	=
		{
			VK_STRUCTURE_TYPE_IMAGE_CREATE_INFO,									// VkStructureType			sType;
			DE_NULL,																// const void*				pNext;
			0u,																		// VkImageCreateFlags		flags;
			m_params.src.image.imageType,											// VkImageType				imageType;
			m_params.src.image.format,												// VkFormat					format;
			getExtent3D(m_params.src.image),										// VkExtent3D				extent;
			1u,																		// deUint32					mipLevels;
			getArraySize(m_params.src.image),										// deUint32					arrayLayers;
			rasterizationSamples,													// VkSampleCountFlagBits	samples;
			VK_IMAGE_TILING_OPTIMAL,												// VkImageTiling			tiling;
			VK_IMAGE_USAGE_COLOR_ATTACHMENT_BIT | VK_IMAGE_USAGE_TRANSFER_SRC_BIT,	// VkImageUsageFlags		usage;
			VK_SHARING_MODE_EXCLUSIVE,												// VkSharingMode			sharingMode;
			1u,																		// deUint32					queueFamilyIndexCount;
			&queueFamilyIndex,														// const deUint32*			pQueueFamilyIndices;
			VK_IMAGE_LAYOUT_UNDEFINED,												// VkImageLayout			initialLayout;
		};

		m_multisampledImage				= createImage(vk, vkDevice, &colorImageParams);

		// Allocate and bind color image memory.
		m_multisampledImageAlloc		= memAlloc.allocate(getImageMemoryRequirements(vk, vkDevice, *m_multisampledImage), MemoryRequirement::Any);
		VK_CHECK(vk.bindImageMemory(vkDevice, *m_multisampledImage, m_multisampledImageAlloc->getMemory(), m_multisampledImageAlloc->getOffset()));

		switch (m_options)
		{
			case COPY_MS_IMAGE_TO_MS_IMAGE:
			{
				colorImageParams.usage			= VK_IMAGE_USAGE_COLOR_ATTACHMENT_BIT | VK_IMAGE_USAGE_TRANSFER_SRC_BIT | VK_IMAGE_USAGE_TRANSFER_DST_BIT;
				m_multisampledCopyImage			= createImage(vk, vkDevice, &colorImageParams);
				// Allocate and bind color image memory.
				m_multisampledCopyImageAlloc	= memAlloc.allocate(getImageMemoryRequirements(vk, vkDevice, *m_multisampledCopyImage), MemoryRequirement::Any);
				VK_CHECK(vk.bindImageMemory(vkDevice, *m_multisampledCopyImage, m_multisampledCopyImageAlloc->getMemory(), m_multisampledCopyImageAlloc->getOffset()));
				break;
			}

			case COPY_MS_IMAGE_TO_ARRAY_MS_IMAGE:
			{
				colorImageParams.usage			= VK_IMAGE_USAGE_COLOR_ATTACHMENT_BIT | VK_IMAGE_USAGE_TRANSFER_SRC_BIT | VK_IMAGE_USAGE_TRANSFER_DST_BIT;
				colorImageParams.arrayLayers	= getArraySize(m_params.dst.image);
				m_multisampledCopyImage			= createImage(vk, vkDevice, &colorImageParams);
				// Allocate and bind color image memory.
				m_multisampledCopyImageAlloc	= memAlloc.allocate(getImageMemoryRequirements(vk, vkDevice, *m_multisampledCopyImage), MemoryRequirement::Any);
				VK_CHECK(vk.bindImageMemory(vkDevice, *m_multisampledCopyImage, m_multisampledCopyImageAlloc->getMemory(), m_multisampledCopyImageAlloc->getOffset()));
				break;
			}

			default :
				break;
		}
	}

	// Create destination image.
	{
		const VkImageCreateInfo	destinationImageParams	=
		{
			VK_STRUCTURE_TYPE_IMAGE_CREATE_INFO,	// VkStructureType		sType;
			DE_NULL,								// const void*			pNext;
			0u,										// VkImageCreateFlags	flags;
			m_params.dst.image.imageType,			// VkImageType			imageType;
			m_params.dst.image.format,				// VkFormat				format;
			getExtent3D(m_params.dst.image),		// VkExtent3D			extent;
			1u,										// deUint32				mipLevels;
			getArraySize(m_params.dst.image),		// deUint32				arraySize;
			VK_SAMPLE_COUNT_1_BIT,					// deUint32				samples;
			VK_IMAGE_TILING_OPTIMAL,				// VkImageTiling		tiling;
			VK_IMAGE_USAGE_TRANSFER_SRC_BIT |
				VK_IMAGE_USAGE_TRANSFER_DST_BIT,	// VkImageUsageFlags	usage;
			VK_SHARING_MODE_EXCLUSIVE,				// VkSharingMode		sharingMode;
			1u,										// deUint32				queueFamilyCount;
			&queueFamilyIndex,						// const deUint32*		pQueueFamilyIndices;
			VK_IMAGE_LAYOUT_UNDEFINED,				// VkImageLayout		initialLayout;
		};

		m_destination			= createImage(vk, vkDevice, &destinationImageParams);
		m_destinationImageAlloc	= memAlloc.allocate(getImageMemoryRequirements(vk, vkDevice, *m_destination), MemoryRequirement::Any);
		VK_CHECK(vk.bindImageMemory(vkDevice, *m_destination, m_destinationImageAlloc->getMemory(), m_destinationImageAlloc->getOffset()));
	}

	// Barriers for copying image to buffer
	VkImageMemoryBarrier		srcImageBarrier		=
	{
		VK_STRUCTURE_TYPE_IMAGE_MEMORY_BARRIER,		// VkStructureType			sType;
		DE_NULL,									// const void*				pNext;
		0u,											// VkAccessFlags			srcAccessMask;
		VK_ACCESS_COLOR_ATTACHMENT_WRITE_BIT,		// VkAccessFlags			dstAccessMask;
		VK_IMAGE_LAYOUT_UNDEFINED,					// VkImageLayout			oldLayout;
		VK_IMAGE_LAYOUT_COLOR_ATTACHMENT_OPTIMAL,	// VkImageLayout			newLayout;
		VK_QUEUE_FAMILY_IGNORED,					// deUint32					srcQueueFamilyIndex;
		VK_QUEUE_FAMILY_IGNORED,					// deUint32					dstQueueFamilyIndex;
		m_multisampledImage.get(),					// VkImage					image;
		{											// VkImageSubresourceRange	subresourceRange;
			VK_IMAGE_ASPECT_COLOR_BIT,			// VkImageAspectFlags	aspectMask;
			0u,									// deUint32				baseMipLevel;
			1u,									// deUint32				mipLevels;
			0u,									// deUint32				baseArraySlice;
			getArraySize(m_params.src.image)	// deUint32				arraySize;
		}
	};

		// Create render pass.
	{
		const VkAttachmentDescription	attachmentDescriptions[1]	=
		{
			{
				0u,											// VkAttachmentDescriptionFlags		flags;
				m_params.src.image.format,					// VkFormat							format;
				rasterizationSamples,						// VkSampleCountFlagBits			samples;
				VK_ATTACHMENT_LOAD_OP_CLEAR,				// VkAttachmentLoadOp				loadOp;
				VK_ATTACHMENT_STORE_OP_STORE,				// VkAttachmentStoreOp				storeOp;
				VK_ATTACHMENT_LOAD_OP_DONT_CARE,			// VkAttachmentLoadOp				stencilLoadOp;
				VK_ATTACHMENT_STORE_OP_DONT_CARE,			// VkAttachmentStoreOp				stencilStoreOp;
				VK_IMAGE_LAYOUT_COLOR_ATTACHMENT_OPTIMAL,	// VkImageLayout					initialLayout;
				VK_IMAGE_LAYOUT_COLOR_ATTACHMENT_OPTIMAL	// VkImageLayout					finalLayout;
			},
		};

		const VkAttachmentReference		colorAttachmentReference	=
		{
			0u,													// deUint32			attachment;
			VK_IMAGE_LAYOUT_COLOR_ATTACHMENT_OPTIMAL			// VkImageLayout	layout;
		};

		const VkSubpassDescription		subpassDescription			=
		{
			0u,									// VkSubpassDescriptionFlags	flags;
			VK_PIPELINE_BIND_POINT_GRAPHICS,	// VkPipelineBindPoint			pipelineBindPoint;
			0u,									// deUint32						inputAttachmentCount;
			DE_NULL,							// const VkAttachmentReference*	pInputAttachments;
			1u,									// deUint32						colorAttachmentCount;
			&colorAttachmentReference,			// const VkAttachmentReference*	pColorAttachments;
			DE_NULL,							// const VkAttachmentReference*	pResolveAttachments;
			DE_NULL,							// const VkAttachmentReference*	pDepthStencilAttachment;
			0u,									// deUint32						preserveAttachmentCount;
			DE_NULL								// const VkAttachmentReference*	pPreserveAttachments;
		};

		const VkRenderPassCreateInfo	renderPassParams			=
		{
			VK_STRUCTURE_TYPE_RENDER_PASS_CREATE_INFO,	// VkStructureType					sType;
			DE_NULL,									// const void*						pNext;
			0u,											// VkRenderPassCreateFlags			flags;
			1u,											// deUint32							attachmentCount;
			attachmentDescriptions,						// const VkAttachmentDescription*	pAttachments;
			1u,											// deUint32							subpassCount;
			&subpassDescription,						// const VkSubpassDescription*		pSubpasses;
			0u,											// deUint32							dependencyCount;
			DE_NULL										// const VkSubpassDependency*		pDependencies;
		};

		renderPass	= createRenderPass(vk, vkDevice, &renderPassParams);
	}

	// Create pipeline layout
	{
		const VkPipelineLayoutCreateInfo	pipelineLayoutParams	=
		{
			VK_STRUCTURE_TYPE_PIPELINE_LAYOUT_CREATE_INFO,		// VkStructureType					sType;
			DE_NULL,											// const void*						pNext;
			0u,													// VkPipelineLayoutCreateFlags		flags;
			0u,													// deUint32							setLayoutCount;
			DE_NULL,											// const VkDescriptorSetLayout*		pSetLayouts;
			0u,													// deUint32							pushConstantRangeCount;
			DE_NULL												// const VkPushConstantRange*		pPushConstantRanges;
		};

		pipelineLayout	= createPipelineLayout(vk, vkDevice, &pipelineLayoutParams);
	}

	{
		const tcu::Vec4	a	(-1.0, -1.0, 0.0, 1.0);
		const tcu::Vec4	b	(1.0, -1.0, 0.0, 1.0);
		const tcu::Vec4	c	(1.0, 1.0, 0.0, 1.0);
		// Add triangle.
		vertices.push_back(a);
		vertices.push_back(c);
		vertices.push_back(b);
	}

	// Create vertex buffer.
	{
		const VkDeviceSize			vertexDataSize		= vertices.size() * sizeof(tcu::Vec4);
		const VkBufferCreateInfo	vertexBufferParams	=
		{
			VK_STRUCTURE_TYPE_BUFFER_CREATE_INFO,		// VkStructureType		sType;
			DE_NULL,									// const void*			pNext;
			0u,											// VkBufferCreateFlags	flags;
			vertexDataSize,								// VkDeviceSize			size;
			VK_BUFFER_USAGE_VERTEX_BUFFER_BIT,			// VkBufferUsageFlags	usage;
			VK_SHARING_MODE_EXCLUSIVE,					// VkSharingMode		sharingMode;
			1u,											// deUint32				queueFamilyIndexCount;
			&queueFamilyIndex							// const deUint32*		pQueueFamilyIndices;
		};

		vertexBuffer		= createBuffer(vk, vkDevice, &vertexBufferParams);
		vertexBufferAlloc	= memAlloc.allocate(getBufferMemoryRequirements(vk, vkDevice, *vertexBuffer), MemoryRequirement::HostVisible);

		VK_CHECK(vk.bindBufferMemory(vkDevice, *vertexBuffer, vertexBufferAlloc->getMemory(), vertexBufferAlloc->getOffset()));

		// Load vertices into vertex buffer.
		deMemcpy(vertexBufferAlloc->getHostPtr(), vertices.data(), (size_t)vertexDataSize);
		flushMappedMemoryRange(vk, vkDevice, vertexBufferAlloc->getMemory(), vertexBufferAlloc->getOffset(), vertexDataSize);
	}

	{
		Move<VkFramebuffer>		framebuffer;
		Move<VkImageView>		sourceAttachmentView;
		const VkExtent3D		extent3D = getExtent3D(m_params.src.image);

		// Create color attachment view.
		{
			const VkImageViewCreateInfo	colorAttachmentViewParams	=
			{
				VK_STRUCTURE_TYPE_IMAGE_VIEW_CREATE_INFO,				// VkStructureType			sType;
				DE_NULL,												// const void*				pNext;
				0u,														// VkImageViewCreateFlags	flags;
				*m_multisampledImage,									// VkImage					image;
				VK_IMAGE_VIEW_TYPE_2D,									// VkImageViewType			viewType;
				m_params.src.image.format,								// VkFormat					format;
				componentMappingRGBA,									// VkComponentMapping		components;
				{ VK_IMAGE_ASPECT_COLOR_BIT, 0u, 1u, 0u, 1u }	// VkImageSubresourceRange	subresourceRange;
			};
			sourceAttachmentView	= createImageView(vk, vkDevice, &colorAttachmentViewParams);
		}

		// Create framebuffer
		{
			const VkImageView				attachments[1]		=
			{
				*sourceAttachmentView,
			};

			const VkFramebufferCreateInfo	framebufferParams	=
			{
				VK_STRUCTURE_TYPE_FRAMEBUFFER_CREATE_INFO,	// VkStructureType				sType;
				DE_NULL,									// const void*					pNext;
				0u,											// VkFramebufferCreateFlags		flags;
				*renderPass,								// VkRenderPass					renderPass;
				1u,											// deUint32						attachmentCount;
				attachments,								// const VkImageView*			pAttachments;
				extent3D.width,								// deUint32						width;
				extent3D.height,							// deUint32						height;
				1u											// deUint32						layers;
			};

			framebuffer	= createFramebuffer(vk, vkDevice, &framebufferParams);
		}

		// Create pipeline
		{
			const VkPipelineShaderStageCreateInfo			shaderStageParams[2]				=
			{
				{
					VK_STRUCTURE_TYPE_PIPELINE_SHADER_STAGE_CREATE_INFO,		// VkStructureType						sType;
					DE_NULL,													// const void*							pNext;
					0u,															// VkPipelineShaderStageCreateFlags		flags;
					VK_SHADER_STAGE_VERTEX_BIT,									// VkShaderStageFlagBits				stage;
					*vertexShaderModule,										// VkShaderModule						module;
					"main",														// const char*							pName;
					DE_NULL														// const VkSpecializationInfo*			pSpecializationInfo;
				},
				{
					VK_STRUCTURE_TYPE_PIPELINE_SHADER_STAGE_CREATE_INFO,		// VkStructureType						sType;
					DE_NULL,													// const void*							pNext;
					0u,															// VkPipelineShaderStageCreateFlags		flags;
					VK_SHADER_STAGE_FRAGMENT_BIT,								// VkShaderStageFlagBits				stage;
					*fragmentShaderModule,										// VkShaderModule						module;
					"main",														// const char*							pName;
					DE_NULL														// const VkSpecializationInfo*			pSpecializationInfo;
				}
			};

			const VkVertexInputBindingDescription			vertexInputBindingDescription		=
			{
				0u,									// deUint32				binding;
				sizeof(tcu::Vec4),					// deUint32				stride;
				VK_VERTEX_INPUT_RATE_VERTEX			// VkVertexInputRate	inputRate;
			};

			const VkVertexInputAttributeDescription			vertexInputAttributeDescriptions[1]	=
			{
				{
					0u,									// deUint32	location;
					0u,									// deUint32	binding;
					VK_FORMAT_R32G32B32A32_SFLOAT,		// VkFormat	format;
					0u									// deUint32	offset;
				}
			};

			const VkPipelineVertexInputStateCreateInfo		vertexInputStateParams				=
			{
				VK_STRUCTURE_TYPE_PIPELINE_VERTEX_INPUT_STATE_CREATE_INFO,		// VkStructureType							sType;
				DE_NULL,														// const void*								pNext;
				0u,																// VkPipelineVertexInputStateCreateFlags	flags;
				1u,																// deUint32									vertexBindingDescriptionCount;
				&vertexInputBindingDescription,									// const VkVertexInputBindingDescription*	pVertexBindingDescriptions;
				1u,																// deUint32									vertexAttributeDescriptionCount;
				vertexInputAttributeDescriptions								// const VkVertexInputAttributeDescription*	pVertexAttributeDescriptions;
			};

			const VkPipelineInputAssemblyStateCreateInfo	inputAssemblyStateParams			=
			{
				VK_STRUCTURE_TYPE_PIPELINE_INPUT_ASSEMBLY_STATE_CREATE_INFO,	// VkStructureType							sType;
				DE_NULL,														// const void*								pNext;
				0u,																// VkPipelineInputAssemblyStateCreateFlags	flags;
				VK_PRIMITIVE_TOPOLOGY_TRIANGLE_LIST,							// VkPrimitiveTopology						topology;
				false															// VkBool32									primitiveRestartEnable;
			};

			const VkViewport	viewport	=
			{
				0.0f,							// float	x;
				0.0f,							// float	y;
				(float)extent3D.width,	// float	width;
				(float)extent3D.height,	// float	height;
				0.0f,							// float	minDepth;
				1.0f							// float	maxDepth;
			};

			const VkRect2D		scissor		=
			{
				{ 0, 0 },										// VkOffset2D	offset;
				{ extent3D.width, extent3D.height }	// VkExtent2D	extent;
			};

			const VkPipelineViewportStateCreateInfo			viewportStateParams		=
			{
				VK_STRUCTURE_TYPE_PIPELINE_VIEWPORT_STATE_CREATE_INFO,			// VkStructureType						sType;
				DE_NULL,														// const void*							pNext;
				0u,																// VkPipelineViewportStateCreateFlags	flags;
				1u,																// deUint32								viewportCount;
				&viewport,														// const VkViewport*					pViewports;
				1u,																// deUint32								scissorCount;
				&scissor														// const VkRect2D*						pScissors;
			};

			const VkPipelineRasterizationStateCreateInfo	rasterStateParams		=
			{
				VK_STRUCTURE_TYPE_PIPELINE_RASTERIZATION_STATE_CREATE_INFO,		// VkStructureType							sType;
				DE_NULL,														// const void*								pNext;
				0u,																// VkPipelineRasterizationStateCreateFlags	flags;
				false,															// VkBool32									depthClampEnable;
				false,															// VkBool32									rasterizerDiscardEnable;
				VK_POLYGON_MODE_FILL,											// VkPolygonMode							polygonMode;
				VK_CULL_MODE_NONE,												// VkCullModeFlags							cullMode;
				VK_FRONT_FACE_COUNTER_CLOCKWISE,								// VkFrontFace								frontFace;
				VK_FALSE,														// VkBool32									depthBiasEnable;
				0.0f,															// float									depthBiasConstantFactor;
				0.0f,															// float									depthBiasClamp;
				0.0f,															// float									depthBiasSlopeFactor;
				1.0f															// float									lineWidth;
			};

			const VkPipelineMultisampleStateCreateInfo	multisampleStateParams		=
			{
				VK_STRUCTURE_TYPE_PIPELINE_MULTISAMPLE_STATE_CREATE_INFO,		// VkStructureType							sType;
				DE_NULL,														// const void*								pNext;
				0u,																// VkPipelineMultisampleStateCreateFlags	flags;
				rasterizationSamples,											// VkSampleCountFlagBits					rasterizationSamples;
				VK_FALSE,														// VkBool32									sampleShadingEnable;
				0.0f,															// float									minSampleShading;
				DE_NULL,														// const VkSampleMask*						pSampleMask;
				VK_FALSE,														// VkBool32									alphaToCoverageEnable;
				VK_FALSE														// VkBool32									alphaToOneEnable;
			};

			const VkPipelineColorBlendAttachmentState	colorBlendAttachmentState	=
			{
				false,														// VkBool32			blendEnable;
				VK_BLEND_FACTOR_ONE,										// VkBlend			srcBlendColor;
				VK_BLEND_FACTOR_ZERO,										// VkBlend			destBlendColor;
				VK_BLEND_OP_ADD,											// VkBlendOp		blendOpColor;
				VK_BLEND_FACTOR_ONE,										// VkBlend			srcBlendAlpha;
				VK_BLEND_FACTOR_ZERO,										// VkBlend			destBlendAlpha;
				VK_BLEND_OP_ADD,											// VkBlendOp		blendOpAlpha;
				(VK_COLOR_COMPONENT_R_BIT |
				 VK_COLOR_COMPONENT_G_BIT |
				 VK_COLOR_COMPONENT_B_BIT |
				 VK_COLOR_COMPONENT_A_BIT)									// VkChannelFlags	channelWriteMask;
			};

			const VkPipelineColorBlendStateCreateInfo	colorBlendStateParams	=
			{
				VK_STRUCTURE_TYPE_PIPELINE_COLOR_BLEND_STATE_CREATE_INFO,	// VkStructureType								sType;
				DE_NULL,													// const void*									pNext;
				0u,															// VkPipelineColorBlendStateCreateFlags			flags;
				false,														// VkBool32										logicOpEnable;
				VK_LOGIC_OP_COPY,											// VkLogicOp									logicOp;
				1u,															// deUint32										attachmentCount;
				&colorBlendAttachmentState,									// const VkPipelineColorBlendAttachmentState*	pAttachments;
				{ 0.0f, 0.0f, 0.0f, 0.0f }									// float										blendConstants[4];
			};

			const VkGraphicsPipelineCreateInfo			graphicsPipelineParams	=
			{
				VK_STRUCTURE_TYPE_GRAPHICS_PIPELINE_CREATE_INFO,	// VkStructureType									sType;
				DE_NULL,											// const void*										pNext;
				0u,													// VkPipelineCreateFlags							flags;
				2u,													// deUint32											stageCount;
				shaderStageParams,									// const VkPipelineShaderStageCreateInfo*			pStages;
				&vertexInputStateParams,							// const VkPipelineVertexInputStateCreateInfo*		pVertexInputState;
				&inputAssemblyStateParams,							// const VkPipelineInputAssemblyStateCreateInfo*	pInputAssemblyState;
				DE_NULL,											// const VkPipelineTessellationStateCreateInfo*		pTessellationState;
				&viewportStateParams,								// const VkPipelineViewportStateCreateInfo*			pViewportState;
				&rasterStateParams,									// const VkPipelineRasterizationStateCreateInfo*	pRasterizationState;
				&multisampleStateParams,							// const VkPipelineMultisampleStateCreateInfo*		pMultisampleState;
				DE_NULL,											// const VkPipelineDepthStencilStateCreateInfo*		pDepthStencilState;
				&colorBlendStateParams,								// const VkPipelineColorBlendStateCreateInfo*		pColorBlendState;
				DE_NULL,											// const VkPipelineDynamicStateCreateInfo*			pDynamicState;
				*pipelineLayout,									// VkPipelineLayout									layout;
				*renderPass,										// VkRenderPass										renderPass;
				0u,													// deUint32											subpass;
				0u,													// VkPipeline										basePipelineHandle;
				0u													// deInt32											basePipelineIndex;
			};

			graphicsPipeline	= createGraphicsPipeline(vk, vkDevice, DE_NULL, &graphicsPipelineParams);
		}

		// Create command buffer
		{
			const VkCommandBufferBeginInfo cmdBufferBeginInfo =
			{
				VK_STRUCTURE_TYPE_COMMAND_BUFFER_BEGIN_INFO,	// VkStructureType					sType;
				DE_NULL,										// const void*						pNext;
				0u,												// VkCommandBufferUsageFlags		flags;
				(const VkCommandBufferInheritanceInfo*)DE_NULL,
			};

			const VkClearValue clearValues[1] =
			{
				makeClearValueColorF32(0.0f, 0.0f, 1.0f, 1.0f),
			};

			const VkRenderPassBeginInfo renderPassBeginInfo =
			{
				VK_STRUCTURE_TYPE_RENDER_PASS_BEGIN_INFO,				// VkStructureType		sType;
				DE_NULL,												// const void*			pNext;
				*renderPass,											// VkRenderPass			renderPass;
				*framebuffer,											// VkFramebuffer		framebuffer;
				{
					{ 0, 0 },
					{ extent3D.width, extent3D.height }
				},														// VkRect2D				renderArea;
				1u,														// deUint32				clearValueCount;
				clearValues												// const VkClearValue*	pClearValues;
			};

			VK_CHECK(vk.beginCommandBuffer(*m_cmdBuffer, &cmdBufferBeginInfo));
			vk.cmdPipelineBarrier(*m_cmdBuffer, VK_PIPELINE_STAGE_TOP_OF_PIPE_BIT, VK_PIPELINE_STAGE_COLOR_ATTACHMENT_OUTPUT_BIT, (VkDependencyFlags)0, 0, (const VkMemoryBarrier*)DE_NULL, 0, (const VkBufferMemoryBarrier*)DE_NULL, 1, &srcImageBarrier);
			vk.cmdBeginRenderPass(*m_cmdBuffer, &renderPassBeginInfo, VK_SUBPASS_CONTENTS_INLINE);
			const VkDeviceSize	vertexBufferOffset	= 0u;

			vk.cmdBindPipeline(*m_cmdBuffer, VK_PIPELINE_BIND_POINT_GRAPHICS, *graphicsPipeline);
			vk.cmdBindVertexBuffers(*m_cmdBuffer, 0, 1, &vertexBuffer.get(), &vertexBufferOffset);
				vk.cmdDraw(*m_cmdBuffer, (deUint32)vertices.size(), 1, 0, 0);

			vk.cmdEndRenderPass(*m_cmdBuffer);
			VK_CHECK(vk.endCommandBuffer(*m_cmdBuffer));
		}

		// Queue submit.
		{
			const VkQueue	queue	= m_context.getUniversalQueue();
			submitCommandsAndWait (vk, vkDevice, queue, *m_cmdBuffer);
		}
	}
}

tcu::TestStatus ResolveImageToImage::iterate (void)
{
	const tcu::TextureFormat		srcTcuFormat		= mapVkFormat(m_params.src.image.format);
	const tcu::TextureFormat		dstTcuFormat		= mapVkFormat(m_params.dst.image.format);

	// upload the destination image
		m_destinationTextureLevel	= de::MovePtr<tcu::TextureLevel>(new tcu::TextureLevel(dstTcuFormat,
																				(int)m_params.dst.image.extent.width,
																				(int)m_params.dst.image.extent.height,
																				(int)m_params.dst.image.extent.depth));
		generateBuffer(m_destinationTextureLevel->getAccess(), m_params.dst.image.extent.width, m_params.dst.image.extent.height, m_params.dst.image.extent.depth);
		uploadImage(m_destinationTextureLevel->getAccess(), m_destination.get(), m_params.dst.image);

		m_sourceTextureLevel = de::MovePtr<tcu::TextureLevel>(new tcu::TextureLevel(srcTcuFormat,
																		(int)m_params.src.image.extent.width,
																		(int)m_params.src.image.extent.height,
																		(int)m_params.dst.image.extent.depth));

		generateBuffer(m_sourceTextureLevel->getAccess(), m_params.src.image.extent.width, m_params.src.image.extent.height, m_params.dst.image.extent.depth, FILL_MODE_MULTISAMPLE);
		generateExpectedResult();

	switch (m_options)
	{
		case COPY_MS_IMAGE_TO_MS_IMAGE:
		case COPY_MS_IMAGE_TO_ARRAY_MS_IMAGE:
			copyMSImageToMSImage();
			break;
		default:
			break;
	}

	const DeviceInterface&			vk					= m_context.getDeviceInterface();
	const VkDevice					vkDevice			= m_context.getDevice();
	const VkQueue					queue				= m_context.getUniversalQueue();

	std::vector<VkImageResolve>		imageResolves;
	for (deUint32 i = 0; i < m_params.regions.size(); i++)
		imageResolves.push_back(m_params.regions[i].imageResolve);

	const VkImageMemoryBarrier	imageBarriers[]		=
	{
		// source image
		{
			VK_STRUCTURE_TYPE_IMAGE_MEMORY_BARRIER,		// VkStructureType			sType;
			DE_NULL,									// const void*				pNext;
			VK_ACCESS_COLOR_ATTACHMENT_WRITE_BIT,		// VkAccessFlags			srcAccessMask;
			VK_ACCESS_TRANSFER_READ_BIT,				// VkAccessFlags			dstAccessMask;
			VK_IMAGE_LAYOUT_COLOR_ATTACHMENT_OPTIMAL,	// VkImageLayout			oldLayout;
			VK_IMAGE_LAYOUT_TRANSFER_SRC_OPTIMAL,		// VkImageLayout			newLayout;
			VK_QUEUE_FAMILY_IGNORED,					// deUint32					srcQueueFamilyIndex;
			VK_QUEUE_FAMILY_IGNORED,					// deUint32					dstQueueFamilyIndex;
			m_multisampledImage.get(),					// VkImage					image;
			{											// VkImageSubresourceRange	subresourceRange;
				getAspectFlags(srcTcuFormat),		// VkImageAspectFlags	aspectMask;
				0u,									// deUint32				baseMipLevel;
				1u,									// deUint32				mipLevels;
				0u,									// deUint32				baseArraySlice;
				getArraySize(m_params.dst.image)	// deUint32				arraySize;
			}
		},
		// destination image
		{
			VK_STRUCTURE_TYPE_IMAGE_MEMORY_BARRIER,		// VkStructureType			sType;
			DE_NULL,									// const void*				pNext;
			0u,											// VkAccessFlags			srcAccessMask;
			VK_ACCESS_TRANSFER_WRITE_BIT,				// VkAccessFlags			dstAccessMask;
			VK_IMAGE_LAYOUT_UNDEFINED,					// VkImageLayout			oldLayout;
			VK_IMAGE_LAYOUT_TRANSFER_DST_OPTIMAL,		// VkImageLayout			newLayout;
			VK_QUEUE_FAMILY_IGNORED,					// deUint32					srcQueueFamilyIndex;
			VK_QUEUE_FAMILY_IGNORED,					// deUint32					dstQueueFamilyIndex;
			m_destination.get(),						// VkImage					image;
			{											// VkImageSubresourceRange	subresourceRange;
				getAspectFlags(dstTcuFormat),		// VkImageAspectFlags	aspectMask;
				0u,									// deUint32				baseMipLevel;
				1u,									// deUint32				mipLevels;
				0u,									// deUint32				baseArraySlice;
				getArraySize(m_params.dst.image)	// deUint32				arraySize;
			}
		},
	};

	const VkImageMemoryBarrier postImageBarrier =
	{
		VK_STRUCTURE_TYPE_IMAGE_MEMORY_BARRIER,	// VkStructureType			sType;
		DE_NULL,								// const void*				pNext;
		VK_ACCESS_TRANSFER_WRITE_BIT,			// VkAccessFlags			srcAccessMask;
		VK_ACCESS_TRANSFER_WRITE_BIT,			// VkAccessFlags			dstAccessMask;
		VK_IMAGE_LAYOUT_TRANSFER_DST_OPTIMAL,	// VkImageLayout			oldLayout;
		VK_IMAGE_LAYOUT_TRANSFER_DST_OPTIMAL,	// VkImageLayout			newLayout;
		VK_QUEUE_FAMILY_IGNORED,				// deUint32					srcQueueFamilyIndex;
		VK_QUEUE_FAMILY_IGNORED,				// deUint32					dstQueueFamilyIndex;
		m_destination.get(),					// VkImage					image;
			{									// VkImageSubresourceRange	subresourceRange;
				getAspectFlags(dstTcuFormat),	// VkImageAspectFlags		aspectMask;
				0u,								// deUint32					baseMipLevel;
				1u,								// deUint32					mipLevels;
				0u,								// deUint32					baseArraySlice;
				getArraySize(m_params.dst.image)// deUint32					arraySize;
			}
	};

	const VkCommandBufferBeginInfo	cmdBufferBeginInfo	=
	{
		VK_STRUCTURE_TYPE_COMMAND_BUFFER_BEGIN_INFO,			// VkStructureType					sType;
		DE_NULL,												// const void*						pNext;
		VK_COMMAND_BUFFER_USAGE_ONE_TIME_SUBMIT_BIT,			// VkCommandBufferUsageFlags		flags;
		(const VkCommandBufferInheritanceInfo*)DE_NULL,
	};

	VK_CHECK(vk.beginCommandBuffer(*m_cmdBuffer, &cmdBufferBeginInfo));
	vk.cmdPipelineBarrier(*m_cmdBuffer, VK_PIPELINE_STAGE_COLOR_ATTACHMENT_OUTPUT_BIT, VK_PIPELINE_STAGE_TRANSFER_BIT, (VkDependencyFlags)0, 0, (const VkMemoryBarrier*)DE_NULL, 0, (const VkBufferMemoryBarrier*)DE_NULL, DE_LENGTH_OF_ARRAY(imageBarriers), imageBarriers);
	vk.cmdResolveImage(*m_cmdBuffer, m_multisampledImage.get(), VK_IMAGE_LAYOUT_TRANSFER_SRC_OPTIMAL, m_destination.get(), VK_IMAGE_LAYOUT_TRANSFER_DST_OPTIMAL, (deUint32)m_params.regions.size(), imageResolves.data());
	vk.cmdPipelineBarrier(*m_cmdBuffer, VK_PIPELINE_STAGE_TRANSFER_BIT, VK_PIPELINE_STAGE_HOST_BIT, (VkDependencyFlags)0, 0, (const VkMemoryBarrier*)DE_NULL, 0, (const VkBufferMemoryBarrier*)DE_NULL, 1, &postImageBarrier);
	VK_CHECK(vk.endCommandBuffer(*m_cmdBuffer));

	submitCommandsAndWait (vk, vkDevice, queue, *m_cmdBuffer);

<<<<<<< HEAD
	// check the result of resolving image
	{
		de::MovePtr<tcu::TextureLevel>	resultTextureLevel	= readImage(vk, vkDevice, queue, memAlloc, *m_destination, m_params.dst.image);
=======
	de::MovePtr<tcu::TextureLevel>	resultTextureLevel	= readImage(*m_destination, m_params.dst.image.format, m_params.dst.image.extent);
>>>>>>> 0b0c5dba

		if (QP_TEST_RESULT_PASS != checkTestResult(resultTextureLevel->getAccess()).getCode())
			return tcu::TestStatus::fail("CopiesAndBlitting test");
	}
	return tcu::TestStatus::pass("CopiesAndBlitting test");
}

tcu::TestStatus ResolveImageToImage::checkTestResult (tcu::ConstPixelBufferAccess result)
{
	const tcu::ConstPixelBufferAccess	expected		= m_expectedTextureLevel->getAccess();
	const float							fuzzyThreshold	= 0.01f;

	for (int arrayLayerNdx = 0; arrayLayerNdx < (int)getArraySize(m_params.dst.image); ++arrayLayerNdx)
	{
		const tcu::ConstPixelBufferAccess	expectedSub	= getSubregion (expected, 0, 0, arrayLayerNdx, expected.getWidth(), expected.getHeight(), 1u);
		const tcu::ConstPixelBufferAccess	resultSub	= getSubregion (result, 0, 0, arrayLayerNdx, result.getWidth(), result.getHeight(), 1u);
		if (!tcu::fuzzyCompare(m_context.getTestContext().getLog(), "Compare", "Result comparsion", expectedSub, resultSub, fuzzyThreshold, tcu::COMPARE_LOG_RESULT))
			return tcu::TestStatus::fail("CopiesAndBlitting test");
	}

	return tcu::TestStatus::pass("CopiesAndBlitting test");
}

void ResolveImageToImage::copyRegionToTextureLevel(tcu::ConstPixelBufferAccess src, tcu::PixelBufferAccess dst, CopyRegion region)
{
	VkOffset3D srcOffset	= region.imageResolve.srcOffset;
			srcOffset.z		= region.imageResolve.srcSubresource.baseArrayLayer;
	VkOffset3D dstOffset	= region.imageResolve.dstOffset;
			dstOffset.z		= region.imageResolve.dstSubresource.baseArrayLayer;
	VkExtent3D extent		= region.imageResolve.extent;

	const tcu::ConstPixelBufferAccess	srcSubRegion		= getSubregion (src, srcOffset.x, srcOffset.y, srcOffset.z, extent.width, extent.height, extent.depth);
	// CopyImage acts like a memcpy. Replace the destination format with the srcformat to use a memcpy.
	const tcu::PixelBufferAccess		dstWithSrcFormat	(srcSubRegion.getFormat(), dst.getSize(), dst.getDataPtr());
	const tcu::PixelBufferAccess		dstSubRegion		= getSubregion (dstWithSrcFormat, dstOffset.x, dstOffset.y, dstOffset.z, extent.width, extent.height, extent.depth);

	tcu::copy(dstSubRegion, srcSubRegion);
}

void ResolveImageToImage::copyMSImageToMSImage (void)
{
	const DeviceInterface&			vk					= m_context.getDeviceInterface();
	const VkDevice					vkDevice			= m_context.getDevice();
	const VkQueue					queue				= m_context.getUniversalQueue();
	const tcu::TextureFormat		srcTcuFormat		= mapVkFormat(m_params.src.image.format);
	std::vector<VkImageCopy>		imageCopies;

	for (deUint32 layerNdx = 0; layerNdx < getArraySize(m_params.dst.image); ++layerNdx)
	{
		const VkImageSubresourceLayers	sourceSubresourceLayers	=
		{
			getAspectFlags(srcTcuFormat),	// VkImageAspectFlags	aspectMask;
			0u,								// uint32_t				mipLevel;
			0u,								// uint32_t				baseArrayLayer;
			1u								// uint32_t				layerCount;
		};

		const VkImageSubresourceLayers	destinationSubresourceLayers	=
		{
			getAspectFlags(srcTcuFormat),	// VkImageAspectFlags	aspectMask;//getAspectFlags(dstTcuFormat)
			0u,								// uint32_t				mipLevel;
			layerNdx,						// uint32_t				baseArrayLayer;
			1u								// uint32_t				layerCount;
		};

		const VkImageCopy				imageCopy	=
		{
			sourceSubresourceLayers,			// VkImageSubresourceLayers	srcSubresource;
			{0, 0, 0},							// VkOffset3D				srcOffset;
			destinationSubresourceLayers,		// VkImageSubresourceLayers	dstSubresource;
			{0, 0, 0},							// VkOffset3D				dstOffset;
			 getExtent3D(m_params.src.image),	// VkExtent3D				extent;
		};
		imageCopies.push_back(imageCopy);
	}

	const VkImageMemoryBarrier		imageBarriers[]		=
	{
		//// source image
		{
			VK_STRUCTURE_TYPE_IMAGE_MEMORY_BARRIER,		// VkStructureType			sType;
			DE_NULL,									// const void*				pNext;
			VK_ACCESS_COLOR_ATTACHMENT_WRITE_BIT,		// VkAccessFlags			srcAccessMask;
			VK_ACCESS_TRANSFER_READ_BIT,				// VkAccessFlags			dstAccessMask;
			VK_IMAGE_LAYOUT_COLOR_ATTACHMENT_OPTIMAL,	// VkImageLayout			oldLayout;
			VK_IMAGE_LAYOUT_TRANSFER_SRC_OPTIMAL,		// VkImageLayout			newLayout;
			VK_QUEUE_FAMILY_IGNORED,					// deUint32					srcQueueFamilyIndex;
			VK_QUEUE_FAMILY_IGNORED,					// deUint32					dstQueueFamilyIndex;
			m_multisampledImage.get(),					// VkImage					image;
			{											// VkImageSubresourceRange	subresourceRange;
				getAspectFlags(srcTcuFormat),		// VkImageAspectFlags	aspectMask;
				0u,									// deUint32				baseMipLevel;
				1u,									// deUint32				mipLevels;
				0u,									// deUint32				baseArraySlice;
				getArraySize(m_params.src.image)	// deUint32				arraySize;
			}
		},
		// destination image
		{
			VK_STRUCTURE_TYPE_IMAGE_MEMORY_BARRIER,		// VkStructureType			sType;
			DE_NULL,									// const void*				pNext;
			0,											// VkAccessFlags			srcAccessMask;
			VK_ACCESS_TRANSFER_WRITE_BIT,				// VkAccessFlags			dstAccessMask;
			VK_IMAGE_LAYOUT_UNDEFINED,					// VkImageLayout			oldLayout;
			VK_IMAGE_LAYOUT_TRANSFER_DST_OPTIMAL,		// VkImageLayout			newLayout;
			VK_QUEUE_FAMILY_IGNORED,					// deUint32					srcQueueFamilyIndex;
			VK_QUEUE_FAMILY_IGNORED,					// deUint32					dstQueueFamilyIndex;
			m_multisampledCopyImage.get(),				// VkImage					image;
			{											// VkImageSubresourceRange	subresourceRange;
				getAspectFlags(srcTcuFormat),		// VkImageAspectFlags	aspectMask;
				0u,									// deUint32				baseMipLevel;
				1u,									// deUint32				mipLevels;
				0u,									// deUint32				baseArraySlice;
				getArraySize(m_params.dst.image)	// deUint32				arraySize;
			}
		},
	};

	const VkImageMemoryBarrier	postImageBarriers		=
	// source image
	{
		VK_STRUCTURE_TYPE_IMAGE_MEMORY_BARRIER,		// VkStructureType			sType;
		DE_NULL,									// const void*				pNext;
		VK_ACCESS_TRANSFER_WRITE_BIT,				// VkAccessFlags			srcAccessMask;
		VK_ACCESS_COLOR_ATTACHMENT_WRITE_BIT,		// VkAccessFlags			dstAccessMask;
		VK_IMAGE_LAYOUT_TRANSFER_DST_OPTIMAL,		// VkImageLayout			oldLayout;
		VK_IMAGE_LAYOUT_COLOR_ATTACHMENT_OPTIMAL,	// VkImageLayout			newLayout;
		VK_QUEUE_FAMILY_IGNORED,					// deUint32					srcQueueFamilyIndex;
		VK_QUEUE_FAMILY_IGNORED,					// deUint32					dstQueueFamilyIndex;
		m_multisampledCopyImage.get(),				// VkImage					image;
		{											// VkImageSubresourceRange	subresourceRange;
			getAspectFlags(srcTcuFormat),		// VkImageAspectFlags	aspectMask;
			0u,									// deUint32				baseMipLevel;
			1u,									// deUint32				mipLevels;
			0u,									// deUint32				baseArraySlice;
			getArraySize(m_params.dst.image)	// deUint32				arraySize;
		}
	};

	const VkCommandBufferBeginInfo	cmdBufferBeginInfo	=
	{
		VK_STRUCTURE_TYPE_COMMAND_BUFFER_BEGIN_INFO,			// VkStructureType					sType;
		DE_NULL,												// const void*						pNext;
		VK_COMMAND_BUFFER_USAGE_ONE_TIME_SUBMIT_BIT,			// VkCommandBufferUsageFlags		flags;
		(const VkCommandBufferInheritanceInfo*)DE_NULL,
	};

	VK_CHECK(vk.beginCommandBuffer(*m_cmdBuffer, &cmdBufferBeginInfo));
	vk.cmdPipelineBarrier(*m_cmdBuffer, VK_PIPELINE_STAGE_TRANSFER_BIT, VK_PIPELINE_STAGE_TRANSFER_BIT, (VkDependencyFlags)0, 0, (const VkMemoryBarrier*)DE_NULL, 0, (const VkBufferMemoryBarrier*)DE_NULL, DE_LENGTH_OF_ARRAY(imageBarriers), imageBarriers);
	vk.cmdCopyImage(*m_cmdBuffer, m_multisampledImage.get(), VK_IMAGE_LAYOUT_TRANSFER_SRC_OPTIMAL, m_multisampledCopyImage.get(), VK_IMAGE_LAYOUT_TRANSFER_DST_OPTIMAL, (deUint32)imageCopies.size(), imageCopies.data());
	vk.cmdPipelineBarrier(*m_cmdBuffer, VK_PIPELINE_STAGE_TRANSFER_BIT, VK_PIPELINE_STAGE_BOTTOM_OF_PIPE_BIT, (VkDependencyFlags)0, 0, (const VkMemoryBarrier*)DE_NULL, 0, (const VkBufferMemoryBarrier*)DE_NULL, 1u, &postImageBarriers);
	VK_CHECK(vk.endCommandBuffer(*m_cmdBuffer));

	submitCommandsAndWait (vk, vkDevice, queue, *m_cmdBuffer);

	m_multisampledImage = m_multisampledCopyImage;
}

class ResolveImageToImageTestCase : public vkt::TestCase
{
public:
							ResolveImageToImageTestCase	(tcu::TestContext&					testCtx,
														 const std::string&					name,
														 const std::string&					description,
														 const TestParams					params,
														 const ResolveImageToImageOptions	options = NO_OPTIONAL_OPERATION)
								: vkt::TestCase	(testCtx, name, description)
								, m_params		(params)
								, m_options		(options)
							{}
	virtual	void			initPrograms				(SourceCollections&		programCollection) const;

	virtual TestInstance*	createInstance				(Context&				context) const
							{
								return new ResolveImageToImage(context, m_params, m_options);
							}
private:
	TestParams							m_params;
	const ResolveImageToImageOptions	m_options;
};

void ResolveImageToImageTestCase::initPrograms (SourceCollections& programCollection) const
{
	programCollection.glslSources.add("vert") << glu::VertexSource(
		"#version 310 es\n"
		"layout (location = 0) in highp vec4 a_position;\n"
		"void main()\n"
		"{\n"
		"	gl_Position = a_position;\n"
		"}\n");

	programCollection.glslSources.add("frag") << glu::FragmentSource(
		"#version 310 es\n"
		"layout (location = 0) out highp vec4 o_color;\n"
		"void main()\n"
		"{\n"
		"	o_color = vec4(0.0, 1.0, 0.0, 1.0);\n"
		"}\n");
}

std::string getSampleCountCaseName (VkSampleCountFlagBits sampleFlag)
{
	return de::toLower(de::toString(getSampleCountFlagsStr(sampleFlag)).substr(16));
}

std::string getFormatCaseName (VkFormat format)
{
	return de::toLower(de::toString(getFormatStr(format)).substr(10));
}

void addCopyImageTestsAllFormats (tcu::TestCaseGroup*	testCaseGroup,
								  tcu::TestContext&		testCtx,
								  TestParams&			params)
{
	const VkFormat	compatibleFormats8Bit[]			=
	{
		VK_FORMAT_R4G4_UNORM_PACK8,
		VK_FORMAT_R8_UNORM,
		VK_FORMAT_R8_SNORM,
		VK_FORMAT_R8_USCALED,
		VK_FORMAT_R8_SSCALED,
		VK_FORMAT_R8_UINT,
		VK_FORMAT_R8_SINT,
		VK_FORMAT_R8_SRGB,

		VK_FORMAT_UNDEFINED
	};
	const VkFormat	compatibleFormats16Bit[]		=
	{
		VK_FORMAT_R4G4B4A4_UNORM_PACK16,
		VK_FORMAT_B4G4R4A4_UNORM_PACK16,
		VK_FORMAT_R5G6B5_UNORM_PACK16,
		VK_FORMAT_B5G6R5_UNORM_PACK16,
		VK_FORMAT_R5G5B5A1_UNORM_PACK16,
		VK_FORMAT_B5G5R5A1_UNORM_PACK16,
		VK_FORMAT_A1R5G5B5_UNORM_PACK16,
		VK_FORMAT_R8G8_UNORM,
		VK_FORMAT_R8G8_SNORM,
		VK_FORMAT_R8G8_USCALED,
		VK_FORMAT_R8G8_SSCALED,
		VK_FORMAT_R8G8_UINT,
		VK_FORMAT_R8G8_SINT,
		VK_FORMAT_R8G8_SRGB,
		VK_FORMAT_R16_UNORM,
		VK_FORMAT_R16_SNORM,
		VK_FORMAT_R16_USCALED,
		VK_FORMAT_R16_SSCALED,
		VK_FORMAT_R16_UINT,
		VK_FORMAT_R16_SINT,
		VK_FORMAT_R16_SFLOAT,

		VK_FORMAT_UNDEFINED
	 };
	const VkFormat	compatibleFormats24Bit[]		=
	{
		VK_FORMAT_R8G8B8_UNORM,
		VK_FORMAT_R8G8B8_SNORM,
		VK_FORMAT_R8G8B8_USCALED,
		VK_FORMAT_R8G8B8_SSCALED,
		VK_FORMAT_R8G8B8_UINT,
		VK_FORMAT_R8G8B8_SINT,
		VK_FORMAT_R8G8B8_SRGB,
		VK_FORMAT_B8G8R8_UNORM,
		VK_FORMAT_B8G8R8_SNORM,
		VK_FORMAT_B8G8R8_USCALED,
		VK_FORMAT_B8G8R8_SSCALED,
		VK_FORMAT_B8G8R8_UINT,
		VK_FORMAT_B8G8R8_SINT,
		VK_FORMAT_B8G8R8_SRGB,

		VK_FORMAT_UNDEFINED
	 };
	const VkFormat	compatibleFormats32Bit[]		=
	{
		VK_FORMAT_R8G8B8A8_UNORM,
		VK_FORMAT_R8G8B8A8_SNORM,
		VK_FORMAT_R8G8B8A8_USCALED,
		VK_FORMAT_R8G8B8A8_SSCALED,
		VK_FORMAT_R8G8B8A8_UINT,
		VK_FORMAT_R8G8B8A8_SINT,
		VK_FORMAT_R8G8B8A8_SRGB,
		VK_FORMAT_B8G8R8A8_UNORM,
		VK_FORMAT_B8G8R8A8_SNORM,
		VK_FORMAT_B8G8R8A8_USCALED,
		VK_FORMAT_B8G8R8A8_SSCALED,
		VK_FORMAT_B8G8R8A8_UINT,
		VK_FORMAT_B8G8R8A8_SINT,
		VK_FORMAT_B8G8R8A8_SRGB,
		VK_FORMAT_A8B8G8R8_UNORM_PACK32,
		VK_FORMAT_A8B8G8R8_SNORM_PACK32,
		VK_FORMAT_A8B8G8R8_USCALED_PACK32,
		VK_FORMAT_A8B8G8R8_SSCALED_PACK32,
		VK_FORMAT_A8B8G8R8_UINT_PACK32,
		VK_FORMAT_A8B8G8R8_SINT_PACK32,
		VK_FORMAT_A8B8G8R8_SRGB_PACK32,
		VK_FORMAT_A2R10G10B10_UNORM_PACK32,
		VK_FORMAT_A2R10G10B10_SNORM_PACK32,
		VK_FORMAT_A2R10G10B10_USCALED_PACK32,
		VK_FORMAT_A2R10G10B10_SSCALED_PACK32,
		VK_FORMAT_A2R10G10B10_UINT_PACK32,
		VK_FORMAT_A2R10G10B10_SINT_PACK32,
		VK_FORMAT_A2B10G10R10_UNORM_PACK32,
		VK_FORMAT_A2B10G10R10_SNORM_PACK32,
		VK_FORMAT_A2B10G10R10_USCALED_PACK32,
		VK_FORMAT_A2B10G10R10_SSCALED_PACK32,
		VK_FORMAT_A2B10G10R10_UINT_PACK32,
		VK_FORMAT_A2B10G10R10_SINT_PACK32,
		VK_FORMAT_R16G16_UNORM,
		VK_FORMAT_R16G16_SNORM,
		VK_FORMAT_R16G16_USCALED,
		VK_FORMAT_R16G16_SSCALED,
		VK_FORMAT_R16G16_UINT,
		VK_FORMAT_R16G16_SINT,
		VK_FORMAT_R16G16_SFLOAT,
		VK_FORMAT_R32_UINT,
		VK_FORMAT_R32_SINT,
		VK_FORMAT_R32_SFLOAT,

		VK_FORMAT_UNDEFINED
	 };
	const VkFormat	compatibleFormats48Bit[]		=
	{
		VK_FORMAT_R16G16B16_UNORM,
		VK_FORMAT_R16G16B16_SNORM,
		VK_FORMAT_R16G16B16_USCALED,
		VK_FORMAT_R16G16B16_SSCALED,
		VK_FORMAT_R16G16B16_UINT,
		VK_FORMAT_R16G16B16_SINT,
		VK_FORMAT_R16G16B16_SFLOAT,

		VK_FORMAT_UNDEFINED
	 };
	const VkFormat	compatibleFormats64Bit[]		=
	{
		VK_FORMAT_R16G16B16A16_UNORM,
		VK_FORMAT_R16G16B16A16_SNORM,
		VK_FORMAT_R16G16B16A16_USCALED,
		VK_FORMAT_R16G16B16A16_SSCALED,
		VK_FORMAT_R16G16B16A16_UINT,
		VK_FORMAT_R16G16B16A16_SINT,
		VK_FORMAT_R16G16B16A16_SFLOAT,
		VK_FORMAT_R32G32_UINT,
		VK_FORMAT_R32G32_SINT,
		VK_FORMAT_R32G32_SFLOAT,
		VK_FORMAT_R64_UINT,
		VK_FORMAT_R64_SINT,
		VK_FORMAT_R64_SFLOAT,

		VK_FORMAT_UNDEFINED
	 };
	const VkFormat	compatibleFormats96Bit[]		=
	{
		VK_FORMAT_R32G32B32_UINT,
		VK_FORMAT_R32G32B32_SINT,
		VK_FORMAT_R32G32B32_SFLOAT,

		VK_FORMAT_UNDEFINED
	 };
	const VkFormat	compatibleFormats128Bit[]		=
	{
		VK_FORMAT_R32G32B32A32_UINT,
		VK_FORMAT_R32G32B32A32_SINT,
		VK_FORMAT_R32G32B32A32_SFLOAT,
		VK_FORMAT_R64G64_UINT,
		VK_FORMAT_R64G64_SINT,
		VK_FORMAT_R64G64_SFLOAT,

		VK_FORMAT_UNDEFINED
	 };
	const VkFormat	compatibleFormats192Bit[]		=
	{
		VK_FORMAT_R64G64B64_UINT,
		VK_FORMAT_R64G64B64_SINT,
		VK_FORMAT_R64G64B64_SFLOAT,

		VK_FORMAT_UNDEFINED
	 };
	const VkFormat	compatibleFormats256Bit[]		=
	{
		VK_FORMAT_R64G64B64A64_UINT,
		VK_FORMAT_R64G64B64A64_SINT,
		VK_FORMAT_R64G64B64A64_SFLOAT,

		VK_FORMAT_UNDEFINED
	};

	const VkFormat*	colorImageFormatsToTest[]		=
	{
		compatibleFormats8Bit,
		compatibleFormats16Bit,
		compatibleFormats24Bit,
		compatibleFormats32Bit,
		compatibleFormats48Bit,
		compatibleFormats64Bit,
		compatibleFormats96Bit,
		compatibleFormats128Bit,
		compatibleFormats192Bit,
		compatibleFormats256Bit,
	};
	const size_t	numOfColorImageFormatsToTest	= DE_LENGTH_OF_ARRAY(colorImageFormatsToTest);

	for (size_t compatibleFormatsIndex = 0; compatibleFormatsIndex < numOfColorImageFormatsToTest; ++compatibleFormatsIndex)
	{
		const VkFormat*	compatibleFormats	= colorImageFormatsToTest[compatibleFormatsIndex];
		for (size_t srcFormatIndex = 0; compatibleFormats[srcFormatIndex] != VK_FORMAT_UNDEFINED; ++srcFormatIndex)
		{
			params.src.image.format	= compatibleFormats[srcFormatIndex];
			for (size_t dstFormatIndex = 0; compatibleFormats[dstFormatIndex] != VK_FORMAT_UNDEFINED; ++dstFormatIndex)
			{
				params.dst.image.format	= compatibleFormats[dstFormatIndex];

				if (!isSupportedByFramework(params.src.image.format) || !isSupportedByFramework(params.dst.image.format))
					continue;

				std::ostringstream	testName;
				testName << getFormatCaseName(params.src.image.format) << "_" << getFormatCaseName(params.dst.image.format);
				std::ostringstream	description;
				description << "Copy from src " << params.src.image.format << " to dst " << params.dst.image.format;

				testCaseGroup->addChild(new CopyImageToImageTestCase(testCtx, testName.str(), description.str(), params));
			}
		}
	}
}

void addBlittingTestsAllFormats (tcu::TestCaseGroup*	testCaseGroup,
								 tcu::TestContext&		testCtx,
								 TestParams&			params)
{
	// Test Image formats.
	const VkFormat	compatibleFormatsUInts[]			=
	{
		VK_FORMAT_R8_UINT,
		VK_FORMAT_R8G8_UINT,
		VK_FORMAT_R8G8B8_UINT,
		VK_FORMAT_B8G8R8_UINT,
		VK_FORMAT_R8G8B8A8_UINT,
		VK_FORMAT_B8G8R8A8_UINT,
		VK_FORMAT_A8B8G8R8_UINT_PACK32,
		VK_FORMAT_A2R10G10B10_UINT_PACK32,
		VK_FORMAT_A2B10G10R10_UINT_PACK32,
		VK_FORMAT_R16_UINT,
		VK_FORMAT_R16G16_UINT,
		VK_FORMAT_R16G16B16_UINT,
		VK_FORMAT_R16G16B16A16_UINT,
		VK_FORMAT_R32_UINT,
		VK_FORMAT_R32G32_UINT,
		VK_FORMAT_R32G32B32_UINT,
		VK_FORMAT_R32G32B32A32_UINT,
		VK_FORMAT_R64_UINT,
		VK_FORMAT_R64G64_UINT,
		VK_FORMAT_R64G64B64_UINT,
		VK_FORMAT_R64G64B64A64_UINT,

		VK_FORMAT_UNDEFINED
	};
	const VkFormat	compatibleFormatsSInts[]			=
	{
		VK_FORMAT_R8_SINT,
		VK_FORMAT_R8G8_SINT,
		VK_FORMAT_R8G8B8_SINT,
		VK_FORMAT_B8G8R8_SINT,
		VK_FORMAT_R8G8B8A8_SINT,
		VK_FORMAT_B8G8R8A8_SINT,
		VK_FORMAT_A8B8G8R8_SINT_PACK32,
		VK_FORMAT_A2R10G10B10_SINT_PACK32,
		VK_FORMAT_A2B10G10R10_SINT_PACK32,
		VK_FORMAT_R16_SINT,
		VK_FORMAT_R16G16_SINT,
		VK_FORMAT_R16G16B16_SINT,
		VK_FORMAT_R16G16B16A16_SINT,
		VK_FORMAT_R32_SINT,
		VK_FORMAT_R32G32_SINT,
		VK_FORMAT_R32G32B32_SINT,
		VK_FORMAT_R32G32B32A32_SINT,
		VK_FORMAT_R64_SINT,
		VK_FORMAT_R64G64_SINT,
		VK_FORMAT_R64G64B64_SINT,
		VK_FORMAT_R64G64B64A64_SINT,

		VK_FORMAT_UNDEFINED
	};
	const VkFormat	compatibleFormatsFloats[]			=
	{
		VK_FORMAT_R4G4_UNORM_PACK8,
		VK_FORMAT_R4G4B4A4_UNORM_PACK16,
		VK_FORMAT_B4G4R4A4_UNORM_PACK16,
		VK_FORMAT_R5G6B5_UNORM_PACK16,
		VK_FORMAT_B5G6R5_UNORM_PACK16,
		VK_FORMAT_R5G5B5A1_UNORM_PACK16,
		VK_FORMAT_B5G5R5A1_UNORM_PACK16,
		VK_FORMAT_A1R5G5B5_UNORM_PACK16,
		VK_FORMAT_R8_UNORM,
		VK_FORMAT_R8_SNORM,
		VK_FORMAT_R8_USCALED,
		VK_FORMAT_R8_SSCALED,
		VK_FORMAT_R8G8_UNORM,
		VK_FORMAT_R8G8_SNORM,
		VK_FORMAT_R8G8_USCALED,
		VK_FORMAT_R8G8_SSCALED,
		VK_FORMAT_R8G8B8_UNORM,
		VK_FORMAT_R8G8B8_SNORM,
		VK_FORMAT_R8G8B8_USCALED,
		VK_FORMAT_R8G8B8_SSCALED,
		VK_FORMAT_B8G8R8_UNORM,
		VK_FORMAT_B8G8R8_SNORM,
		VK_FORMAT_B8G8R8_USCALED,
		VK_FORMAT_B8G8R8_SSCALED,
		VK_FORMAT_R8G8B8A8_UNORM,
		VK_FORMAT_R8G8B8A8_SNORM,
		VK_FORMAT_R8G8B8A8_USCALED,
		VK_FORMAT_R8G8B8A8_SSCALED,
		VK_FORMAT_B8G8R8A8_UNORM,
		VK_FORMAT_B8G8R8A8_SNORM,
		VK_FORMAT_B8G8R8A8_USCALED,
		VK_FORMAT_B8G8R8A8_SSCALED,
		VK_FORMAT_A8B8G8R8_UNORM_PACK32,
		VK_FORMAT_A8B8G8R8_SNORM_PACK32,
		VK_FORMAT_A8B8G8R8_USCALED_PACK32,
		VK_FORMAT_A8B8G8R8_SSCALED_PACK32,
		VK_FORMAT_A2R10G10B10_UNORM_PACK32,
		VK_FORMAT_A2R10G10B10_SNORM_PACK32,
		VK_FORMAT_A2R10G10B10_USCALED_PACK32,
		VK_FORMAT_A2R10G10B10_SSCALED_PACK32,
		VK_FORMAT_A2B10G10R10_UNORM_PACK32,
		VK_FORMAT_A2B10G10R10_SNORM_PACK32,
		VK_FORMAT_A2B10G10R10_USCALED_PACK32,
		VK_FORMAT_A2B10G10R10_SSCALED_PACK32,
		VK_FORMAT_R16_UNORM,
		VK_FORMAT_R16_SNORM,
		VK_FORMAT_R16_USCALED,
		VK_FORMAT_R16_SSCALED,
		VK_FORMAT_R16_SFLOAT,
		VK_FORMAT_R16G16_UNORM,
		VK_FORMAT_R16G16_SNORM,
		VK_FORMAT_R16G16_USCALED,
		VK_FORMAT_R16G16_SSCALED,
		VK_FORMAT_R16G16_SFLOAT,
		VK_FORMAT_R16G16B16_UNORM,
		VK_FORMAT_R16G16B16_SNORM,
		VK_FORMAT_R16G16B16_USCALED,
		VK_FORMAT_R16G16B16_SSCALED,
		VK_FORMAT_R16G16B16_SFLOAT,
		VK_FORMAT_R16G16B16A16_UNORM,
		VK_FORMAT_R16G16B16A16_SNORM,
		VK_FORMAT_R16G16B16A16_USCALED,
		VK_FORMAT_R16G16B16A16_SSCALED,
		VK_FORMAT_R16G16B16A16_SFLOAT,
		VK_FORMAT_R32_SFLOAT,
		VK_FORMAT_R32G32_SFLOAT,
		VK_FORMAT_R32G32B32_SFLOAT,
		VK_FORMAT_R32G32B32A32_SFLOAT,
		VK_FORMAT_R64_SFLOAT,
		VK_FORMAT_R64G64_SFLOAT,
		VK_FORMAT_R64G64B64_SFLOAT,
		VK_FORMAT_R64G64B64A64_SFLOAT,
//		VK_FORMAT_B10G11R11_UFLOAT_PACK32,
//		VK_FORMAT_E5B9G9R9_UFLOAT_PACK32,
//		VK_FORMAT_BC1_RGB_UNORM_BLOCK,
//		VK_FORMAT_BC1_RGBA_UNORM_BLOCK,
//		VK_FORMAT_BC2_UNORM_BLOCK,
//		VK_FORMAT_BC3_UNORM_BLOCK,
//		VK_FORMAT_BC4_UNORM_BLOCK,
//		VK_FORMAT_BC4_SNORM_BLOCK,
//		VK_FORMAT_BC5_UNORM_BLOCK,
//		VK_FORMAT_BC5_SNORM_BLOCK,
//		VK_FORMAT_BC6H_UFLOAT_BLOCK,
//		VK_FORMAT_BC6H_SFLOAT_BLOCK,
//		VK_FORMAT_BC7_UNORM_BLOCK,
//		VK_FORMAT_ETC2_R8G8B8_UNORM_BLOCK,
//		VK_FORMAT_ETC2_R8G8B8A1_UNORM_BLOCK,
//		VK_FORMAT_ETC2_R8G8B8A8_UNORM_BLOCK,
//		VK_FORMAT_EAC_R11_UNORM_BLOCK,
//		VK_FORMAT_EAC_R11_SNORM_BLOCK,
//		VK_FORMAT_EAC_R11G11_UNORM_BLOCK,
//		VK_FORMAT_EAC_R11G11_SNORM_BLOCK,
//		VK_FORMAT_ASTC_4x4_UNORM_BLOCK,
//		VK_FORMAT_ASTC_5x4_UNORM_BLOCK,
//		VK_FORMAT_ASTC_5x5_UNORM_BLOCK,
//		VK_FORMAT_ASTC_6x5_UNORM_BLOCK,
//		VK_FORMAT_ASTC_6x6_UNORM_BLOCK,
//		VK_FORMAT_ASTC_8x5_UNORM_BLOCK,
//		VK_FORMAT_ASTC_8x6_UNORM_BLOCK,
//		VK_FORMAT_ASTC_8x8_UNORM_BLOCK,
//		VK_FORMAT_ASTC_10x5_UNORM_BLOCK,
//		VK_FORMAT_ASTC_10x6_UNORM_BLOCK,
//		VK_FORMAT_ASTC_10x8_UNORM_BLOCK,
//		VK_FORMAT_ASTC_10x10_UNORM_BLOCK,
//		VK_FORMAT_ASTC_12x10_UNORM_BLOCK,
//		VK_FORMAT_ASTC_12x12_UNORM_BLOCK,

		VK_FORMAT_UNDEFINED
	};
	const VkFormat	compatibleFormatsSrgb[]				=
	{
		VK_FORMAT_R8_SRGB,
		VK_FORMAT_R8G8_SRGB,
		VK_FORMAT_R8G8B8_SRGB,
		VK_FORMAT_B8G8R8_SRGB,
		VK_FORMAT_R8G8B8A8_SRGB,
		VK_FORMAT_B8G8R8A8_SRGB,
		VK_FORMAT_A8B8G8R8_SRGB_PACK32,
//		VK_FORMAT_BC1_RGB_SRGB_BLOCK,
//		VK_FORMAT_BC1_RGBA_SRGB_BLOCK,
//		VK_FORMAT_BC2_SRGB_BLOCK,
//		VK_FORMAT_BC3_SRGB_BLOCK,
//		VK_FORMAT_BC7_SRGB_BLOCK,
//		VK_FORMAT_ETC2_R8G8B8_SRGB_BLOCK,
//		VK_FORMAT_ETC2_R8G8B8A1_SRGB_BLOCK,
//		VK_FORMAT_ETC2_R8G8B8A8_SRGB_BLOCK,
//		VK_FORMAT_ASTC_4x4_SRGB_BLOCK,
//		VK_FORMAT_ASTC_5x4_SRGB_BLOCK,
//		VK_FORMAT_ASTC_5x5_SRGB_BLOCK,
//		VK_FORMAT_ASTC_6x5_SRGB_BLOCK,
//		VK_FORMAT_ASTC_6x6_SRGB_BLOCK,
//		VK_FORMAT_ASTC_8x5_SRGB_BLOCK,
//		VK_FORMAT_ASTC_8x6_SRGB_BLOCK,
//		VK_FORMAT_ASTC_8x8_SRGB_BLOCK,
//		VK_FORMAT_ASTC_10x5_SRGB_BLOCK,
//		VK_FORMAT_ASTC_10x6_SRGB_BLOCK,
//		VK_FORMAT_ASTC_10x8_SRGB_BLOCK,
//		VK_FORMAT_ASTC_10x10_SRGB_BLOCK,
//		VK_FORMAT_ASTC_12x10_SRGB_BLOCK,
//		VK_FORMAT_ASTC_12x12_SRGB_BLOCK,

		VK_FORMAT_UNDEFINED
	};

	const struct {
		const VkFormat*	compatibleFormats;
		const bool		onlyNearest;
	}	colorImageFormatsToTest[]			=
	{
		{ compatibleFormatsUInts,	true	},
		{ compatibleFormatsSInts,	true	},
		{ compatibleFormatsFloats,	false	},
		{ compatibleFormatsSrgb,	false	},
	};
	const size_t	numOfColorImageFormatsToTest		= DE_LENGTH_OF_ARRAY(colorImageFormatsToTest);

	for (size_t compatibleFormatsIndex = 0; compatibleFormatsIndex < numOfColorImageFormatsToTest; ++compatibleFormatsIndex)
	{
		const VkFormat*	compatibleFormats	= colorImageFormatsToTest[compatibleFormatsIndex].compatibleFormats;
		const bool		onlyNearest			= colorImageFormatsToTest[compatibleFormatsIndex].onlyNearest;
		for (size_t srcFormatIndex = 0; compatibleFormats[srcFormatIndex] != VK_FORMAT_UNDEFINED; ++srcFormatIndex)
		{
			params.src.image.format	= compatibleFormats[srcFormatIndex];
			for (size_t dstFormatIndex = 0; compatibleFormats[dstFormatIndex] != VK_FORMAT_UNDEFINED; ++dstFormatIndex)
			{
				params.dst.image.format	= compatibleFormats[dstFormatIndex];

				if (!isSupportedByFramework(params.src.image.format) || !isSupportedByFramework(params.dst.image.format))
					continue;

				std::ostringstream	testName;
				testName << getFormatCaseName(params.src.image.format) << "_" << getFormatCaseName(params.dst.image.format);
				std::ostringstream	description;
				description << "Blit image from src " << params.src.image.format << " to dst " << params.dst.image.format;

				params.filter			= VK_FILTER_NEAREST;
				testCaseGroup->addChild(new BlittingTestCase(testCtx, testName.str() + "_nearest", description.str(), params));

				if (!onlyNearest)
				{
					params.filter		= VK_FILTER_LINEAR;
					testCaseGroup->addChild(new BlittingTestCase(testCtx, testName.str() + "_linear", description.str(), params));
				}
			}
		}
	}
}

} // anonymous

tcu::TestCaseGroup* createCopiesAndBlittingTests (tcu::TestContext& testCtx)
{
	de::MovePtr<tcu::TestCaseGroup>	copiesAndBlittingTests	(new tcu::TestCaseGroup(testCtx, "copy_and_blit", "Copies And Blitting Tests"));

	de::MovePtr<tcu::TestCaseGroup>	imageToImageTests		(new tcu::TestCaseGroup(testCtx, "image_to_image", "Copy from image to image"));
	de::MovePtr<tcu::TestCaseGroup>	imgToImgSimpleTests		(new tcu::TestCaseGroup(testCtx, "simple_tests", "Copy from image to image simple tests"));
	de::MovePtr<tcu::TestCaseGroup>	imgToImgAllFormatsTests	(new tcu::TestCaseGroup(testCtx, "all_formats", "Copy from image to image with all compatible formats"));

	de::MovePtr<tcu::TestCaseGroup>	imageToBufferTests		(new tcu::TestCaseGroup(testCtx, "image_to_buffer", "Copy from image to buffer"));
	de::MovePtr<tcu::TestCaseGroup>	bufferToImageTests		(new tcu::TestCaseGroup(testCtx, "buffer_to_image", "Copy from buffer to image"));
	de::MovePtr<tcu::TestCaseGroup>	bufferToBufferTests		(new tcu::TestCaseGroup(testCtx, "buffer_to_buffer", "Copy from buffer to buffer"));

	de::MovePtr<tcu::TestCaseGroup>	blittingImageTests		(new tcu::TestCaseGroup(testCtx, "blit_image", "Blitting image"));
	de::MovePtr<tcu::TestCaseGroup>	blitImgSimpleTests		(new tcu::TestCaseGroup(testCtx, "simple_tests", "Blitting image simple tests"));
	de::MovePtr<tcu::TestCaseGroup>	blitImgAllFormatsTests	(new tcu::TestCaseGroup(testCtx, "all_formats", "Blitting image with all compatible formats"));

	de::MovePtr<tcu::TestCaseGroup>	resolveImageTests		(new tcu::TestCaseGroup(testCtx, "resolve_image", "Resolve image"));

	const deInt32					defaultSize				= 64;
	const deInt32					defaultHalfSize			= defaultSize / 2;
	const deInt32					defaultFourthSize		= defaultSize / 4;
	const VkExtent3D				defaultExtent			= {defaultSize, defaultSize, 1};
	const VkExtent3D				defaultHalfExtent		= {defaultHalfSize, defaultHalfSize, 1};

	const VkImageSubresourceLayers	defaultSourceLayer		=
	{
		VK_IMAGE_ASPECT_COLOR_BIT,	// VkImageAspectFlags	aspectMask;
		0u,							// uint32_t				mipLevel;
		0u,							// uint32_t				baseArrayLayer;
		1u,							// uint32_t				layerCount;
	};

	// Copy image to image testcases.
	{
		TestParams			params;
		params.src.image.imageType	= VK_IMAGE_TYPE_2D;
		params.src.image.format		= VK_FORMAT_R8G8B8A8_UINT;
		params.src.image.extent		= defaultExtent;
		params.dst.image.format		= VK_FORMAT_R8G8B8A8_UINT;
		params.dst.image.extent		= defaultExtent;

		{
			const VkImageCopy				testCopy	=
			{
				defaultSourceLayer,	// VkImageSubresourceLayers	srcSubresource;
				{0, 0, 0},			// VkOffset3D				srcOffset;
				defaultSourceLayer,	// VkImageSubresourceLayers	dstSubresource;
				{0, 0, 0},			// VkOffset3D				dstOffset;
				defaultExtent,		// VkExtent3D				extent;
			};

			CopyRegion	imageCopy;
			imageCopy.imageCopy	= testCopy;

			params.regions.push_back(imageCopy);
		}

		imgToImgSimpleTests->addChild(new CopyImageToImageTestCase(testCtx, "whole_image", "Whole image", params));
	}

	{
		TestParams			params;
		params.src.image.imageType	= VK_IMAGE_TYPE_2D;
		params.src.image.format		= VK_FORMAT_R8G8B8A8_UINT;
		params.src.image.extent		= defaultExtent;
		params.dst.image.imageType	= VK_IMAGE_TYPE_2D;
		params.dst.image.format		= VK_FORMAT_R32_UINT;
		params.dst.image.extent		= defaultExtent;

		{
			const VkImageCopy				testCopy	=
			{
				defaultSourceLayer,	// VkImageSubresourceLayers	srcSubresource;
				{0, 0, 0},			// VkOffset3D				srcOffset;
				defaultSourceLayer,	// VkImageSubresourceLayers	dstSubresource;
				{0, 0, 0},			// VkOffset3D				dstOffset;
				defaultExtent,		// VkExtent3D				extent;
			};

			CopyRegion	imageCopy;
			imageCopy.imageCopy	= testCopy;

			params.regions.push_back(imageCopy);
		}

		imgToImgSimpleTests->addChild(new CopyImageToImageTestCase(testCtx, "whole_image_diff_fromat", "Whole image with different format", params));
	}

	{
		TestParams			params;
		params.src.image.imageType	= VK_IMAGE_TYPE_2D;
		params.src.image.format		= VK_FORMAT_R8G8B8A8_UINT;
		params.src.image.extent		= defaultExtent;
		params.dst.image.imageType	= VK_IMAGE_TYPE_2D;
		params.dst.image.format		= VK_FORMAT_R8G8B8A8_UINT;
		params.dst.image.extent		= defaultExtent;

		{
			const VkImageCopy				testCopy	=
			{
				defaultSourceLayer,									// VkImageSubresourceLayers	srcSubresource;
				{0, 0, 0},											// VkOffset3D				srcOffset;
				defaultSourceLayer,									// VkImageSubresourceLayers	dstSubresource;
				{defaultFourthSize, defaultFourthSize / 2, 0},		// VkOffset3D				dstOffset;
				{defaultFourthSize / 2, defaultFourthSize / 2, 1},	// VkExtent3D				extent;
			};

			CopyRegion	imageCopy;
			imageCopy.imageCopy	= testCopy;

			params.regions.push_back(imageCopy);
		}

		imgToImgSimpleTests->addChild(new CopyImageToImageTestCase(testCtx, "partial_image", "Partial image", params));
	}

	{
		TestParams			params;
		params.src.image.imageType	= VK_IMAGE_TYPE_2D;
		params.src.image.format		= VK_FORMAT_D32_SFLOAT;
		params.src.image.extent		= defaultExtent;
		params.dst.image.imageType	= VK_IMAGE_TYPE_2D;
		params.dst.image.format		= VK_FORMAT_D32_SFLOAT;
		params.dst.image.extent		= defaultExtent;

		{
			const VkImageSubresourceLayers  sourceLayer =
			{
				VK_IMAGE_ASPECT_DEPTH_BIT,	// VkImageAspectFlags	aspectMask;
				0u,							// uint32_t				mipLevel;
				0u,							// uint32_t				baseArrayLayer;
				1u							// uint32_t				layerCount;
			};
			const VkImageCopy				testCopy	=
			{
				sourceLayer,										// VkImageSubresourceLayers	srcSubresource;
				{0, 0, 0},											// VkOffset3D				srcOffset;
				sourceLayer,										// VkImageSubresourceLayers	dstSubresource;
				{defaultFourthSize, defaultFourthSize / 2, 0},		// VkOffset3D				dstOffset;
				{defaultFourthSize / 2, defaultFourthSize / 2, 1},	// VkExtent3D				extent;
			};

			CopyRegion	imageCopy;
			imageCopy.imageCopy	= testCopy;

			params.regions.push_back(imageCopy);
		}

		imgToImgSimpleTests->addChild(new CopyImageToImageTestCase(testCtx, "depth", "With depth", params));
	}

	{
		TestParams			params;
		params.src.image.imageType	= VK_IMAGE_TYPE_2D;
		params.src.image.format		= VK_FORMAT_S8_UINT;
		params.src.image.extent		= defaultExtent;
		params.dst.image.imageType	= VK_IMAGE_TYPE_2D;
		params.dst.image.format		= VK_FORMAT_S8_UINT;
		params.dst.image.extent		= defaultExtent;

		{
			const VkImageSubresourceLayers  sourceLayer =
			{
				VK_IMAGE_ASPECT_STENCIL_BIT,	// VkImageAspectFlags	aspectMask;
				0u,								// uint32_t				mipLevel;
				0u,								// uint32_t				baseArrayLayer;
				1u								// uint32_t				layerCount;
			};
			const VkImageCopy				testCopy	=
			{
				sourceLayer,										// VkImageSubresourceLayers	srcSubresource;
				{0, 0, 0},											// VkOffset3D				srcOffset;
				sourceLayer,										// VkImageSubresourceLayers	dstSubresource;
				{defaultFourthSize, defaultFourthSize / 2, 0},		// VkOffset3D				dstOffset;
				{defaultFourthSize / 2, defaultFourthSize / 2, 1},	// VkExtent3D				extent;
			};

			CopyRegion	imageCopy;
			imageCopy.imageCopy	= testCopy;

			params.regions.push_back(imageCopy);
		}

		imgToImgSimpleTests->addChild(new CopyImageToImageTestCase(testCtx, "stencil", "With stencil", params));
	}

	{
		TestParams			params;
		params.src.image.imageType	= VK_IMAGE_TYPE_2D;
		params.src.image.extent		= defaultExtent;
		params.dst.image.imageType	= VK_IMAGE_TYPE_2D;
		params.dst.image.extent		= defaultExtent;

		for (deInt32 i = 0; i < defaultSize; i += defaultFourthSize)
		{
			const VkImageCopy				testCopy	=
			{
				defaultSourceLayer,								// VkImageSubresourceLayers	srcSubresource;
				{0, 0, 0},										// VkOffset3D				srcOffset;
				defaultSourceLayer,								// VkImageSubresourceLayers	dstSubresource;
				{i, defaultSize - i - defaultFourthSize, 0},	// VkOffset3D				dstOffset;
				{defaultFourthSize, defaultFourthSize, 1},		// VkExtent3D				extent;
			};

			CopyRegion	imageCopy;
			imageCopy.imageCopy	= testCopy;

			params.regions.push_back(imageCopy);
		}

		addCopyImageTestsAllFormats(imgToImgAllFormatsTests.get(), testCtx, params);
	}
	imageToImageTests->addChild(imgToImgSimpleTests.release());
	imageToImageTests->addChild(imgToImgAllFormatsTests.release());

	// Copy image to buffer testcases.
	{
		TestParams	params;
		params.src.image.imageType	= VK_IMAGE_TYPE_2D;
		params.src.image.format		= VK_FORMAT_R8G8B8A8_UNORM;
		params.src.image.extent		= defaultExtent;
		params.dst.buffer.size		= defaultSize * defaultSize;

		const VkBufferImageCopy	bufferImageCopy	=
		{
			0u,											// VkDeviceSize				bufferOffset;
			0u,											// uint32_t					bufferRowLength;
			0u,											// uint32_t					bufferImageHeight;
			defaultSourceLayer,							// VkImageSubresourceLayers	imageSubresource;
			{0, 0, 0},									// VkOffset3D				imageOffset;
			defaultExtent								// VkExtent3D				imageExtent;
		};
		CopyRegion	copyRegion;
		copyRegion.bufferImageCopy	= bufferImageCopy;

		params.regions.push_back(copyRegion);

		imageToBufferTests->addChild(new CopyImageToBufferTestCase(testCtx, "whole", "Copy from image to buffer", params));
	}

	{
		TestParams	params;
		params.src.image.imageType	= VK_IMAGE_TYPE_2D;
		params.src.image.format		= VK_FORMAT_R8G8B8A8_UNORM;
		params.src.image.extent		= defaultExtent;
		params.dst.buffer.size		= defaultSize * defaultSize;

		const VkBufferImageCopy	bufferImageCopy	=
		{
			defaultSize * defaultHalfSize,				// VkDeviceSize				bufferOffset;
			0u,											// uint32_t					bufferRowLength;
			0u,											// uint32_t					bufferImageHeight;
			defaultSourceLayer,							// VkImageSubresourceLayers	imageSubresource;
			{defaultFourthSize, defaultFourthSize, 0},	// VkOffset3D				imageOffset;
			defaultHalfExtent							// VkExtent3D				imageExtent;
		};
		CopyRegion	copyRegion;
		copyRegion.bufferImageCopy	= bufferImageCopy;

		params.regions.push_back(copyRegion);

		imageToBufferTests->addChild(new CopyImageToBufferTestCase(testCtx, "buffer_offset", "Copy from image to buffer with buffer offset", params));
	}

	{
		TestParams	params;
		params.src.image.imageType	= VK_IMAGE_TYPE_2D;
		params.src.image.format		= VK_FORMAT_R8G8B8A8_UNORM;
		params.src.image.extent		= defaultExtent;
		params.dst.buffer.size		= defaultSize * defaultSize;

		const int			pixelSize	= tcu::getPixelSize(mapVkFormat(params.src.image.format));
		const VkDeviceSize	bufferSize	= pixelSize * params.dst.buffer.size;
		const VkDeviceSize	offsetSize	= pixelSize * defaultFourthSize * defaultFourthSize;
		deUint32			divisor		= 1;
		for (VkDeviceSize offset = 0; offset < bufferSize - offsetSize; offset += offsetSize, ++divisor)
		{
			const deUint32			bufferRowLength		= defaultFourthSize;
			const deUint32			bufferImageHeight	= defaultFourthSize;
			const VkExtent3D		imageExtent			= {defaultFourthSize / divisor, defaultFourthSize, 1};
			DE_ASSERT(!bufferRowLength || bufferRowLength >= imageExtent.width);
			DE_ASSERT(!bufferImageHeight || bufferImageHeight >= imageExtent.height);
			DE_ASSERT(imageExtent.width * imageExtent.height *imageExtent.depth <= offsetSize);

			CopyRegion				region;
			const VkBufferImageCopy	bufferImageCopy		=
			{
				offset,						// VkDeviceSize				bufferOffset;
				bufferRowLength,			// uint32_t					bufferRowLength;
				bufferImageHeight,			// uint32_t					bufferImageHeight;
				defaultSourceLayer,			// VkImageSubresourceLayers	imageSubresource;
				{0, 0, 0},					// VkOffset3D				imageOffset;
				imageExtent					// VkExtent3D				imageExtent;
			};
			region.bufferImageCopy	= bufferImageCopy;
			params.regions.push_back(region);
		}

		imageToBufferTests->addChild(new CopyImageToBufferTestCase(testCtx, "regions", "Copy from image to buffer with multiple regions", params));
	}

	// Copy buffer to image testcases.
	{
		TestParams	params;
		params.src.buffer.size		= defaultSize * defaultSize;
		params.dst.image.imageType	= VK_IMAGE_TYPE_2D;
		params.dst.image.format		= VK_FORMAT_R8G8B8A8_UINT;
		params.dst.image.extent		= defaultExtent;

		const VkBufferImageCopy	bufferImageCopy	=
		{
			0u,											// VkDeviceSize				bufferOffset;
			0u,											// uint32_t					bufferRowLength;
			0u,											// uint32_t					bufferImageHeight;
			defaultSourceLayer,							// VkImageSubresourceLayers	imageSubresource;
			{0, 0, 0},									// VkOffset3D				imageOffset;
			defaultExtent								// VkExtent3D				imageExtent;
		};
		CopyRegion	copyRegion;
		copyRegion.bufferImageCopy	= bufferImageCopy;

		params.regions.push_back(copyRegion);

		bufferToImageTests->addChild(new CopyBufferToImageTestCase(testCtx, "whole", "Copy from buffer to image", params));
	}

	{
		TestParams	params;
		params.src.buffer.size		= defaultSize * defaultSize;
		params.dst.image.imageType	= VK_IMAGE_TYPE_2D;
		params.dst.image.format		= VK_FORMAT_R8G8B8A8_UNORM;
		params.dst.image.extent		= defaultExtent;

		CopyRegion	region;
		deUint32	divisor	= 1;
		for (int offset = 0; (offset + defaultFourthSize / divisor < defaultSize) && (defaultFourthSize > divisor); offset += defaultFourthSize / divisor++)
		{
			const VkBufferImageCopy	bufferImageCopy	=
			{
				0u,																// VkDeviceSize				bufferOffset;
				0u,																// uint32_t					bufferRowLength;
				0u,																// uint32_t					bufferImageHeight;
				defaultSourceLayer,												// VkImageSubresourceLayers	imageSubresource;
				{offset, defaultHalfSize, 0},									// VkOffset3D				imageOffset;
				{defaultFourthSize / divisor, defaultFourthSize / divisor, 1}	// VkExtent3D				imageExtent;
			};
			region.bufferImageCopy	= bufferImageCopy;
			params.regions.push_back(region);
		}

		bufferToImageTests->addChild(new CopyBufferToImageTestCase(testCtx, "regions", "Copy from buffer to image with multiple regions", params));
	}

	{
		TestParams	params;
		params.src.buffer.size		= defaultSize * defaultSize;
		params.dst.image.imageType	= VK_IMAGE_TYPE_2D;
		params.dst.image.format		= VK_FORMAT_R8G8B8A8_UNORM;
		params.dst.image.extent		= defaultExtent;

		const VkBufferImageCopy	bufferImageCopy	=
		{
			defaultFourthSize,							// VkDeviceSize				bufferOffset;
			defaultHalfSize + defaultFourthSize,		// uint32_t					bufferRowLength;
			defaultHalfSize + defaultFourthSize,		// uint32_t					bufferImageHeight;
			defaultSourceLayer,							// VkImageSubresourceLayers	imageSubresource;
			{defaultFourthSize, defaultFourthSize, 0},	// VkOffset3D				imageOffset;
			defaultHalfExtent							// VkExtent3D				imageExtent;
		};
		CopyRegion	copyRegion;
		copyRegion.bufferImageCopy	= bufferImageCopy;

		params.regions.push_back(copyRegion);

		bufferToImageTests->addChild(new CopyBufferToImageTestCase(testCtx, "buffer_offset", "Copy from buffer to image with buffer offset", params));
	}

	// Copy buffer to buffer testcases.
	{
		TestParams			params;
		params.src.buffer.size	= defaultSize;
		params.dst.buffer.size	= defaultSize;

		const VkBufferCopy	bufferCopy	=
		{
			0u,				// VkDeviceSize	srcOffset;
			0u,				// VkDeviceSize	dstOffset;
			defaultSize,	// VkDeviceSize	size;
		};

		CopyRegion	copyRegion;
		copyRegion.bufferCopy	= bufferCopy;
		params.regions.push_back(copyRegion);

		bufferToBufferTests->addChild(new BufferToBufferTestCase(testCtx, "whole", "Whole buffer", params));
	}

	{
		TestParams			params;
		params.src.buffer.size	= defaultFourthSize;
		params.dst.buffer.size	= defaultFourthSize;

		const VkBufferCopy	bufferCopy	=
		{
			12u,	// VkDeviceSize	srcOffset;
			4u,		// VkDeviceSize	dstOffset;
			1u,		// VkDeviceSize	size;
		};

		CopyRegion	copyRegion;
		copyRegion.bufferCopy = bufferCopy;
		params.regions.push_back(copyRegion);

		bufferToBufferTests->addChild(new BufferToBufferTestCase(testCtx, "partial", "Partial", params));
	}

	{
		const deUint32		size		= 16;
		TestParams			params;
		params.src.buffer.size	= size;
		params.dst.buffer.size	= size * (size + 1);

		// Copy region with size 1..size
		for (unsigned int i = 1; i <= size; i++)
		{
			const VkBufferCopy	bufferCopy	=
			{
				0,			// VkDeviceSize	srcOffset;
				i * size,	// VkDeviceSize	dstOffset;
				i,			// VkDeviceSize	size;
			};

			CopyRegion	copyRegion;
			copyRegion.bufferCopy = bufferCopy;
			params.regions.push_back(copyRegion);
		}

		bufferToBufferTests->addChild(new BufferToBufferTestCase(testCtx, "regions", "Multiple regions", params));
	}

	// Blitting testcases.
	{
		const std::string	description	("Blit without scaling (whole)");
		const std::string	testName	("whole");

		TestParams			params;
		params.src.image.imageType	= VK_IMAGE_TYPE_2D;
		params.src.image.format		= VK_FORMAT_R8G8B8A8_UNORM;
		params.src.image.extent		= defaultExtent;
		params.dst.image.imageType	= VK_IMAGE_TYPE_2D;
		params.dst.image.extent		= defaultExtent;

		{
			const VkImageBlit				imageBlit	=
			{
				defaultSourceLayer,	// VkImageSubresourceLayers	srcSubresource;
				{
					{0, 0, 0},
					{defaultSize, defaultSize, 1}
				},					// VkOffset3D				srcOffsets[2];

				defaultSourceLayer,	// VkImageSubresourceLayers	dstSubresource;
				{
					{0, 0, 0},
					{defaultSize, defaultSize, 1}
				}					// VkOffset3D				dstOffset[2];
			};

			CopyRegion	region;
			region.imageBlit = imageBlit;
			params.regions.push_back(region);
		}

		// Filter is VK_FILTER_NEAREST.
		{
			params.filter			= VK_FILTER_NEAREST;

			params.dst.image.format	= VK_FORMAT_R8G8B8A8_UNORM;
			blitImgSimpleTests->addChild(new BlittingTestCase(testCtx, testName + "_nearest", description, params));

			params.dst.image.format	= VK_FORMAT_R32_SFLOAT;
			const std::string	descriptionOfRGBAToR32	(description + " and different formats (R8G8B8A8 -> R32)");
			blitImgSimpleTests->addChild(new BlittingTestCase(testCtx, testName + getFormatCaseName(params.dst.image.format) + "_nearest", descriptionOfRGBAToR32, params));

			params.dst.image.format	= VK_FORMAT_B8G8R8A8_UNORM;
			const std::string	descriptionOfRGBAToBGRA	(description + " and different formats (R8G8B8A8 -> B8G8R8A8)");
			blitImgSimpleTests->addChild(new BlittingTestCase(testCtx, testName + getFormatCaseName(params.dst.image.format) + "_nearest", descriptionOfRGBAToBGRA, params));
		}

		// Filter is VK_FILTER_LINEAR.
		{
			params.filter			= VK_FILTER_LINEAR;

			params.dst.image.format	= VK_FORMAT_R8G8B8A8_UNORM;
			blitImgSimpleTests->addChild(new BlittingTestCase(testCtx, testName + "_linear", description + " (VK_FILTER_LINEAR)", params));

			params.dst.image.format	= VK_FORMAT_R32_SFLOAT;
			const std::string	descriptionOfRGBAToR32	(description + " and different formats (R8G8B8A8 -> R32)" + " (VK_FILTER_LINEAR)");
			blitImgSimpleTests->addChild(new BlittingTestCase(testCtx, testName + getFormatCaseName(params.dst.image.format) + "_linear", descriptionOfRGBAToR32, params));

			params.dst.image.format	= VK_FORMAT_B8G8R8A8_UNORM;
			const std::string	descriptionOfRGBAToBGRA	(description + " and different formats (R8G8B8A8 -> B8G8R8A8)" + " (VK_FILTER_LINEAR)");
			blitImgSimpleTests->addChild(new BlittingTestCase(testCtx, testName + getFormatCaseName(params.dst.image.format) + "_linear", descriptionOfRGBAToBGRA, params));
		}
	}

	{
		const std::string	description	("Flipping x and y coordinates (whole)");
		const std::string	testName	("mirror_xy");

		TestParams			params;
		params.src.image.imageType	= VK_IMAGE_TYPE_2D;
		params.src.image.format		= VK_FORMAT_R8G8B8A8_UNORM;
		params.src.image.extent		= defaultExtent;
		params.dst.image.imageType	= VK_IMAGE_TYPE_2D;
		params.dst.image.extent		= defaultExtent;

		{
			const VkImageBlit				imageBlit	=
			{
				defaultSourceLayer,	// VkImageSubresourceLayers	srcSubresource;
				{
					{0, 0, 0},
					{defaultSize, defaultSize, 1}
				},					// VkOffset3D				srcOffsets[2];

				defaultSourceLayer,	// VkImageSubresourceLayers	dstSubresource;
				{
					{defaultSize, defaultSize, 1},
					{0, 0, 0}
				}					// VkOffset3D				dstOffset[2];
			};

			CopyRegion	region;
			region.imageBlit = imageBlit;
			params.regions.push_back(region);
		}

		// Filter is VK_FILTER_NEAREST.
		{
			params.filter			= VK_FILTER_NEAREST;

			params.dst.image.format	= VK_FORMAT_R8G8B8A8_UNORM;
			blitImgSimpleTests->addChild(new BlittingTestCase(testCtx, testName + "_nearest", description, params));

			params.dst.image.format	= VK_FORMAT_R32_SFLOAT;
			const std::string	descriptionOfRGBAToR32	(description + " and different formats (R8G8B8A8 -> R32)");
			blitImgSimpleTests->addChild(new BlittingTestCase(testCtx, testName + getFormatCaseName(params.dst.image.format) + "_nearest", descriptionOfRGBAToR32, params));

			params.dst.image.format	= VK_FORMAT_B8G8R8A8_UNORM;
			const std::string	descriptionOfRGBAToBGRA	(description + " and different formats (R8G8B8A8 -> B8G8R8A8)");
			blitImgSimpleTests->addChild(new BlittingTestCase(testCtx, testName + "_" +  getFormatCaseName(params.dst.image.format) + "_nearest", descriptionOfRGBAToBGRA, params));
		}

		// Filter is VK_FILTER_LINEAR.
		{
			params.filter			= VK_FILTER_LINEAR;

			params.dst.image.format	= VK_FORMAT_R8G8B8A8_UNORM;
			blitImgSimpleTests->addChild(new BlittingTestCase(testCtx, testName + "_linear", description + " (VK_FILTER_LINEAR)", params));

			params.dst.image.format	= VK_FORMAT_R32_SFLOAT;
			const std::string	descriptionOfRGBAToR32	(description + " and different formats (R8G8B8A8 -> R32)" + " (VK_FILTER_LINEAR)");
			blitImgSimpleTests->addChild(new BlittingTestCase(testCtx, testName + "_" + getFormatCaseName(params.dst.image.format) + "_linear", descriptionOfRGBAToR32, params));

			params.dst.image.format	= VK_FORMAT_B8G8R8A8_UNORM;
			const std::string	descriptionOfRGBAToBGRA	(description + " and different formats (R8G8B8A8 -> B8G8R8A8)" + " (VK_FILTER_LINEAR)");
			blitImgSimpleTests->addChild(new BlittingTestCase(testCtx, testName + "_" + getFormatCaseName(params.dst.image.format) + "_linear", descriptionOfRGBAToBGRA, params));
		}
	}

	{
		const std::string	description	("Flipping x coordinates (whole)");
		const std::string	testName	("mirror_x");

		TestParams			params;
		params.src.image.imageType	= VK_IMAGE_TYPE_2D;
		params.src.image.format		= VK_FORMAT_R8G8B8A8_UNORM;
		params.src.image.extent		= defaultExtent;
		params.dst.image.imageType	= VK_IMAGE_TYPE_2D;
		params.dst.image.extent		= defaultExtent;

		{
			const VkImageBlit				imageBlit	=
			{
				defaultSourceLayer,	// VkImageSubresourceLayers	srcSubresource;
				{
					{0, 0, 0},
					{defaultSize, defaultSize, 1}
				},					// VkOffset3D				srcOffsets[2];

				defaultSourceLayer,	// VkImageSubresourceLayers	dstSubresource;
				{
					{defaultSize, 0, 0},
					{0, defaultSize, 1}
				}					// VkOffset3D				dstOffset[2];
			};

			CopyRegion	region;
			region.imageBlit = imageBlit;
			params.regions.push_back(region);
		}

		// Filter is VK_FILTER_NEAREST.
		{
			params.filter			= VK_FILTER_NEAREST;

			params.dst.image.format	= VK_FORMAT_R8G8B8A8_UNORM;
			blitImgSimpleTests->addChild(new BlittingTestCase(testCtx, testName + "_nearest", description, params));

			params.dst.image.format	= VK_FORMAT_R32_SFLOAT;
			const std::string	descriptionOfRGBAToR32	(description + " and different formats (R8G8B8A8 -> R32)");
			blitImgSimpleTests->addChild(new BlittingTestCase(testCtx, testName + "_" + getFormatCaseName(params.dst.image.format) + "_nearest", descriptionOfRGBAToR32, params));

			params.dst.image.format	= VK_FORMAT_B8G8R8A8_UNORM;
			const std::string	descriptionOfRGBAToBGRA	(description + " and different formats (R8G8B8A8 -> B8G8R8A8)");
			blitImgSimpleTests->addChild(new BlittingTestCase(testCtx, testName + "_" + getFormatCaseName(params.dst.image.format) + "_nearest", descriptionOfRGBAToBGRA, params));
		}

		// Filter is VK_FILTER_LINEAR.
		{
			params.filter			= VK_FILTER_LINEAR;

			params.dst.image.format	= VK_FORMAT_R8G8B8A8_UNORM;
			blitImgSimpleTests->addChild(new BlittingTestCase(testCtx, testName + "_linear", description + " (VK_FILTER_LINEAR)", params));

			params.dst.image.format	= VK_FORMAT_R32_SFLOAT;
			const std::string	descriptionOfRGBAToR32	(description + " and different formats (R8G8B8A8 -> R32)" + " (VK_FILTER_LINEAR)");
			blitImgSimpleTests->addChild(new BlittingTestCase(testCtx, testName + "_" + getFormatCaseName(params.dst.image.format) + "_linear", descriptionOfRGBAToR32, params));

			params.dst.image.format	= VK_FORMAT_B8G8R8A8_UNORM;
			const std::string	descriptionOfRGBAToBGRA	(description + " and different formats (R8G8B8A8 -> B8G8R8A8)" + " (VK_FILTER_LINEAR)");
			blitImgSimpleTests->addChild(new BlittingTestCase(testCtx, testName + "_" + getFormatCaseName(params.dst.image.format) + "_linear", descriptionOfRGBAToBGRA, params));
		}
	}

	{
		const std::string	description	("Flipping Y coordinates (whole)");
		const std::string	testName	("mirror_y");

		TestParams			params;
		params.src.image.imageType	= VK_IMAGE_TYPE_2D;
		params.src.image.format		= VK_FORMAT_R8G8B8A8_UNORM;
		params.src.image.extent		= defaultExtent;
		params.dst.image.imageType	= VK_IMAGE_TYPE_2D;
		params.dst.image.extent		= defaultExtent;

		{
			const VkImageBlit				imageBlit	=
			{
				defaultSourceLayer,	// VkImageSubresourceLayers	srcSubresource;
				{
					{0, 0, 0},
					{defaultSize, defaultSize, 1}
				},					// VkOffset3D				srcOffsets[2];

				defaultSourceLayer,	// VkImageSubresourceLayers	dstSubresource;
				{
					{0, defaultSize, 1},
					{defaultSize, 0, 0}
				}					// VkOffset3D				dstOffset[2];
			};

			CopyRegion	region;
			region.imageBlit = imageBlit;
			params.regions.push_back(region);
		}

		// Filter is VK_FILTER_NEAREST.
		{
			params.filter			= VK_FILTER_NEAREST;

			params.dst.image.format	= VK_FORMAT_R8G8B8A8_UNORM;
			blitImgSimpleTests->addChild(new BlittingTestCase(testCtx, testName + "_nearest", description, params));

			params.dst.image.format	= VK_FORMAT_R32_SFLOAT;
			const std::string	descriptionOfRGBAToR32	(description + " and different formats (R8G8B8A8 -> R32)");
			blitImgSimpleTests->addChild(new BlittingTestCase(testCtx, testName + "_" + getFormatCaseName(params.dst.image.format) + "_nearest", descriptionOfRGBAToR32, params));

			params.dst.image.format	= VK_FORMAT_B8G8R8A8_UNORM;
			const std::string	descriptionOfRGBAToBGRA	(description + " and different formats (R8G8B8A8 -> B8G8R8A8)");
			blitImgSimpleTests->addChild(new BlittingTestCase(testCtx, testName + "_" + getFormatCaseName(params.dst.image.format) + "_nearest", descriptionOfRGBAToBGRA, params));
		}

		// Filter is VK_FILTER_LINEAR.
		{
			params.filter			= VK_FILTER_LINEAR;

			params.dst.image.format	= VK_FORMAT_R8G8B8A8_UNORM;
			blitImgSimpleTests->addChild(new BlittingTestCase(testCtx, testName + "_linear", description + " (VK_FILTER_LINEAR)", params));

			params.dst.image.format	= VK_FORMAT_R32_SFLOAT;
			const std::string	descriptionOfRGBAToR32	(description + " and different formats (R8G8B8A8 -> R32)" + " (VK_FILTER_LINEAR)");
			blitImgSimpleTests->addChild(new BlittingTestCase(testCtx, testName + "_" + getFormatCaseName(params.dst.image.format) + "_linear", descriptionOfRGBAToR32, params));

			params.dst.image.format	= VK_FORMAT_B8G8R8A8_UNORM;
			const std::string	descriptionOfRGBAToBGRA	(description + " and different formats (R8G8B8A8 -> B8G8R8A8)" + " (VK_FILTER_LINEAR)");
			blitImgSimpleTests->addChild(new BlittingTestCase(testCtx, testName + "_" + getFormatCaseName(params.dst.image.format) + "_linear", descriptionOfRGBAToBGRA, params));
		}
	}

	{
		const std::string	description	("Mirroring subregions in image (no flip ,y flip ,x flip, xy flip)");
		const std::string	testName	("mirror_subregions");

		TestParams			params;
		params.src.image.imageType	= VK_IMAGE_TYPE_2D;
		params.src.image.format		= VK_FORMAT_R8G8B8A8_UNORM;
		params.src.image.extent		= defaultExtent;
		params.dst.image.imageType	= VK_IMAGE_TYPE_2D;
		params.dst.image.extent		= defaultExtent;

		// No mirroring.
		{
			const VkImageBlit				imageBlit	=
			{
				defaultSourceLayer,	// VkImageSubresourceLayers	srcSubresource;
				{
					{0, 0, 0},
					{defaultHalfSize, defaultHalfSize, 1}
				},					// VkOffset3D				srcOffsets[2];

				defaultSourceLayer,	// VkImageSubresourceLayers	dstSubresource;
				{
					{0, 0, 0},
					{defaultHalfSize, defaultHalfSize, 1}
				}					// VkOffset3D				dstOffset[2];
			};

			CopyRegion	region;
			region.imageBlit = imageBlit;
			params.regions.push_back(region);
		}

		// Flipping y coordinates.
		{
			const VkImageBlit				imageBlit	=
			{
				defaultSourceLayer,	// VkImageSubresourceLayers	srcSubresource;
				{
					{defaultHalfSize, 0, 0},
					{defaultSize, defaultHalfSize, 1}
				},					// VkOffset3D				srcOffsets[2];

				defaultSourceLayer,	// VkImageSubresourceLayers	dstSubresource;
				{
					{defaultHalfSize, defaultHalfSize, 0},
					{defaultSize, 0, 1}
				}					// VkOffset3D				dstOffset[2];
			};

			CopyRegion	region;
			region.imageBlit = imageBlit;
			params.regions.push_back(region);
		}

		// Flipping x coordinates.
		{
			const VkImageBlit				imageBlit	=
			{
				defaultSourceLayer,	// VkImageSubresourceLayers	srcSubresource;
				{
					{0, defaultHalfSize, 0},
					{defaultHalfSize, defaultSize, 1}
				},					// VkOffset3D				srcOffsets[2];

				defaultSourceLayer,	// VkImageSubresourceLayers	dstSubresource;
				{
					{defaultHalfSize, defaultHalfSize, 0},
					{0, defaultSize, 1}
				}					// VkOffset3D				dstOffset[2];
			};

			CopyRegion	region;
			region.imageBlit = imageBlit;
			params.regions.push_back(region);
		}

		// Flipping x and y coordinates.
		{
			const VkImageBlit				imageBlit	=
			{
				defaultSourceLayer,	// VkImageSubresourceLayers	srcSubresource;
				{
					{defaultHalfSize, defaultHalfSize, 0},
					{defaultSize, defaultSize, 1}
				},					// VkOffset3D				srcOffsets[2];

				defaultSourceLayer,	// VkImageSubresourceLayers	dstSubresource;
				{
					{defaultSize, defaultSize, 0},
					{defaultHalfSize, defaultHalfSize, 1}
				}					// VkOffset3D				dstOffset[2];
			};

			CopyRegion	region;
			region.imageBlit = imageBlit;
			params.regions.push_back(region);
		}

		// Filter is VK_FILTER_NEAREST.
		{
			params.filter			= VK_FILTER_NEAREST;

			params.dst.image.format	= VK_FORMAT_R8G8B8A8_UNORM;
			blitImgSimpleTests->addChild(new BlittingTestCase(testCtx, testName + "_nearest", description, params));

			params.dst.image.format	= VK_FORMAT_R32_SFLOAT;
			const std::string	descriptionOfRGBAToR32	(description + " and different formats (R8G8B8A8 -> R32)");
			blitImgSimpleTests->addChild(new BlittingTestCase(testCtx, testName + "_" + getFormatCaseName(params.dst.image.format) + "_nearest", descriptionOfRGBAToR32, params));

			params.dst.image.format	= VK_FORMAT_B8G8R8A8_UNORM;
			const std::string	descriptionOfRGBAToBGRA	(description + " and different formats (R8G8B8A8 -> B8G8R8A8)");
			blitImgSimpleTests->addChild(new BlittingTestCase(testCtx, testName + "_" + getFormatCaseName(params.dst.image.format) + "_nearest", descriptionOfRGBAToBGRA, params));
		}

		// Filter is VK_FILTER_LINEAR.
		{
			params.filter			= VK_FILTER_LINEAR;

			params.dst.image.format	= VK_FORMAT_R8G8B8A8_UNORM;
			blitImgSimpleTests->addChild(new BlittingTestCase(testCtx, testName + "_linear", description + " (VK_FILTER_LINEAR)", params));

			params.dst.image.format	= VK_FORMAT_R32_SFLOAT;
			const std::string	descriptionOfRGBAToR32	(description + " and different formats (R8G8B8A8 -> R32)" + " (VK_FILTER_LINEAR)");
			blitImgSimpleTests->addChild(new BlittingTestCase(testCtx, testName + "_" + getFormatCaseName(params.dst.image.format) + "_linear", descriptionOfRGBAToR32, params));

			params.dst.image.format	= VK_FORMAT_B8G8R8A8_UNORM;
			const std::string	descriptionOfRGBAToBGRA	(description + " and different formats (R8G8B8A8 -> B8G8R8A8)" + " (VK_FILTER_LINEAR)");
			blitImgSimpleTests->addChild(new BlittingTestCase(testCtx, testName + "_" + getFormatCaseName(params.dst.image.format) + "_linear", descriptionOfRGBAToBGRA, params));
		}
	}

	{
		const std::string	description	("Blit with scaling (whole, src extent bigger)");
		const std::string	testName	("scaling_whole1");

		TestParams			params;
		params.src.image.imageType	= VK_IMAGE_TYPE_2D;
		params.src.image.format		= VK_FORMAT_R8G8B8A8_UNORM;
		params.src.image.extent		= defaultExtent;
		params.dst.image.imageType	= VK_IMAGE_TYPE_2D;
		params.dst.image.extent		= defaultHalfExtent;

		{
			const VkImageBlit				imageBlit	=
			{
				defaultSourceLayer,	// VkImageSubresourceLayers	srcSubresource;
				{
					{0, 0, 0},
					{defaultSize, defaultSize, 1}
				},					// VkOffset3D					srcOffsets[2];

				defaultSourceLayer,	// VkImageSubresourceLayers	dstSubresource;
				{
					{0, 0, 0},
					{defaultHalfSize, defaultHalfSize, 1}
				}					// VkOffset3D					dstOffset[2];
			};

			CopyRegion	region;
			region.imageBlit	= imageBlit;
			params.regions.push_back(region);
		}

		// Filter is VK_FILTER_NEAREST.
		{
			params.filter			= VK_FILTER_NEAREST;

			params.dst.image.format	= VK_FORMAT_R8G8B8A8_UNORM;
			blitImgSimpleTests->addChild(new BlittingTestCase(testCtx, testName + "_nearest", description, params));

			params.dst.image.format	= VK_FORMAT_R32_SFLOAT;
			const std::string	descriptionOfRGBAToR32	(description + " and different formats (R8G8B8A8 -> R32)");
			blitImgSimpleTests->addChild(new BlittingTestCase(testCtx, testName + getFormatCaseName(params.dst.image.format) + "_nearest", descriptionOfRGBAToR32, params));

			params.dst.image.format	= VK_FORMAT_B8G8R8A8_UNORM;
			const std::string	descriptionOfRGBAToBGRA	(description + " and different formats (R8G8B8A8 -> B8G8R8A8)");
			blitImgSimpleTests->addChild(new BlittingTestCase(testCtx, testName + getFormatCaseName(params.dst.image.format) + "_nearest", descriptionOfRGBAToBGRA, params));
		}

		// Filter is VK_FILTER_LINEAR.
		{
			params.filter			= VK_FILTER_LINEAR;

			params.dst.image.format	= VK_FORMAT_R8G8B8A8_UNORM;
			blitImgSimpleTests->addChild(new BlittingTestCase(testCtx, testName + "_linear", description + " (VK_FILTER_LINEAR)", params));

			params.dst.image.format	= VK_FORMAT_R32_SFLOAT;
			const std::string	descriptionOfRGBAToR32	(description + " and different formats (R8G8B8A8 -> R32)" + " (VK_FILTER_LINEAR)");
			blitImgSimpleTests->addChild(new BlittingTestCase(testCtx, testName + getFormatCaseName(params.dst.image.format) + "_linear", descriptionOfRGBAToR32, params));

			params.dst.image.format	= VK_FORMAT_B8G8R8A8_UNORM;
			const std::string	descriptionOfRGBAToBGRA	(description + " and different formats (R8G8B8A8 -> B8G8R8A8)" + " (VK_FILTER_LINEAR)");
			blitImgSimpleTests->addChild(new BlittingTestCase(testCtx, testName + getFormatCaseName(params.dst.image.format) + "_linear", descriptionOfRGBAToBGRA, params));
		}
	}

	{
		const std::string	description	("Blit with scaling (whole, dst extent bigger)");
		const std::string	testName	("scaling_whole2");

		TestParams			params;
		params.src.image.imageType	= VK_IMAGE_TYPE_2D;
		params.src.image.format		= VK_FORMAT_R8G8B8A8_UNORM;
		params.src.image.extent		= defaultHalfExtent;
		params.dst.image.imageType	= VK_IMAGE_TYPE_2D;
		params.dst.image.extent		= defaultExtent;

		{
			const VkImageBlit				imageBlit	=
			{
				defaultSourceLayer,	// VkImageSubresourceLayers	srcSubresource;
				{
					{0, 0, 0},
					{defaultHalfSize, defaultHalfSize, 1}
				},					// VkOffset3D					srcOffsets[2];

				defaultSourceLayer,	// VkImageSubresourceLayers	dstSubresource;
				{
					{0, 0, 0},
					{defaultSize, defaultSize, 1}
				}					// VkOffset3D					dstOffset[2];
			};

			CopyRegion	region;
			region.imageBlit	= imageBlit;
			params.regions.push_back(region);
		}

		// Filter is VK_FILTER_NEAREST.
		{
			params.filter			= VK_FILTER_NEAREST;

			params.dst.image.format	= VK_FORMAT_R8G8B8A8_UNORM;
			blitImgSimpleTests->addChild(new BlittingTestCase(testCtx, testName + "_nearest", description, params));

			params.dst.image.format	= VK_FORMAT_R32_SFLOAT;
			const std::string	descriptionOfRGBAToR32	(description + " and different formats (R8G8B8A8 -> R32)");
			blitImgSimpleTests->addChild(new BlittingTestCase(testCtx, testName + getFormatCaseName(params.dst.image.format) + "_nearest", descriptionOfRGBAToR32, params));

			params.dst.image.format	= VK_FORMAT_B8G8R8A8_UNORM;
			const std::string	descriptionOfRGBAToBGRA	(description + " and different formats (R8G8B8A8 -> B8G8R8A8)");
			blitImgSimpleTests->addChild(new BlittingTestCase(testCtx, testName + getFormatCaseName(params.dst.image.format) + "_nearest", descriptionOfRGBAToBGRA, params));
		}

		// Filter is VK_FILTER_LINEAR.
		{
			params.filter			= VK_FILTER_LINEAR;

			params.dst.image.format	= VK_FORMAT_R8G8B8A8_UNORM;
			blitImgSimpleTests->addChild(new BlittingTestCase(testCtx, testName + "_linear", description + " (VK_FILTER_LINEAR)", params));

			params.dst.image.format	= VK_FORMAT_R32_SFLOAT;
			const std::string	descriptionOfRGBAToR32	(description + " and different formats (R8G8B8A8 -> R32)" + " (VK_FILTER_LINEAR)");
			blitImgSimpleTests->addChild(new BlittingTestCase(testCtx, testName + getFormatCaseName(params.dst.image.format) + "_linear", descriptionOfRGBAToR32, params));

			params.dst.image.format	= VK_FORMAT_B8G8R8A8_UNORM;
			const std::string	descriptionOfRGBAToBGRA	(description + " and different formats (R8G8B8A8 -> B8G8R8A8)" + " (VK_FILTER_LINEAR)");
			blitImgSimpleTests->addChild(new BlittingTestCase(testCtx, testName + getFormatCaseName(params.dst.image.format) + "_linear", descriptionOfRGBAToBGRA, params));
		}
	}

	{
		const std::string	description	("Blit with scaling and offset (whole, dst extent bigger)");
		const std::string	testName	("scaling_and_offset");

		TestParams			params;
		params.src.image.imageType	= VK_IMAGE_TYPE_2D;
		params.src.image.format		= VK_FORMAT_R8G8B8A8_UNORM;
		params.src.image.extent		= defaultExtent;
		params.dst.image.imageType	= VK_IMAGE_TYPE_2D;
		params.dst.image.extent		= defaultExtent;

		{
			const VkImageBlit				imageBlit	=
			{
				defaultSourceLayer,	// VkImageSubresourceLayers	srcSubresource;
				{
					{defaultFourthSize, defaultFourthSize, 0},
					{defaultFourthSize*3, defaultFourthSize*3, 1}
				},					// VkOffset3D					srcOffsets[2];

				defaultSourceLayer,	// VkImageSubresourceLayers	dstSubresource;
				{
					{0, 0, 0},
					{defaultSize, defaultSize, 1}
				}					// VkOffset3D					dstOffset[2];
			};

			CopyRegion	region;
			region.imageBlit	= imageBlit;
			params.regions.push_back(region);
		}

		// Filter is VK_FILTER_NEAREST.
		{
			params.filter			= VK_FILTER_NEAREST;

			params.dst.image.format	= VK_FORMAT_R8G8B8A8_UNORM;
			blitImgSimpleTests->addChild(new BlittingTestCase(testCtx, testName + "_nearest", description, params));

			params.dst.image.format	= VK_FORMAT_R32_SFLOAT;
			const std::string	descriptionOfRGBAToR32	(description + " and different formats (R8G8B8A8 -> R32)");
			blitImgSimpleTests->addChild(new BlittingTestCase(testCtx, testName + getFormatCaseName(params.dst.image.format) + "_nearest", descriptionOfRGBAToR32, params));

			params.dst.image.format	= VK_FORMAT_B8G8R8A8_UNORM;
			const std::string	descriptionOfRGBAToBGRA	(description + " and different formats (R8G8B8A8 -> B8G8R8A8)");
			blitImgSimpleTests->addChild(new BlittingTestCase(testCtx, testName + getFormatCaseName(params.dst.image.format) + "_nearest", descriptionOfRGBAToBGRA, params));
		}

		// Filter is VK_FILTER_LINEAR.
		{
			params.filter			= VK_FILTER_LINEAR;

			params.dst.image.format	= VK_FORMAT_R8G8B8A8_UNORM;
			blitImgSimpleTests->addChild(new BlittingTestCase(testCtx, testName + "_linear", description + " (VK_FILTER_LINEAR)", params));

			params.dst.image.format	= VK_FORMAT_R32_SFLOAT;
			const std::string	descriptionOfRGBAToR32	(description + " and different formats (R8G8B8A8 -> R32)" + " (VK_FILTER_LINEAR)");
			blitImgSimpleTests->addChild(new BlittingTestCase(testCtx, testName + getFormatCaseName(params.dst.image.format) + "_linear", descriptionOfRGBAToR32, params));

			params.dst.image.format	= VK_FORMAT_B8G8R8A8_UNORM;
			const std::string	descriptionOfRGBAToBGRA	(description + " and different formats (R8G8B8A8 -> B8G8R8A8)" + " (VK_FILTER_LINEAR)");
			blitImgSimpleTests->addChild(new BlittingTestCase(testCtx, testName + getFormatCaseName(params.dst.image.format) + "_linear", descriptionOfRGBAToBGRA, params));
		}
	}

	{
		const std::string	description	("Blit without scaling (partial)");
		const std::string	testName	("without_scaling_partial");

		TestParams			params;
		params.src.image.imageType	= VK_IMAGE_TYPE_2D;
		params.src.image.format		= VK_FORMAT_R8G8B8A8_UNORM;
		params.src.image.extent		= defaultExtent;
		params.dst.image.imageType	= VK_IMAGE_TYPE_2D;
		params.dst.image.extent		= defaultExtent;

		{
			CopyRegion	region;
			for (int i = 0; i < defaultSize; i += defaultFourthSize)
			{
				const VkImageBlit			imageBlit	=
				{
					defaultSourceLayer,	// VkImageSubresourceLayers	srcSubresource;
					{
						{defaultSize - defaultFourthSize - i, defaultSize - defaultFourthSize - i, 0},
						{defaultSize - i, defaultSize - i, 1}
					},					// VkOffset3D					srcOffsets[2];

					defaultSourceLayer,	// VkImageSubresourceLayers	dstSubresource;
					{
						{i, i, 0},
						{i + defaultFourthSize, i + defaultFourthSize, 1}
					}					// VkOffset3D					dstOffset[2];
				};
				region.imageBlit	= imageBlit;
				params.regions.push_back(region);
			}
		}

		// Filter is VK_FILTER_NEAREST.
		{
			params.filter			= VK_FILTER_NEAREST;

			params.dst.image.format	= VK_FORMAT_R8G8B8A8_UNORM;
			blitImgSimpleTests->addChild(new BlittingTestCase(testCtx, testName + "_nearest", description, params));

			params.dst.image.format	= VK_FORMAT_R32_SFLOAT;
			const std::string	descriptionOfRGBAToR32	(description + " and different formats (R8G8B8A8 -> R32)");
			blitImgSimpleTests->addChild(new BlittingTestCase(testCtx, testName + getFormatCaseName(params.dst.image.format) + "_nearest", descriptionOfRGBAToR32, params));

			params.dst.image.format	= VK_FORMAT_B8G8R8A8_UNORM;
			const std::string	descriptionOfRGBAToBGRA	(description + " and different formats (R8G8B8A8 -> B8G8R8A8)");
			blitImgSimpleTests->addChild(new BlittingTestCase(testCtx, testName + getFormatCaseName(params.dst.image.format) + "_nearest", descriptionOfRGBAToBGRA, params));
		}

		// Filter is VK_FILTER_LINEAR.
		{
			params.filter			= VK_FILTER_LINEAR;

			params.dst.image.format	= VK_FORMAT_R8G8B8A8_UNORM;
			blitImgSimpleTests->addChild(new BlittingTestCase(testCtx, testName + "_linear", description + " (VK_FILTER_LINEAR)", params));

			params.dst.image.format	= VK_FORMAT_R32_SFLOAT;
			const std::string	descriptionOfRGBAToR32	(description + " and different formats (R8G8B8A8 -> R32)" + " (VK_FILTER_LINEAR)");
			blitImgSimpleTests->addChild(new BlittingTestCase(testCtx, testName + getFormatCaseName(params.dst.image.format) + "_linear", descriptionOfRGBAToR32, params));

			params.dst.image.format	= VK_FORMAT_B8G8R8A8_UNORM;
			const std::string	descriptionOfRGBAToBGRA	(description + " and different formats (R8G8B8A8 -> B8G8R8A8)" + " (VK_FILTER_LINEAR)");
			blitImgSimpleTests->addChild(new BlittingTestCase(testCtx, testName + getFormatCaseName(params.dst.image.format) + "_linear", descriptionOfRGBAToBGRA, params));
		}
	}

	{
		const std::string	description	("Blit with scaling (partial)");
		const std::string	testName	("scaling_partial");

		// Test Color formats.
		{
			TestParams	params;
			params.src.image.imageType	= VK_IMAGE_TYPE_2D;
			params.src.image.extent		= defaultExtent;
			params.dst.image.imageType	= VK_IMAGE_TYPE_2D;
			params.dst.image.extent		= defaultExtent;

			CopyRegion	region;
			for (int i = 0, j = 1; (i + defaultFourthSize / j < defaultSize) && (defaultFourthSize > j); i += defaultFourthSize / j++)
			{
				const VkImageBlit			imageBlit	=
				{
					defaultSourceLayer,	// VkImageSubresourceLayers	srcSubresource;
					{
						{0, 0, 0},
						{defaultSize, defaultSize, 1}
					},					// VkOffset3D					srcOffsets[2];

					defaultSourceLayer,	// VkImageSubresourceLayers	dstSubresource;
					{
						{i, 0, 0},
						{i + defaultFourthSize / j, defaultFourthSize / j, 1}
					}					// VkOffset3D					dstOffset[2];
				};
				region.imageBlit	= imageBlit;
				params.regions.push_back(region);
			}
			for (int i = 0; i < defaultSize; i += defaultFourthSize)
			{
				const VkImageBlit			imageBlit	=
				{
					defaultSourceLayer,	// VkImageSubresourceLayers	srcSubresource;
					{
						{i, i, 0},
						{i + defaultFourthSize, i + defaultFourthSize, 1}
					},					// VkOffset3D					srcOffsets[2];

					defaultSourceLayer,	// VkImageSubresourceLayers	dstSubresource;
					{
						{i, defaultSize / 2, 0},
						{i + defaultFourthSize, defaultSize / 2 + defaultFourthSize, 1}
					}					// VkOffset3D					dstOffset[2];
				};
				region.imageBlit	= imageBlit;
				params.regions.push_back(region);
			}

			addBlittingTestsAllFormats(blitImgAllFormatsTests.get(), testCtx, params);
		}

		// Test Depth and Stencil formats.
		{
			const VkFormat	compatibleDepthAndStencilFormats[]	=
			{
				VK_FORMAT_D16_UNORM,
				VK_FORMAT_X8_D24_UNORM_PACK32,
				VK_FORMAT_D32_SFLOAT,
				VK_FORMAT_S8_UINT,
				VK_FORMAT_D16_UNORM_S8_UINT,
				VK_FORMAT_D24_UNORM_S8_UINT,
				VK_FORMAT_D32_SFLOAT_S8_UINT,
			};

			for (size_t compatibleFormatsIndex = 0; compatibleFormatsIndex < DE_LENGTH_OF_ARRAY(compatibleDepthAndStencilFormats); ++compatibleFormatsIndex)
			{
				TestParams params;

				params.src.image.imageType	= VK_IMAGE_TYPE_2D;
				params.src.image.extent		= defaultExtent;
				params.dst.image.extent		= defaultExtent;
				params.src.image.format		= compatibleDepthAndStencilFormats[compatibleFormatsIndex];
				params.dst.image.imageType	= VK_IMAGE_TYPE_2D;
				params.dst.image.format		= params.src.image.format;
				std::ostringstream	oss;
				oss << testName << "_" << getFormatCaseName(params.src.image.format) << "_" << getFormatCaseName(params.dst.image.format);

				const VkImageSubresourceLayers	defaultDepthSourceLayer		= { VK_IMAGE_ASPECT_DEPTH_BIT, 0u, 0u, 1u };
				const VkImageSubresourceLayers	defaultStencilSourceLayer	= { VK_IMAGE_ASPECT_STENCIL_BIT, 0u, 0u, 1u };

				CopyRegion	region;
				for (int i = 0, j = 1; (i + defaultFourthSize / j < defaultSize) && (defaultFourthSize > j); i += defaultFourthSize / j++)
				{
					const VkOffset3D	srcOffset0	= {0, 0, 0};
					const VkOffset3D	srcOffset1	= {defaultSize, defaultSize, 1};
					const VkOffset3D	dstOffset0	= {i, 0, 0};
					const VkOffset3D	dstOffset1	= {i + defaultFourthSize / j, defaultFourthSize / j, 1};

					if (tcu::hasDepthComponent(mapVkFormat(params.src.image.format).order))
					{
						const VkImageBlit			imageBlit	=
						{
							defaultDepthSourceLayer,		// VkImageSubresourceLayers	srcSubresource;
							{ srcOffset0 , srcOffset1 },	// VkOffset3D					srcOffsets[2];
							defaultDepthSourceLayer,		// VkImageSubresourceLayers	dstSubresource;
							{ dstOffset0 , dstOffset1 },	// VkOffset3D					dstOffset[2];
						};
						region.imageBlit	= imageBlit;
						params.regions.push_back(region);
					}
					if (tcu::hasStencilComponent(mapVkFormat(params.src.image.format).order))
					{
						const VkImageBlit			imageBlit	=
						{
							defaultStencilSourceLayer,		// VkImageSubresourceLayers	srcSubresource;
							{ srcOffset0 , srcOffset1 },	// VkOffset3D					srcOffsets[2];
							defaultStencilSourceLayer,		// VkImageSubresourceLayers	dstSubresource;
							{ dstOffset0 , dstOffset1 },	// VkOffset3D					dstOffset[2];
						};
						region.imageBlit	= imageBlit;
						params.regions.push_back(region);
					}
				}
				for (int i = 0; i < defaultSize; i += defaultFourthSize)
				{
					const VkOffset3D	srcOffset0	= {i, i, 0};
					const VkOffset3D	srcOffset1	= {i + defaultFourthSize, i + defaultFourthSize, 1};
					const VkOffset3D	dstOffset0	= {i, defaultSize / 2, 0};
					const VkOffset3D	dstOffset1	= {i + defaultFourthSize, defaultSize / 2 + defaultFourthSize, 1};

					if (tcu::hasDepthComponent(mapVkFormat(params.src.image.format).order))
					{
						const VkImageBlit			imageBlit	=
						{
							defaultDepthSourceLayer,		// VkImageSubresourceLayers	srcSubresource;
							{ srcOffset0, srcOffset1 },		// VkOffset3D					srcOffsets[2];
							defaultDepthSourceLayer,		// VkImageSubresourceLayers	dstSubresource;
							{ dstOffset0, dstOffset1 }		// VkOffset3D					dstOffset[2];
						};
						region.imageBlit	= imageBlit;
						params.regions.push_back(region);
					}
					if (tcu::hasStencilComponent(mapVkFormat(params.src.image.format).order))
					{
						const VkImageBlit			imageBlit	=
						{
							defaultStencilSourceLayer,		// VkImageSubresourceLayers	srcSubresource;
							{ srcOffset0, srcOffset1 },		// VkOffset3D					srcOffsets[2];
							defaultStencilSourceLayer,		// VkImageSubresourceLayers	dstSubresource;
							{ dstOffset0, dstOffset1 }		// VkOffset3D					dstOffset[2];
						};
						region.imageBlit	= imageBlit;
						params.regions.push_back(region);
					}
				}

				params.filter			= VK_FILTER_NEAREST;
				blitImgAllFormatsTests->addChild(new BlittingTestCase(testCtx, oss.str() + "_nearest", description, params));
			}
		}
	}
	blittingImageTests->addChild(blitImgSimpleTests.release());
	blittingImageTests->addChild(blitImgAllFormatsTests.release());

	// Resolve image to image testcases.
	const VkSampleCountFlagBits	samples[]		=
	{
		VK_SAMPLE_COUNT_2_BIT,
		VK_SAMPLE_COUNT_4_BIT,
		VK_SAMPLE_COUNT_8_BIT,
		VK_SAMPLE_COUNT_16_BIT,
		VK_SAMPLE_COUNT_32_BIT,
		VK_SAMPLE_COUNT_64_BIT
	};
	const VkExtent3D			resolveExtent	= {256u, 256u, 1};

	{
		const std::string	description	("Resolve from image to image");
		const std::string	testName	("whole");

		TestParams			params;
		params.src.image.imageType	= VK_IMAGE_TYPE_2D;
		params.src.image.format		= VK_FORMAT_R8G8B8A8_UNORM;
		params.src.image.extent		= resolveExtent;
		params.dst.image.imageType	= VK_IMAGE_TYPE_2D;
		params.dst.image.format		= VK_FORMAT_R8G8B8A8_UNORM;
		params.dst.image.extent		= resolveExtent;

		{
			const VkImageSubresourceLayers	sourceLayer	=
			{
				VK_IMAGE_ASPECT_COLOR_BIT,	// VkImageAspectFlags	aspectMask;
				0u,							// uint32_t				mipLevel;
				0u,							// uint32_t				baseArrayLayer;
				1u							// uint32_t				layerCount;
			};
			const VkImageResolve			testResolve	=
			{
				sourceLayer,	// VkImageSubresourceLayers	srcSubresource;
				{0, 0, 0},		// VkOffset3D				srcOffset;
				sourceLayer,	// VkImageSubresourceLayers	dstSubresource;
				{0, 0, 0},		// VkOffset3D				dstOffset;
				resolveExtent,	// VkExtent3D				extent;
			};

			CopyRegion	imageResolve;
			imageResolve.imageResolve	= testResolve;
			params.regions.push_back(imageResolve);
		}

		for (int samplesIndex = 0; samplesIndex < DE_LENGTH_OF_ARRAY(samples); ++samplesIndex)
		{
			params.samples = samples[samplesIndex];
			std::ostringstream caseName;
			caseName << testName << "_" << getSampleCountCaseName(samples[samplesIndex]);
			resolveImageTests->addChild(new ResolveImageToImageTestCase(testCtx, caseName.str(), description, params));
		}
	}

	{
		const std::string	description	("Resolve from image to image");
		const std::string	testName	("partial");

		TestParams			params;
		params.src.image.imageType	= VK_IMAGE_TYPE_2D;
		params.src.image.format		= VK_FORMAT_R8G8B8A8_UNORM;
		params.src.image.extent		= resolveExtent;
		params.dst.image.imageType	= VK_IMAGE_TYPE_2D;
		params.dst.image.format		= VK_FORMAT_R8G8B8A8_UNORM;
		params.dst.image.extent		= resolveExtent;

		{
			const VkImageSubresourceLayers	sourceLayer	=
			{
				VK_IMAGE_ASPECT_COLOR_BIT,	// VkImageAspectFlags	aspectMask;
				0u,							// uint32_t				mipLevel;
				0u,							// uint32_t				baseArrayLayer;
				1u							// uint32_t				layerCount;
			};
			const VkImageResolve			testResolve	=
			{
				sourceLayer,	// VkImageSubresourceLayers	srcSubresource;
				{0, 0, 0},		// VkOffset3D				srcOffset;
				sourceLayer,	// VkImageSubresourceLayers	dstSubresource;
				{64u, 64u, 0},		// VkOffset3D				dstOffset;
				{128u, 128u, 1u},	// VkExtent3D				extent;
			};

			CopyRegion	imageResolve;
			imageResolve.imageResolve = testResolve;
			params.regions.push_back(imageResolve);
		}

		for (int samplesIndex = 0; samplesIndex < DE_LENGTH_OF_ARRAY(samples); ++samplesIndex)
		{
			params.samples = samples[samplesIndex];
			std::ostringstream caseName;
			caseName << testName << "_" << getSampleCountCaseName(samples[samplesIndex]);
			resolveImageTests->addChild(new ResolveImageToImageTestCase(testCtx, caseName.str(), description, params));
		}
	}

	{
		const std::string	description	("Resolve from image to image");
		const std::string	testName	("with_regions");

		TestParams			params;
		params.src.image.imageType	= VK_IMAGE_TYPE_2D;
		params.src.image.format		= VK_FORMAT_R8G8B8A8_UNORM;
		params.src.image.extent		= resolveExtent;
		params.dst.image.imageType	= VK_IMAGE_TYPE_2D;
		params.dst.image.format		= VK_FORMAT_R8G8B8A8_UNORM;
		params.dst.image.extent		= resolveExtent;

		{
			const VkImageSubresourceLayers	sourceLayer	=
			{
				VK_IMAGE_ASPECT_COLOR_BIT,	// VkImageAspectFlags	aspectMask;
				0u,							// uint32_t				mipLevel;
				0u,							// uint32_t				baseArrayLayer;
				1u							// uint32_t				layerCount;
			};

			for (int i = 0; i < 256; i += 64)
			{
				const VkImageResolve			testResolve	=
				{
					sourceLayer,	// VkImageSubresourceLayers	srcSubresource;
					{i, i, 0},		// VkOffset3D				srcOffset;
					sourceLayer,	// VkImageSubresourceLayers	dstSubresource;
					{i, 0, 0},		// VkOffset3D				dstOffset;
					{64u, 64u, 1u},	// VkExtent3D				extent;
				};

				CopyRegion	imageResolve;
				imageResolve.imageResolve = testResolve;
				params.regions.push_back(imageResolve);
			}
		}

		for (int samplesIndex = 0; samplesIndex < DE_LENGTH_OF_ARRAY(samples); ++samplesIndex)
		{
			params.samples = samples[samplesIndex];
			std::ostringstream caseName;
			caseName << testName << "_" << getSampleCountCaseName(samples[samplesIndex]);
			resolveImageTests->addChild(new ResolveImageToImageTestCase(testCtx, caseName.str(), description, params));
		}
	}

	{
		const std::string	description	("Resolve from image to image");
		const std::string	testName	("whole_copy_before_resolving");

		TestParams			params;
		params.src.image.imageType	= VK_IMAGE_TYPE_2D;
		params.src.image.format		= VK_FORMAT_R8G8B8A8_UNORM;
		params.src.image.extent		= defaultExtent;
		params.dst.image.imageType	= VK_IMAGE_TYPE_2D;
		params.dst.image.format		= VK_FORMAT_R8G8B8A8_UNORM;
		params.dst.image.extent		= defaultExtent;

		{
			const VkImageSubresourceLayers	sourceLayer	=
			{
				VK_IMAGE_ASPECT_COLOR_BIT,	// VkImageAspectFlags	aspectMask;
				0u,							// uint32_t				mipLevel;
				0u,							// uint32_t				baseArrayLayer;
				1u							// uint32_t				layerCount;
			};

			const VkImageResolve			testResolve	=
			{
				sourceLayer,		// VkImageSubresourceLayers	srcSubresource;
				{0, 0, 0},			// VkOffset3D				srcOffset;
				sourceLayer,		// VkImageSubresourceLayers	dstSubresource;
				{0, 0, 0},			// VkOffset3D				dstOffset;
				defaultExtent,		// VkExtent3D				extent;
			};

			CopyRegion	imageResolve;
			imageResolve.imageResolve	= testResolve;
			params.regions.push_back(imageResolve);
		}

		for (int samplesIndex = 0; samplesIndex < DE_LENGTH_OF_ARRAY(samples); ++samplesIndex)
		{
			params.samples = samples[samplesIndex];
			std::ostringstream caseName;
			caseName << testName << "_" << getSampleCountCaseName(samples[samplesIndex]);
			resolveImageTests->addChild(new ResolveImageToImageTestCase(testCtx, caseName.str(), description, params, COPY_MS_IMAGE_TO_MS_IMAGE));
		}
	}

	{
		const std::string	description	("Resolve from image to image");
		const std::string	testName	("whole_array_image");

		TestParams			params;
		params.src.image.imageType		= VK_IMAGE_TYPE_2D;
		params.src.image.format			= VK_FORMAT_R8G8B8A8_UNORM;
		params.src.image.extent			= defaultExtent;
		params.dst.image.imageType		= VK_IMAGE_TYPE_2D;
		params.dst.image.format			= VK_FORMAT_R8G8B8A8_UNORM;
		params.dst.image.extent			= defaultExtent;
		params.dst.image.extent.depth	= 5u;

		for (deUint32 layerNdx=0; layerNdx < params.dst.image.extent.depth; ++layerNdx)
		{
			const VkImageSubresourceLayers	sourceLayer	=
			{
				VK_IMAGE_ASPECT_COLOR_BIT,		// VkImageAspectFlags	aspectMask;
				0u,								// uint32_t				mipLevel;
				layerNdx,						// uint32_t				baseArrayLayer;
				1u								// uint32_t				layerCount;
			};

			const VkImageResolve			testResolve	=
			{
				sourceLayer,		// VkImageSubresourceLayers	srcSubresource;
				{0, 0, 0},			// VkOffset3D				srcOffset;
				sourceLayer,		// VkImageSubresourceLayers	dstSubresource;
				{0, 0, 0},			// VkOffset3D				dstOffset;
				defaultExtent,		// VkExtent3D				extent;
			};

			CopyRegion	imageResolve;
			imageResolve.imageResolve	= testResolve;
			params.regions.push_back(imageResolve);
		}

		for (int samplesIndex = 0; samplesIndex < DE_LENGTH_OF_ARRAY(samples); ++samplesIndex)
		{
			params.samples = samples[samplesIndex];
			std::ostringstream caseName;
			caseName << testName << "_" << getSampleCountCaseName(samples[samplesIndex]);
			resolveImageTests->addChild(new ResolveImageToImageTestCase(testCtx, caseName.str(), description, params, COPY_MS_IMAGE_TO_ARRAY_MS_IMAGE));
		}
	}

	copiesAndBlittingTests->addChild(imageToImageTests.release());
	copiesAndBlittingTests->addChild(imageToBufferTests.release());
	copiesAndBlittingTests->addChild(bufferToImageTests.release());
	copiesAndBlittingTests->addChild(bufferToBufferTests.release());
	copiesAndBlittingTests->addChild(blittingImageTests.release());
	copiesAndBlittingTests->addChild(resolveImageTests.release());

	return copiesAndBlittingTests.release();
}

} // api
} // vkt<|MERGE_RESOLUTION|>--- conflicted
+++ resolved
@@ -127,7 +127,6 @@
 	};
 };
 
-<<<<<<< HEAD
 inline deUint32 getArraySize(const ImageParms& parms)
 {
 	return (parms.imageType == VK_IMAGE_TYPE_2D) ? parms.extent.depth : 1u;
@@ -142,7 +141,8 @@
 		(parms.imageType == VK_IMAGE_TYPE_2D) ? 1u : parms.extent.depth
 	};
 	return extent;
-=======
+}
+
 const tcu::TextureFormat mapCombinedToDepthTransferFormat (const tcu::TextureFormat& combinedFormat)
 {
 	tcu::TextureFormat format;
@@ -162,7 +162,6 @@
 			break;
 	}
 	return format;
->>>>>>> 0b0c5dba
 }
 
 class CopiesAndBlittingTestInstance : public vkt::TestInstance
@@ -197,11 +196,7 @@
 	void								generateBuffer						(tcu::PixelBufferAccess buffer, int width, int height, int depth = 1, FillMode = FILL_MODE_GRADIENT);
 	virtual void						generateExpectedResult				(void);
 	void								uploadBuffer						(tcu::ConstPixelBufferAccess bufferAccess, const Allocation& bufferAlloc);
-<<<<<<< HEAD
-	void								uploadImage							(tcu::ConstPixelBufferAccess imageAccess, const VkImage& image, const ImageParms& parms);
-=======
-	void								uploadImage							(const tcu::ConstPixelBufferAccess& src, VkImage dst);
->>>>>>> 0b0c5dba
+	void								uploadImage							(const tcu::ConstPixelBufferAccess& src, VkImage dst, const ImageParms& parms);
 	virtual tcu::TestStatus				checkTestResult						(tcu::ConstPixelBufferAccess result);
 	virtual void						copyRegionToTextureLevel			(tcu::ConstPixelBufferAccess src, tcu::PixelBufferAccess dst, CopyRegion region) = 0;
 	deUint32							calculateSize						(tcu::ConstPixelBufferAccess src) const
@@ -209,28 +204,20 @@
 											return src.getWidth() * src.getHeight() * src.getDepth() * tcu::getPixelSize(src.getFormat());
 										}
 
-<<<<<<< HEAD
-	de::MovePtr<tcu::TextureLevel>		readImage							(const vk::DeviceInterface&	vk,
-																			 vk::VkDevice				device,
-																			 vk::VkQueue				queue,
-																			 vk::Allocator&				allocator,
-																			 vk::VkImage				image,
+	de::MovePtr<tcu::TextureLevel>		readImage							(vk::VkImage				image,
 																			 const ImageParms&			imageParms);
 	void								submitCommandsAndWait				(const DeviceInterface&		vk,
 																			const VkDevice				device,
 																			const VkQueue				queue,
 																			const VkCommandBuffer&		cmdBuffer);
-=======
-	de::MovePtr<tcu::TextureLevel>		readImage							(vk::VkImage					image,
-																			 vk::VkFormat					format,
-																			 const VkExtent3D				imageSize);
 
 private:
 	void								uploadImageAspect					(const tcu::ConstPixelBufferAccess&	src,
-																			 const VkImage&						dst);
+																			 const VkImage&						dst,
+																			 const ImageParms&					parms);
 	void								readImageAspect						(vk::VkImage						src,
-																			 const tcu::PixelBufferAccess&		dst);
->>>>>>> 0b0c5dba
+																			 const tcu::PixelBufferAccess&		dst,
+																			 const ImageParms&					parms);
 };
 
 CopiesAndBlittingTestInstance::CopiesAndBlittingTestInstance (Context& context, TestParams testParams)
@@ -338,11 +325,7 @@
 	flushMappedMemoryRange(vk, vkDevice, bufferAlloc.getMemory(), bufferAlloc.getOffset(), bufferSize);
 }
 
-<<<<<<< HEAD
-void CopiesAndBlittingTestInstance::uploadImage (tcu::ConstPixelBufferAccess imageAccess, const VkImage& image, const ImageParms& parms)
-=======
-void CopiesAndBlittingTestInstance::uploadImageAspect (const tcu::ConstPixelBufferAccess& imageAccess, const VkImage& image)
->>>>>>> 0b0c5dba
+void CopiesAndBlittingTestInstance::uploadImageAspect (const tcu::ConstPixelBufferAccess& imageAccess, const VkImage& image, const ImageParms& parms)
 {
 	const DeviceInterface&		vk					= m_context.getDeviceInterface();
 	const VkDevice				vkDevice			= m_context.getDevice();
@@ -430,54 +413,19 @@
 		}
 	};
 
-<<<<<<< HEAD
-	const deUint32				regionCount			= tcu::isCombinedDepthStencilType(imageAccess.getFormat().type) ? 2u : 1u;
-	const VkImageAspectFlags	firstRegionAspect	= aspect & VK_IMAGE_ASPECT_DEPTH_BIT ? VkImageAspectFlags(VK_IMAGE_ASPECT_DEPTH_BIT) : aspect;
-	const VkBufferImageCopy		copyRegion[]		=
-=======
-	const VkExtent3D			imageExtent		= { (deUint32)imageAccess.getWidth(), (deUint32)imageAccess.getHeight(), 1u };
 	const VkBufferImageCopy		copyRegion		=
->>>>>>> 0b0c5dba
 	{
 		0u,												// VkDeviceSize				bufferOffset;
 		(deUint32)imageAccess.getWidth(),				// deUint32					bufferRowLength;
 		(deUint32)imageAccess.getHeight(),				// deUint32					bufferImageHeight;
 		{
-<<<<<<< HEAD
-			0u,												// VkDeviceSize				bufferOffset;
-			(deUint32)imageAccess.getWidth(),				// deUint32					bufferRowLength;
-			(deUint32)imageAccess.getHeight(),				// deUint32					bufferImageHeight;
-			{												// VkImageSubresourceLayers	imageSubresource;
-				firstRegionAspect,							// VkImageAspectFlags	aspect;
-				0u,								// deUint32				mipLevel;
-				0u,								// deUint32				baseArrayLayer;
-				arraySize,						// deUint32				layerCount;
-			},
-			{ 0, 0, 0 },						// VkOffset3D				imageOffset;
-			imageExtent							// VkExtent3D				imageExtent;
-		},
-		{
-			0u,												// VkDeviceSize				bufferOffset;
-			(deUint32)imageAccess.getWidth(),				// deUint32					bufferRowLength;
-			(deUint32)imageAccess.getHeight(),				// deUint32					bufferImageHeight;
-			{												// VkImageSubresourceLayers	imageSubresource;
-				VK_IMAGE_ASPECT_STENCIL_BIT,				// VkImageAspectFlags	aspect;
-				0u,								// deUint32				mipLevel;
-				0u,								// deUint32				baseArrayLayer;
-				arraySize,						// deUint32				layerCount;
-			},
-			{ 0, 0, 0 },						// VkOffset3D				imageOffset;
-			imageExtent							// VkExtent3D				imageExtent;
-		},
-=======
 			getAspectFlags(imageAccess.getFormat()),		// VkImageAspectFlags	aspect;
 			0u,												// deUint32				mipLevel;
 			0u,												// deUint32				baseArrayLayer;
-			1u,												// deUint32				layerCount;
+			arraySize,										// deUint32				layerCount;
 		},												// VkImageSubresourceLayers	imageSubresource;
 		{ 0, 0, 0 },									// VkOffset3D				imageOffset;
 		imageExtent										// VkExtent3D				imageExtent;
->>>>>>> 0b0c5dba
 	};
 
 	// Write buffer data
@@ -493,37 +441,16 @@
 		(const VkCommandBufferInheritanceInfo*)DE_NULL,
 	};
 
-<<<<<<< HEAD
 	VK_CHECK(vk.beginCommandBuffer(*m_cmdBuffer, &cmdBufferBeginInfo));
 	vk.cmdPipelineBarrier(*m_cmdBuffer, VK_PIPELINE_STAGE_HOST_BIT, VK_PIPELINE_STAGE_TRANSFER_BIT, (VkDependencyFlags)0, 0, (const VkMemoryBarrier*)DE_NULL, 1, &preBufferBarrier, 1, &preImageBarrier);
-	vk.cmdCopyBufferToImage(*m_cmdBuffer, *buffer, image, VK_IMAGE_LAYOUT_TRANSFER_DST_OPTIMAL, regionCount, copyRegion);
+	vk.cmdCopyBufferToImage(*m_cmdBuffer, *buffer, image, VK_IMAGE_LAYOUT_TRANSFER_DST_OPTIMAL, 1u, &copyRegion);
 	vk.cmdPipelineBarrier(*m_cmdBuffer, VK_PIPELINE_STAGE_TRANSFER_BIT, VK_PIPELINE_STAGE_TOP_OF_PIPE_BIT, (VkDependencyFlags)0, 0, (const VkMemoryBarrier*)DE_NULL, 0, (const VkBufferMemoryBarrier*)DE_NULL, 1, &postImageBarrier);
 	VK_CHECK(vk.endCommandBuffer(*m_cmdBuffer));
-=======
-	VK_CHECK(vk.beginCommandBuffer(*cmdBuffer, &cmdBufferBeginInfo));
-	vk.cmdPipelineBarrier(*cmdBuffer, VK_PIPELINE_STAGE_HOST_BIT, VK_PIPELINE_STAGE_TRANSFER_BIT, (VkDependencyFlags)0, 0, (const VkMemoryBarrier*)DE_NULL, 1, &preBufferBarrier, 1, &preImageBarrier);
-	vk.cmdCopyBufferToImage(*cmdBuffer, *buffer, image, VK_IMAGE_LAYOUT_TRANSFER_DST_OPTIMAL, 1u, &copyRegion);
-	vk.cmdPipelineBarrier(*cmdBuffer, VK_PIPELINE_STAGE_TRANSFER_BIT, VK_PIPELINE_STAGE_TOP_OF_PIPE_BIT, (VkDependencyFlags)0, 0, (const VkMemoryBarrier*)DE_NULL, 0, (const VkBufferMemoryBarrier*)DE_NULL, 1, &postImageBarrier);
-	VK_CHECK(vk.endCommandBuffer(*cmdBuffer));
-
-	const VkSubmitInfo						submitInfo				=
-	{
-		VK_STRUCTURE_TYPE_SUBMIT_INFO,	// VkStructureType			sType;
-		DE_NULL,						// const void*				pNext;
-		0u,								// deUint32					waitSemaphoreCount;
-		DE_NULL,						// const VkSemaphore*		pWaitSemaphores;
-		(const VkPipelineStageFlags*)DE_NULL,
-		1u,								// deUint32					commandBufferCount;
-		&cmdBuffer.get(),				// const VkCommandBuffer*	pCommandBuffers;
-		0u,								// deUint32					signalSemaphoreCount;
-		DE_NULL							// const VkSemaphore*		pSignalSemaphores;
-	};
->>>>>>> 0b0c5dba
-
-	submitCommandsAndWait (vk, vkDevice, queue, *m_cmdBuffer);
-}
-
-void CopiesAndBlittingTestInstance::uploadImage (const tcu::ConstPixelBufferAccess& src, VkImage dst)
+
+	submitCommandsAndWait(vk, vkDevice, queue, *m_cmdBuffer);
+}
+
+void CopiesAndBlittingTestInstance::uploadImage (const tcu::ConstPixelBufferAccess& src, VkImage dst, const ImageParms& parms)
 {
 	if (tcu::isCombinedDepthStencilType(src.getFormat().type))
 	{
@@ -531,18 +458,18 @@
 		{
 			tcu::TextureLevel	depthTexture	(mapCombinedToDepthTransferFormat(src.getFormat()), src.getWidth(), src.getHeight(), src.getDepth());
 			tcu::copy(depthTexture.getAccess(), tcu::getEffectiveDepthStencilAccess(src, tcu::Sampler::MODE_DEPTH));
-			uploadImageAspect(depthTexture.getAccess(), dst);
+			uploadImageAspect(depthTexture.getAccess(), dst, parms);
 		}
 
 		if (tcu::hasStencilComponent(src.getFormat().order))
 		{
 			tcu::TextureLevel	stencilTexture	(tcu::getEffectiveDepthStencilTextureFormat(src.getFormat(), tcu::Sampler::MODE_STENCIL), src.getWidth(), src.getHeight(), src.getDepth());
 			tcu::copy(stencilTexture.getAccess(), tcu::getEffectiveDepthStencilAccess(src, tcu::Sampler::MODE_STENCIL));
-			uploadImageAspect(stencilTexture.getAccess(), dst);
+			uploadImageAspect(stencilTexture.getAccess(), dst, parms);
 		}
 	}
 	else
-		uploadImageAspect(src, dst);
+		uploadImageAspect(src, dst, parms);
 }
 
 tcu::TestStatus CopiesAndBlittingTestInstance::checkTestResult (tcu::ConstPixelBufferAccess result)
@@ -589,23 +516,9 @@
 	virtual TestInstance*	createInstance				(Context&					context) const = 0;
 };
 
-<<<<<<< HEAD
-de::MovePtr<tcu::TextureLevel> CopiesAndBlittingTestInstance::readImage	(const vk::DeviceInterface&	vk,
-																		 vk::VkDevice				device,
-																		 vk::VkQueue				queue,
-																		 vk::Allocator&				allocator,
-																		 vk::VkImage				image,
-																		 const ImageParms&			imageParms)
-{
-	Move<VkBuffer>					buffer;
-	de::MovePtr<Allocation>			bufferAlloc;
-	const deUint32					queueFamilyIndex	= m_context.getUniversalQueueFamilyIndex();
-	const tcu::TextureFormat		tcuFormat			= mapVkFormat(imageParms.format);
-	const VkDeviceSize				pixelDataSize		= imageParms.extent.width * imageParms.extent.height * imageParms.extent.depth * tcu::getPixelSize(tcuFormat);
-	de::MovePtr<tcu::TextureLevel>	resultLevel			(new tcu::TextureLevel(tcuFormat,imageParms.extent.width, imageParms.extent.height, imageParms.extent.depth));
-=======
 void CopiesAndBlittingTestInstance::readImageAspect (vk::VkImage					image,
-													 const tcu::PixelBufferAccess&	dst)
+													 const tcu::PixelBufferAccess&	dst,
+													 const ImageParms&				imageParms)
 {
 	const DeviceInterface&		vk					= m_context.getDeviceInterface();
 	const VkDevice				device				= m_context.getDevice();
@@ -614,10 +527,9 @@
 
 	Move<VkBuffer>				buffer;
 	de::MovePtr<Allocation>		bufferAlloc;
-	Move<VkCommandBuffer>		cmdBuffer;
 	const deUint32				queueFamilyIndex	= m_context.getUniversalQueueFamilyIndex();
 	const VkDeviceSize			pixelDataSize		= calculateSize(dst);
->>>>>>> 0b0c5dba
+	const VkExtent3D			imageExtent			= getExtent3D(imageParms);
 
 	// Create destination buffer
 	{
@@ -677,48 +589,19 @@
 	};
 
 	// Copy image to buffer
-	const VkExtent3D			imageExtent		= { (deUint32)dst.getWidth(), (deUint32)dst.getHeight(), 1u };
 	const VkBufferImageCopy		copyRegion		=
 	{
 		0u,									// VkDeviceSize				bufferOffset;
 		(deUint32)dst.getWidth(),			// deUint32					bufferRowLength;
 		(deUint32)dst.getHeight(),			// deUint32					bufferImageHeight;
 		{
-<<<<<<< HEAD
-			0u,												// VkDeviceSize				bufferOffset;
-			(deUint32)imageParms.extent.width,				// deUint32					bufferRowLength;
-			(deUint32)imageParms.extent.height,				// deUint32					bufferImageHeight;
-			{												// VkImageSubresourceLayers	imageSubresource;
-				firstRegionAspect,			// VkImageAspectFlags		aspect;
-				0u,							// deUint32					mipLevel;
-				0u,							// deUint32					baseArrayLayer;
-				getArraySize(imageParms),	// deUint32					layerCount;
-			},
-			{ 0, 0, 0 },									// VkOffset3D				imageOffset;
-			getExtent3D(imageParms)							// VkExtent3D				imageExtent;
-		},
-		{
-			0u,												// VkDeviceSize				bufferOffset;
-			(deUint32)imageParms.extent.width,				// deUint32					bufferRowLength;
-			(deUint32)imageParms.extent.height,				// deUint32					bufferImageHeight;
-			{												// VkImageSubresourceLayers	imageSubresource;
-				VK_IMAGE_ASPECT_STENCIL_BIT,	// VkImageAspectFlags		aspect;
-				0u,								// deUint32					mipLevel;
-				0u,								// deUint32					baseArrayLayer;
-				getArraySize(imageParms),		// deUint32					layerCount;
-			},
-			{ 0, 0, 0 },						// VkOffset3D				imageOffset;
-			getExtent3D(imageParms)				// VkExtent3D				imageExtent;
-		},
-=======
 			aspect,								// VkImageAspectFlags		aspect;
 			0u,									// deUint32					mipLevel;
 			0u,									// deUint32					baseArrayLayer;
-			1u,									// deUint32					layerCount;
+			getArraySize(imageParms),			// deUint32					layerCount;
 		},									// VkImageSubresourceLayers	imageSubresource;
 		{ 0, 0, 0 },						// VkOffset3D				imageOffset;
 		imageExtent							// VkExtent3D				imageExtent;
->>>>>>> 0b0c5dba
 	};
 
 	const VkCommandBufferBeginInfo			cmdBufferBeginInfo		=
@@ -729,28 +612,18 @@
 		(const VkCommandBufferInheritanceInfo*)DE_NULL,
 	};
 
-<<<<<<< HEAD
 	VK_CHECK(vk.beginCommandBuffer(*m_cmdBuffer, &cmdBufferBeginInfo));
 	vk.cmdPipelineBarrier(*m_cmdBuffer, VK_PIPELINE_STAGE_TRANSFER_BIT, VK_PIPELINE_STAGE_TRANSFER_BIT, (VkDependencyFlags)0, 0, (const VkMemoryBarrier*)DE_NULL, 0, (const VkBufferMemoryBarrier*)DE_NULL, 1, &imageBarrier);
-	vk.cmdCopyImageToBuffer(*m_cmdBuffer, image, VK_IMAGE_LAYOUT_TRANSFER_SRC_OPTIMAL, *buffer, regionCount, copyRegion);
+	vk.cmdCopyImageToBuffer(*m_cmdBuffer, image, VK_IMAGE_LAYOUT_TRANSFER_SRC_OPTIMAL, *buffer, 1u, &copyRegion);
 	vk.cmdPipelineBarrier(*m_cmdBuffer, VK_PIPELINE_STAGE_TRANSFER_BIT, VK_PIPELINE_STAGE_TOP_OF_PIPE_BIT, (VkDependencyFlags)0, 0, (const VkMemoryBarrier*)DE_NULL, 1, &bufferBarrier, 0, (const VkImageMemoryBarrier*)DE_NULL);
 	VK_CHECK(vk.endCommandBuffer(*m_cmdBuffer));
 
-	submitCommandsAndWait (vk, device, queue, *m_cmdBuffer);
+	submitCommandsAndWait(vk, device, queue, *m_cmdBuffer);
 
 	// Read buffer data
 	invalidateMappedMemoryRange(vk, device, bufferAlloc->getMemory(), bufferAlloc->getOffset(), pixelDataSize);
-	tcu::copy(*resultLevel, tcu::ConstPixelBufferAccess(resultLevel->getFormat(), resultLevel->getSize(), bufferAlloc->getHostPtr()));
-
-	return resultLevel;
-}
-=======
-	VK_CHECK(vk.beginCommandBuffer(*cmdBuffer, &cmdBufferBeginInfo));
-	vk.cmdPipelineBarrier(*cmdBuffer, VK_PIPELINE_STAGE_TRANSFER_BIT, VK_PIPELINE_STAGE_TRANSFER_BIT, (VkDependencyFlags)0, 0, (const VkMemoryBarrier*)DE_NULL, 0, (const VkBufferMemoryBarrier*)DE_NULL, 1, &imageBarrier);
-	vk.cmdCopyImageToBuffer(*cmdBuffer, image, VK_IMAGE_LAYOUT_TRANSFER_SRC_OPTIMAL, *buffer, 1u, &copyRegion);
-	vk.cmdPipelineBarrier(*cmdBuffer, VK_PIPELINE_STAGE_TRANSFER_BIT, VK_PIPELINE_STAGE_TOP_OF_PIPE_BIT, (VkDependencyFlags)0, 0, (const VkMemoryBarrier*)DE_NULL, 1, &bufferBarrier, 0, (const VkImageMemoryBarrier*)DE_NULL);
-	VK_CHECK(vk.endCommandBuffer(*cmdBuffer));
->>>>>>> 0b0c5dba
+	tcu::copy(dst, tcu::ConstPixelBufferAccess(dst.getFormat(), dst.getSize(), bufferAlloc->getHostPtr()));
+}
 
 void CopiesAndBlittingTestInstance::submitCommandsAndWait (const DeviceInterface& vk, const VkDevice device, const VkQueue queue, const VkCommandBuffer& cmdBuffer)
 {
@@ -769,44 +642,35 @@
 
 	VK_CHECK(vk.resetFences(device, 1, &m_fence.get()));
 	VK_CHECK(vk.queueSubmit(queue, 1, &submitInfo, *m_fence));
-<<<<<<< HEAD
 	VK_CHECK(vk.waitForFences(device, 1, &m_fence.get(), true, ~(0ull) /* infinity */));
-=======
-	VK_CHECK(vk.waitForFences(device, 1, &m_fence.get(), 0, ~(0ull) /* infinity */));
-
-	// Read buffer data
-	invalidateMappedMemoryRange(vk, device, bufferAlloc->getMemory(), bufferAlloc->getOffset(), pixelDataSize);
-	tcu::copy(dst, tcu::ConstPixelBufferAccess(dst.getFormat(), dst.getSize(), bufferAlloc->getHostPtr()));
 }
 
 de::MovePtr<tcu::TextureLevel> CopiesAndBlittingTestInstance::readImage	(vk::VkImage		image,
-																		 vk::VkFormat		format,
-																		 const VkExtent3D	imageSize)
-{
-	const tcu::TextureFormat		imageFormat	= mapVkFormat(format);
-	de::MovePtr<tcu::TextureLevel>	resultLevel	(new tcu::TextureLevel(imageFormat, imageSize.width, imageSize.height, imageSize.depth));
+																		 const ImageParms&	parms)
+{
+	const tcu::TextureFormat		imageFormat	= mapVkFormat(parms.format);
+	de::MovePtr<tcu::TextureLevel>	resultLevel	(new tcu::TextureLevel(imageFormat, parms.extent.width, parms.extent.height, parms.extent.depth));
 
 	if (tcu::isCombinedDepthStencilType(imageFormat.type))
 	{
 		if (tcu::hasDepthComponent(imageFormat.order))
 		{
-			tcu::TextureLevel	depthTexture	(mapCombinedToDepthTransferFormat(imageFormat), imageSize.width, imageSize.height, imageSize.depth);
-			readImageAspect(image, depthTexture.getAccess());
+			tcu::TextureLevel	depthTexture	(mapCombinedToDepthTransferFormat(imageFormat), parms.extent.width, parms.extent.height, parms.extent.depth);
+			readImageAspect(image, depthTexture.getAccess(), parms);
 			tcu::copy(tcu::getEffectiveDepthStencilAccess(resultLevel->getAccess(), tcu::Sampler::MODE_DEPTH), depthTexture.getAccess());
 		}
 
 		if (tcu::hasStencilComponent(imageFormat.order))
 		{
-			tcu::TextureLevel	stencilTexture	(tcu::getEffectiveDepthStencilTextureFormat(imageFormat, tcu::Sampler::MODE_STENCIL), imageSize.width, imageSize.height, imageSize.depth);
-			readImageAspect(image, stencilTexture.getAccess());
+			tcu::TextureLevel	stencilTexture	(tcu::getEffectiveDepthStencilTextureFormat(imageFormat, tcu::Sampler::MODE_STENCIL), parms.extent.width, parms.extent.height, parms.extent.depth);
+			readImageAspect(image, stencilTexture.getAccess(), parms);
 			tcu::copy(tcu::getEffectiveDepthStencilAccess(resultLevel->getAccess(), tcu::Sampler::MODE_STENCIL), stencilTexture.getAccess());
 		}
 	}
 	else
-		readImageAspect(image, resultLevel->getAccess());
+		readImageAspect(image, resultLevel->getAccess(), parms);
 
 	return resultLevel;
->>>>>>> 0b0c5dba
 }
 
 // Copy from image to image.
@@ -992,11 +856,7 @@
 
 	submitCommandsAndWait (vk, vkDevice, queue, *m_cmdBuffer);
 
-<<<<<<< HEAD
-	de::MovePtr<tcu::TextureLevel>	resultTextureLevel	= readImage(vk, vkDevice, queue, memAlloc, *m_destination, m_params.dst.image);
-=======
-	de::MovePtr<tcu::TextureLevel>	resultTextureLevel	= readImage(*m_destination, m_params.dst.image.format, m_params.dst.image.extent);
->>>>>>> 0b0c5dba
+	de::MovePtr<tcu::TextureLevel>	resultTextureLevel	= readImage(*m_destination, m_params.dst.image);
 
 	return checkTestResult(resultTextureLevel->getAccess());
 }
@@ -1578,11 +1438,7 @@
 
 	submitCommandsAndWait (vk, vkDevice, queue, *m_cmdBuffer);
 
-<<<<<<< HEAD
-	de::MovePtr<tcu::TextureLevel>	resultLevel	= readImage(vk, vkDevice, queue, memAlloc, *m_destination, m_params.dst.image);
-=======
-	de::MovePtr<tcu::TextureLevel>	resultLevel	= readImage(*m_destination, m_params.dst.image.format, m_params.dst.image.extent);
->>>>>>> 0b0c5dba
+	de::MovePtr<tcu::TextureLevel>	resultLevel	= readImage(*m_destination, m_params.dst.image);
 
 	return checkTestResult(resultLevel->getAccess());
 }
@@ -1849,11 +1705,7 @@
 
 	submitCommandsAndWait (vk, vkDevice, queue, *m_cmdBuffer);
 
-<<<<<<< HEAD
-	de::MovePtr<tcu::TextureLevel> resultTextureLevel = readImage(vk, vkDevice, queue, memAlloc, *m_destination, m_params.dst.image);
-=======
-	de::MovePtr<tcu::TextureLevel> resultTextureLevel = readImage(*m_destination, m_params.dst.image.format, m_params.dst.image.extent);
->>>>>>> 0b0c5dba
+	de::MovePtr<tcu::TextureLevel> resultTextureLevel = readImage(*m_destination, m_params.dst.image);
 
 	return checkTestResult(resultTextureLevel->getAccess());
 }
@@ -2937,13 +2789,9 @@
 
 	submitCommandsAndWait (vk, vkDevice, queue, *m_cmdBuffer);
 
-<<<<<<< HEAD
 	// check the result of resolving image
 	{
-		de::MovePtr<tcu::TextureLevel>	resultTextureLevel	= readImage(vk, vkDevice, queue, memAlloc, *m_destination, m_params.dst.image);
-=======
-	de::MovePtr<tcu::TextureLevel>	resultTextureLevel	= readImage(*m_destination, m_params.dst.image.format, m_params.dst.image.extent);
->>>>>>> 0b0c5dba
+		de::MovePtr<tcu::TextureLevel>	resultTextureLevel	= readImage(*m_destination, m_params.dst.image);
 
 		if (QP_TEST_RESULT_PASS != checkTestResult(resultTextureLevel->getAccess()).getCode())
 			return tcu::TestStatus::fail("CopiesAndBlitting test");
