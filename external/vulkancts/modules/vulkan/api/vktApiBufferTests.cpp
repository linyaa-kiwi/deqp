--- conflicted
+++ resolved
@@ -36,8 +36,6 @@
 
 #include <algorithm>
 
-#include <algorithm>
-
 namespace vkt
 {
 namespace api
@@ -141,7 +139,6 @@
 private:
 	// Custom context for sparse cases
 	struct SparseContext
-<<<<<<< HEAD
 	{
 										SparseContext					(Move<VkDevice>&			device,
 																		 const deUint32				queueFamilyIndex,
@@ -163,29 +160,6 @@
 																		 VkPhysicalDevice			physicalDevice,
 																		 VkQueueFlags				requiredCaps)
 	{
-=======
-	{
-										SparseContext					(Move<VkDevice>&			device,
-																		 const deUint32				queueFamilyIndex,
-																		 const InstanceInterface&	interface)
-										: m_device						(device)
-										, m_queueFamilyIndex			(queueFamilyIndex)
-										, m_deviceInterface				(interface, *m_device)
-		{
-		}
-
-		Unique<VkDevice>				m_device;
-		const deUint32					m_queueFamilyIndex;
-		DeviceDriver					m_deviceInterface;
-	};
-
-	de::UniquePtr<SparseContext>		m_sparseContext;
-
-	static deUint32						findQueueFamilyIndexWithCaps	(const InstanceInterface&	vkInstance,
-																		 VkPhysicalDevice			physicalDevice,
-																		 VkQueueFlags				requiredCaps)
-	{
->>>>>>> 9b726ab8
 		const std::vector<vk::VkQueueFamilyProperties>
 										queueProps						= getPhysicalDeviceQueueFamilyProperties(vkInstance, physicalDevice);
 
@@ -314,19 +288,11 @@
 		}
 		return new DedicatedAllocationBufferTestInstance(ctx, m_testCase);
 	}
-<<<<<<< HEAD
 
 private:
 	BufferCaseParameters				m_testCase;
 };
 
-=======
-
-private:
-	BufferCaseParameters				m_testCase;
-};
-
->>>>>>> 9b726ab8
 tcu::TestStatus BufferTestInstance::bufferCreateAndAllocTest			(VkDeviceSize				size)
 {
 	const VkPhysicalDevice				vkPhysicalDevice				= getPhysicalDevice();
@@ -367,10 +333,6 @@
 		const deUint32					heapTypeIndex					= (deUint32)deCtz32(memReqs.memoryTypeBits);
 		const VkMemoryType				memoryType						= memoryProperties.memoryTypes[heapTypeIndex];
 		const VkMemoryHeap				memoryHeap						= memoryProperties.memoryHeaps[memoryType.heapIndex];
-<<<<<<< HEAD
-		const VkDeviceSize				maxBufferSize					= deAlign64(memoryHeap.size >> 1u, memReqs.alignment);
-		const deUint32					shrinkBits						= 4u;	// number of bits to shift when reducing the size with each iteration
-=======
 		const deUint32					shrinkBits						= 4u;	// number of bits to shift when reducing the size with each iteration
 
 		// Buffer size - Choose half of the reported heap size for the maximum buffer size, we
@@ -385,7 +347,6 @@
 
 		// For our test buffer size, halve the maximum available size and align
 		const VkDeviceSize maxBufferSize = deAlign64(availableBufferSize >> 1, memReqs.alignment);
->>>>>>> 9b726ab8
 
 		size = std::min(size, maxBufferSize);
 
@@ -461,7 +422,6 @@
 	if ((m_testCase.flags & (VK_BUFFER_CREATE_SPARSE_BINDING_BIT | VK_BUFFER_CREATE_SPARSE_RESIDENCY_BIT | VK_BUFFER_CREATE_SPARSE_ALIASED_BIT)) != 0)
 	{
 		const VkQueue					queue							= getDeviceQueue(vk, vkDevice, queueFamilyIndex, 0);
-<<<<<<< HEAD
 
 		const VkSparseMemoryBind		sparseMemoryBind				=
 		{
@@ -496,42 +456,6 @@
 			DE_NULL,													// const VkSemaphore*		pSignalSemaphores;
 		};
 
-=======
-
-		const VkSparseMemoryBind		sparseMemoryBind				=
-		{
-			0,															// VkDeviceSize				resourceOffset;
-			memReqs.size,												// VkDeviceSize				size;
-			*memory,													// VkDeviceMemory			memory;
-			0,															// VkDeviceSize				memoryOffset;
-			0															// VkSparseMemoryBindFlags	flags;
-		};
-
-		const VkSparseBufferMemoryBindInfo
-										sparseBufferMemoryBindInfo		=
-		{
-			*buffer,													// VkBuffer					buffer;
-			1u,															// deUint32					bindCount;
-			&sparseMemoryBind											// const VkSparseMemoryBind* pBinds;
-		};
-
-		const VkBindSparseInfo			bindSparseInfo					=
-		{
-			VK_STRUCTURE_TYPE_BIND_SPARSE_INFO,							// VkStructureType			sType;
-			DE_NULL,													// const void*				pNext;
-			0,															// deUint32					waitSemaphoreCount;
-			DE_NULL,													// const VkSemaphore*		pWaitSemaphores;
-			1u,															// deUint32					bufferBindCount;
-			&sparseBufferMemoryBindInfo,								// const VkSparseBufferMemoryBindInfo* pBufferBinds;
-			0,															// deUint32					imageOpaqueBindCount;
-			DE_NULL,													// const VkSparseImageOpaqueMemoryBindInfo*	pImageOpaqueBinds;
-			0,															// deUint32					imageBindCount;
-			DE_NULL,													// const VkSparseImageMemoryBindInfo* pImageBinds;
-			0,															// deUint32					signalSemaphoreCount;
-			DE_NULL,													// const VkSemaphore*		pSignalSemaphores;
-		};
-
->>>>>>> 9b726ab8
 		const vk::Unique<vk::VkFence>	fence							(vk::createFence(vk, vkDevice));
 
 		if (vk.queueBindSparse(queue, 1, &bindSparseInfo, *fence) != VK_SUCCESS)
@@ -752,19 +676,11 @@
 	};
 
 	de::MovePtr<tcu::TestCaseGroup>		buffersTests					(new tcu::TestCaseGroup(testCtx, "buffer", "Buffer Tests"));
-<<<<<<< HEAD
 
 	de::MovePtr<tcu::TestCaseGroup>		regularAllocation				(new tcu::TestCaseGroup(testCtx, "suballocation", "Regular suballocation of memory."));
 
 	const deUint32 maximumValueOfBufferUsageFlags = (1u << (DE_LENGTH_OF_ARRAY(bufferUsageModes) - 1)) - 1u;
 
-=======
-
-	de::MovePtr<tcu::TestCaseGroup>		regularAllocation				(new tcu::TestCaseGroup(testCtx, "suballocation", "Regular suballocation of memory."));
-
-	const deUint32 maximumValueOfBufferUsageFlags = (1u << (DE_LENGTH_OF_ARRAY(bufferUsageModes) - 1)) - 1u;
-
->>>>>>> 9b726ab8
 	for (deUint32 bufferCreateFlagsNdx = 0u; bufferCreateFlagsNdx < DE_LENGTH_OF_ARRAY(bufferCreateFlags); ++bufferCreateFlagsNdx)
 	for (deUint32 combinedBufferUsageFlags = 1u; combinedBufferUsageFlags <= maximumValueOfBufferUsageFlags; ++combinedBufferUsageFlags)
 	{
