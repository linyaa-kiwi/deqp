/*------------------------------------------------------------------------
 *  Vulkan Conformance Tests
 * ------------------------
 *
 * Copyright (c) 2015 The Khronos Group Inc.
 * Copyright (c) 2015 Samsung Electronics Co., Ltd.
 *
 * Licensed under the Apache License, Version 2.0 (the "License");
 * you may not use this file except in compliance with the License.
 * You may obtain a copy of the License at
 *
 *      http://www.apache.org/licenses/LICENSE-2.0
 *
 * Unless required by applicable law or agreed to in writing, software
 * distributed under the License is distributed on an "AS IS" BASIS,
 * WITHOUT WARRANTIES OR CONDITIONS OF ANY KIND, either express or implied.
 * See the License for the specific language governing permissions and
 * limitations under the License.
 *
 *//*!
 * \file
 * \brief Vulkan Buffers Tests
 *//*--------------------------------------------------------------------*/

#include "vktApiBufferTests.hpp"

#include "gluVarType.hpp"
#include "deStringUtil.hpp"
#include "tcuTestLog.hpp"
#include "vkPlatform.hpp"
#include "vkPrograms.hpp"
#include "vkQueryUtil.hpp"
#include "vkRefUtil.hpp"
#include "vktTestCase.hpp"

#include <algorithm>

namespace vkt
{
namespace api
{
namespace
{
using namespace vk;

struct BufferCaseParameters
{
	VkBufferUsageFlags	usage;
	VkBufferCreateFlags	flags;
	VkSharingMode		sharingMode;
};

class BufferTestInstance : public TestInstance
{
public:
										BufferTestInstance				(Context&					ctx,
																		 BufferCaseParameters		testCase)
										: TestInstance					(ctx)
										, m_testCase					(testCase)
										, m_sparseContext				(createSparseContext())
	{
	}
	virtual tcu::TestStatus				iterate							(void);
	virtual tcu::TestStatus				bufferCreateAndAllocTest		(VkDeviceSize				size);

protected:
	BufferCaseParameters				m_testCase;

	// Wrapper functions around m_context calls to support sparse cases.
	VkPhysicalDevice					getPhysicalDevice				(void) const
	{
		// Same in sparse and regular case
		return m_context.getPhysicalDevice();
	}

	VkDevice							getDevice						(void) const
	{
		if (m_sparseContext)
		{
			return *(m_sparseContext->m_device);
		}
		return m_context.getDevice();
	}

	const InstanceInterface&			getInstanceInterface			(void) const
	{
		// Same in sparse and regular case
		return m_context.getInstanceInterface();
	}

	const DeviceInterface&				getDeviceInterface				(void) const
	{
		if (m_sparseContext)
		{
			return m_sparseContext->m_deviceInterface;
		}
		return m_context.getDeviceInterface();
	}

	deUint32							getUniversalQueueFamilyIndex	(void) const
	{
		if (m_sparseContext)
		{
			return m_sparseContext->m_queueFamilyIndex;
		}
		return m_context.getUniversalQueueFamilyIndex();
	}

private:
	// Custom context for sparse cases
	struct SparseContext
	{
										SparseContext					(Move<VkDevice>&			device,
																		 const deUint32				queueFamilyIndex,
																		 const InstanceInterface&	interface)
										: m_device						(device)
										, m_queueFamilyIndex			(queueFamilyIndex)
										, m_deviceInterface				(interface, *m_device)
		{
		}

		Unique<VkDevice>				m_device;
		const deUint32					m_queueFamilyIndex;
		DeviceDriver					m_deviceInterface;
	};

	de::UniquePtr<SparseContext>		m_sparseContext;

	static deUint32						findQueueFamilyIndexWithCaps	(const InstanceInterface&	vkInstance,
																		 VkPhysicalDevice			physicalDevice,
																		 VkQueueFlags				requiredCaps)
	{
		const std::vector<vk::VkQueueFamilyProperties>
										queueProps						= getPhysicalDeviceQueueFamilyProperties(vkInstance, physicalDevice);

		for (size_t queueNdx = 0; queueNdx < queueProps.size(); queueNdx++)
		{
			if ((queueProps[queueNdx].queueFlags & requiredCaps) == requiredCaps)
			{
				return (deUint32)queueNdx;
			}
		}

		TCU_THROW(NotSupportedError, "No matching queue found");
	}

	// Create the sparseContext
	SparseContext*						createSparseContext				(void) const
	{
		if ((m_testCase.flags & VK_BUFFER_CREATE_SPARSE_BINDING_BIT)
		||	(m_testCase.flags & VK_BUFFER_CREATE_SPARSE_RESIDENCY_BIT)
		||	(m_testCase.flags & VK_BUFFER_CREATE_SPARSE_ALIASED_BIT))
		{
			const InstanceInterface&	vk								= getInstanceInterface();
			const VkPhysicalDevice		physicalDevice					= getPhysicalDevice();
			const vk::VkPhysicalDeviceFeatures
										deviceFeatures					= getPhysicalDeviceFeatures(vk, physicalDevice);
			const deUint32				queueIndex						= findQueueFamilyIndexWithCaps(vk, physicalDevice, VK_QUEUE_GRAPHICS_BIT|VK_QUEUE_SPARSE_BINDING_BIT);
			const float					queuePriority					= 1.0f;
			VkDeviceQueueCreateInfo		queueInfo						=
			{
				VK_STRUCTURE_TYPE_DEVICE_QUEUE_CREATE_INFO,
				DE_NULL,
				static_cast<VkDeviceQueueCreateFlags>(0u),
				queueIndex,
				1u,
				&queuePriority
			};
			VkDeviceCreateInfo			deviceInfo						=
			{
				VK_STRUCTURE_TYPE_DEVICE_CREATE_INFO,
				DE_NULL,
				static_cast<VkDeviceQueueCreateFlags>(0u),
				1u,
				&queueInfo,
				0u,
				DE_NULL,
				0u,
				DE_NULL,
				&deviceFeatures
			};

			Move<VkDevice>				device							= createDevice(vk, physicalDevice, &deviceInfo);

			return new SparseContext(device, queueIndex, vk);
		}

		return DE_NULL;
	}
};

class DedicatedAllocationBufferTestInstance : public BufferTestInstance
{
public:
										DedicatedAllocationBufferTestInstance
																		(Context&					ctx,
																		 BufferCaseParameters		testCase)
										: BufferTestInstance			(ctx, testCase)
	{
	}
	virtual tcu::TestStatus				bufferCreateAndAllocTest		(VkDeviceSize				size);
};

class BuffersTestCase : public TestCase
{
public:
										BuffersTestCase					(tcu::TestContext&			testCtx,
																		 const std::string&			name,
																		 const std::string&			description,
																		 BufferCaseParameters		testCase)
										: TestCase						(testCtx, name, description)
										, m_testCase					(testCase)
	{
	}

	virtual								~BuffersTestCase				(void)
	{
	}

	virtual TestInstance*				createInstance					(Context&					ctx) const
	{
		tcu::TestLog&					log								= m_testCtx.getLog();
		log << tcu::TestLog::Message << getBufferUsageFlagsStr(m_testCase.usage) << tcu::TestLog::EndMessage;
		return new BufferTestInstance(ctx, m_testCase);
	}

private:
	BufferCaseParameters				m_testCase;
};

<<<<<<< HEAD
tcu::TestStatus BufferTestInstance::bufferCreateAndAllocTest (VkDeviceSize size)
=======
class DedicatedAllocationBuffersTestCase : public TestCase
{
	public:
										DedicatedAllocationBuffersTestCase
																		(tcu::TestContext&			testCtx,
																		 const std::string&			name,
																		 const std::string&			description,
																		 BufferCaseParameters		testCase)
										: TestCase						(testCtx, name, description)
										, m_testCase					(testCase)
	{
	}

	virtual								~DedicatedAllocationBuffersTestCase
																		(void)
	{
	}

	virtual TestInstance*				createInstance					(Context&					ctx) const
	{
		tcu::TestLog&					log								= m_testCtx.getLog();
		log << tcu::TestLog::Message << getBufferUsageFlagsStr(m_testCase.usage) << tcu::TestLog::EndMessage;
		const std::vector<std::string>&	extensions						= ctx.getDeviceExtensions();
		const deBool					isSupported						= std::find(extensions.begin(), extensions.end(), "VK_KHR_dedicated_allocation") != extensions.end();
		if (!isSupported)
		{
			TCU_THROW(NotSupportedError, "Not supported");
		}
		return new DedicatedAllocationBufferTestInstance(ctx, m_testCase);
	}

private:
	BufferCaseParameters				m_testCase;
};

tcu::TestStatus BufferTestInstance::bufferCreateAndAllocTest			(VkDeviceSize				size)
>>>>>>> 0f5658c7
{
	const VkPhysicalDevice				vkPhysicalDevice				= getPhysicalDevice();
	const InstanceInterface&			vkInstance						= getInstanceInterface();
	const VkDevice						vkDevice						= getDevice();
	const DeviceInterface&				vk								= getDeviceInterface();
	const deUint32						queueFamilyIndex				= getUniversalQueueFamilyIndex();
	const VkPhysicalDeviceMemoryProperties
										memoryProperties				= getPhysicalDeviceMemoryProperties(vkInstance, vkPhysicalDevice);
	const VkPhysicalDeviceLimits		limits							= getPhysicalDeviceProperties(vkInstance, vkPhysicalDevice).limits;
	Move<VkBuffer>						buffer;
	Move<VkDeviceMemory>				memory;
	VkMemoryRequirements				memReqs;

	if ((m_testCase.flags & VK_BUFFER_CREATE_SPARSE_BINDING_BIT) != 0)
	{
		size = std::min(size, limits.sparseAddressSpaceSize);
	}

	// Create the test buffer and a memory allocation for it
	{
		// Create a minimal buffer first to get the supported memory types
		VkBufferCreateInfo				bufferParams					=
		{
			VK_STRUCTURE_TYPE_BUFFER_CREATE_INFO,						// VkStructureType			sType;
			DE_NULL,													// const void*				pNext;
			m_testCase.flags,											// VkBufferCreateFlags		flags;
			1u,															// VkDeviceSize				size;
			m_testCase.usage,											// VkBufferUsageFlags		usage;
			m_testCase.sharingMode,										// VkSharingMode			sharingMode;
			1u,															// uint32_t					queueFamilyIndexCount;
			&queueFamilyIndex,											// const uint32_t*			pQueueFamilyIndices;
		};

		buffer = createBuffer(vk, vkDevice, &bufferParams);
		vk.getBufferMemoryRequirements(vkDevice, *buffer, &memReqs);

<<<<<<< HEAD
		const deUint32		heapTypeIndex	= (deUint32)deCtz32(memReqs.memoryTypeBits);
		const VkMemoryType	memoryType		= memoryProperties.memoryTypes[heapTypeIndex];
		const VkMemoryHeap	memoryHeap		= memoryProperties.memoryHeaps[memoryType.heapIndex];
		const VkDeviceSize	maxBufferSize	= deAlign64(memoryHeap.size >> 1, memReqs.alignment);
		const deUint32		shrinkBits		= 4;	// number of bits to shift when reducing the size with each iteration
=======
		const deUint32					heapTypeIndex					= (deUint32)deCtz32(memReqs.memoryTypeBits);
		const VkMemoryType				memoryType						= memoryProperties.memoryTypes[heapTypeIndex];
		const VkMemoryHeap				memoryHeap						= memoryProperties.memoryHeaps[memoryType.heapIndex];
		const VkDeviceSize				maxBufferSize					= deAlign64(memoryHeap.size >> 1u, memReqs.alignment);
		const deUint32					shrinkBits						= 4u;	// number of bits to shift when reducing the size with each iteration
>>>>>>> 0f5658c7

		size = std::min(size, maxBufferSize);

		while (*memory == DE_NULL)
		{
			// Create the buffer
			{
				VkResult				result							= VK_ERROR_OUT_OF_HOST_MEMORY;
				VkBuffer				rawBuffer						= DE_NULL;

				bufferParams.size = size;
				buffer = Move<VkBuffer>();		// free the previous buffer, if any
				result = vk.createBuffer(vkDevice, &bufferParams, (vk::VkAllocationCallbacks*)DE_NULL, &rawBuffer);

				if (result != VK_SUCCESS)
				{
					size = deAlign64(size >> shrinkBits, memReqs.alignment);

					if (size == 0 || bufferParams.size == memReqs.alignment)
					{
						return tcu::TestStatus::fail("Buffer creation failed! (" + de::toString(getResultName(result)) + ")");
					}

					continue;	// didn't work, try with a smaller buffer
				}

				buffer = Move<VkBuffer>(check<VkBuffer>(rawBuffer), Deleter<VkBuffer>(vk, vkDevice, DE_NULL));
			}

			vk.getBufferMemoryRequirements(vkDevice, *buffer, &memReqs);	// get the proper size requirement

			if (size > memReqs.size)
			{
				std::ostringstream		errorMsg;
				errorMsg << "Requied memory size (" << memReqs.size << " bytes) smaller than the buffer's size (" << size << " bytes)!";
				return tcu::TestStatus::fail(errorMsg.str());
			}

			// Allocate the memory
			{
				VkResult				result							= VK_ERROR_OUT_OF_HOST_MEMORY;
				VkDeviceMemory			rawMemory						= DE_NULL;

				const VkMemoryAllocateInfo
										memAlloc						=
				{
					VK_STRUCTURE_TYPE_MEMORY_ALLOCATE_INFO,				// VkStructureType			sType;
					NULL,												// const void*				pNext;
					memReqs.size,										// VkDeviceSize				allocationSize;
					heapTypeIndex,										// uint32_t					memoryTypeIndex;
				};

				result = vk.allocateMemory(vkDevice, &memAlloc, (VkAllocationCallbacks*)DE_NULL, &rawMemory);

				if (result != VK_SUCCESS)
				{
					size = deAlign64(size >> shrinkBits, memReqs.alignment);

					if (size == 0 || memReqs.size == memReqs.alignment)
					{
						return tcu::TestStatus::fail("Unable to allocate " + de::toString(memReqs.size) + " bytes of memory");
					}

					continue;	// didn't work, try with a smaller allocation (and a smaller buffer)
				}

				memory = Move<VkDeviceMemory>(check<VkDeviceMemory>(rawMemory), Deleter<VkDeviceMemory>(vk, vkDevice, DE_NULL));
			}
		} // while
	}

	// Bind the memory
	if ((m_testCase.flags & (VK_BUFFER_CREATE_SPARSE_BINDING_BIT | VK_BUFFER_CREATE_SPARSE_RESIDENCY_BIT | VK_BUFFER_CREATE_SPARSE_ALIASED_BIT)) != 0)
	{
<<<<<<< HEAD
		const VkQueue						queue					= getDeviceQueue(vk, vkDevice, queueFamilyIndex, 0);
=======
		const VkQueue					queue							= getDeviceQueue(vk, vkDevice, queueFamilyIndex, 0);
>>>>>>> 0f5658c7

		const VkSparseMemoryBind		sparseMemoryBind				=
		{
			0,															// VkDeviceSize				resourceOffset;
			memReqs.size,												// VkDeviceSize				size;
			*memory,													// VkDeviceMemory			memory;
			0,															// VkDeviceSize				memoryOffset;
			0															// VkSparseMemoryBindFlags	flags;
		};

		const VkSparseBufferMemoryBindInfo
										sparseBufferMemoryBindInfo		=
		{
			*buffer,													// VkBuffer					buffer;
			1u,															// deUint32					bindCount;
			&sparseMemoryBind											// const VkSparseMemoryBind* pBinds;
		};

		const VkBindSparseInfo			bindSparseInfo					=
		{
			VK_STRUCTURE_TYPE_BIND_SPARSE_INFO,							// VkStructureType			sType;
			DE_NULL,													// const void*				pNext;
			0,															// deUint32					waitSemaphoreCount;
			DE_NULL,													// const VkSemaphore*		pWaitSemaphores;
			1u,															// deUint32					bufferBindCount;
			&sparseBufferMemoryBindInfo,								// const VkSparseBufferMemoryBindInfo* pBufferBinds;
			0,															// deUint32					imageOpaqueBindCount;
			DE_NULL,													// const VkSparseImageOpaqueMemoryBindInfo*	pImageOpaqueBinds;
			0,															// deUint32					imageBindCount;
			DE_NULL,													// const VkSparseImageMemoryBindInfo* pImageBinds;
			0,															// deUint32					signalSemaphoreCount;
			DE_NULL,													// const VkSemaphore*		pSignalSemaphores;
		};

<<<<<<< HEAD
		const vk::Unique<vk::VkFence> fence(vk::createFence(vk, vkDevice));
=======
		const vk::Unique<vk::VkFence>	fence							(vk::createFence(vk, vkDevice));
>>>>>>> 0f5658c7

		if (vk.queueBindSparse(queue, 1, &bindSparseInfo, *fence) != VK_SUCCESS)
			return tcu::TestStatus::fail("Bind sparse buffer memory failed! (requested memory size: " + de::toString(size) + ")");

		VK_CHECK(vk.waitForFences(vkDevice, 1, &fence.get(), VK_TRUE, ~(0ull) /* infinity */));
	}
	else if (vk.bindBufferMemory(vkDevice, *buffer, *memory, 0) != VK_SUCCESS)
		return tcu::TestStatus::fail("Bind buffer memory failed! (requested memory size: " + de::toString(size) + ")");

	return tcu::TestStatus::pass("Pass");
}

tcu::TestStatus							BufferTestInstance::iterate		(void)
{
	const VkPhysicalDeviceFeatures&		physicalDeviceFeatures			= getPhysicalDeviceFeatures(getInstanceInterface(), getPhysicalDevice());

	if ((m_testCase.flags & VK_BUFFER_CREATE_SPARSE_BINDING_BIT ) && !physicalDeviceFeatures.sparseBinding)
		TCU_THROW(NotSupportedError, "Sparse bindings feature is not supported");

	if ((m_testCase.flags & VK_BUFFER_CREATE_SPARSE_RESIDENCY_BIT ) && !physicalDeviceFeatures.sparseResidencyBuffer)
		TCU_THROW(NotSupportedError, "Sparse buffer residency feature is not supported");

	if ((m_testCase.flags & VK_BUFFER_CREATE_SPARSE_ALIASED_BIT ) && !physicalDeviceFeatures.sparseResidencyAliased)
		TCU_THROW(NotSupportedError, "Sparse aliased residency feature is not supported");

	const VkDeviceSize					testSizes[]						=
	{
		1,
		1181,
		15991,
		16384,
		~0ull,		// try to exercise a very large buffer too (will be clamped to a sensible size later)
	};

	for (int i = 0; i < DE_LENGTH_OF_ARRAY(testSizes); ++i)
	{
		const tcu::TestStatus			testStatus						= bufferCreateAndAllocTest(testSizes[i]);

		if (testStatus.getCode() != QP_TEST_RESULT_PASS)
			return testStatus;
	}

	return tcu::TestStatus::pass("Pass");
}

tcu::TestStatus							DedicatedAllocationBufferTestInstance::bufferCreateAndAllocTest
																		(VkDeviceSize				size)
{
	const VkPhysicalDevice				vkPhysicalDevice				= getPhysicalDevice();
	const InstanceInterface&			vkInstance						= getInstanceInterface();
	const VkDevice						vkDevice						= getDevice();
	const DeviceInterface&				vk								= getDeviceInterface();
	const deUint32						queueFamilyIndex				= getUniversalQueueFamilyIndex();
	const VkPhysicalDeviceMemoryProperties
										memoryProperties				= getPhysicalDeviceMemoryProperties(vkInstance, vkPhysicalDevice);
	const VkPhysicalDeviceLimits		limits							= getPhysicalDeviceProperties(vkInstance, vkPhysicalDevice).limits;

	VkMemoryDedicatedRequirementsKHR	dedicatedRequirements			=
	{
		VK_STRUCTURE_TYPE_MEMORY_DEDICATED_REQUIREMENTS_KHR,			// VkStructureType			sType;
		DE_NULL,														// const void*				pNext;
		false,															// VkBool32					prefersDedicatedAllocation
		false															// VkBool32					requiresDedicatedAllocation
	};
	VkMemoryRequirements2KHR			memReqs							=
	{
		VK_STRUCTURE_TYPE_MEMORY_REQUIREMENTS_2_KHR,					// VkStructureType			sType
		&dedicatedRequirements,											// void*					pNext
		{0, 0, 0}														// VkMemoryRequirements		memoryRequirements
	};

	if ((m_testCase.flags & VK_BUFFER_CREATE_SPARSE_BINDING_BIT) != 0)
		size = std::min(size, limits.sparseAddressSpaceSize);

	// Create a minimal buffer first to get the supported memory types
	VkBufferCreateInfo					bufferParams					=
	{
		VK_STRUCTURE_TYPE_BUFFER_CREATE_INFO,							// VkStructureType			sType
		DE_NULL,														// const void*				pNext
		m_testCase.flags,												// VkBufferCreateFlags		flags
		1u,																// VkDeviceSize				size
		m_testCase.usage,												// VkBufferUsageFlags		usage
		m_testCase.sharingMode,											// VkSharingMode			sharingMode
		1u,																// uint32_t					queueFamilyIndexCount
		&queueFamilyIndex,												// const uint32_t*			pQueueFamilyIndices
	};

	Move<VkBuffer>						buffer							= createBuffer(vk, vkDevice, &bufferParams);

	VkBufferMemoryRequirementsInfo2KHR	info							=
	{
		VK_STRUCTURE_TYPE_BUFFER_MEMORY_REQUIREMENTS_INFO_2_KHR,		// VkStructureType			sType
		DE_NULL,														// const void*				pNext
		*buffer															// VkBuffer					buffer
	};

	vk.getBufferMemoryRequirements2KHR(vkDevice, &info, &memReqs);

	if (dedicatedRequirements.requiresDedicatedAllocation == VK_TRUE)
	{
		std::ostringstream				errorMsg;
		errorMsg << "Nonexternal objects cannot require dedicated allocation.";
		return tcu::TestStatus::fail(errorMsg.str());
	}

	const deUint32						heapTypeIndex					= static_cast<deUint32>(deCtz32(memReqs.memoryRequirements.memoryTypeBits));
	const VkMemoryType					memoryType						= memoryProperties.memoryTypes[heapTypeIndex];
	const VkMemoryHeap					memoryHeap						= memoryProperties.memoryHeaps[memoryType.heapIndex];
	const VkDeviceSize					maxBufferSize					= deAlign64(memoryHeap.size >> 1u, memReqs.memoryRequirements.alignment);
	const deUint32						shrinkBits						= 4u;	// number of bits to shift when reducing the size with each iteration

	Move<VkDeviceMemory>				memory;
	size = std::min(size, maxBufferSize);
	while (*memory == DE_NULL)
	{
		// Create the buffer
		{
			VkResult					result							= VK_ERROR_OUT_OF_HOST_MEMORY;
			VkBuffer					rawBuffer						= DE_NULL;

			bufferParams.size = size;
			buffer = Move<VkBuffer>(); // free the previous buffer, if any
			result = vk.createBuffer(vkDevice, &bufferParams, (VkAllocationCallbacks*)DE_NULL, &rawBuffer);

			if (result != VK_SUCCESS)
			{
				size = deAlign64(size >> shrinkBits, memReqs.memoryRequirements.alignment);

				if (size == 0 || bufferParams.size == memReqs.memoryRequirements.alignment)
					return tcu::TestStatus::fail("Buffer creation failed! (" + de::toString(getResultName(result)) + ")");

				continue; // didn't work, try with a smaller buffer
			}

			buffer = Move<VkBuffer>(check<VkBuffer>(rawBuffer), Deleter<VkBuffer>(vk, vkDevice, DE_NULL));
		}

		info.buffer = *buffer;
		vk.getBufferMemoryRequirements2KHR(vkDevice, &info, &memReqs); // get the proper size requirement

		if (size > memReqs.memoryRequirements.size)
		{
			std::ostringstream			errorMsg;
			errorMsg << "Requied memory size (" << memReqs.memoryRequirements.size << " bytes) smaller than the buffer's size (" << size << " bytes)!";
			return tcu::TestStatus::fail(errorMsg.str());
		}

		// Allocate the memory
		{
			VkResult					result							= VK_ERROR_OUT_OF_HOST_MEMORY;
			VkDeviceMemory				rawMemory						= DE_NULL;

			vk::VkMemoryDedicatedAllocateInfoKHR
										dedicatedInfo					=
			{
				VK_STRUCTURE_TYPE_MEMORY_DEDICATED_ALLOCATE_INFO_KHR,	// VkStructureType			sType
				DE_NULL,												// const void*				pNext
				DE_NULL,												// VkImage					image
				*buffer													// VkBuffer					buffer
			};

			VkMemoryAllocateInfo		memoryAllocateInfo				=
			{
				VK_STRUCTURE_TYPE_MEMORY_ALLOCATE_INFO,					// VkStructureType			sType
				&dedicatedInfo,											// const void*				pNext
				memReqs.memoryRequirements.size,						// VkDeviceSize				allocationSize
				heapTypeIndex,											// deUint32					memoryTypeIndex
			};

			result = vk.allocateMemory(vkDevice, &memoryAllocateInfo, (VkAllocationCallbacks*)DE_NULL, &rawMemory);

			if (result != VK_SUCCESS)
			{
				size = deAlign64(size >> shrinkBits, memReqs.memoryRequirements.alignment);

				if (size == 0 || memReqs.memoryRequirements.size == memReqs.memoryRequirements.alignment)
					return tcu::TestStatus::fail("Unable to allocate " + de::toString(memReqs.memoryRequirements.size) + " bytes of memory");

				continue; // didn't work, try with a smaller allocation (and a smaller buffer)
			}

			memory = Move<VkDeviceMemory>(check<VkDeviceMemory>(rawMemory), Deleter<VkDeviceMemory>(vk, vkDevice, DE_NULL));
		}
	} // while

	if (vk.bindBufferMemory(vkDevice, *buffer, *memory, 0) != VK_SUCCESS)
		return tcu::TestStatus::fail("Bind buffer memory failed! (requested memory size: " + de::toString(size) + ")");

	return tcu::TestStatus::pass("Pass");
}

} // anonymous

 tcu::TestCaseGroup* createBufferTests									(tcu::TestContext&			testCtx)
{
	const VkBufferUsageFlags			bufferUsageModes[]				=
	{
		VK_BUFFER_USAGE_TRANSFER_SRC_BIT,
		VK_BUFFER_USAGE_TRANSFER_DST_BIT,
		VK_BUFFER_USAGE_UNIFORM_TEXEL_BUFFER_BIT,
		VK_BUFFER_USAGE_STORAGE_TEXEL_BUFFER_BIT,
		VK_BUFFER_USAGE_UNIFORM_BUFFER_BIT,
		VK_BUFFER_USAGE_STORAGE_BUFFER_BIT,
		VK_BUFFER_USAGE_INDEX_BUFFER_BIT,
		VK_BUFFER_USAGE_VERTEX_BUFFER_BIT,
		VK_BUFFER_USAGE_INDIRECT_BUFFER_BIT
	};

	// \note SPARSE_RESIDENCY and SPARSE_ALIASED have to be used together with the SPARSE_BINDING flag.
	const VkBufferCreateFlags			bufferCreateFlags[]				=
	{
		0,
		VK_BUFFER_CREATE_SPARSE_BINDING_BIT,
		VK_BUFFER_CREATE_SPARSE_BINDING_BIT |	VK_BUFFER_CREATE_SPARSE_RESIDENCY_BIT,
		VK_BUFFER_CREATE_SPARSE_BINDING_BIT |											VK_BUFFER_CREATE_SPARSE_ALIASED_BIT,
		VK_BUFFER_CREATE_SPARSE_BINDING_BIT |	VK_BUFFER_CREATE_SPARSE_RESIDENCY_BIT |	VK_BUFFER_CREATE_SPARSE_ALIASED_BIT,
	};

	de::MovePtr<tcu::TestCaseGroup>		buffersTests					(new tcu::TestCaseGroup(testCtx, "buffer", "Buffer Tests"));

	de::MovePtr<tcu::TestCaseGroup>		regularAllocation				(new tcu::TestCaseGroup(testCtx, "suballocation", "Regular suballocation of memory."));

	const deUint32 maximumValueOfBufferUsageFlags = (1u << (DE_LENGTH_OF_ARRAY(bufferUsageModes) - 1)) - 1u;

	for (deUint32 bufferCreateFlagsNdx = 0u; bufferCreateFlagsNdx < DE_LENGTH_OF_ARRAY(bufferCreateFlags); ++bufferCreateFlagsNdx)
	for (deUint32 combinedBufferUsageFlags = 1u; combinedBufferUsageFlags <= maximumValueOfBufferUsageFlags; ++combinedBufferUsageFlags)
	{
		const BufferCaseParameters		testParams						=
		{
			combinedBufferUsageFlags,
			bufferCreateFlags[bufferCreateFlagsNdx],
			vk::VK_SHARING_MODE_EXCLUSIVE
		};
		std::ostringstream				testName;
		std::ostringstream				testDescription;
		testName << "create_buffer_" << combinedBufferUsageFlags << "_" << testParams.flags;
		testDescription << "vkCreateBuffer test: suballocation of " << combinedBufferUsageFlags << " " << testParams.flags;
		regularAllocation->addChild(new BuffersTestCase(testCtx, testName.str(), testDescription.str(), testParams));
	}

	buffersTests->addChild(regularAllocation.release());

	de::MovePtr<tcu::TestCaseGroup>		dedicatedAllocation				(new tcu::TestCaseGroup(testCtx, "dedicated_alloc", "Dedicated allocation of memory."));

	for (deUint32 combinedBufferUsageFlags = 1u; combinedBufferUsageFlags <= maximumValueOfBufferUsageFlags; ++combinedBufferUsageFlags)
	{
		const BufferCaseParameters		testParams						=
		{
			combinedBufferUsageFlags,
			bufferCreateFlags[0], // dedicated allocation does not support sparse feature
			vk::VK_SHARING_MODE_EXCLUSIVE
		};
		std::ostringstream				testName;
		std::ostringstream				testDescription;
		testName << "create_buffer_" << combinedBufferUsageFlags << "_" << testParams.flags;
		testDescription << "vkCreateBuffer test: dedicated alloc. of " << combinedBufferUsageFlags << " " << testParams.flags;
		dedicatedAllocation->addChild(new DedicatedAllocationBuffersTestCase(testCtx, testName.str(), testDescription.str(), testParams));
	}

	buffersTests->addChild(dedicatedAllocation.release());

	return buffersTests.release();
}

} // api
} // vk<|MERGE_RESOLUTION|>--- conflicted
+++ resolved
@@ -228,9 +228,6 @@
 	BufferCaseParameters				m_testCase;
 };
 
-<<<<<<< HEAD
-tcu::TestStatus BufferTestInstance::bufferCreateAndAllocTest (VkDeviceSize size)
-=======
 class DedicatedAllocationBuffersTestCase : public TestCase
 {
 	public:
@@ -267,7 +264,6 @@
 };
 
 tcu::TestStatus BufferTestInstance::bufferCreateAndAllocTest			(VkDeviceSize				size)
->>>>>>> 0f5658c7
 {
 	const VkPhysicalDevice				vkPhysicalDevice				= getPhysicalDevice();
 	const InstanceInterface&			vkInstance						= getInstanceInterface();
@@ -304,19 +300,11 @@
 		buffer = createBuffer(vk, vkDevice, &bufferParams);
 		vk.getBufferMemoryRequirements(vkDevice, *buffer, &memReqs);
 
-<<<<<<< HEAD
 		const deUint32		heapTypeIndex	= (deUint32)deCtz32(memReqs.memoryTypeBits);
 		const VkMemoryType	memoryType		= memoryProperties.memoryTypes[heapTypeIndex];
 		const VkMemoryHeap	memoryHeap		= memoryProperties.memoryHeaps[memoryType.heapIndex];
 		const VkDeviceSize	maxBufferSize	= deAlign64(memoryHeap.size >> 1, memReqs.alignment);
 		const deUint32		shrinkBits		= 4;	// number of bits to shift when reducing the size with each iteration
-=======
-		const deUint32					heapTypeIndex					= (deUint32)deCtz32(memReqs.memoryTypeBits);
-		const VkMemoryType				memoryType						= memoryProperties.memoryTypes[heapTypeIndex];
-		const VkMemoryHeap				memoryHeap						= memoryProperties.memoryHeaps[memoryType.heapIndex];
-		const VkDeviceSize				maxBufferSize					= deAlign64(memoryHeap.size >> 1u, memReqs.alignment);
-		const deUint32					shrinkBits						= 4u;	// number of bits to shift when reducing the size with each iteration
->>>>>>> 0f5658c7
 
 		size = std::min(size, maxBufferSize);
 
@@ -391,11 +379,7 @@
 	// Bind the memory
 	if ((m_testCase.flags & (VK_BUFFER_CREATE_SPARSE_BINDING_BIT | VK_BUFFER_CREATE_SPARSE_RESIDENCY_BIT | VK_BUFFER_CREATE_SPARSE_ALIASED_BIT)) != 0)
 	{
-<<<<<<< HEAD
-		const VkQueue						queue					= getDeviceQueue(vk, vkDevice, queueFamilyIndex, 0);
-=======
 		const VkQueue					queue							= getDeviceQueue(vk, vkDevice, queueFamilyIndex, 0);
->>>>>>> 0f5658c7
 
 		const VkSparseMemoryBind		sparseMemoryBind				=
 		{
@@ -430,11 +414,7 @@
 			DE_NULL,													// const VkSemaphore*		pSignalSemaphores;
 		};
 
-<<<<<<< HEAD
-		const vk::Unique<vk::VkFence> fence(vk::createFence(vk, vkDevice));
-=======
 		const vk::Unique<vk::VkFence>	fence							(vk::createFence(vk, vkDevice));
->>>>>>> 0f5658c7
 
 		if (vk.queueBindSparse(queue, 1, &bindSparseInfo, *fence) != VK_SUCCESS)
 			return tcu::TestStatus::fail("Bind sparse buffer memory failed! (requested memory size: " + de::toString(size) + ")");
