--- conflicted
+++ resolved
@@ -35,11 +35,8 @@
 #include "vkDeviceUtil.hpp"
 #include "vkApiVersion.hpp"
 #include "vkAllocationCallbackUtil.hpp"
-<<<<<<< HEAD
+#include "vkDeviceFeatures.hpp"
 #include "vkSafetyCriticalUtil.hpp"
-=======
-#include "vkDeviceFeatures.hpp"
->>>>>>> 06492d67
 
 #include "tcuTestLog.hpp"
 #include "tcuResultCollector.hpp"
@@ -1308,15 +1305,7 @@
 
 		// Some features require that other feature(s) are also enabled.
 
-		// If rayTracingPipelineShaderGroupHandleCaptureReplayMixed is VK_TRUE, rayTracingPipelineShaderGroupHandleCaptureReplay must also be VK_TRUE.
-		if (structureType == vk::VK_STRUCTURE_TYPE_PHYSICAL_DEVICE_RAY_TRACING_PIPELINE_FEATURES_KHR &&
-			features[featureNdx].offset == DE_OFFSET_OF(VkPhysicalDeviceRayTracingPipelineFeaturesKHR, rayTracingPipelineShaderGroupHandleCaptureReplayMixed))
-		{
-			DE_ASSERT((std::is_same<VkPhysicalDeviceRayTracingPipelineFeaturesKHR, StructType>::value));
-			auto* memberPtr = reinterpret_cast<VkBool32*>(reinterpret_cast<deUint8*>(&structCopy) + SAFE_OFFSET(StructType, VkPhysicalDeviceRayTracingPipelineFeaturesKHR, rayTracingPipelineShaderGroupHandleCaptureReplay));
-			*memberPtr = VK_TRUE;
-		}
-		else if (structureType == vk::VK_STRUCTURE_TYPE_PHYSICAL_DEVICE_VULKAN_1_1_FEATURES)
+		if (structureType == vk::VK_STRUCTURE_TYPE_PHYSICAL_DEVICE_VULKAN_1_1_FEATURES)
 		{
 			DE_ASSERT((std::is_same<VkPhysicalDeviceVulkan11Features, StructType>::value));
 			// If multiviewGeometryShader is enabled then multiview must also be enabled.
@@ -1335,6 +1324,16 @@
 				*memberPtr = VK_TRUE;
 			}
 		}
+#ifndef CTS_USES_VULKANSC
+		// If rayTracingPipelineShaderGroupHandleCaptureReplayMixed is VK_TRUE, rayTracingPipelineShaderGroupHandleCaptureReplay must also be VK_TRUE.
+		else if (structureType == vk::VK_STRUCTURE_TYPE_PHYSICAL_DEVICE_RAY_TRACING_PIPELINE_FEATURES_KHR &&
+			features[featureNdx].offset == DE_OFFSET_OF(VkPhysicalDeviceRayTracingPipelineFeaturesKHR, rayTracingPipelineShaderGroupHandleCaptureReplayMixed))
+		{
+			DE_ASSERT((std::is_same<VkPhysicalDeviceRayTracingPipelineFeaturesKHR, StructType>::value));
+			auto* memberPtr = reinterpret_cast<VkBool32*>(reinterpret_cast<deUint8*>(&structCopy) + SAFE_OFFSET(StructType, VkPhysicalDeviceRayTracingPipelineFeaturesKHR, rayTracingPipelineShaderGroupHandleCaptureReplay));
+			*memberPtr = VK_TRUE;
+		}
+#endif // CTS_USES_VULKANSC
 		else if (structureType == vk::VK_STRUCTURE_TYPE_PHYSICAL_DEVICE_MULTIVIEW_FEATURES)
 		{
 			DE_ASSERT((std::is_same<VkPhysicalDeviceMultiviewFeatures, StructType>::value));
@@ -1383,6 +1382,7 @@
 				*memberPtr = VK_TRUE;
 			}
 		}
+#ifndef CTS_USES_VULKANSC
 		else if (structureType == VK_STRUCTURE_TYPE_PHYSICAL_DEVICE_SHADER_ATOMIC_FLOAT_2_FEATURES_EXT)
 		{
 			DE_ASSERT((std::is_same<VkPhysicalDeviceShaderAtomicFloat2FeaturesEXT, StructType>::value));
@@ -1393,6 +1393,7 @@
 				*memberPtr = VK_TRUE;
 			}
 		}
+#endif // CTS_USES_VULKANSC
 
 		// Enable the feature we're testing.
 		*reinterpret_cast<VkBool32*>(reinterpret_cast<deUint8*>(&structCopy) + features[featureNdx].offset) = VK_TRUE;
@@ -1412,31 +1413,8 @@
 			&structCopy,									// pNext
 			physicalDeviceFeaturesCopy						// features
 		};
-		void* pNext												= DE_NULL;
-#ifdef CTS_USES_VULKANSC
-		VkDeviceObjectReservationCreateInfo memReservationInfo	= context.getTestContext().getCommandLine().isSubProcess() ? context.getResourceInterface()->getStatMax() : resetDeviceObjectReservationCreateInfo();
-		memReservationInfo.pNext								= pNext;
-		pNext													= &memReservationInfo;
-
-		VkPhysicalDeviceVulkanSC10Features sc10Features			= createDefaultSC10Features();
-		sc10Features.pNext										= pNext;
-		pNext													= &sc10Features;
-#endif // CTS_USES_VULKANSC
-
 		const VkDeviceCreateInfo		deviceCreateInfo		=
 		{
-<<<<<<< HEAD
-			VK_STRUCTURE_TYPE_DEVICE_CREATE_INFO,
-			pNext,
-			(VkDeviceCreateFlags)0u,
-			1,
-			&deviceQueueCreateInfo,
-			0u,
-			DE_NULL,
-			0,
-			DE_NULL,
-			&enabledFeatures
-=======
 			VK_STRUCTURE_TYPE_DEVICE_CREATE_INFO,											// sType
 			&deviceFeatures2,																// pNext
 			(VkDeviceCreateFlags)0u,														// flags
@@ -1447,7 +1425,6 @@
 			static_cast<deUint32>(extensionNames == DE_NULL ? 0 : extensionNames->size()),	// enabledExtensionCount
 			extensionNames == DE_NULL ? DE_NULL : extensionNames->data(),					// ppEnabledExtensionNames
 			DE_NULL																			// pEnabledFeatures
->>>>>>> 06492d67
 		};
 
 		VkDevice		device = (VkDevice)DE_NULL;
@@ -1577,10 +1554,22 @@
 				queueCount,
 				&queuePriority
 			};
+
+			void* pNext												= DE_NULL;
+#ifdef CTS_USES_VULKANSC
+			VkDeviceObjectReservationCreateInfo memReservationInfo	= context.getTestContext().getCommandLine().isSubProcess() ? context.getResourceInterface()->getStatMax() : resetDeviceObjectReservationCreateInfo();
+			memReservationInfo.pNext								= pNext;
+			pNext													= &memReservationInfo;
+
+			VkPhysicalDeviceVulkanSC10Features sc10Features			= createDefaultSC10Features();
+			sc10Features.pNext										= pNext;
+			pNext													= &sc10Features;
+#endif // CTS_USES_VULKANSC
+
 			const VkDeviceCreateInfo		deviceCreateInfo		=
 			{
 				VK_STRUCTURE_TYPE_DEVICE_CREATE_INFO,
-				DE_NULL,
+				pNext,
 				(VkDeviceCreateFlags)0u,
 				1,
 				&deviceQueueCreateInfo,
