/*-------------------------------------------------------------------------
 * Vulkan Conformance Tests
 * ------------------------
 *
 * Copyright (c) 2015 Google Inc.
 *
 * Licensed under the Apache License, Version 2.0 (the "License");
 * you may not use this file except in compliance with the License.
 * You may obtain a copy of the License at
 *
 *      http://www.apache.org/licenses/LICENSE-2.0
 *
 * Unless required by applicable law or agreed to in writing, software
 * distributed under the License is distributed on an "AS IS" BASIS,
 * WITHOUT WARRANTIES OR CONDITIONS OF ANY KIND, either express or implied.
 * See the License for the specific language governing permissions and
 * limitations under the License.
 *
 *//*!
 * \file
 * \brief Api Feature Query tests
 *//*--------------------------------------------------------------------*/

#include "vktApiFeatureInfo.hpp"

#include "vktTestCaseUtil.hpp"
#include "vktTestGroupUtil.hpp"
#include "vktCustomInstancesDevices.hpp"

#include "vkPlatform.hpp"
#include "vkStrUtil.hpp"
#include "vkRef.hpp"
#include "vkRefUtil.hpp"
#include "vkDeviceUtil.hpp"
#include "vkQueryUtil.hpp"
#include "vkImageUtil.hpp"
#include "vkApiVersion.hpp"

#include "tcuTestLog.hpp"
#include "tcuFormatUtil.hpp"
#include "tcuTextureUtil.hpp"
#include "tcuResultCollector.hpp"
#include "tcuCommandLine.hpp"

#include "deUniquePtr.hpp"
#include "deString.h"
#include "deStringUtil.hpp"
#include "deSTLUtil.hpp"
#include "deMemory.h"
#include "deMath.h"

#include <vector>
#include <set>
#include <string>
#include <limits>

namespace vkt
{
namespace api
{
namespace
{

#include "vkApiExtensionDependencyInfo.inl"

using namespace vk;
using std::vector;
using std::set;
using std::string;
using tcu::TestLog;
using tcu::ScopedLogSection;

const deUint32 DEUINT32_MAX = std::numeric_limits<deUint32>::max();

enum
{
	GUARD_SIZE								= 0x20,			//!< Number of bytes to check
	GUARD_VALUE								= 0xcd,			//!< Data pattern
};

static const VkDeviceSize MINIMUM_REQUIRED_IMAGE_RESOURCE_SIZE =	(1LLU<<31);	//!< Minimum value for VkImageFormatProperties::maxResourceSize (2GiB)

enum LimitFormat
{
	LIMIT_FORMAT_SIGNED_INT,
	LIMIT_FORMAT_UNSIGNED_INT,
	LIMIT_FORMAT_FLOAT,
	LIMIT_FORMAT_DEVICE_SIZE,
	LIMIT_FORMAT_BITMASK,

	LIMIT_FORMAT_LAST
};

enum LimitType
{
	LIMIT_TYPE_MIN,
	LIMIT_TYPE_MAX,
	LIMIT_TYPE_NONE,

	LIMIT_TYPE_LAST
};

#define LIMIT(_X_)		DE_OFFSET_OF(VkPhysicalDeviceLimits, _X_), (const char*)(#_X_)
#define FEATURE(_X_)	DE_OFFSET_OF(VkPhysicalDeviceFeatures, _X_)

bool validateFeatureLimits(VkPhysicalDeviceProperties* properties, VkPhysicalDeviceFeatures* features, TestLog& log)
{
	bool						limitsOk				= true;
	VkPhysicalDeviceLimits*		limits					= &properties->limits;
	deUint32					shaderStages			= 3;
	deUint32					maxPerStageResourcesMin	= deMin32(128,	limits->maxPerStageDescriptorUniformBuffers		+
																		limits->maxPerStageDescriptorStorageBuffers		+
																		limits->maxPerStageDescriptorSampledImages		+
																		limits->maxPerStageDescriptorStorageImages		+
																		limits->maxPerStageDescriptorInputAttachments	+
																		limits->maxColorAttachments);

	if (features->tessellationShader)
	{
		shaderStages += 2;
	}

	if (features->geometryShader)
	{
		shaderStages++;
	}

	struct FeatureLimitTable
	{
		deUint32		offset;
		const char*		name;
		deUint32		uintVal;			//!< Format is UNSIGNED_INT
		deInt32			intVal;				//!< Format is SIGNED_INT
		deUint64		deviceSizeVal;		//!< Format is DEVICE_SIZE
		float			floatVal;			//!< Format is FLOAT
		LimitFormat		format;
		LimitType		type;
		deInt32			unsuppTableNdx;
		deBool			pot;
	} featureLimitTable[] =   //!< Based on 1.0.28 Vulkan spec
	{
		{ LIMIT(maxImageDimension1D),								4096, 0, 0, 0.0f, LIMIT_FORMAT_UNSIGNED_INT, LIMIT_TYPE_MIN, -1, false },
		{ LIMIT(maxImageDimension2D),								4096, 0, 0, 0.0f, LIMIT_FORMAT_UNSIGNED_INT, LIMIT_TYPE_MIN , -1, false },
		{ LIMIT(maxImageDimension3D),								256, 0, 0, 0.0f, LIMIT_FORMAT_UNSIGNED_INT, LIMIT_TYPE_MIN  , -1, false },
		{ LIMIT(maxImageDimensionCube),								4096, 0, 0, 0.0f, LIMIT_FORMAT_UNSIGNED_INT, LIMIT_TYPE_MIN , -1, false },
		{ LIMIT(maxImageArrayLayers),								256, 0, 0, 0.0f, LIMIT_FORMAT_UNSIGNED_INT, LIMIT_TYPE_MIN   , -1, false },
		{ LIMIT(maxTexelBufferElements),							65536, 0, 0, 0.0f, LIMIT_FORMAT_UNSIGNED_INT, LIMIT_TYPE_MIN  , -1, false },
		{ LIMIT(maxUniformBufferRange),								16384, 0, 0, 0.0f, LIMIT_FORMAT_UNSIGNED_INT, LIMIT_TYPE_MIN  , -1, false },
		{ LIMIT(maxStorageBufferRange),								134217728, 0, 0, 0, LIMIT_FORMAT_UNSIGNED_INT, LIMIT_TYPE_MIN, -1, false },
		{ LIMIT(maxPushConstantsSize),								128, 0, 0, 0.0f, LIMIT_FORMAT_UNSIGNED_INT, LIMIT_TYPE_MIN  , -1, false },
		{ LIMIT(maxMemoryAllocationCount),							4096, 0, 0, 0.0f, LIMIT_FORMAT_UNSIGNED_INT, LIMIT_TYPE_MIN , -1, false },
		{ LIMIT(maxSamplerAllocationCount),							4000, 0, 0, 0.0f, LIMIT_FORMAT_UNSIGNED_INT, LIMIT_TYPE_MIN , -1, false },
		{ LIMIT(bufferImageGranularity),							0, 0, 1, 0.0f, LIMIT_FORMAT_DEVICE_SIZE, LIMIT_TYPE_MIN, -1, false },
		{ LIMIT(bufferImageGranularity),							0, 0, 131072, 0.0f, LIMIT_FORMAT_DEVICE_SIZE, LIMIT_TYPE_MAX, -1, false },
		{ LIMIT(sparseAddressSpaceSize),							0, 0, 2UL*1024*1024*1024, 0.0f, LIMIT_FORMAT_DEVICE_SIZE, LIMIT_TYPE_MIN, -1, false },
		{ LIMIT(maxBoundDescriptorSets),							4, 0, 0, 0.0f, LIMIT_FORMAT_UNSIGNED_INT, LIMIT_TYPE_MIN, -1, false },
		{ LIMIT(maxPerStageDescriptorSamplers),						16, 0, 0, 0.0f, LIMIT_FORMAT_UNSIGNED_INT, LIMIT_TYPE_MIN, -1, false },
		{ LIMIT(maxPerStageDescriptorUniformBuffers),				12, 0, 0, 0.0f, LIMIT_FORMAT_UNSIGNED_INT, LIMIT_TYPE_MIN , -1, false },
		{ LIMIT(maxPerStageDescriptorStorageBuffers),				4, 0, 0, 0.0f, LIMIT_FORMAT_UNSIGNED_INT, LIMIT_TYPE_MIN , -1, false },
		{ LIMIT(maxPerStageDescriptorSampledImages),				16, 0, 0, 0.0f, LIMIT_FORMAT_UNSIGNED_INT, LIMIT_TYPE_MIN , -1, false },
		{ LIMIT(maxPerStageDescriptorStorageImages),				4, 0, 0, 0.0f, LIMIT_FORMAT_UNSIGNED_INT, LIMIT_TYPE_MIN , -1, false },
		{ LIMIT(maxPerStageDescriptorInputAttachments),				4, 0, 0, 0.0f, LIMIT_FORMAT_UNSIGNED_INT, LIMIT_TYPE_MIN , -1, false },
		{ LIMIT(maxPerStageResources),								maxPerStageResourcesMin, 0, 0, 0.0f, LIMIT_FORMAT_UNSIGNED_INT, LIMIT_TYPE_MIN , -1, false },
		{ LIMIT(maxDescriptorSetSamplers),							shaderStages * 16, 0, 0, 0.0f, LIMIT_FORMAT_UNSIGNED_INT, LIMIT_TYPE_MIN, -1, false },
		{ LIMIT(maxDescriptorSetUniformBuffers),					shaderStages * 12, 0, 0, 0.0f, LIMIT_FORMAT_UNSIGNED_INT, LIMIT_TYPE_MIN, -1, false },
		{ LIMIT(maxDescriptorSetUniformBuffersDynamic),				8, 0, 0, 0.0f, LIMIT_FORMAT_UNSIGNED_INT, LIMIT_TYPE_MIN, -1, false },
		{ LIMIT(maxDescriptorSetStorageBuffers),					shaderStages * 4, 0, 0, 0.0f, LIMIT_FORMAT_UNSIGNED_INT, LIMIT_TYPE_MIN, -1, false },
		{ LIMIT(maxDescriptorSetStorageBuffersDynamic),				4, 0, 0, 0.0f, LIMIT_FORMAT_UNSIGNED_INT, LIMIT_TYPE_MIN  , -1, false },
		{ LIMIT(maxDescriptorSetSampledImages),						shaderStages * 16, 0, 0, 0.0f, LIMIT_FORMAT_UNSIGNED_INT, LIMIT_TYPE_MIN, -1, false },
		{ LIMIT(maxDescriptorSetStorageImages),						shaderStages * 4, 0, 0, 0.0f, LIMIT_FORMAT_UNSIGNED_INT, LIMIT_TYPE_MIN, -1, false },
		{ LIMIT(maxDescriptorSetInputAttachments),					4, 0, 0, 0.0f, LIMIT_FORMAT_UNSIGNED_INT, LIMIT_TYPE_MIN  , -1, false },
		{ LIMIT(maxVertexInputAttributes),							16, 0, 0, 0.0f, LIMIT_FORMAT_UNSIGNED_INT, LIMIT_TYPE_MIN  , -1, false },
		{ LIMIT(maxVertexInputBindings),							16, 0, 0, 0.0f, LIMIT_FORMAT_UNSIGNED_INT, LIMIT_TYPE_MIN  , -1, false },
		{ LIMIT(maxVertexInputAttributeOffset),						2047, 0, 0, 0.0f, LIMIT_FORMAT_UNSIGNED_INT, LIMIT_TYPE_MIN  , -1, false },
		{ LIMIT(maxVertexInputBindingStride),						2048, 0, 0, 0.0f, LIMIT_FORMAT_UNSIGNED_INT, LIMIT_TYPE_MIN  , -1, false },
		{ LIMIT(maxVertexOutputComponents),							64, 0, 0, 0.0f, LIMIT_FORMAT_UNSIGNED_INT, LIMIT_TYPE_MIN  , -1, false },
		{ LIMIT(maxTessellationGenerationLevel),					64, 0, 0, 0.0f, LIMIT_FORMAT_UNSIGNED_INT, LIMIT_TYPE_MIN  , -1, false },
		{ LIMIT(maxTessellationPatchSize),							32, 0, 0, 0.0f, LIMIT_FORMAT_UNSIGNED_INT, LIMIT_TYPE_MIN , -1, false },
		{ LIMIT(maxTessellationControlPerVertexInputComponents),	64, 0, 0, 0.0f, LIMIT_FORMAT_UNSIGNED_INT, LIMIT_TYPE_MIN  , -1, false },
		{ LIMIT(maxTessellationControlPerVertexOutputComponents),	64, 0, 0, 0.0f, LIMIT_FORMAT_UNSIGNED_INT, LIMIT_TYPE_MIN  , -1, false },
		{ LIMIT(maxTessellationControlPerPatchOutputComponents),	120, 0, 0, 0.0f, LIMIT_FORMAT_UNSIGNED_INT, LIMIT_TYPE_MIN  , -1, false },
		{ LIMIT(maxTessellationControlTotalOutputComponents),		2048, 0, 0, 0.0f, LIMIT_FORMAT_UNSIGNED_INT, LIMIT_TYPE_MIN  , -1, false },
		{ LIMIT(maxTessellationEvaluationInputComponents),			64, 0, 0, 0.0f, LIMIT_FORMAT_UNSIGNED_INT, LIMIT_TYPE_MIN  , -1, false },
		{ LIMIT(maxTessellationEvaluationOutputComponents),			64, 0, 0, 0.0f, LIMIT_FORMAT_UNSIGNED_INT, LIMIT_TYPE_MIN  , -1, false },
		{ LIMIT(maxGeometryShaderInvocations),						32, 0, 0, 0.0f, LIMIT_FORMAT_UNSIGNED_INT, LIMIT_TYPE_MIN  , -1, false },
		{ LIMIT(maxGeometryInputComponents),						64, 0, 0, 0.0f, LIMIT_FORMAT_UNSIGNED_INT, LIMIT_TYPE_MIN  , -1, false },
		{ LIMIT(maxGeometryOutputComponents),						64, 0, 0, 0.0f, LIMIT_FORMAT_UNSIGNED_INT, LIMIT_TYPE_MIN  , -1, false },
		{ LIMIT(maxGeometryOutputVertices),							256, 0, 0, 0.0f, LIMIT_FORMAT_UNSIGNED_INT, LIMIT_TYPE_MIN  , -1, false },
		{ LIMIT(maxGeometryTotalOutputComponents),					1024, 0, 0, 0.0f, LIMIT_FORMAT_UNSIGNED_INT, LIMIT_TYPE_MIN  , -1, false },
		{ LIMIT(maxFragmentInputComponents),						64, 0, 0, 0.0f, LIMIT_FORMAT_UNSIGNED_INT, LIMIT_TYPE_MIN  , -1, false },
		{ LIMIT(maxFragmentOutputAttachments),						4, 0, 0, 0.0f, LIMIT_FORMAT_UNSIGNED_INT, LIMIT_TYPE_MIN  , -1, false },
		{ LIMIT(maxFragmentDualSrcAttachments),						1, 0, 0, 0.0f, LIMIT_FORMAT_UNSIGNED_INT, LIMIT_TYPE_MIN  , -1, false },
		{ LIMIT(maxFragmentCombinedOutputResources),				4, 0, 0, 0.0f, LIMIT_FORMAT_UNSIGNED_INT, LIMIT_TYPE_MIN  , -1, false },
		{ LIMIT(maxComputeSharedMemorySize),						16384, 0, 0, 0.0f, LIMIT_FORMAT_UNSIGNED_INT, LIMIT_TYPE_MIN   , -1, false },
		{ LIMIT(maxComputeWorkGroupCount[0]),						65535, 0, 0, 0.0f, LIMIT_FORMAT_UNSIGNED_INT, LIMIT_TYPE_MIN   , -1, false },
		{ LIMIT(maxComputeWorkGroupCount[1]),						65535, 0, 0, 0.0f, LIMIT_FORMAT_UNSIGNED_INT, LIMIT_TYPE_MIN   , -1, false },
		{ LIMIT(maxComputeWorkGroupCount[2]),						65535,  0, 0, 0.0f, LIMIT_FORMAT_UNSIGNED_INT, LIMIT_TYPE_MIN   , -1, false },
		{ LIMIT(maxComputeWorkGroupInvocations),					128, 0, 0, 0.0f, LIMIT_FORMAT_UNSIGNED_INT, LIMIT_TYPE_MIN    , -1, false },
		{ LIMIT(maxComputeWorkGroupSize[0]),						128, 0, 0, 0.0f, LIMIT_FORMAT_UNSIGNED_INT, LIMIT_TYPE_MIN    , -1, false },
		{ LIMIT(maxComputeWorkGroupSize[1]),						128, 0, 0, 0.0f, LIMIT_FORMAT_UNSIGNED_INT, LIMIT_TYPE_MIN    , -1, false },
		{ LIMIT(maxComputeWorkGroupSize[2]),						64, 0, 0, 0.0f, LIMIT_FORMAT_UNSIGNED_INT, LIMIT_TYPE_MIN    , -1, false },
		{ LIMIT(subPixelPrecisionBits),								4, 0, 0, 0.0f, LIMIT_FORMAT_UNSIGNED_INT, LIMIT_TYPE_MIN    , -1, false },
		{ LIMIT(subTexelPrecisionBits),								4, 0, 0, 0.0f, LIMIT_FORMAT_UNSIGNED_INT, LIMIT_TYPE_MIN    , -1, false },
		{ LIMIT(mipmapPrecisionBits),								4, 0, 0, 0.0f, LIMIT_FORMAT_UNSIGNED_INT, LIMIT_TYPE_MIN    , -1, false },
		{ LIMIT(maxDrawIndexedIndexValue),							(deUint32)~0, 0, 0, 0.0f, LIMIT_FORMAT_UNSIGNED_INT, LIMIT_TYPE_MIN, -1, false },
		{ LIMIT(maxDrawIndirectCount),								65535, 0, 0, 0.0f, LIMIT_FORMAT_UNSIGNED_INT, LIMIT_TYPE_MIN    , -1, false },
		{ LIMIT(maxSamplerLodBias),									0, 0, 0, 2.0f, LIMIT_FORMAT_FLOAT, LIMIT_TYPE_MIN, -1, false },
		{ LIMIT(maxSamplerAnisotropy),								0, 0, 0, 16.0f, LIMIT_FORMAT_FLOAT, LIMIT_TYPE_MIN, -1, false },
		{ LIMIT(maxViewports),										16, 0, 0, 0.0f, LIMIT_FORMAT_UNSIGNED_INT, LIMIT_TYPE_MIN, -1, false },
		{ LIMIT(maxViewportDimensions[0]),							4096, 0, 0, 0.0f, LIMIT_FORMAT_UNSIGNED_INT, LIMIT_TYPE_MIN , -1, false },
		{ LIMIT(maxViewportDimensions[1]),							4096, 0, 0, 0.0f, LIMIT_FORMAT_UNSIGNED_INT, LIMIT_TYPE_MIN , -1, false },
		{ LIMIT(viewportBoundsRange[0]),							0, 0, 0, -8192.0f, LIMIT_FORMAT_FLOAT, LIMIT_TYPE_MAX, -1, false },
		{ LIMIT(viewportBoundsRange[1]),							0, 0, 0, 8191.0f, LIMIT_FORMAT_FLOAT, LIMIT_TYPE_MIN, -1, false },
		{ LIMIT(viewportSubPixelBits),								0, 0, 0, 0.0f, LIMIT_FORMAT_UNSIGNED_INT, LIMIT_TYPE_MIN, -1, false },
<<<<<<< HEAD
		{ LIMIT(minMemoryMapAlignment),								64, 0, 0, 0.0f, LIMIT_FORMAT_UNSIGNED_INT, LIMIT_TYPE_MIN, -1, true },
=======
		{ LIMIT(minMemoryMapAlignment),								64, 0, 0, 0.0f, LIMIT_FORMAT_UNSIGNED_INT, LIMIT_TYPE_MIN, -1, false },
>>>>>>> bfa1e03a
		{ LIMIT(minTexelBufferOffsetAlignment),						0, 0, 1, 0.0f, LIMIT_FORMAT_DEVICE_SIZE, LIMIT_TYPE_MIN, -1, true },
		{ LIMIT(minTexelBufferOffsetAlignment),						0, 0, 256, 0.0f, LIMIT_FORMAT_DEVICE_SIZE, LIMIT_TYPE_MAX, -1, true },
		{ LIMIT(minUniformBufferOffsetAlignment),					0, 0, 1, 0.0f, LIMIT_FORMAT_DEVICE_SIZE, LIMIT_TYPE_MIN, -1, true },
		{ LIMIT(minUniformBufferOffsetAlignment),					0, 0, 256, 0.0f, LIMIT_FORMAT_DEVICE_SIZE, LIMIT_TYPE_MAX, -1, true },
		{ LIMIT(minStorageBufferOffsetAlignment),					0, 0, 1, 0.0f, LIMIT_FORMAT_DEVICE_SIZE, LIMIT_TYPE_MIN, -1, true },
		{ LIMIT(minStorageBufferOffsetAlignment),					0, 0, 256, 0.0f, LIMIT_FORMAT_DEVICE_SIZE, LIMIT_TYPE_MAX, -1, true },
		{ LIMIT(minTexelOffset),									0, -8, 0, 0.0f, LIMIT_FORMAT_SIGNED_INT, LIMIT_TYPE_MAX, -1, false },
		{ LIMIT(maxTexelOffset),									7, 0, 0, 0.0f, LIMIT_FORMAT_UNSIGNED_INT, LIMIT_TYPE_MIN, -1, false },
		{ LIMIT(minTexelGatherOffset),								0, -8, 0, 0.0f, LIMIT_FORMAT_SIGNED_INT, LIMIT_TYPE_MAX, -1, false },
		{ LIMIT(maxTexelGatherOffset),								7, 0, 0, 0.0f, LIMIT_FORMAT_UNSIGNED_INT, LIMIT_TYPE_MIN, -1, false },
		{ LIMIT(minInterpolationOffset),							0, 0, 0, -0.5f, LIMIT_FORMAT_FLOAT, LIMIT_TYPE_MAX, -1, false },
		{ LIMIT(maxInterpolationOffset),							0, 0, 0, 0.5f - (1.0f/deFloatPow(2.0f, (float)limits->subPixelInterpolationOffsetBits)), LIMIT_FORMAT_FLOAT, LIMIT_TYPE_MIN, -1, false },
		{ LIMIT(subPixelInterpolationOffsetBits),					4, 0, 0, 0.0f, LIMIT_FORMAT_UNSIGNED_INT, LIMIT_TYPE_MIN, -1, false },
		{ LIMIT(maxFramebufferWidth),								4096, 0, 0, 0.0f, LIMIT_FORMAT_UNSIGNED_INT, LIMIT_TYPE_MIN, -1, false },
		{ LIMIT(maxFramebufferHeight),								4096, 0, 0, 0.0f, LIMIT_FORMAT_UNSIGNED_INT, LIMIT_TYPE_MIN, -1, false },
		{ LIMIT(maxFramebufferLayers),								0, 0, 0, 0.0f, LIMIT_FORMAT_UNSIGNED_INT, LIMIT_TYPE_MIN, -1, false },
		{ LIMIT(framebufferColorSampleCounts),						VK_SAMPLE_COUNT_1_BIT|VK_SAMPLE_COUNT_4_BIT, 0, 0, 0.0f, LIMIT_FORMAT_BITMASK, LIMIT_TYPE_MIN, -1, false },
		{ LIMIT(framebufferDepthSampleCounts),						VK_SAMPLE_COUNT_1_BIT|VK_SAMPLE_COUNT_4_BIT, 0, 0, 0.0f, LIMIT_FORMAT_BITMASK, LIMIT_TYPE_MIN, -1, false },
		{ LIMIT(framebufferStencilSampleCounts),					VK_SAMPLE_COUNT_1_BIT|VK_SAMPLE_COUNT_4_BIT, 0, 0, 0.0f, LIMIT_FORMAT_BITMASK, LIMIT_TYPE_MIN, -1, false },
		{ LIMIT(framebufferNoAttachmentsSampleCounts),				VK_SAMPLE_COUNT_1_BIT|VK_SAMPLE_COUNT_4_BIT, 0, 0, 0.0f, LIMIT_FORMAT_BITMASK, LIMIT_TYPE_MIN, -1, false },
		{ LIMIT(maxColorAttachments),								4, 0, 0, 0.0f, LIMIT_FORMAT_UNSIGNED_INT, LIMIT_TYPE_MIN, -1, false },
		{ LIMIT(sampledImageColorSampleCounts),						VK_SAMPLE_COUNT_1_BIT|VK_SAMPLE_COUNT_4_BIT, 0, 0, 0.0f, LIMIT_FORMAT_BITMASK, LIMIT_TYPE_MIN, -1, false },
		{ LIMIT(sampledImageIntegerSampleCounts),					VK_SAMPLE_COUNT_1_BIT, 0, 0, 0.0f, LIMIT_FORMAT_BITMASK, LIMIT_TYPE_MIN, -1, false },
		{ LIMIT(sampledImageDepthSampleCounts),						VK_SAMPLE_COUNT_1_BIT|VK_SAMPLE_COUNT_4_BIT, 0, 0, 0.0f, LIMIT_FORMAT_BITMASK, LIMIT_TYPE_MIN, -1, false },
		{ LIMIT(sampledImageStencilSampleCounts),					VK_SAMPLE_COUNT_1_BIT|VK_SAMPLE_COUNT_4_BIT, 0, 0, 0.0f, LIMIT_FORMAT_BITMASK, LIMIT_TYPE_MIN, -1, false },
		{ LIMIT(storageImageSampleCounts),							VK_SAMPLE_COUNT_1_BIT|VK_SAMPLE_COUNT_4_BIT, 0, 0, 0.0f, LIMIT_FORMAT_BITMASK, LIMIT_TYPE_MIN, -1, false },
		{ LIMIT(maxSampleMaskWords),								1, 0, 0, 0.0f, LIMIT_FORMAT_UNSIGNED_INT, LIMIT_TYPE_MIN, -1, false },
		{ LIMIT(timestampComputeAndGraphics),						0, 0, 0, 0.0f, LIMIT_FORMAT_UNSIGNED_INT, LIMIT_TYPE_NONE, -1, false },
		{ LIMIT(timestampPeriod),									0, 0, 0, 0.0f, LIMIT_FORMAT_UNSIGNED_INT, LIMIT_TYPE_NONE, -1, false },
		{ LIMIT(maxClipDistances),									8, 0, 0, 0.0f, LIMIT_FORMAT_UNSIGNED_INT, LIMIT_TYPE_MIN, -1, false },
		{ LIMIT(maxCullDistances),									8, 0, 0, 0.0f, LIMIT_FORMAT_UNSIGNED_INT, LIMIT_TYPE_MIN, -1, false },
		{ LIMIT(maxCombinedClipAndCullDistances),					8, 0, 0, 0.0f, LIMIT_FORMAT_UNSIGNED_INT, LIMIT_TYPE_MIN, -1, false },
		{ LIMIT(discreteQueuePriorities),							2, 0, 0, 0.0f, LIMIT_FORMAT_UNSIGNED_INT, LIMIT_TYPE_MIN, -1, false },
		{ LIMIT(pointSizeRange[0]),									0, 0, 0, 0.0f, LIMIT_FORMAT_FLOAT, LIMIT_TYPE_MIN, -1, false },
		{ LIMIT(pointSizeRange[0]),									0, 0, 0, 1.0f, LIMIT_FORMAT_FLOAT, LIMIT_TYPE_MAX, -1, false },
		{ LIMIT(pointSizeRange[1]),									0, 0, 0, 64.0f - limits->pointSizeGranularity , LIMIT_FORMAT_FLOAT, LIMIT_TYPE_MIN, -1, false },
		{ LIMIT(lineWidthRange[0]),									0, 0, 0, 0.0f, LIMIT_FORMAT_FLOAT, LIMIT_TYPE_MIN, -1, false },
		{ LIMIT(lineWidthRange[0]),									0, 0, 0, 1.0f, LIMIT_FORMAT_FLOAT, LIMIT_TYPE_MAX, -1, false },
		{ LIMIT(lineWidthRange[1]),									0, 0, 0, 8.0f - limits->lineWidthGranularity, LIMIT_FORMAT_FLOAT, LIMIT_TYPE_MIN, -1, false },
		{ LIMIT(pointSizeGranularity),								0, 0, 0, 1.0f, LIMIT_FORMAT_FLOAT, LIMIT_TYPE_MAX, -1, false },
		{ LIMIT(lineWidthGranularity),								0, 0, 0, 1.0f, LIMIT_FORMAT_FLOAT, LIMIT_TYPE_MAX, -1, false },
		{ LIMIT(strictLines),										0, 0, 0, 0.0f, LIMIT_FORMAT_UNSIGNED_INT, LIMIT_TYPE_NONE, -1, false },
		{ LIMIT(standardSampleLocations),							0, 0, 0, 0.0f, LIMIT_FORMAT_UNSIGNED_INT, LIMIT_TYPE_NONE, -1, false },
		{ LIMIT(optimalBufferCopyOffsetAlignment),					0, 0, 0, 0.0f, LIMIT_FORMAT_DEVICE_SIZE, LIMIT_TYPE_NONE, -1, true },
		{ LIMIT(optimalBufferCopyRowPitchAlignment),				0, 0, 0, 0.0f, LIMIT_FORMAT_DEVICE_SIZE, LIMIT_TYPE_NONE, -1, true },
		{ LIMIT(nonCoherentAtomSize),								0, 0, 1, 0.0f, LIMIT_FORMAT_DEVICE_SIZE, LIMIT_TYPE_MIN, -1, true },
		{ LIMIT(nonCoherentAtomSize),								0, 0, 256, 0.0f, LIMIT_FORMAT_DEVICE_SIZE, LIMIT_TYPE_MAX, -1, true },
	};

	const struct UnsupportedFeatureLimitTable
	{
		deUint32		limitOffset;
		const char*		name;
		deUint32		featureOffset;
		deUint32		uintVal;			//!< Format is UNSIGNED_INT
		deInt32			intVal;				//!< Format is SIGNED_INT
		deUint64		deviceSizeVal;		//!< Format is DEVICE_SIZE
		float			floatVal;			//!< Format is FLOAT
	} unsupportedFeatureTable[] =
	{
		{ LIMIT(sparseAddressSpaceSize),							FEATURE(sparseBinding),					0, 0, 0, 0.0f },
		{ LIMIT(maxTessellationGenerationLevel),					FEATURE(tessellationShader),			0, 0, 0, 0.0f },
		{ LIMIT(maxTessellationPatchSize),							FEATURE(tessellationShader),			0, 0, 0, 0.0f },
		{ LIMIT(maxTessellationControlPerVertexInputComponents),	FEATURE(tessellationShader),			0, 0, 0, 0.0f },
		{ LIMIT(maxTessellationControlPerVertexOutputComponents),	FEATURE(tessellationShader),			0, 0, 0, 0.0f },
		{ LIMIT(maxTessellationControlPerPatchOutputComponents),	FEATURE(tessellationShader),			0, 0, 0, 0.0f },
		{ LIMIT(maxTessellationControlTotalOutputComponents),		FEATURE(tessellationShader),			0, 0, 0, 0.0f },
		{ LIMIT(maxTessellationEvaluationInputComponents),			FEATURE(tessellationShader),			0, 0, 0, 0.0f },
		{ LIMIT(maxTessellationEvaluationOutputComponents),			FEATURE(tessellationShader),			0, 0, 0, 0.0f },
		{ LIMIT(maxGeometryShaderInvocations),						FEATURE(geometryShader),				0, 0, 0, 0.0f },
		{ LIMIT(maxGeometryInputComponents),						FEATURE(geometryShader),				0, 0, 0, 0.0f },
		{ LIMIT(maxGeometryOutputComponents),						FEATURE(geometryShader),				0, 0, 0, 0.0f },
		{ LIMIT(maxGeometryOutputVertices),							FEATURE(geometryShader),				0, 0, 0, 0.0f },
		{ LIMIT(maxGeometryTotalOutputComponents),					FEATURE(geometryShader),				0, 0, 0, 0.0f },
		{ LIMIT(maxFragmentDualSrcAttachments),						FEATURE(dualSrcBlend),					0, 0, 0, 0.0f },
		{ LIMIT(maxDrawIndexedIndexValue),							FEATURE(fullDrawIndexUint32),			(1<<24)-1, 0, 0, 0.0f },
		{ LIMIT(maxDrawIndirectCount),								FEATURE(multiDrawIndirect),				1, 0, 0, 0.0f },
		{ LIMIT(maxSamplerAnisotropy),								FEATURE(samplerAnisotropy),				1, 0, 0, 0.0f },
		{ LIMIT(maxViewports),										FEATURE(multiViewport),					1, 0, 0, 0.0f },
		{ LIMIT(minTexelGatherOffset),								FEATURE(shaderImageGatherExtended),		0, 0, 0, 0.0f },
		{ LIMIT(maxTexelGatherOffset),								FEATURE(shaderImageGatherExtended),		0, 0, 0, 0.0f },
		{ LIMIT(minInterpolationOffset),							FEATURE(sampleRateShading),				0, 0, 0, 0.0f },
		{ LIMIT(maxInterpolationOffset),							FEATURE(sampleRateShading),				0, 0, 0, 0.0f },
		{ LIMIT(subPixelInterpolationOffsetBits),					FEATURE(sampleRateShading),				0, 0, 0, 0.0f },
		{ LIMIT(storageImageSampleCounts),							FEATURE(shaderStorageImageMultisample),	VK_SAMPLE_COUNT_1_BIT, 0, 0, 0.0f },
		{ LIMIT(maxClipDistances),									FEATURE(shaderClipDistance),			0, 0, 0, 0.0f },
		{ LIMIT(maxCullDistances),									FEATURE(shaderCullDistance),			0, 0, 0, 0.0f },
		{ LIMIT(maxCombinedClipAndCullDistances),					FEATURE(shaderClipDistance),			0, 0, 0, 0.0f },
		{ LIMIT(pointSizeRange[0]),									FEATURE(largePoints),					0, 0, 0, 1.0f },
		{ LIMIT(pointSizeRange[1]),									FEATURE(largePoints),					0, 0, 0, 1.0f },
		{ LIMIT(lineWidthRange[0]),									FEATURE(wideLines),						0, 0, 0, 1.0f },
		{ LIMIT(lineWidthRange[1]),									FEATURE(wideLines),						0, 0, 0, 1.0f },
		{ LIMIT(pointSizeGranularity),								FEATURE(largePoints),					0, 0, 0, 0.0f },
		{ LIMIT(lineWidthGranularity),								FEATURE(wideLines),						0, 0, 0, 0.0f }
	};

	log << TestLog::Message << *limits << TestLog::EndMessage;

	//!< First build a map from limit to unsupported table index
	for (deUint32 ndx = 0; ndx < DE_LENGTH_OF_ARRAY(featureLimitTable); ndx++)
	{
		for (deUint32 unsuppNdx = 0; unsuppNdx < DE_LENGTH_OF_ARRAY(unsupportedFeatureTable); unsuppNdx++)
		{
			if (unsupportedFeatureTable[unsuppNdx].limitOffset == featureLimitTable[ndx].offset)
			{
				featureLimitTable[ndx].unsuppTableNdx = unsuppNdx;
				break;
			}
		}
	}

	for (deUint32 ndx = 0; ndx < DE_LENGTH_OF_ARRAY(featureLimitTable); ndx++)
	{
		switch (featureLimitTable[ndx].format)
		{
			case LIMIT_FORMAT_UNSIGNED_INT:
			{
				deUint32 limitToCheck = featureLimitTable[ndx].uintVal;
				if (featureLimitTable[ndx].unsuppTableNdx != -1)
				{
					if (*((VkBool32*)((deUint8*)features+unsupportedFeatureTable[featureLimitTable[ndx].unsuppTableNdx].featureOffset)) == VK_FALSE)
						limitToCheck = unsupportedFeatureTable[featureLimitTable[ndx].unsuppTableNdx].uintVal;
				}

				if (featureLimitTable[ndx].pot)
				{
<<<<<<< HEAD
					if (*((deUint32*)((deUint8*)limits + featureLimitTable[ndx].offset)) == 0 || !deIntIsPow2(*((deUint32*)((deUint8*)limits + featureLimitTable[ndx].offset))))
=======
					if (!deIntIsPow2(*((deUint32*)((deUint8*)limits + featureLimitTable[ndx].offset))))
>>>>>>> bfa1e03a
					{
						log << TestLog::Message << "limit Validation failed " << featureLimitTable[ndx].name
							<< " is not a power of two." << TestLog::EndMessage;
						limitsOk = false;
					}
				}

				if (featureLimitTable[ndx].type == LIMIT_TYPE_MIN)
				{
					if (*((deUint32*)((deUint8*)limits+featureLimitTable[ndx].offset)) < limitToCheck)
					{
						log << TestLog::Message << "limit Validation failed " << featureLimitTable[ndx].name
							<< " not valid-limit type MIN - actual is "
							<< *((deUint32*)((deUint8*)limits + featureLimitTable[ndx].offset)) << TestLog::EndMessage;
						limitsOk = false;
					}
				}
				else if (featureLimitTable[ndx].type == LIMIT_TYPE_MAX)
				{
					if (*((deUint32*)((deUint8*)limits+featureLimitTable[ndx].offset)) > limitToCheck)
					{
						log << TestLog::Message << "limit validation failed,  " << featureLimitTable[ndx].name
							<< " not valid-limit type MAX - actual is "
							<< *((deUint32*)((deUint8*)limits + featureLimitTable[ndx].offset)) << TestLog::EndMessage;
						limitsOk = false;
					}
				}
				break;
			}

			case LIMIT_FORMAT_FLOAT:
			{
				float limitToCheck = featureLimitTable[ndx].floatVal;
				if (featureLimitTable[ndx].unsuppTableNdx != -1)
				{
					if (*((VkBool32*)((deUint8*)features+unsupportedFeatureTable[featureLimitTable[ndx].unsuppTableNdx].featureOffset)) == VK_FALSE)
						limitToCheck = unsupportedFeatureTable[featureLimitTable[ndx].unsuppTableNdx].floatVal;
				}

				if (featureLimitTable[ndx].type == LIMIT_TYPE_MIN)
				{
					if (*((float*)((deUint8*)limits+featureLimitTable[ndx].offset)) < limitToCheck)
					{
						log << TestLog::Message << "limit validation failed, " << featureLimitTable[ndx].name
							<< " not valid-limit type MIN - actual is "
							<< *((float*)((deUint8*)limits + featureLimitTable[ndx].offset)) << TestLog::EndMessage;
						limitsOk = false;
					}
				}
				else if (featureLimitTable[ndx].type == LIMIT_TYPE_MAX)
				{
					if (*((float*)((deUint8*)limits+featureLimitTable[ndx].offset)) > limitToCheck)
					{
						log << TestLog::Message << "limit validation failed, " << featureLimitTable[ndx].name
							<< " not valid-limit type MAX actual is "
							<< *((float*)((deUint8*)limits + featureLimitTable[ndx].offset)) << TestLog::EndMessage;
						limitsOk = false;
					}
				}
				break;
			}

			case LIMIT_FORMAT_SIGNED_INT:
			{
				deInt32 limitToCheck = featureLimitTable[ndx].intVal;
				if (featureLimitTable[ndx].unsuppTableNdx != -1)
				{
					if (*((VkBool32*)((deUint8*)features+unsupportedFeatureTable[featureLimitTable[ndx].unsuppTableNdx].featureOffset)) == VK_FALSE)
						limitToCheck = unsupportedFeatureTable[featureLimitTable[ndx].unsuppTableNdx].intVal;
				}
				if (featureLimitTable[ndx].type == LIMIT_TYPE_MIN)
				{
					if (*((deInt32*)((deUint8*)limits+featureLimitTable[ndx].offset)) < limitToCheck)
					{
						log << TestLog::Message <<  "limit validation failed, " << featureLimitTable[ndx].name
							<< " not valid-limit type MIN actual is "
							<< *((deInt32*)((deUint8*)limits + featureLimitTable[ndx].offset)) << TestLog::EndMessage;
						limitsOk = false;
					}
				}
				else if (featureLimitTable[ndx].type == LIMIT_TYPE_MAX)
				{
					if (*((deInt32*)((deUint8*)limits+featureLimitTable[ndx].offset)) > limitToCheck)
					{
						log << TestLog::Message << "limit validation failed, " << featureLimitTable[ndx].name
							<< " not valid-limit type MAX actual is "
							<< *((deInt32*)((deUint8*)limits + featureLimitTable[ndx].offset)) << TestLog::EndMessage;
						limitsOk = false;
					}
				}
				break;
			}

			case LIMIT_FORMAT_DEVICE_SIZE:
			{
				deUint64 limitToCheck = featureLimitTable[ndx].deviceSizeVal;
				if (featureLimitTable[ndx].unsuppTableNdx != -1)
				{
					if (*((VkBool32*)((deUint8*)features+unsupportedFeatureTable[featureLimitTable[ndx].unsuppTableNdx].featureOffset)) == VK_FALSE)
						limitToCheck = unsupportedFeatureTable[featureLimitTable[ndx].unsuppTableNdx].deviceSizeVal;
				}

				if (featureLimitTable[ndx].type == LIMIT_TYPE_MIN)
				{
					if (*((deUint64*)((deUint8*)limits+featureLimitTable[ndx].offset)) < limitToCheck)
					{
						log << TestLog::Message << "limit validation failed, " << featureLimitTable[ndx].name
							<< " not valid-limit type MIN actual is "
							<< *((deUint64*)((deUint8*)limits + featureLimitTable[ndx].offset)) << TestLog::EndMessage;
						limitsOk = false;
					}
				}
				else if (featureLimitTable[ndx].type == LIMIT_TYPE_MAX)
				{
					if (*((deUint64*)((deUint8*)limits+featureLimitTable[ndx].offset)) > limitToCheck)
					{
						log << TestLog::Message << "limit validation failed, " << featureLimitTable[ndx].name
							<< " not valid-limit type MAX actual is "
							<< *((deUint64*)((deUint8*)limits + featureLimitTable[ndx].offset)) << TestLog::EndMessage;
						limitsOk = false;
					}
				}
				break;
			}

			case LIMIT_FORMAT_BITMASK:
			{
				deUint32 limitToCheck = featureLimitTable[ndx].uintVal;
				if (featureLimitTable[ndx].unsuppTableNdx != -1)
				{
					if (*((VkBool32*)((deUint8*)features+unsupportedFeatureTable[featureLimitTable[ndx].unsuppTableNdx].featureOffset)) == VK_FALSE)
						limitToCheck = unsupportedFeatureTable[featureLimitTable[ndx].unsuppTableNdx].uintVal;
				}

				if (featureLimitTable[ndx].type == LIMIT_TYPE_MIN)
				{
					if ((*((deUint32*)((deUint8*)limits+featureLimitTable[ndx].offset)) & limitToCheck) != limitToCheck)
					{
						log << TestLog::Message << "limit validation failed, " << featureLimitTable[ndx].name
							<< " not valid-limit type bitmask actual is "
							<< *((deUint64*)((deUint8*)limits + featureLimitTable[ndx].offset)) << TestLog::EndMessage;
						limitsOk = false;
					}
				}
				break;
			}

			default:
				DE_ASSERT(0);
				limitsOk = false;
		}
	}

	if (limits->maxFramebufferWidth > limits->maxViewportDimensions[0] ||
		limits->maxFramebufferHeight > limits->maxViewportDimensions[1])
	{
		log << TestLog::Message << "limit validation failed, maxFramebufferDimension of "
			<< "[" << limits->maxFramebufferWidth << ", " << limits->maxFramebufferHeight << "] "
			<< "is larger than maxViewportDimension of "
			<< "[" << limits->maxViewportDimensions[0] << ", " << limits->maxViewportDimensions[1] << "]" << TestLog::EndMessage;
		limitsOk = false;
	}

	if (limits->viewportBoundsRange[0] > float(-2 * limits->maxViewportDimensions[0]))
	{
		log << TestLog::Message << "limit validation failed, viewPortBoundsRange[0] of " << limits->viewportBoundsRange[0]
			<< "is larger than -2*maxViewportDimension[0] of " << -2*limits->maxViewportDimensions[0] << TestLog::EndMessage;
		limitsOk = false;
	}

	if (limits->viewportBoundsRange[1] < float(2 * limits->maxViewportDimensions[1] - 1))
	{
		log << TestLog::Message << "limit validation failed, viewportBoundsRange[1] of " << limits->viewportBoundsRange[1]
			<< "is less than 2*maxViewportDimension[1] of " << 2*limits->maxViewportDimensions[1] << TestLog::EndMessage;
		limitsOk = false;
	}

	return limitsOk;
}

template<deUint32 MAJOR, deUint32 MINOR>
void checkApiVersionSupport(Context& context)
{
	if (!context.contextSupports(vk::ApiVersion(MAJOR, MINOR, 0)))
		TCU_THROW(NotSupportedError, std::string("At least Vulkan ") + std::to_string(MAJOR) + "." + std::to_string(MINOR) + " required to run test");
}

typedef struct FeatureLimitTableItem_
{
	const void*		cond;
	const char*		condName;
	const void*		ptr;
	const char*		name;
	deUint32		uintVal;			//!< Format is UNSIGNED_INT
	deInt32			intVal;				//!< Format is SIGNED_INT
	deUint64		deviceSizeVal;		//!< Format is DEVICE_SIZE
	float			floatVal;			//!< Format is FLOAT
	LimitFormat		format;
	LimitType		type;
} FeatureLimitTableItem;

template<typename T>
bool validateNumericLimit (const T limitToCheck, const T reportedValue, const LimitType limitType, const char* limitName, TestLog& log)
{
	if (limitType == LIMIT_TYPE_MIN)
	{
		if (reportedValue < limitToCheck)
		{
			log << TestLog::Message << "Limit validation failed " << limitName
				<< " reported value is " << reportedValue
				<< " expected MIN " << limitToCheck
				<< TestLog::EndMessage;

			return false;
		}

		log << TestLog::Message << limitName
			<< "=" << reportedValue
			<< " (>=" << limitToCheck << ")"
			<< TestLog::EndMessage;
	}
	else if (limitType == LIMIT_TYPE_MAX)
	{
		if (reportedValue > limitToCheck)
		{
			log << TestLog::Message << "Limit validation failed " << limitName
				<< " reported value is " << reportedValue
				<< " expected MAX " << limitToCheck
				<< TestLog::EndMessage;

			return false;
		}

		log << TestLog::Message << limitName
			<< "=" << reportedValue
			<< " (<=" << limitToCheck << ")"
			<< TestLog::EndMessage;
	}

	return true;
}

template<typename T>
bool validateBitmaskLimit (const T limitToCheck, const T reportedValue, const LimitType limitType, const char* limitName, TestLog& log)
{
	if (limitType == LIMIT_TYPE_MIN)
	{
		if ((reportedValue & limitToCheck) != limitToCheck)
		{
			log << TestLog::Message << "Limit validation failed " << limitName
				<< " reported value is " << reportedValue
				<< " expected MIN " << limitToCheck
				<< TestLog::EndMessage;

			return false;
		}

		log << TestLog::Message << limitName
			<< "=" << tcu::toHex(reportedValue)
			<< " (contains " << tcu::toHex(limitToCheck) << ")"
			<< TestLog::EndMessage;
	}

	return true;
}

bool validateLimit (FeatureLimitTableItem limit, TestLog& log)
{
	if (*((VkBool32*)limit.cond) == DE_FALSE)
	{
		log << TestLog::Message
			<< "Limit validation skipped '" << limit.name << "' due to "
			<< limit.condName << " == false'"
			<< TestLog::EndMessage;

		return true;
	}

	switch (limit.format)
	{
		case LIMIT_FORMAT_UNSIGNED_INT:
		{
			const deUint32	limitToCheck	= limit.uintVal;
			const deUint32	reportedValue	= *(deUint32*)limit.ptr;

			return validateNumericLimit(limitToCheck, reportedValue, limit.type, limit.name, log);
		}

		case LIMIT_FORMAT_FLOAT:
		{
			const float		limitToCheck	= limit.floatVal;
			const float		reportedValue	= *(float*)limit.ptr;

			return validateNumericLimit(limitToCheck, reportedValue, limit.type, limit.name, log);
		}

		case LIMIT_FORMAT_SIGNED_INT:
		{
			const deInt32	limitToCheck	= limit.intVal;
			const deInt32	reportedValue	= *(deInt32*)limit.ptr;

			return validateNumericLimit(limitToCheck, reportedValue, limit.type, limit.name, log);
		}

		case LIMIT_FORMAT_DEVICE_SIZE:
		{
			const deUint64	limitToCheck	= limit.deviceSizeVal;
			const deUint64	reportedValue	= *(deUint64*)limit.ptr;

			return validateNumericLimit(limitToCheck, reportedValue, limit.type, limit.name, log);
		}

		case LIMIT_FORMAT_BITMASK:
		{
			const deUint32	limitToCheck	= limit.uintVal;
			const deUint32	reportedValue	= *(deUint32*)limit.ptr;

			return validateBitmaskLimit(limitToCheck, reportedValue, limit.type, limit.name, log);
		}

		default:
			TCU_THROW(InternalError, "Unknown LimitFormat specified");
	}
}

#ifdef PN
#error PN defined
#else
#define PN(_X_)	&(_X_), (const char*)(#_X_)
#endif

#define LIM_MIN_UINT32(X)	deUint32(X),          0,               0,     0.0f, LIMIT_FORMAT_UNSIGNED_INT, LIMIT_TYPE_MIN
#define LIM_MAX_UINT32(X)	deUint32(X),          0,               0,     0.0f, LIMIT_FORMAT_UNSIGNED_INT, LIMIT_TYPE_MAX
#define LIM_NONE_UINT32		          0,          0,               0,     0.0f, LIMIT_FORMAT_UNSIGNED_INT, LIMIT_TYPE_NONE
#define LIM_MIN_INT32(X)	          0, deInt32(X),               0,     0.0f, LIMIT_FORMAT_SIGNED_INT,   LIMIT_TYPE_MIN
#define LIM_MAX_INT32(X)	          0, deInt32(X),               0,     0.0f, LIMIT_FORMAT_SIGNED_INT,   LIMIT_TYPE_MAX
#define LIM_NONE_INT32		          0,          0,               0,     0.0f, LIMIT_FORMAT_SIGNED_INT,   LIMIT_TYPE_NONE
#define LIM_MIN_DEVSIZE(X)	          0,          0, VkDeviceSize(X),     0.0f, LIMIT_FORMAT_DEVICE_SIZE,  LIMIT_TYPE_MIN
#define LIM_MAX_DEVSIZE(X)	          0,          0, VkDeviceSize(X),     0.0f, LIMIT_FORMAT_DEVICE_SIZE,  LIMIT_TYPE_MAX
#define LIM_NONE_DEVSIZE	          0,          0,               0,     0.0f, LIMIT_FORMAT_DEVICE_SIZE,  LIMIT_TYPE_NONE
#define LIM_MIN_FLOAT(X)	          0,          0,               0, float(X), LIMIT_FORMAT_FLOAT,        LIMIT_TYPE_MIN
#define LIM_MAX_FLOAT(X)	          0,          0,               0, float(X), LIMIT_FORMAT_FLOAT,        LIMIT_TYPE_MAX
#define LIM_NONE_FLOAT		          0,          0,               0,     0.0f, LIMIT_FORMAT_FLOAT,        LIMIT_TYPE_NONE
#define LIM_MIN_BITI32(X)	deUint32(X),          0,               0,     0.0f, LIMIT_FORMAT_BITMASK,      LIMIT_TYPE_MIN
#define LIM_MAX_BITI32(X)	deUint32(X),          0,               0,     0.0f, LIMIT_FORMAT_BITMASK,      LIMIT_TYPE_MAX
#define LIM_NONE_BITI32		          0,          0,               0,     0.0f, LIMIT_FORMAT_BITMASK,      LIMIT_TYPE_NONE

tcu::TestStatus validateLimits12 (Context& context)
{
	const VkPhysicalDevice						physicalDevice			= context.getPhysicalDevice();
	const InstanceInterface&					vki						= context.getInstanceInterface();
	TestLog&									log						= context.getTestContext().getLog();
	bool										limitsOk				= true;

	const VkPhysicalDeviceFeatures2&			features2				= context.getDeviceFeatures2();
	const VkPhysicalDeviceFeatures&				features				= features2.features;
	const VkPhysicalDeviceVulkan12Features		features12				= getPhysicalDeviceVulkan12Features(vki, physicalDevice);

	const VkPhysicalDeviceProperties2&			properties2				= context.getDeviceProperties2();
	const VkPhysicalDeviceVulkan12Properties	vulkan12Properties		= getPhysicalDeviceVulkan12Properties(vki, physicalDevice);
	const VkPhysicalDeviceVulkan11Properties	vulkan11Properties		= getPhysicalDeviceVulkan11Properties(vki, physicalDevice);
	const VkPhysicalDeviceLimits&				limits					= properties2.properties.limits;

	const VkBool32								checkAlways				= VK_TRUE;
	const VkBool32								checkVulkan12Limit		= VK_TRUE;

	deUint32									shaderStages			= 3;
	deUint32									maxPerStageResourcesMin	= deMin32(128,	limits.maxPerStageDescriptorUniformBuffers		+
																						limits.maxPerStageDescriptorStorageBuffers		+
																						limits.maxPerStageDescriptorSampledImages		+
																						limits.maxPerStageDescriptorStorageImages		+
																						limits.maxPerStageDescriptorInputAttachments	+
																						limits.maxColorAttachments);

	if (features.tessellationShader)
	{
		shaderStages += 2;
	}

	if (features.geometryShader)
	{
		shaderStages++;
	}

	FeatureLimitTableItem featureLimitTable[] =
	{
		{ PN(checkAlways),								PN(limits.maxImageDimension1D),																	LIM_MIN_UINT32(4096) },
		{ PN(checkAlways),								PN(limits.maxImageDimension2D),																	LIM_MIN_UINT32(4096) },
		{ PN(checkAlways),								PN(limits.maxImageDimension3D),																	LIM_MIN_UINT32(256) },
		{ PN(checkAlways),								PN(limits.maxImageDimensionCube),																LIM_MIN_UINT32(4096) },
		{ PN(checkAlways),								PN(limits.maxImageArrayLayers),																	LIM_MIN_UINT32(256) },
		{ PN(checkAlways),								PN(limits.maxTexelBufferElements),																LIM_MIN_UINT32(65536) },
		{ PN(checkAlways),								PN(limits.maxUniformBufferRange),																LIM_MIN_UINT32(16384) },
		{ PN(checkAlways),								PN(limits.maxStorageBufferRange),																LIM_MIN_UINT32((1<<27)) },
		{ PN(checkAlways),								PN(limits.maxPushConstantsSize),																LIM_MIN_UINT32(128) },
		{ PN(checkAlways),								PN(limits.maxMemoryAllocationCount),															LIM_MIN_UINT32(4096) },
		{ PN(checkAlways),								PN(limits.maxSamplerAllocationCount),															LIM_MIN_UINT32(4000) },
		{ PN(checkAlways),								PN(limits.bufferImageGranularity),																LIM_MIN_DEVSIZE(1) },
		{ PN(checkAlways),								PN(limits.bufferImageGranularity),																LIM_MAX_DEVSIZE(131072) },
		{ PN(features.sparseBinding),					PN(limits.sparseAddressSpaceSize),																LIM_MIN_DEVSIZE((1ull<<31)) },
		{ PN(checkAlways),								PN(limits.maxBoundDescriptorSets),																LIM_MIN_UINT32(4) },
		{ PN(checkAlways),								PN(limits.maxPerStageDescriptorSamplers),														LIM_MIN_UINT32(16) },
		{ PN(checkAlways),								PN(limits.maxPerStageDescriptorUniformBuffers),													LIM_MIN_UINT32(12) },
		{ PN(checkAlways),								PN(limits.maxPerStageDescriptorStorageBuffers),													LIM_MIN_UINT32(4) },
		{ PN(checkAlways),								PN(limits.maxPerStageDescriptorSampledImages),													LIM_MIN_UINT32(16) },
		{ PN(checkAlways),								PN(limits.maxPerStageDescriptorStorageImages),													LIM_MIN_UINT32(4) },
		{ PN(checkAlways),								PN(limits.maxPerStageDescriptorInputAttachments),												LIM_MIN_UINT32(4) },
		{ PN(checkAlways),								PN(limits.maxPerStageResources),																LIM_MIN_UINT32(maxPerStageResourcesMin) },
		{ PN(checkAlways),								PN(limits.maxDescriptorSetSamplers),															LIM_MIN_UINT32(shaderStages * 16) },
		{ PN(checkAlways),								PN(limits.maxDescriptorSetUniformBuffers),														LIM_MIN_UINT32(shaderStages * 12) },
		{ PN(checkAlways),								PN(limits.maxDescriptorSetUniformBuffersDynamic),												LIM_MIN_UINT32(8) },
		{ PN(checkAlways),								PN(limits.maxDescriptorSetStorageBuffers),														LIM_MIN_UINT32(shaderStages * 4) },
		{ PN(checkAlways),								PN(limits.maxDescriptorSetStorageBuffersDynamic),												LIM_MIN_UINT32(4) },
		{ PN(checkAlways),								PN(limits.maxDescriptorSetSampledImages),														LIM_MIN_UINT32(shaderStages * 16) },
		{ PN(checkAlways),								PN(limits.maxDescriptorSetStorageImages),														LIM_MIN_UINT32(shaderStages * 4) },
		{ PN(checkAlways),								PN(limits.maxDescriptorSetInputAttachments),													LIM_MIN_UINT32(4) },
		{ PN(checkAlways),								PN(limits.maxVertexInputAttributes),															LIM_MIN_UINT32(16) },
		{ PN(checkAlways),								PN(limits.maxVertexInputBindings),																LIM_MIN_UINT32(16) },
		{ PN(checkAlways),								PN(limits.maxVertexInputAttributeOffset),														LIM_MIN_UINT32(2047) },
		{ PN(checkAlways),								PN(limits.maxVertexInputBindingStride),															LIM_MIN_UINT32(2048) },
		{ PN(checkAlways),								PN(limits.maxVertexOutputComponents),															LIM_MIN_UINT32(64) },
		{ PN(features.tessellationShader),				PN(limits.maxTessellationGenerationLevel),														LIM_MIN_UINT32(64) },
		{ PN(features.tessellationShader),				PN(limits.maxTessellationPatchSize),															LIM_MIN_UINT32(32) },
		{ PN(features.tessellationShader),				PN(limits.maxTessellationControlPerVertexInputComponents),										LIM_MIN_UINT32(64) },
		{ PN(features.tessellationShader),				PN(limits.maxTessellationControlPerVertexOutputComponents),										LIM_MIN_UINT32(64) },
		{ PN(features.tessellationShader),				PN(limits.maxTessellationControlPerPatchOutputComponents),										LIM_MIN_UINT32(120) },
		{ PN(features.tessellationShader),				PN(limits.maxTessellationControlTotalOutputComponents),											LIM_MIN_UINT32(2048) },
		{ PN(features.tessellationShader),				PN(limits.maxTessellationEvaluationInputComponents),											LIM_MIN_UINT32(64) },
		{ PN(features.tessellationShader),				PN(limits.maxTessellationEvaluationOutputComponents),											LIM_MIN_UINT32(64) },
		{ PN(features.geometryShader),					PN(limits.maxGeometryShaderInvocations),														LIM_MIN_UINT32(32) },
		{ PN(features.geometryShader),					PN(limits.maxGeometryInputComponents),															LIM_MIN_UINT32(64) },
		{ PN(features.geometryShader),					PN(limits.maxGeometryOutputComponents),															LIM_MIN_UINT32(64) },
		{ PN(features.geometryShader),					PN(limits.maxGeometryOutputVertices),															LIM_MIN_UINT32(256) },
		{ PN(features.geometryShader),					PN(limits.maxGeometryTotalOutputComponents),													LIM_MIN_UINT32(1024) },
		{ PN(checkAlways),								PN(limits.maxFragmentInputComponents),															LIM_MIN_UINT32(64) },
		{ PN(checkAlways),								PN(limits.maxFragmentOutputAttachments),														LIM_MIN_UINT32(4) },
		{ PN(features.dualSrcBlend),					PN(limits.maxFragmentDualSrcAttachments),														LIM_MIN_UINT32(1) },
		{ PN(checkAlways),								PN(limits.maxFragmentCombinedOutputResources),													LIM_MIN_UINT32(4) },
		{ PN(checkAlways),								PN(limits.maxComputeSharedMemorySize),															LIM_MIN_UINT32(16384) },
		{ PN(checkAlways),								PN(limits.maxComputeWorkGroupCount[0]),															LIM_MIN_UINT32(65535) },
		{ PN(checkAlways),								PN(limits.maxComputeWorkGroupCount[1]),															LIM_MIN_UINT32(65535) },
		{ PN(checkAlways),								PN(limits.maxComputeWorkGroupCount[2]),															LIM_MIN_UINT32(65535) },
		{ PN(checkAlways),								PN(limits.maxComputeWorkGroupInvocations),														LIM_MIN_UINT32(128) },
		{ PN(checkAlways),								PN(limits.maxComputeWorkGroupSize[0]),															LIM_MIN_UINT32(128) },
		{ PN(checkAlways),								PN(limits.maxComputeWorkGroupSize[1]),															LIM_MIN_UINT32(128) },
		{ PN(checkAlways),								PN(limits.maxComputeWorkGroupSize[2]),															LIM_MIN_UINT32(64) },
		{ PN(checkAlways),								PN(limits.subPixelPrecisionBits),																LIM_MIN_UINT32(4) },
		{ PN(checkAlways),								PN(limits.subTexelPrecisionBits),																LIM_MIN_UINT32(4) },
		{ PN(checkAlways),								PN(limits.mipmapPrecisionBits),																	LIM_MIN_UINT32(4) },
		{ PN(features.fullDrawIndexUint32),				PN(limits.maxDrawIndexedIndexValue),															LIM_MIN_UINT32((deUint32)~0) },
		{ PN(features.multiDrawIndirect),				PN(limits.maxDrawIndirectCount),																LIM_MIN_UINT32(65535) },
		{ PN(checkAlways),								PN(limits.maxSamplerLodBias),																	LIM_MIN_FLOAT(2.0f) },
		{ PN(features.samplerAnisotropy),				PN(limits.maxSamplerAnisotropy),																LIM_MIN_FLOAT(16.0f) },
		{ PN(features.multiViewport),					PN(limits.maxViewports),																		LIM_MIN_UINT32(16) },
		{ PN(checkAlways),								PN(limits.maxViewportDimensions[0]),															LIM_MIN_UINT32(4096) },
		{ PN(checkAlways),								PN(limits.maxViewportDimensions[1]),															LIM_MIN_UINT32(4096) },
		{ PN(checkAlways),								PN(limits.viewportBoundsRange[0]),																LIM_MAX_FLOAT(-8192.0f) },
		{ PN(checkAlways),								PN(limits.viewportBoundsRange[1]),																LIM_MIN_FLOAT(8191.0f) },
		{ PN(checkAlways),								PN(limits.viewportSubPixelBits),																LIM_MIN_UINT32(0) },
		{ PN(checkAlways),								PN(limits.minMemoryMapAlignment),																LIM_MIN_UINT32(64) },
		{ PN(checkAlways),								PN(limits.minTexelBufferOffsetAlignment),														LIM_MIN_DEVSIZE(1) },
		{ PN(checkAlways),								PN(limits.minTexelBufferOffsetAlignment),														LIM_MAX_DEVSIZE(256) },
		{ PN(checkAlways),								PN(limits.minUniformBufferOffsetAlignment),														LIM_MIN_DEVSIZE(1) },
		{ PN(checkAlways),								PN(limits.minUniformBufferOffsetAlignment),														LIM_MAX_DEVSIZE(256) },
		{ PN(checkAlways),								PN(limits.minStorageBufferOffsetAlignment),														LIM_MIN_DEVSIZE(1) },
		{ PN(checkAlways),								PN(limits.minStorageBufferOffsetAlignment),														LIM_MAX_DEVSIZE(256) },
		{ PN(checkAlways),								PN(limits.minTexelOffset),																		LIM_MAX_INT32(-8) },
		{ PN(checkAlways),								PN(limits.maxTexelOffset),																		LIM_MIN_INT32(7) },
		{ PN(features.shaderImageGatherExtended),		PN(limits.minTexelGatherOffset),																LIM_MAX_INT32(-8) },
		{ PN(features.shaderImageGatherExtended),		PN(limits.maxTexelGatherOffset),																LIM_MIN_INT32(7) },
		{ PN(features.sampleRateShading),				PN(limits.minInterpolationOffset),																LIM_MAX_FLOAT(-0.5f) },
		{ PN(features.sampleRateShading),				PN(limits.maxInterpolationOffset),																LIM_MIN_FLOAT(0.5f - (1.0f/deFloatPow(2.0f, (float)limits.subPixelInterpolationOffsetBits))) },
		{ PN(features.sampleRateShading),				PN(limits.subPixelInterpolationOffsetBits),														LIM_MIN_UINT32(4) },
		{ PN(checkAlways),								PN(limits.maxFramebufferWidth),																	LIM_MIN_UINT32(4096) },
		{ PN(checkAlways),								PN(limits.maxFramebufferHeight),																LIM_MIN_UINT32(4096) },
		{ PN(checkAlways),								PN(limits.maxFramebufferLayers),																LIM_MIN_UINT32(256) },
		{ PN(checkAlways),								PN(limits.framebufferColorSampleCounts),														LIM_MIN_BITI32(VK_SAMPLE_COUNT_1_BIT|VK_SAMPLE_COUNT_4_BIT) },
		{ PN(checkVulkan12Limit),						PN(vulkan12Properties.framebufferIntegerColorSampleCounts),										LIM_MIN_BITI32(VK_SAMPLE_COUNT_1_BIT) },
		{ PN(checkAlways),								PN(limits.framebufferDepthSampleCounts),														LIM_MIN_BITI32(VK_SAMPLE_COUNT_1_BIT|VK_SAMPLE_COUNT_4_BIT) },
		{ PN(checkAlways),								PN(limits.framebufferStencilSampleCounts),														LIM_MIN_BITI32(VK_SAMPLE_COUNT_1_BIT|VK_SAMPLE_COUNT_4_BIT) },
		{ PN(checkAlways),								PN(limits.framebufferNoAttachmentsSampleCounts),												LIM_MIN_BITI32(VK_SAMPLE_COUNT_1_BIT|VK_SAMPLE_COUNT_4_BIT) },
		{ PN(checkAlways),								PN(limits.maxColorAttachments),																	LIM_MIN_UINT32(4) },
		{ PN(checkAlways),								PN(limits.sampledImageColorSampleCounts),														LIM_MIN_BITI32(VK_SAMPLE_COUNT_1_BIT|VK_SAMPLE_COUNT_4_BIT) },
		{ PN(checkAlways),								PN(limits.sampledImageIntegerSampleCounts),														LIM_MIN_BITI32(VK_SAMPLE_COUNT_1_BIT) },
		{ PN(checkAlways),								PN(limits.sampledImageDepthSampleCounts),														LIM_MIN_BITI32(VK_SAMPLE_COUNT_1_BIT|VK_SAMPLE_COUNT_4_BIT) },
		{ PN(checkAlways),								PN(limits.sampledImageStencilSampleCounts),														LIM_MIN_BITI32(VK_SAMPLE_COUNT_1_BIT|VK_SAMPLE_COUNT_4_BIT) },
		{ PN(features.shaderStorageImageMultisample),	PN(limits.storageImageSampleCounts),															LIM_MIN_BITI32(VK_SAMPLE_COUNT_1_BIT|VK_SAMPLE_COUNT_4_BIT) },
		{ PN(checkAlways),								PN(limits.maxSampleMaskWords),																	LIM_MIN_UINT32(1) },
		{ PN(checkAlways),								PN(limits.timestampComputeAndGraphics),															LIM_NONE_UINT32 },
		{ PN(checkAlways),								PN(limits.timestampPeriod),																		LIM_NONE_UINT32 },
		{ PN(features.shaderClipDistance),				PN(limits.maxClipDistances),																	LIM_MIN_UINT32(8) },
		{ PN(features.shaderCullDistance),				PN(limits.maxCullDistances),																	LIM_MIN_UINT32(8) },
		{ PN(features.shaderClipDistance),				PN(limits.maxCombinedClipAndCullDistances),														LIM_MIN_UINT32(8) },
		{ PN(checkAlways),								PN(limits.discreteQueuePriorities),																LIM_MIN_UINT32(2) },
		{ PN(features.largePoints),						PN(limits.pointSizeRange[0]),																	LIM_MIN_FLOAT(0.0f) },
		{ PN(features.largePoints),						PN(limits.pointSizeRange[0]),																	LIM_MAX_FLOAT(1.0f) },
		{ PN(features.largePoints),						PN(limits.pointSizeRange[1]),																	LIM_MIN_FLOAT(64.0f - limits.pointSizeGranularity) },
		{ PN(features.wideLines),						PN(limits.lineWidthRange[0]),																	LIM_MIN_FLOAT(0.0f) },
		{ PN(features.wideLines),						PN(limits.lineWidthRange[0]),																	LIM_MAX_FLOAT(1.0f) },
		{ PN(features.wideLines),						PN(limits.lineWidthRange[1]),																	LIM_MIN_FLOAT(8.0f - limits.lineWidthGranularity) },
		{ PN(features.largePoints),						PN(limits.pointSizeGranularity),																LIM_MIN_FLOAT(0.0f) },
		{ PN(features.largePoints),						PN(limits.pointSizeGranularity),																LIM_MAX_FLOAT(1.0f) },
		{ PN(features.wideLines),						PN(limits.lineWidthGranularity),																LIM_MIN_FLOAT(0.0f) },
		{ PN(features.wideLines),						PN(limits.lineWidthGranularity),																LIM_MAX_FLOAT(1.0f) },
		{ PN(checkAlways),								PN(limits.strictLines),																			LIM_NONE_UINT32 },
		{ PN(checkAlways),								PN(limits.standardSampleLocations),																LIM_NONE_UINT32 },
		{ PN(checkAlways),								PN(limits.optimalBufferCopyOffsetAlignment),													LIM_NONE_DEVSIZE },
		{ PN(checkAlways),								PN(limits.optimalBufferCopyRowPitchAlignment),													LIM_NONE_DEVSIZE },
		{ PN(checkAlways),								PN(limits.nonCoherentAtomSize),																	LIM_MIN_DEVSIZE(1) },
		{ PN(checkAlways),								PN(limits.nonCoherentAtomSize),																	LIM_MAX_DEVSIZE(256) },

		// VK_KHR_multiview
		{ PN(checkVulkan12Limit),						PN(vulkan11Properties.maxMultiviewViewCount),													LIM_MIN_UINT32(6) },
		{ PN(checkVulkan12Limit),						PN(vulkan11Properties.maxMultiviewInstanceIndex),												LIM_MIN_UINT32((1<<27) - 1) },

		// VK_KHR_maintenance3
		{ PN(checkVulkan12Limit),						PN(vulkan11Properties.maxPerSetDescriptors),													LIM_MIN_UINT32(1024) },
		{ PN(checkVulkan12Limit),						PN(vulkan11Properties.maxMemoryAllocationSize),													LIM_MIN_DEVSIZE(1<<30) },

		// VK_EXT_descriptor_indexing
		{ PN(features12.descriptorIndexing),			PN(vulkan12Properties.maxUpdateAfterBindDescriptorsInAllPools),									LIM_MIN_UINT32(500000) },
		{ PN(features12.descriptorIndexing),			PN(vulkan12Properties.maxPerStageDescriptorUpdateAfterBindSamplers),							LIM_MIN_UINT32(500000) },
		{ PN(features12.descriptorIndexing),			PN(vulkan12Properties.maxPerStageDescriptorUpdateAfterBindUniformBuffers),						LIM_MIN_UINT32(12) },
		{ PN(features12.descriptorIndexing),			PN(vulkan12Properties.maxPerStageDescriptorUpdateAfterBindStorageBuffers),						LIM_MIN_UINT32(500000) },
		{ PN(features12.descriptorIndexing),			PN(vulkan12Properties.maxPerStageDescriptorUpdateAfterBindSampledImages),						LIM_MIN_UINT32(500000) },
		{ PN(features12.descriptorIndexing),			PN(vulkan12Properties.maxPerStageDescriptorUpdateAfterBindStorageImages),						LIM_MIN_UINT32(500000) },
		{ PN(features12.descriptorIndexing),			PN(vulkan12Properties.maxPerStageDescriptorUpdateAfterBindInputAttachments),					LIM_MIN_UINT32(4) },
		{ PN(features12.descriptorIndexing),			PN(vulkan12Properties.maxPerStageUpdateAfterBindResources),										LIM_MIN_UINT32(500000) },
		{ PN(features12.descriptorIndexing),			PN(vulkan12Properties.maxDescriptorSetUpdateAfterBindSamplers),									LIM_MIN_UINT32(500000) },
		{ PN(features12.descriptorIndexing),			PN(vulkan12Properties.maxDescriptorSetUpdateAfterBindUniformBuffers),							LIM_MIN_UINT32(shaderStages * 12) },
		{ PN(features12.descriptorIndexing),			PN(vulkan12Properties.maxDescriptorSetUpdateAfterBindUniformBuffersDynamic),					LIM_MIN_UINT32(8) },
		{ PN(features12.descriptorIndexing),			PN(vulkan12Properties.maxDescriptorSetUpdateAfterBindStorageBuffers),							LIM_MIN_UINT32(500000) },
		{ PN(features12.descriptorIndexing),			PN(vulkan12Properties.maxDescriptorSetUpdateAfterBindStorageBuffersDynamic),					LIM_MIN_UINT32(4) },
		{ PN(features12.descriptorIndexing),			PN(vulkan12Properties.maxDescriptorSetUpdateAfterBindSampledImages),							LIM_MIN_UINT32(500000) },
		{ PN(features12.descriptorIndexing),			PN(vulkan12Properties.maxDescriptorSetUpdateAfterBindStorageImages),							LIM_MIN_UINT32(500000) },
		{ PN(features12.descriptorIndexing),			PN(vulkan12Properties.maxDescriptorSetUpdateAfterBindInputAttachments),							LIM_MIN_UINT32(4) },
		{ PN(features12.descriptorIndexing),			PN(vulkan12Properties.maxPerStageDescriptorUpdateAfterBindSamplers),							LIM_MIN_UINT32(limits.maxPerStageDescriptorSamplers) },
		{ PN(features12.descriptorIndexing),			PN(vulkan12Properties.maxPerStageDescriptorUpdateAfterBindUniformBuffers),						LIM_MIN_UINT32(limits.maxPerStageDescriptorUniformBuffers) },
		{ PN(features12.descriptorIndexing),			PN(vulkan12Properties.maxPerStageDescriptorUpdateAfterBindStorageBuffers),						LIM_MIN_UINT32(limits.maxPerStageDescriptorStorageBuffers) },
		{ PN(features12.descriptorIndexing),			PN(vulkan12Properties.maxPerStageDescriptorUpdateAfterBindSampledImages),						LIM_MIN_UINT32(limits.maxPerStageDescriptorSampledImages) },
		{ PN(features12.descriptorIndexing),			PN(vulkan12Properties.maxPerStageDescriptorUpdateAfterBindStorageImages),						LIM_MIN_UINT32(limits.maxPerStageDescriptorStorageImages) },
		{ PN(features12.descriptorIndexing),			PN(vulkan12Properties.maxPerStageDescriptorUpdateAfterBindInputAttachments),					LIM_MIN_UINT32(limits.maxPerStageDescriptorInputAttachments) },
		{ PN(features12.descriptorIndexing),			PN(vulkan12Properties.maxPerStageUpdateAfterBindResources),										LIM_MIN_UINT32(limits.maxPerStageResources) },
		{ PN(features12.descriptorIndexing),			PN(vulkan12Properties.maxDescriptorSetUpdateAfterBindSamplers),									LIM_MIN_UINT32(limits.maxDescriptorSetSamplers) },
		{ PN(features12.descriptorIndexing),			PN(vulkan12Properties.maxDescriptorSetUpdateAfterBindUniformBuffers),							LIM_MIN_UINT32(limits.maxDescriptorSetUniformBuffers) },
		{ PN(features12.descriptorIndexing),			PN(vulkan12Properties.maxDescriptorSetUpdateAfterBindUniformBuffersDynamic),					LIM_MIN_UINT32(limits.maxDescriptorSetUniformBuffersDynamic) },
		{ PN(features12.descriptorIndexing),			PN(vulkan12Properties.maxDescriptorSetUpdateAfterBindStorageBuffers),							LIM_MIN_UINT32(limits.maxDescriptorSetStorageBuffers) },
		{ PN(features12.descriptorIndexing),			PN(vulkan12Properties.maxDescriptorSetUpdateAfterBindStorageBuffersDynamic),					LIM_MIN_UINT32(limits.maxDescriptorSetStorageBuffersDynamic) },
		{ PN(features12.descriptorIndexing),			PN(vulkan12Properties.maxDescriptorSetUpdateAfterBindSampledImages),							LIM_MIN_UINT32(limits.maxDescriptorSetSampledImages) },
		{ PN(features12.descriptorIndexing),			PN(vulkan12Properties.maxDescriptorSetUpdateAfterBindStorageImages),							LIM_MIN_UINT32(limits.maxDescriptorSetStorageImages) },
		{ PN(features12.descriptorIndexing),			PN(vulkan12Properties.maxDescriptorSetUpdateAfterBindInputAttachments),							LIM_MIN_UINT32(limits.maxDescriptorSetInputAttachments) },

		// timelineSemaphore
		{ PN(checkVulkan12Limit),						PN(vulkan12Properties.maxTimelineSemaphoreValueDifference),										LIM_MIN_DEVSIZE((1ull<<31) - 1) },
	};

	log << TestLog::Message << limits << TestLog::EndMessage;

	for (deUint32 ndx = 0; ndx < DE_LENGTH_OF_ARRAY(featureLimitTable); ndx++)
		limitsOk = validateLimit(featureLimitTable[ndx], log) && limitsOk;

	if (limits.maxFramebufferWidth > limits.maxViewportDimensions[0] ||
		limits.maxFramebufferHeight > limits.maxViewportDimensions[1])
	{
		log << TestLog::Message << "limit validation failed, maxFramebufferDimension of "
			<< "[" << limits.maxFramebufferWidth << ", " << limits.maxFramebufferHeight << "] "
			<< "is larger than maxViewportDimension of "
			<< "[" << limits.maxViewportDimensions[0] << ", " << limits.maxViewportDimensions[1] << "]" << TestLog::EndMessage;
		limitsOk = false;
	}

	if (limits.viewportBoundsRange[0] > float(-2 * limits.maxViewportDimensions[0]))
	{
		log << TestLog::Message << "limit validation failed, viewPortBoundsRange[0] of " << limits.viewportBoundsRange[0]
			<< "is larger than -2*maxViewportDimension[0] of " << -2*limits.maxViewportDimensions[0] << TestLog::EndMessage;
		limitsOk = false;
	}

	if (limits.viewportBoundsRange[1] < float(2 * limits.maxViewportDimensions[1] - 1))
	{
		log << TestLog::Message << "limit validation failed, viewportBoundsRange[1] of " << limits.viewportBoundsRange[1]
			<< "is less than 2*maxViewportDimension[1] of " << 2*limits.maxViewportDimensions[1] << TestLog::EndMessage;
		limitsOk = false;
	}

	if (limitsOk)
		return tcu::TestStatus::pass("pass");
	else
		return tcu::TestStatus::fail("fail");
}

void checkSupportKhrPushDescriptor (Context& context)
{
	context.requireDeviceFunctionality("VK_KHR_push_descriptor");
}

tcu::TestStatus validateLimitsKhrPushDescriptor (Context& context)
{
	const VkBool32										checkAlways					= VK_TRUE;
	const VkPhysicalDevicePushDescriptorPropertiesKHR&	pushDescriptorPropertiesKHR	= context.getPushDescriptorProperties();
	TestLog&											log							= context.getTestContext().getLog();
	bool												limitsOk					= true;

	FeatureLimitTableItem featureLimitTable[] =
	{
		{ PN(checkAlways),	PN(pushDescriptorPropertiesKHR.maxPushDescriptors),	LIM_MIN_UINT32(32) },
	};

	log << TestLog::Message << pushDescriptorPropertiesKHR << TestLog::EndMessage;

	for (deUint32 ndx = 0; ndx < DE_LENGTH_OF_ARRAY(featureLimitTable); ndx++)
		limitsOk = validateLimit(featureLimitTable[ndx], log) && limitsOk;

	if (limitsOk)
		return tcu::TestStatus::pass("pass");
	else
		return tcu::TestStatus::fail("fail");
}

void checkSupportKhrMultiview (Context& context)
{
	context.requireDeviceFunctionality("VK_KHR_multiview");
}

tcu::TestStatus validateLimitsKhrMultiview (Context& context)
{
	const VkBool32								checkAlways			= VK_TRUE;
	const VkPhysicalDeviceMultiviewProperties&	multiviewProperties	= context.getMultiviewProperties();
	TestLog&									log					= context.getTestContext().getLog();
	bool										limitsOk			= true;

	FeatureLimitTableItem featureLimitTable[] =
	{
		// VK_KHR_multiview
		{ PN(checkAlways),	PN(multiviewProperties.maxMultiviewViewCount),		LIM_MIN_UINT32(6) },
		{ PN(checkAlways),	PN(multiviewProperties.maxMultiviewInstanceIndex),	LIM_MIN_UINT32((1<<27) - 1) },
	};

	log << TestLog::Message << multiviewProperties << TestLog::EndMessage;

	for (deUint32 ndx = 0; ndx < DE_LENGTH_OF_ARRAY(featureLimitTable); ndx++)
		limitsOk = validateLimit(featureLimitTable[ndx], log) && limitsOk;

	if (limitsOk)
		return tcu::TestStatus::pass("pass");
	else
		return tcu::TestStatus::fail("fail");
}

void checkSupportExtDiscardRectangles (Context& context)
{
	context.requireDeviceFunctionality("VK_EXT_discard_rectangles");
}

tcu::TestStatus validateLimitsExtDiscardRectangles (Context& context)
{
	const VkBool32											checkAlways						= VK_TRUE;
	const VkPhysicalDeviceDiscardRectanglePropertiesEXT&	discardRectanglePropertiesEXT	= context.getDiscardRectanglePropertiesEXT();
	TestLog&												log								= context.getTestContext().getLog();
	bool													limitsOk						= true;

	FeatureLimitTableItem featureLimitTable[] =
	{
		{ PN(checkAlways),	PN(discardRectanglePropertiesEXT.maxDiscardRectangles),	LIM_MIN_UINT32(4) },
	};

	log << TestLog::Message << discardRectanglePropertiesEXT << TestLog::EndMessage;

	for (deUint32 ndx = 0; ndx < DE_LENGTH_OF_ARRAY(featureLimitTable); ndx++)
		limitsOk = validateLimit(featureLimitTable[ndx], log) && limitsOk;

	if (limitsOk)
		return tcu::TestStatus::pass("pass");
	else
		return tcu::TestStatus::fail("fail");
}

void checkSupportExtSampleLocations (Context& context)
{
	context.requireDeviceFunctionality("VK_EXT_sample_locations");
}

tcu::TestStatus validateLimitsExtSampleLocations (Context& context)
{
	const VkBool32										checkAlways						= VK_TRUE;
	const VkPhysicalDeviceSampleLocationsPropertiesEXT&	sampleLocationsPropertiesEXT	= context.getSampleLocationsPropertiesEXT();
	TestLog&											log								= context.getTestContext().getLog();
	bool												limitsOk						= true;

	FeatureLimitTableItem featureLimitTable[] =
	{
		{ PN(checkAlways),	PN(sampleLocationsPropertiesEXT.sampleLocationSampleCounts),		LIM_MIN_BITI32(VK_SAMPLE_COUNT_4_BIT) },
		{ PN(checkAlways),	PN(sampleLocationsPropertiesEXT.maxSampleLocationGridSize.width),	LIM_MIN_FLOAT(0.0f) },
		{ PN(checkAlways),	PN(sampleLocationsPropertiesEXT.maxSampleLocationGridSize.height),	LIM_MIN_FLOAT(0.0f) },
		{ PN(checkAlways),	PN(sampleLocationsPropertiesEXT.sampleLocationCoordinateRange[0]),	LIM_MAX_FLOAT(0.0f) },
		{ PN(checkAlways),	PN(sampleLocationsPropertiesEXT.sampleLocationCoordinateRange[1]),	LIM_MIN_FLOAT(0.9375f) },
		{ PN(checkAlways),	PN(sampleLocationsPropertiesEXT.sampleLocationSubPixelBits),		LIM_MIN_UINT32(4) },
	};

	log << TestLog::Message << sampleLocationsPropertiesEXT << TestLog::EndMessage;

	for (deUint32 ndx = 0; ndx < DE_LENGTH_OF_ARRAY(featureLimitTable); ndx++)
		limitsOk = validateLimit(featureLimitTable[ndx], log) && limitsOk;

	if (limitsOk)
		return tcu::TestStatus::pass("pass");
	else
		return tcu::TestStatus::fail("fail");
}

void checkSupportExtExternalMemoryHost (Context& context)
{
	context.requireDeviceFunctionality("VK_EXT_external_memory_host");
}

tcu::TestStatus validateLimitsExtExternalMemoryHost (Context& context)
{
	const VkBool32											checkAlways						= VK_TRUE;
	const VkPhysicalDeviceExternalMemoryHostPropertiesEXT&	externalMemoryHostPropertiesEXT	= context.getExternalMemoryHostPropertiesEXT();
	TestLog&												log								= context.getTestContext().getLog();
	bool													limitsOk						= true;

	FeatureLimitTableItem featureLimitTable[] =
	{
		{ PN(checkAlways),	PN(externalMemoryHostPropertiesEXT.minImportedHostPointerAlignment),	LIM_MAX_DEVSIZE(65536) },
	};

	log << TestLog::Message << externalMemoryHostPropertiesEXT << TestLog::EndMessage;

	for (deUint32 ndx = 0; ndx < DE_LENGTH_OF_ARRAY(featureLimitTable); ndx++)
		limitsOk = validateLimit(featureLimitTable[ndx], log) && limitsOk;

	if (limitsOk)
		return tcu::TestStatus::pass("pass");
	else
		return tcu::TestStatus::fail("fail");
}

void checkSupportExtBlendOperationAdvanced (Context& context)
{
	context.requireDeviceFunctionality("VK_EXT_blend_operation_advanced");
}

tcu::TestStatus validateLimitsExtBlendOperationAdvanced (Context& context)
{
	const VkBool32												checkAlways							= VK_TRUE;
	const VkPhysicalDeviceBlendOperationAdvancedPropertiesEXT&	blendOperationAdvancedPropertiesEXT	= context.getBlendOperationAdvancedPropertiesEXT();
	TestLog&													log									= context.getTestContext().getLog();
	bool														limitsOk							= true;

	FeatureLimitTableItem featureLimitTable[] =
	{
		{ PN(checkAlways),	PN(blendOperationAdvancedPropertiesEXT.advancedBlendMaxColorAttachments),	LIM_MIN_UINT32(1) },
	};

	log << TestLog::Message << blendOperationAdvancedPropertiesEXT << TestLog::EndMessage;

	for (deUint32 ndx = 0; ndx < DE_LENGTH_OF_ARRAY(featureLimitTable); ndx++)
		limitsOk = validateLimit(featureLimitTable[ndx], log) && limitsOk;

	if (limitsOk)
		return tcu::TestStatus::pass("pass");
	else
		return tcu::TestStatus::fail("fail");
}

void checkSupportKhrMaintenance3 (Context& context)
{
	context.requireDeviceFunctionality("VK_KHR_maintenance3");
}

void checkSupportKhrMaintenance4 (Context& context)
{
	context.requireDeviceFunctionality("VK_KHR_maintenance4");
}

tcu::TestStatus validateLimitsKhrMaintenance3 (Context& context)
{
	const VkBool32									checkAlways				= VK_TRUE;
	const VkPhysicalDeviceMaintenance3Properties&	maintenance3Properties	= context.getMaintenance3Properties();
	TestLog&										log						= context.getTestContext().getLog();
	bool											limitsOk				= true;

	FeatureLimitTableItem featureLimitTable[] =
	{
		{ PN(checkAlways),	PN(maintenance3Properties.maxPerSetDescriptors),	LIM_MIN_UINT32(1024) },
		{ PN(checkAlways),	PN(maintenance3Properties.maxMemoryAllocationSize),	LIM_MIN_DEVSIZE(1<<30) },
	};

	log << TestLog::Message << maintenance3Properties << TestLog::EndMessage;

	for (deUint32 ndx = 0; ndx < DE_LENGTH_OF_ARRAY(featureLimitTable); ndx++)
		limitsOk = validateLimit(featureLimitTable[ndx], log) && limitsOk;

	if (limitsOk)
		return tcu::TestStatus::pass("pass");
	else
		return tcu::TestStatus::fail("fail");
}

tcu::TestStatus validateLimitsKhrMaintenance4 (Context& context)
{
	const VkBool32									checkAlways				= VK_TRUE;
	const VkPhysicalDeviceMaintenance4Properties&	maintenance4Properties	= context.getMaintenance4Properties();
	TestLog&										log						= context.getTestContext().getLog();
	bool											limitsOk				= true;

	FeatureLimitTableItem featureLimitTable[] =
	{
		{ PN(checkAlways),	PN(maintenance4Properties.maxBufferSize),	LIM_MIN_DEVSIZE(1<<30) },
	};

	log << TestLog::Message << maintenance4Properties << TestLog::EndMessage;

	for (deUint32 ndx = 0; ndx < DE_LENGTH_OF_ARRAY(featureLimitTable); ndx++)
		limitsOk = validateLimit(featureLimitTable[ndx], log) && limitsOk;

	if (limitsOk)
		return tcu::TestStatus::pass("pass");
	else
		return tcu::TestStatus::fail("fail");
}

void checkSupportExtConservativeRasterization (Context& context)
{
	context.requireDeviceFunctionality("VK_EXT_conservative_rasterization");
}

tcu::TestStatus validateLimitsExtConservativeRasterization (Context& context)
{
	const VkBool32													checkAlways								= VK_TRUE;
	const VkPhysicalDeviceConservativeRasterizationPropertiesEXT&	conservativeRasterizationPropertiesEXT	= context.getConservativeRasterizationPropertiesEXT();
	TestLog&														log										= context.getTestContext().getLog();
	bool															limitsOk								= true;

	FeatureLimitTableItem featureLimitTable[] =
	{
		{ PN(checkAlways),	PN(conservativeRasterizationPropertiesEXT.primitiveOverestimationSize),					LIM_MIN_FLOAT(0.0f) },
		{ PN(checkAlways),	PN(conservativeRasterizationPropertiesEXT.maxExtraPrimitiveOverestimationSize),			LIM_MIN_FLOAT(0.0f) },
		{ PN(checkAlways),	PN(conservativeRasterizationPropertiesEXT.extraPrimitiveOverestimationSizeGranularity),	LIM_MIN_FLOAT(0.0f) },
	};

	log << TestLog::Message << conservativeRasterizationPropertiesEXT << TestLog::EndMessage;

	for (deUint32 ndx = 0; ndx < DE_LENGTH_OF_ARRAY(featureLimitTable); ndx++)
		limitsOk = validateLimit(featureLimitTable[ndx], log) && limitsOk;

	if (limitsOk)
		return tcu::TestStatus::pass("pass");
	else
		return tcu::TestStatus::fail("fail");
}

void checkSupportExtDescriptorIndexing (Context& context)
{
	const std::string&							requiredDeviceExtension		= "VK_EXT_descriptor_indexing";
	const VkPhysicalDevice						physicalDevice				= context.getPhysicalDevice();
	const InstanceInterface&					vki							= context.getInstanceInterface();
	const std::vector<VkExtensionProperties>	deviceExtensionProperties	= enumerateDeviceExtensionProperties(vki, physicalDevice, DE_NULL);

	if (!isExtensionSupported(deviceExtensionProperties, RequiredExtension(requiredDeviceExtension)))
		TCU_THROW(NotSupportedError, requiredDeviceExtension + " is not supported");

	// Extension string is present, then extension is really supported and should have been added into chain in DefaultDevice properties and features
}

tcu::TestStatus validateLimitsExtDescriptorIndexing (Context& context)
{
	const VkBool32											checkAlways						= VK_TRUE;
	const VkPhysicalDeviceProperties2&						properties2						= context.getDeviceProperties2();
	const VkPhysicalDeviceLimits&							limits							= properties2.properties.limits;
	const VkPhysicalDeviceDescriptorIndexingPropertiesEXT&	descriptorIndexingPropertiesEXT	= context.getDescriptorIndexingProperties();
	const VkPhysicalDeviceFeatures&							features						= context.getDeviceFeatures();
	const deUint32											tessellationShaderCount			= (features.tessellationShader) ? 2 : 0;
	const deUint32											geometryShaderCount				= (features.geometryShader) ? 1 : 0;
	const deUint32											shaderStages					= 3 + tessellationShaderCount + geometryShaderCount;
	TestLog&												log								= context.getTestContext().getLog();
	bool													limitsOk						= true;

	FeatureLimitTableItem featureLimitTable[] =
	{
		{ PN(checkAlways),	PN(descriptorIndexingPropertiesEXT.maxUpdateAfterBindDescriptorsInAllPools),				LIM_MIN_UINT32(500000) },
		{ PN(checkAlways),	PN(descriptorIndexingPropertiesEXT.maxPerStageDescriptorUpdateAfterBindSamplers),			LIM_MIN_UINT32(500000) },
		{ PN(checkAlways),	PN(descriptorIndexingPropertiesEXT.maxPerStageDescriptorUpdateAfterBindUniformBuffers),		LIM_MIN_UINT32(12) },
		{ PN(checkAlways),	PN(descriptorIndexingPropertiesEXT.maxPerStageDescriptorUpdateAfterBindStorageBuffers),		LIM_MIN_UINT32(500000) },
		{ PN(checkAlways),	PN(descriptorIndexingPropertiesEXT.maxPerStageDescriptorUpdateAfterBindSampledImages),		LIM_MIN_UINT32(500000) },
		{ PN(checkAlways),	PN(descriptorIndexingPropertiesEXT.maxPerStageDescriptorUpdateAfterBindStorageImages),		LIM_MIN_UINT32(500000) },
		{ PN(checkAlways),	PN(descriptorIndexingPropertiesEXT.maxPerStageDescriptorUpdateAfterBindInputAttachments),	LIM_MIN_UINT32(4) },
		{ PN(checkAlways),	PN(descriptorIndexingPropertiesEXT.maxPerStageUpdateAfterBindResources),					LIM_MIN_UINT32(500000) },
		{ PN(checkAlways),	PN(descriptorIndexingPropertiesEXT.maxDescriptorSetUpdateAfterBindSamplers),				LIM_MIN_UINT32(500000) },
		{ PN(checkAlways),	PN(descriptorIndexingPropertiesEXT.maxDescriptorSetUpdateAfterBindUniformBuffers),			LIM_MIN_UINT32(shaderStages * 12) },
		{ PN(checkAlways),	PN(descriptorIndexingPropertiesEXT.maxDescriptorSetUpdateAfterBindUniformBuffersDynamic),	LIM_MIN_UINT32(8) },
		{ PN(checkAlways),	PN(descriptorIndexingPropertiesEXT.maxDescriptorSetUpdateAfterBindStorageBuffers),			LIM_MIN_UINT32(500000) },
		{ PN(checkAlways),	PN(descriptorIndexingPropertiesEXT.maxDescriptorSetUpdateAfterBindStorageBuffersDynamic),	LIM_MIN_UINT32(4) },
		{ PN(checkAlways),	PN(descriptorIndexingPropertiesEXT.maxDescriptorSetUpdateAfterBindSampledImages),			LIM_MIN_UINT32(500000) },
		{ PN(checkAlways),	PN(descriptorIndexingPropertiesEXT.maxDescriptorSetUpdateAfterBindStorageImages),			LIM_MIN_UINT32(500000) },
		{ PN(checkAlways),	PN(descriptorIndexingPropertiesEXT.maxDescriptorSetUpdateAfterBindInputAttachments),		LIM_MIN_UINT32(4) },
		{ PN(checkAlways),	PN(descriptorIndexingPropertiesEXT.maxPerStageDescriptorUpdateAfterBindSamplers),			LIM_MIN_UINT32(limits.maxPerStageDescriptorSamplers) },
		{ PN(checkAlways),	PN(descriptorIndexingPropertiesEXT.maxPerStageDescriptorUpdateAfterBindUniformBuffers),		LIM_MIN_UINT32(limits.maxPerStageDescriptorUniformBuffers) },
		{ PN(checkAlways),	PN(descriptorIndexingPropertiesEXT.maxPerStageDescriptorUpdateAfterBindStorageBuffers),		LIM_MIN_UINT32(limits.maxPerStageDescriptorStorageBuffers) },
		{ PN(checkAlways),	PN(descriptorIndexingPropertiesEXT.maxPerStageDescriptorUpdateAfterBindSampledImages),		LIM_MIN_UINT32(limits.maxPerStageDescriptorSampledImages) },
		{ PN(checkAlways),	PN(descriptorIndexingPropertiesEXT.maxPerStageDescriptorUpdateAfterBindStorageImages),		LIM_MIN_UINT32(limits.maxPerStageDescriptorStorageImages) },
		{ PN(checkAlways),	PN(descriptorIndexingPropertiesEXT.maxPerStageDescriptorUpdateAfterBindInputAttachments),	LIM_MIN_UINT32(limits.maxPerStageDescriptorInputAttachments) },
		{ PN(checkAlways),	PN(descriptorIndexingPropertiesEXT.maxPerStageUpdateAfterBindResources),					LIM_MIN_UINT32(limits.maxPerStageResources) },
		{ PN(checkAlways),	PN(descriptorIndexingPropertiesEXT.maxDescriptorSetUpdateAfterBindSamplers),				LIM_MIN_UINT32(limits.maxDescriptorSetSamplers) },
		{ PN(checkAlways),	PN(descriptorIndexingPropertiesEXT.maxDescriptorSetUpdateAfterBindUniformBuffers),			LIM_MIN_UINT32(limits.maxDescriptorSetUniformBuffers) },
		{ PN(checkAlways),	PN(descriptorIndexingPropertiesEXT.maxDescriptorSetUpdateAfterBindUniformBuffersDynamic),	LIM_MIN_UINT32(limits.maxDescriptorSetUniformBuffersDynamic) },
		{ PN(checkAlways),	PN(descriptorIndexingPropertiesEXT.maxDescriptorSetUpdateAfterBindStorageBuffers),			LIM_MIN_UINT32(limits.maxDescriptorSetStorageBuffers) },
		{ PN(checkAlways),	PN(descriptorIndexingPropertiesEXT.maxDescriptorSetUpdateAfterBindStorageBuffersDynamic),	LIM_MIN_UINT32(limits.maxDescriptorSetStorageBuffersDynamic) },
		{ PN(checkAlways),	PN(descriptorIndexingPropertiesEXT.maxDescriptorSetUpdateAfterBindSampledImages),			LIM_MIN_UINT32(limits.maxDescriptorSetSampledImages) },
		{ PN(checkAlways),	PN(descriptorIndexingPropertiesEXT.maxDescriptorSetUpdateAfterBindStorageImages),			LIM_MIN_UINT32(limits.maxDescriptorSetStorageImages) },
		{ PN(checkAlways),	PN(descriptorIndexingPropertiesEXT.maxDescriptorSetUpdateAfterBindInputAttachments),		LIM_MIN_UINT32(limits.maxDescriptorSetInputAttachments) },
	};

	log << TestLog::Message << descriptorIndexingPropertiesEXT << TestLog::EndMessage;

	for (deUint32 ndx = 0; ndx < DE_LENGTH_OF_ARRAY(featureLimitTable); ndx++)
		limitsOk = validateLimit(featureLimitTable[ndx], log) && limitsOk;

	if (limitsOk)
		return tcu::TestStatus::pass("pass");
	else
		return tcu::TestStatus::fail("fail");
}

void checkSupportExtInlineUniformBlock (Context& context)
{
	context.requireDeviceFunctionality("VK_EXT_inline_uniform_block");
}

tcu::TestStatus validateLimitsExtInlineUniformBlock (Context& context)
{
	const VkBool32											checkAlways						= VK_TRUE;
	const VkPhysicalDeviceInlineUniformBlockProperties&		inlineUniformBlockPropertiesEXT	= context.getInlineUniformBlockProperties();
	TestLog&												log								= context.getTestContext().getLog();
	bool													limitsOk						= true;

	FeatureLimitTableItem featureLimitTable[] =
	{
		{ PN(checkAlways),	PN(inlineUniformBlockPropertiesEXT.maxInlineUniformBlockSize),									LIM_MIN_UINT32(256) },
		{ PN(checkAlways),	PN(inlineUniformBlockPropertiesEXT.maxPerStageDescriptorInlineUniformBlocks),					LIM_MIN_UINT32(4) },
		{ PN(checkAlways),	PN(inlineUniformBlockPropertiesEXT.maxPerStageDescriptorUpdateAfterBindInlineUniformBlocks),	LIM_MIN_UINT32(4) },
		{ PN(checkAlways),	PN(inlineUniformBlockPropertiesEXT.maxDescriptorSetInlineUniformBlocks),						LIM_MIN_UINT32(4) },
		{ PN(checkAlways),	PN(inlineUniformBlockPropertiesEXT.maxDescriptorSetUpdateAfterBindInlineUniformBlocks),			LIM_MIN_UINT32(4) },
	};

	log << TestLog::Message << inlineUniformBlockPropertiesEXT << TestLog::EndMessage;

	for (deUint32 ndx = 0; ndx < DE_LENGTH_OF_ARRAY(featureLimitTable); ndx++)
		limitsOk = validateLimit(featureLimitTable[ndx], log) && limitsOk;

	if (limitsOk)
		return tcu::TestStatus::pass("pass");
	else
		return tcu::TestStatus::fail("fail");
}

void checkSupportExtVertexAttributeDivisor (Context& context)
{
	context.requireDeviceFunctionality("VK_EXT_vertex_attribute_divisor");
}

tcu::TestStatus validateLimitsExtVertexAttributeDivisor (Context& context)
{
	const VkBool32												checkAlways							= VK_TRUE;
	const VkPhysicalDeviceVertexAttributeDivisorPropertiesEXT&	vertexAttributeDivisorPropertiesEXT	= context.getVertexAttributeDivisorPropertiesEXT();
	TestLog&													log									= context.getTestContext().getLog();
	bool														limitsOk							= true;

	FeatureLimitTableItem featureLimitTable[] =
	{
		{ PN(checkAlways),	PN(vertexAttributeDivisorPropertiesEXT.maxVertexAttribDivisor),	LIM_MIN_UINT32((1<<16) - 1) },
	};

	log << TestLog::Message << vertexAttributeDivisorPropertiesEXT << TestLog::EndMessage;

	for (deUint32 ndx = 0; ndx < DE_LENGTH_OF_ARRAY(featureLimitTable); ndx++)
		limitsOk = validateLimit(featureLimitTable[ndx], log) && limitsOk;

	if (limitsOk)
		return tcu::TestStatus::pass("pass");
	else
		return tcu::TestStatus::fail("fail");
}

void checkSupportNvMeshShader (Context& context)
{
	const std::string&							requiredDeviceExtension		= "VK_NV_mesh_shader";
	const VkPhysicalDevice						physicalDevice				= context.getPhysicalDevice();
	const InstanceInterface&					vki							= context.getInstanceInterface();
	const std::vector<VkExtensionProperties>	deviceExtensionProperties	= enumerateDeviceExtensionProperties(vki, physicalDevice, DE_NULL);

	if (!isExtensionSupported(deviceExtensionProperties, RequiredExtension(requiredDeviceExtension)))
		TCU_THROW(NotSupportedError, requiredDeviceExtension + " is not supported");
}

tcu::TestStatus validateLimitsNvMeshShader (Context& context)
{
	const VkBool32							checkAlways				= VK_TRUE;
	const VkPhysicalDevice					physicalDevice			= context.getPhysicalDevice();
	const InstanceInterface&				vki						= context.getInstanceInterface();
	TestLog&								log						= context.getTestContext().getLog();
	bool									limitsOk				= true;
	VkPhysicalDeviceMeshShaderPropertiesNV	meshShaderPropertiesNV	= initVulkanStructure();
	VkPhysicalDeviceProperties2				properties2				= initVulkanStructure(&meshShaderPropertiesNV);

	vki.getPhysicalDeviceProperties2(physicalDevice, &properties2);

	FeatureLimitTableItem featureLimitTable[] =
	{
		{ PN(checkAlways),	PN(meshShaderPropertiesNV.maxDrawMeshTasksCount),		LIM_MIN_UINT32(deUint32((1ull<<16) - 1)) },
		{ PN(checkAlways),	PN(meshShaderPropertiesNV.maxTaskWorkGroupInvocations),	LIM_MIN_UINT32(32) },
		{ PN(checkAlways),	PN(meshShaderPropertiesNV.maxTaskWorkGroupSize[0]),		LIM_MIN_UINT32(32) },
		{ PN(checkAlways),	PN(meshShaderPropertiesNV.maxTaskWorkGroupSize[1]),		LIM_MIN_UINT32(1) },
		{ PN(checkAlways),	PN(meshShaderPropertiesNV.maxTaskWorkGroupSize[2]),		LIM_MIN_UINT32(1) },
		{ PN(checkAlways),	PN(meshShaderPropertiesNV.maxTaskTotalMemorySize),		LIM_MIN_UINT32(16384) },
		{ PN(checkAlways),	PN(meshShaderPropertiesNV.maxTaskOutputCount),			LIM_MIN_UINT32((1<<16) - 1) },
		{ PN(checkAlways),	PN(meshShaderPropertiesNV.maxMeshWorkGroupInvocations),	LIM_MIN_UINT32(32) },
		{ PN(checkAlways),	PN(meshShaderPropertiesNV.maxMeshWorkGroupSize[0]),		LIM_MIN_UINT32(32) },
		{ PN(checkAlways),	PN(meshShaderPropertiesNV.maxMeshWorkGroupSize[1]),		LIM_MIN_UINT32(1) },
		{ PN(checkAlways),	PN(meshShaderPropertiesNV.maxMeshWorkGroupSize[2]),		LIM_MIN_UINT32(1) },
		{ PN(checkAlways),	PN(meshShaderPropertiesNV.maxMeshTotalMemorySize),		LIM_MIN_UINT32(16384) },
		{ PN(checkAlways),	PN(meshShaderPropertiesNV.maxMeshOutputVertices),		LIM_MIN_UINT32(256) },
		{ PN(checkAlways),	PN(meshShaderPropertiesNV.maxMeshOutputPrimitives),		LIM_MIN_UINT32(256) },
		{ PN(checkAlways),	PN(meshShaderPropertiesNV.maxMeshMultiviewViewCount),	LIM_MIN_UINT32(1) },
	};

	log << TestLog::Message << meshShaderPropertiesNV << TestLog::EndMessage;

	for (deUint32 ndx = 0; ndx < DE_LENGTH_OF_ARRAY(featureLimitTable); ndx++)
		limitsOk = validateLimit(featureLimitTable[ndx], log) && limitsOk;

	if (limitsOk)
		return tcu::TestStatus::pass("pass");
	else
		return tcu::TestStatus::fail("fail");
}

void checkSupportExtTransformFeedback (Context& context)
{
	context.requireDeviceFunctionality("VK_EXT_transform_feedback");
}

tcu::TestStatus validateLimitsExtTransformFeedback (Context& context)
{
	const VkBool32											checkAlways						= VK_TRUE;
	const VkPhysicalDeviceTransformFeedbackPropertiesEXT&	transformFeedbackPropertiesEXT	= context.getTransformFeedbackPropertiesEXT();
	TestLog&												log								= context.getTestContext().getLog();
	bool													limitsOk						= true;

	FeatureLimitTableItem featureLimitTable[] =
	{
		{ PN(checkAlways),	PN(transformFeedbackPropertiesEXT.maxTransformFeedbackStreams),				LIM_MIN_UINT32(1) },
		{ PN(checkAlways),	PN(transformFeedbackPropertiesEXT.maxTransformFeedbackBuffers),				LIM_MIN_UINT32(1) },
		{ PN(checkAlways),	PN(transformFeedbackPropertiesEXT.maxTransformFeedbackBufferSize),			LIM_MIN_DEVSIZE(1ull<<27) },
		{ PN(checkAlways),	PN(transformFeedbackPropertiesEXT.maxTransformFeedbackStreamDataSize),		LIM_MIN_UINT32(512) },
		{ PN(checkAlways),	PN(transformFeedbackPropertiesEXT.maxTransformFeedbackBufferDataSize),		LIM_MIN_UINT32(512) },
		{ PN(checkAlways),	PN(transformFeedbackPropertiesEXT.maxTransformFeedbackBufferDataStride),	LIM_MIN_UINT32(512) },
	};

	log << TestLog::Message << transformFeedbackPropertiesEXT << TestLog::EndMessage;

	for (deUint32 ndx = 0; ndx < DE_LENGTH_OF_ARRAY(featureLimitTable); ndx++)
		limitsOk = validateLimit(featureLimitTable[ndx], log) && limitsOk;

	if (limitsOk)
		return tcu::TestStatus::pass("pass");
	else
		return tcu::TestStatus::fail("fail");
}

void checkSupportExtFragmentDensityMap (Context& context)
{
	context.requireDeviceFunctionality("VK_EXT_fragment_density_map");
}

tcu::TestStatus validateLimitsExtFragmentDensityMap (Context& context)
{
	const VkBool32											checkAlways						= VK_TRUE;
	const VkPhysicalDeviceFragmentDensityMapPropertiesEXT&	fragmentDensityMapPropertiesEXT	= context.getFragmentDensityMapPropertiesEXT();
	TestLog&												log								= context.getTestContext().getLog();
	bool													limitsOk						= true;

	FeatureLimitTableItem featureLimitTable[] =
	{
		{ PN(checkAlways),	PN(fragmentDensityMapPropertiesEXT.minFragmentDensityTexelSize.width),							LIM_MIN_UINT32(1) },
		{ PN(checkAlways),	PN(fragmentDensityMapPropertiesEXT.minFragmentDensityTexelSize.height),							LIM_MIN_UINT32(1) },
		{ PN(checkAlways),	PN(fragmentDensityMapPropertiesEXT.maxFragmentDensityTexelSize.width),							LIM_MIN_UINT32(1) },
		{ PN(checkAlways),	PN(fragmentDensityMapPropertiesEXT.maxFragmentDensityTexelSize.height),							LIM_MIN_UINT32(1) },
	};

	log << TestLog::Message << fragmentDensityMapPropertiesEXT << TestLog::EndMessage;

	for (deUint32 ndx = 0; ndx < DE_LENGTH_OF_ARRAY(featureLimitTable); ndx++)
		limitsOk = validateLimit(featureLimitTable[ndx], log) && limitsOk;

	if (limitsOk)
		return tcu::TestStatus::pass("pass");
	else
		return tcu::TestStatus::fail("fail");
}

void checkSupportNvRayTracing (Context& context)
{
	const std::string&							requiredDeviceExtension		= "VK_NV_ray_tracing";
	const VkPhysicalDevice						physicalDevice				= context.getPhysicalDevice();
	const InstanceInterface&					vki							= context.getInstanceInterface();
	const std::vector<VkExtensionProperties>	deviceExtensionProperties	= enumerateDeviceExtensionProperties(vki, physicalDevice, DE_NULL);

	if (!isExtensionSupported(deviceExtensionProperties, RequiredExtension(requiredDeviceExtension)))
		TCU_THROW(NotSupportedError, requiredDeviceExtension + " is not supported");
}

tcu::TestStatus validateLimitsNvRayTracing (Context& context)
{
	const VkBool32							checkAlways				= VK_TRUE;
	const VkPhysicalDevice					physicalDevice			= context.getPhysicalDevice();
	const InstanceInterface&				vki						= context.getInstanceInterface();
	TestLog&								log						= context.getTestContext().getLog();
	bool									limitsOk				= true;
	VkPhysicalDeviceRayTracingPropertiesNV	rayTracingPropertiesNV	= initVulkanStructure();
	VkPhysicalDeviceProperties2				properties2				= initVulkanStructure(&rayTracingPropertiesNV);

	vki.getPhysicalDeviceProperties2(physicalDevice, &properties2);

	FeatureLimitTableItem featureLimitTable[] =
	{
		{ PN(checkAlways),	PN(rayTracingPropertiesNV.shaderGroupHandleSize),					LIM_MIN_UINT32(16) },
		{ PN(checkAlways),	PN(rayTracingPropertiesNV.maxRecursionDepth),						LIM_MIN_UINT32(31) },
		{ PN(checkAlways),	PN(rayTracingPropertiesNV.shaderGroupBaseAlignment),				LIM_MIN_UINT32(64) },
		{ PN(checkAlways),	PN(rayTracingPropertiesNV.maxGeometryCount),						LIM_MIN_UINT32((1<<24) - 1) },
		{ PN(checkAlways),	PN(rayTracingPropertiesNV.maxInstanceCount),						LIM_MIN_UINT32((1<<24) - 1) },
		{ PN(checkAlways),	PN(rayTracingPropertiesNV.maxTriangleCount),						LIM_MIN_UINT32((1<<29) - 1) },
		{ PN(checkAlways),	PN(rayTracingPropertiesNV.maxDescriptorSetAccelerationStructures),	LIM_MIN_UINT32(16) },
	};

	log << TestLog::Message << rayTracingPropertiesNV << TestLog::EndMessage;

	for (deUint32 ndx = 0; ndx < DE_LENGTH_OF_ARRAY(featureLimitTable); ndx++)
		limitsOk = validateLimit(featureLimitTable[ndx], log) && limitsOk;

	if (limitsOk)
		return tcu::TestStatus::pass("pass");
	else
		return tcu::TestStatus::fail("fail");
}

void checkSupportKhrTimelineSemaphore (Context& context)
{
	context.requireDeviceFunctionality("VK_KHR_timeline_semaphore");
}

tcu::TestStatus validateLimitsKhrTimelineSemaphore (Context& context)
{
	const VkBool32											checkAlways						= VK_TRUE;
	const VkPhysicalDeviceTimelineSemaphorePropertiesKHR&	timelineSemaphorePropertiesKHR	= context.getTimelineSemaphoreProperties();
	bool													limitsOk						= true;
	TestLog&												log								= context.getTestContext().getLog();

	FeatureLimitTableItem featureLimitTable[] =
	{
		{ PN(checkAlways),	PN(timelineSemaphorePropertiesKHR.maxTimelineSemaphoreValueDifference),	LIM_MIN_DEVSIZE((1ull<<31) - 1) },
	};

	log << TestLog::Message << timelineSemaphorePropertiesKHR << TestLog::EndMessage;

	for (deUint32 ndx = 0; ndx < DE_LENGTH_OF_ARRAY(featureLimitTable); ndx++)
		limitsOk = validateLimit(featureLimitTable[ndx], log) && limitsOk;

	if (limitsOk)
		return tcu::TestStatus::pass("pass");
	else
		return tcu::TestStatus::fail("fail");
}

void checkSupportExtLineRasterization (Context& context)
{
	context.requireDeviceFunctionality("VK_EXT_line_rasterization");
}

tcu::TestStatus validateLimitsExtLineRasterization (Context& context)
{
	const VkBool32											checkAlways						= VK_TRUE;
	const VkPhysicalDeviceLineRasterizationPropertiesEXT&	lineRasterizationPropertiesEXT	= context.getLineRasterizationPropertiesEXT();
	TestLog&												log								= context.getTestContext().getLog();
	bool													limitsOk						= true;

	FeatureLimitTableItem featureLimitTable[] =
	{
		{ PN(checkAlways),	PN(lineRasterizationPropertiesEXT.lineSubPixelPrecisionBits),	LIM_MIN_UINT32(4) },
	};

	log << TestLog::Message << lineRasterizationPropertiesEXT << TestLog::EndMessage;

	for (deUint32 ndx = 0; ndx < DE_LENGTH_OF_ARRAY(featureLimitTable); ndx++)
		limitsOk = validateLimit(featureLimitTable[ndx], log) && limitsOk;

	if (limitsOk)
		return tcu::TestStatus::pass("pass");
	else
		return tcu::TestStatus::fail("fail");
}

tcu::TestStatus validateLimitsMaxInlineUniformTotalSize (Context& context)
{
	const VkBool32								checkAlways			= VK_TRUE;
	const VkPhysicalDeviceVulkan13Properties&	vulkan13Properties	= context.getDeviceVulkan13Properties();
	bool										limitsOk			= true;
	TestLog&									log					= context.getTestContext().getLog();

	FeatureLimitTableItem featureLimitTable[] =
	{
		{ PN(checkAlways),	PN(vulkan13Properties.maxInlineUniformTotalSize),	LIM_MIN_DEVSIZE(256) },
	};

	log << TestLog::Message << vulkan13Properties << TestLog::EndMessage;

	for (deUint32 ndx = 0; ndx < DE_LENGTH_OF_ARRAY(featureLimitTable); ndx++)
		limitsOk = validateLimit(featureLimitTable[ndx], log) && limitsOk;

	if (limitsOk)
		return tcu::TestStatus::pass("pass");
	else
		return tcu::TestStatus::fail("fail");
}

tcu::TestStatus validateRoadmap2022(Context& context)
{
	if (context.getUsedApiVersion() < VK_API_VERSION_1_3)
		TCU_THROW(NotSupportedError, "Profile not supported");

	const VkBool32	checkAlways				= VK_TRUE;
	VkBool32		oneOrMoreChecksFailed	= VK_FALSE;
	TestLog&		log						= context.getTestContext().getLog();

	auto			vk10Features			= context.getDeviceFeatures();
	auto			vk11Features			= context.getDeviceVulkan11Features();
	auto			vk12Features			= context.getDeviceVulkan12Features();

	const auto&		vk10Properties			= context.getDeviceProperties2();
	const auto&		vk11Properties			= context.getDeviceVulkan11Properties();
	const auto&		vk12Properties			= context.getDeviceVulkan12Properties();
	const auto&		vk13Properties			= context.getDeviceVulkan13Properties();
	const auto&		limits					= vk10Properties.properties.limits;

	#define ROADMAP_FEATURE_ITEM(STRUC, FIELD) { &(STRUC), &(STRUC.FIELD), #STRUC "." #FIELD }

	struct FeatureTable
	{
		void*		structPtr;
		VkBool32*	fieldPtr;
		const char*	fieldName;
	};

	std::vector<FeatureTable> featureTable
	{
		// Vulkan 1.0 Features
		ROADMAP_FEATURE_ITEM(vk10Features, fullDrawIndexUint32),
		ROADMAP_FEATURE_ITEM(vk10Features, imageCubeArray),
		ROADMAP_FEATURE_ITEM(vk10Features, independentBlend),
		ROADMAP_FEATURE_ITEM(vk10Features, sampleRateShading),
		ROADMAP_FEATURE_ITEM(vk10Features, drawIndirectFirstInstance),
		ROADMAP_FEATURE_ITEM(vk10Features, depthClamp),
		ROADMAP_FEATURE_ITEM(vk10Features, depthBiasClamp),
		ROADMAP_FEATURE_ITEM(vk10Features, samplerAnisotropy),
		ROADMAP_FEATURE_ITEM(vk10Features, occlusionQueryPrecise),
		ROADMAP_FEATURE_ITEM(vk10Features, fragmentStoresAndAtomics),
		ROADMAP_FEATURE_ITEM(vk10Features, shaderStorageImageExtendedFormats),
		ROADMAP_FEATURE_ITEM(vk10Features, shaderUniformBufferArrayDynamicIndexing),
		ROADMAP_FEATURE_ITEM(vk10Features, shaderSampledImageArrayDynamicIndexing),
		ROADMAP_FEATURE_ITEM(vk10Features, shaderStorageBufferArrayDynamicIndexing),
		ROADMAP_FEATURE_ITEM(vk10Features, shaderStorageImageArrayDynamicIndexing),

		// Vulkan 1.1 Features
		ROADMAP_FEATURE_ITEM(vk11Features, samplerYcbcrConversion),

		// Vulkan 1.2 Features
		ROADMAP_FEATURE_ITEM(vk12Features, samplerMirrorClampToEdge),
		ROADMAP_FEATURE_ITEM(vk12Features, descriptorIndexing),
		ROADMAP_FEATURE_ITEM(vk12Features, shaderUniformTexelBufferArrayDynamicIndexing),
		ROADMAP_FEATURE_ITEM(vk12Features, shaderStorageTexelBufferArrayDynamicIndexing),
		ROADMAP_FEATURE_ITEM(vk12Features, shaderUniformBufferArrayNonUniformIndexing),
		ROADMAP_FEATURE_ITEM(vk12Features, shaderSampledImageArrayNonUniformIndexing),
		ROADMAP_FEATURE_ITEM(vk12Features, shaderStorageBufferArrayNonUniformIndexing),
		ROADMAP_FEATURE_ITEM(vk12Features, shaderStorageImageArrayNonUniformIndexing),
		ROADMAP_FEATURE_ITEM(vk12Features, shaderUniformTexelBufferArrayNonUniformIndexing),
		ROADMAP_FEATURE_ITEM(vk12Features, shaderStorageTexelBufferArrayNonUniformIndexing),
		ROADMAP_FEATURE_ITEM(vk12Features, descriptorBindingUniformBufferUpdateAfterBind),
		ROADMAP_FEATURE_ITEM(vk12Features, descriptorBindingSampledImageUpdateAfterBind),
		ROADMAP_FEATURE_ITEM(vk12Features, descriptorBindingStorageImageUpdateAfterBind),
		ROADMAP_FEATURE_ITEM(vk12Features, descriptorBindingStorageBufferUpdateAfterBind),
		ROADMAP_FEATURE_ITEM(vk12Features, descriptorBindingUniformTexelBufferUpdateAfterBind),
		ROADMAP_FEATURE_ITEM(vk12Features, descriptorBindingStorageTexelBufferUpdateAfterBind),
		ROADMAP_FEATURE_ITEM(vk12Features, descriptorBindingUpdateUnusedWhilePending),
		ROADMAP_FEATURE_ITEM(vk12Features, descriptorBindingPartiallyBound),
		ROADMAP_FEATURE_ITEM(vk12Features, descriptorBindingVariableDescriptorCount),
		ROADMAP_FEATURE_ITEM(vk12Features, runtimeDescriptorArray),
		ROADMAP_FEATURE_ITEM(vk12Features, scalarBlockLayout),
	};

	for (FeatureTable& testedFeature : featureTable)
	{
		if (!testedFeature.fieldPtr[0])
		{
			log << TestLog::Message
				<< "Feature " << testedFeature.fieldName << "is not supported"
				<< TestLog::EndMessage;
			oneOrMoreChecksFailed = VK_TRUE;
		}
	}

	std::vector<FeatureLimitTableItem> featureLimitTable
	{
		// Vulkan 1.0 limits
		{ PN(checkAlways),		PN(limits.maxImageDimension1D),								LIM_MIN_UINT32(8192) },
		{ PN(checkAlways),		PN(limits.maxImageDimension2D),								LIM_MIN_UINT32(8192) },
		{ PN(checkAlways),		PN(limits.maxImageDimensionCube),							LIM_MIN_UINT32(8192) },
		{ PN(checkAlways),		PN(limits.maxImageArrayLayers),								LIM_MIN_UINT32(2048) },
		{ PN(checkAlways),		PN(limits.maxUniformBufferRange),							LIM_MIN_UINT32(65536) },
		{ PN(checkAlways),		PN(limits.bufferImageGranularity),							LIM_MAX_DEVSIZE(4096) },
		{ PN(checkAlways),		PN(limits.maxPerStageDescriptorSamplers),					LIM_MIN_UINT32(64) },
		{ PN(checkAlways),		PN(limits.maxPerStageDescriptorUniformBuffers),				LIM_MIN_UINT32(15) },
		{ PN(checkAlways),		PN(limits.maxPerStageDescriptorStorageBuffers),				LIM_MIN_UINT32(30) },
		{ PN(checkAlways),		PN(limits.maxPerStageDescriptorSampledImages),				LIM_MIN_UINT32(200) },
		{ PN(checkAlways),		PN(limits.maxPerStageDescriptorStorageImages),				LIM_MIN_UINT32(16) },
		{ PN(checkAlways),		PN(limits.maxPerStageResources),							LIM_MIN_UINT32(200) },
		{ PN(checkAlways),		PN(limits.maxDescriptorSetSamplers),						LIM_MIN_UINT32(576) },
		{ PN(checkAlways),		PN(limits.maxDescriptorSetUniformBuffers),					LIM_MIN_UINT32(90) },
		{ PN(checkAlways),		PN(limits.maxDescriptorSetStorageBuffers),					LIM_MIN_UINT32(96) },
		{ PN(checkAlways),		PN(limits.maxDescriptorSetSampledImages),					LIM_MIN_UINT32(1800) },
		{ PN(checkAlways),		PN(limits.maxDescriptorSetStorageImages),					LIM_MIN_UINT32(144) },
		{ PN(checkAlways),		PN(limits.maxFragmentCombinedOutputResources),				LIM_MIN_UINT32(16) },
		{ PN(checkAlways),		PN(limits.maxComputeWorkGroupInvocations),					LIM_MIN_UINT32(256) },
		{ PN(checkAlways),		PN(limits.maxComputeWorkGroupSize[0]),						LIM_MIN_UINT32(256) },
		{ PN(checkAlways),		PN(limits.maxComputeWorkGroupSize[1]),						LIM_MIN_UINT32(256) },
		{ PN(checkAlways),		PN(limits.maxComputeWorkGroupSize[2]),						LIM_MIN_UINT32(64) },
		{ PN(checkAlways),		PN(limits.subPixelPrecisionBits),							LIM_MIN_UINT32(8) },
		{ PN(checkAlways),		PN(limits.mipmapPrecisionBits),								LIM_MIN_UINT32(6) },
		{ PN(checkAlways),		PN(limits.maxSamplerLodBias),								LIM_MIN_FLOAT(14.0f) },
		{ PN(checkAlways),		PN(limits.pointSizeGranularity),							LIM_MAX_FLOAT(0.125f) },
		{ PN(checkAlways),		PN(limits.lineWidthGranularity),							LIM_MAX_FLOAT(0.5f) },
		{ PN(checkAlways),		PN(limits.standardSampleLocations),							LIM_MIN_UINT32(1) },
		{ PN(checkAlways),		PN(limits.maxColorAttachments),								LIM_MIN_UINT32(7) },

		// Vulkan 1.1 limits
		{ PN(checkAlways),		PN(vk11Properties.subgroupSize),							LIM_MIN_UINT32(4) },
		{ PN(checkAlways),		PN(vk11Properties.subgroupSupportedStages),					LIM_MIN_UINT32(VK_SHADER_STAGE_COMPUTE_BIT|VK_SHADER_STAGE_FRAGMENT_BIT) },
		{ PN(checkAlways),		PN(vk11Properties.subgroupSupportedOperations),				LIM_MIN_UINT32(VK_SUBGROUP_FEATURE_BASIC_BIT|VK_SUBGROUP_FEATURE_VOTE_BIT|
																										   VK_SUBGROUP_FEATURE_ARITHMETIC_BIT|VK_SUBGROUP_FEATURE_BALLOT_BIT|
																										   VK_SUBGROUP_FEATURE_SHUFFLE_BIT|VK_SUBGROUP_FEATURE_SHUFFLE_RELATIVE_BIT|
																										   VK_SUBGROUP_FEATURE_QUAD_BIT) },
		// Vulkan 1.2 limits
		{ PN(checkAlways),		PN(vk12Properties.shaderSignedZeroInfNanPreserveFloat16),	LIM_MIN_UINT32(1) },
		{ PN(checkAlways),		PN(vk12Properties.shaderSignedZeroInfNanPreserveFloat32),	LIM_MIN_UINT32(1) },

		// Vulkan 1.3 limits
		{ PN(checkAlways),		PN(vk13Properties.maxSubgroupSize),							LIM_MIN_UINT32(4) },
	};

	for (const auto& featureLimit : featureLimitTable)
		oneOrMoreChecksFailed |= !validateLimit(featureLimit, log);

	if (!context.isDeviceFunctionalitySupported("VK_KHR_global_priority"))
	{
		log << TestLog::Message
			<< "VK_KHR_global_priority is not supported"
			<< TestLog::EndMessage;
		oneOrMoreChecksFailed = VK_TRUE;
	}

	if (oneOrMoreChecksFailed)
		TCU_THROW(NotSupportedError, "Profile not supported");

	return tcu::TestStatus::pass("Profile supported");
}

void createTestDevice (Context& context, void* pNext, const char* const* ppEnabledExtensionNames, deUint32 enabledExtensionCount)
{
	const PlatformInterface&				platformInterface		= context.getPlatformInterface();
	const auto								validationEnabled		= context.getTestContext().getCommandLine().isValidationEnabled();
	const Unique<VkInstance>				instance				(createDefaultInstance(platformInterface, context.getUsedApiVersion()));
	const InstanceDriver					instanceDriver			(platformInterface, instance.get());
	const VkPhysicalDevice					physicalDevice			= chooseDevice(instanceDriver, instance.get(), context.getTestContext().getCommandLine());
	const deUint32							queueFamilyIndex		= 0;
	const deUint32							queueCount				= 1;
	const deUint32							queueIndex				= 0;
	const float								queuePriority			= 1.0f;
	const vector<VkQueueFamilyProperties>	queueFamilyProperties	= getPhysicalDeviceQueueFamilyProperties(instanceDriver, physicalDevice);
	const VkDeviceQueueCreateInfo			deviceQueueCreateInfo	=
	{
		VK_STRUCTURE_TYPE_DEVICE_QUEUE_CREATE_INFO,	//  VkStructureType				sType;
		DE_NULL,									//  const void*					pNext;
		(VkDeviceQueueCreateFlags)0u,				//  VkDeviceQueueCreateFlags	flags;
		queueFamilyIndex,							//  deUint32					queueFamilyIndex;
		queueCount,									//  deUint32					queueCount;
		&queuePriority,								//  const float*				pQueuePriorities;
	};
	const VkDeviceCreateInfo				deviceCreateInfo		=
	{
		VK_STRUCTURE_TYPE_DEVICE_CREATE_INFO,		//  VkStructureType					sType;
		pNext,										//  const void*						pNext;
		(VkDeviceCreateFlags)0u,					//  VkDeviceCreateFlags				flags;
		1,											//  deUint32						queueCreateInfoCount;
		&deviceQueueCreateInfo,						//  const VkDeviceQueueCreateInfo*	pQueueCreateInfos;
		0,											//  deUint32						enabledLayerCount;
		DE_NULL,									//  const char* const*				ppEnabledLayerNames;
		enabledExtensionCount,						//  deUint32						enabledExtensionCount;
		ppEnabledExtensionNames,					//  const char* const*				ppEnabledExtensionNames;
		DE_NULL,									//  const VkPhysicalDeviceFeatures*	pEnabledFeatures;
	};
	const Unique<VkDevice>					device					(createCustomDevice(validationEnabled, platformInterface, *instance, instanceDriver, physicalDevice, &deviceCreateInfo));
	const DeviceDriver						deviceDriver			(platformInterface, instance.get(), device.get());
	const VkQueue							queue					= getDeviceQueue(deviceDriver, *device,  queueFamilyIndex, queueIndex);

	VK_CHECK(deviceDriver.queueWaitIdle(queue));
}

void cleanVulkanStruct (void* structPtr, size_t structSize)
{
	struct StructureBase
	{
		VkStructureType		sType;
		void*				pNext;
	};

	VkStructureType		sType = ((StructureBase*)structPtr)->sType;

	deMemset(structPtr, 0, structSize);

	((StructureBase*)structPtr)->sType = sType;
}

template <deUint32 VK_API_VERSION>
tcu::TestStatus featureBitInfluenceOnDeviceCreate (Context& context)
{
#define FEATURE_TABLE_ITEM(CORE, EXT, FIELD, STR) { &(CORE), sizeof(CORE), &(CORE.FIELD), #CORE "." #FIELD, &(EXT), sizeof(EXT), &(EXT.FIELD), #EXT "." #FIELD, STR }
#define DEPENDENCY_DUAL_ITEM(CORE, EXT, FIELD, PARENT) { &(CORE.FIELD), &(CORE.PARENT) }, { &(EXT.FIELD), &(EXT.PARENT) }
#define DEPENDENCY_SINGLE_ITEM(CORE, FIELD, PARENT) { &(CORE.FIELD), &(CORE.PARENT) }

	const VkPhysicalDevice									physicalDevice							= context.getPhysicalDevice();
	const InstanceInterface&								vki										= context.getInstanceInterface();
	TestLog&												log										= context.getTestContext().getLog();
	const std::vector<VkExtensionProperties>				deviceExtensionProperties				= enumerateDeviceExtensionProperties(vki, physicalDevice, DE_NULL);

	VkPhysicalDeviceFeatures2								features2								= initVulkanStructure();

	VkPhysicalDeviceVulkan11Features						vulkan11Features						= initVulkanStructure();
	VkPhysicalDeviceVulkan12Features						vulkan12Features						= initVulkanStructure();
	VkPhysicalDevice16BitStorageFeaturesKHR					sixteenBitStorageFeatures				= initVulkanStructure();
	VkPhysicalDeviceMultiviewFeatures						multiviewFeatures						= initVulkanStructure();
	VkPhysicalDeviceVariablePointersFeatures				variablePointersFeatures				= initVulkanStructure();
	VkPhysicalDeviceProtectedMemoryFeatures					protectedMemoryFeatures					= initVulkanStructure();
	VkPhysicalDeviceSamplerYcbcrConversionFeatures			samplerYcbcrConversionFeatures			= initVulkanStructure();
	VkPhysicalDeviceShaderDrawParametersFeatures			shaderDrawParametersFeatures			= initVulkanStructure();
	VkPhysicalDevice8BitStorageFeatures						eightBitStorageFeatures					= initVulkanStructure();
	VkPhysicalDeviceShaderAtomicInt64Features				shaderAtomicInt64Features				= initVulkanStructure();
	VkPhysicalDeviceShaderFloat16Int8Features				shaderFloat16Int8Features				= initVulkanStructure();
	VkPhysicalDeviceDescriptorIndexingFeatures				descriptorIndexingFeatures				= initVulkanStructure();
	VkPhysicalDeviceScalarBlockLayoutFeatures				scalarBlockLayoutFeatures				= initVulkanStructure();
	VkPhysicalDeviceImagelessFramebufferFeatures			imagelessFramebufferFeatures			= initVulkanStructure();
	VkPhysicalDeviceUniformBufferStandardLayoutFeatures		uniformBufferStandardLayoutFeatures		= initVulkanStructure();
	VkPhysicalDeviceShaderSubgroupExtendedTypesFeatures		shaderSubgroupExtendedTypesFeatures		= initVulkanStructure();
	VkPhysicalDeviceSeparateDepthStencilLayoutsFeatures		separateDepthStencilLayoutsFeatures		= initVulkanStructure();
	VkPhysicalDeviceHostQueryResetFeatures					hostQueryResetFeatures					= initVulkanStructure();
	VkPhysicalDeviceTimelineSemaphoreFeatures				timelineSemaphoreFeatures				= initVulkanStructure();
	VkPhysicalDeviceBufferDeviceAddressFeatures				bufferDeviceAddressFeatures				= initVulkanStructure();
	VkPhysicalDeviceVulkanMemoryModelFeatures				vulkanMemoryModelFeatures				= initVulkanStructure();

	VkPhysicalDeviceVulkan13Features						vulkan13Features						= initVulkanStructure();
	VkPhysicalDeviceImageRobustnessFeatures					imageRobustnessFeatures					= initVulkanStructure();
	VkPhysicalDeviceInlineUniformBlockFeatures				inlineUniformBlockFeatures				= initVulkanStructure();
	VkPhysicalDevicePipelineCreationCacheControlFeatures	pipelineCreationCacheControlFeatures	= initVulkanStructure();
	VkPhysicalDevicePrivateDataFeatures						privateDataFeatures						= initVulkanStructure();
	VkPhysicalDeviceShaderDemoteToHelperInvocationFeatures	shaderDemoteToHelperInvocationFeatures	= initVulkanStructure();
	VkPhysicalDeviceShaderTerminateInvocationFeatures		shaderTerminateInvocationFeatures		= initVulkanStructure();
	VkPhysicalDeviceSubgroupSizeControlFeatures				subgroupSizeControlFeatures				= initVulkanStructure();
	VkPhysicalDeviceSynchronization2Features				synchronization2Features				= initVulkanStructure();
	VkPhysicalDeviceTextureCompressionASTCHDRFeatures		textureCompressionASTCHDRFeatures		= initVulkanStructure();
	VkPhysicalDeviceZeroInitializeWorkgroupMemoryFeatures	zeroInitializeWorkgroupMemoryFeatures	= initVulkanStructure();
	VkPhysicalDeviceDynamicRenderingFeatures				dynamicRenderingFeatures				= initVulkanStructure();
	VkPhysicalDeviceShaderIntegerDotProductFeatures			shaderIntegerDotProductFeatures			= initVulkanStructure();
	VkPhysicalDeviceMaintenance4Features					maintenance4Features					= initVulkanStructure();

	struct UnusedExtensionFeatures
	{
		VkStructureType		sType;
		void*				pNext;
		VkBool32			descriptorIndexing;
		VkBool32			samplerFilterMinmax;
	} unusedExtensionFeatures;

	struct FeatureTable
	{
		void*		coreStructPtr;
		size_t		coreStructSize;
		VkBool32*	coreFieldPtr;
		const char*	coreFieldName;
		void*		extStructPtr;
		size_t		extStructSize;
		VkBool32*	extFieldPtr;
		const char*	extFieldName;
		const char*	extString;
	};
	struct FeatureDependencyTable
	{
		VkBool32*	featurePtr;
		VkBool32*	dependOnPtr;
	};

	std::vector<FeatureTable>			featureTable;
	std::vector<FeatureDependencyTable>	featureDependencyTable;

	if (VK_API_VERSION == VK_API_VERSION_1_2)
	{
		featureTable =
		{
			FEATURE_TABLE_ITEM(vulkan11Features,	sixteenBitStorageFeatures,				storageBuffer16BitAccess,							"VK_KHR_16bit_storage"),
			FEATURE_TABLE_ITEM(vulkan11Features,	sixteenBitStorageFeatures,				uniformAndStorageBuffer16BitAccess,					"VK_KHR_16bit_storage"),
			FEATURE_TABLE_ITEM(vulkan11Features,	sixteenBitStorageFeatures,				storagePushConstant16,								"VK_KHR_16bit_storage"),
			FEATURE_TABLE_ITEM(vulkan11Features,	sixteenBitStorageFeatures,				storageInputOutput16,								"VK_KHR_16bit_storage"),
			FEATURE_TABLE_ITEM(vulkan11Features,	multiviewFeatures,						multiview,											"VK_KHR_multiview"),
			FEATURE_TABLE_ITEM(vulkan11Features,	multiviewFeatures,						multiviewGeometryShader,							"VK_KHR_multiview"),
			FEATURE_TABLE_ITEM(vulkan11Features,	multiviewFeatures,						multiviewTessellationShader,						"VK_KHR_multiview"),
			FEATURE_TABLE_ITEM(vulkan11Features,	variablePointersFeatures,				variablePointersStorageBuffer,						"VK_KHR_variable_pointers"),
			FEATURE_TABLE_ITEM(vulkan11Features,	variablePointersFeatures,				variablePointers,									"VK_KHR_variable_pointers"),
			FEATURE_TABLE_ITEM(vulkan11Features,	protectedMemoryFeatures,				protectedMemory,									DE_NULL),
			FEATURE_TABLE_ITEM(vulkan11Features,	samplerYcbcrConversionFeatures,			samplerYcbcrConversion,								"VK_KHR_sampler_ycbcr_conversion"),
			FEATURE_TABLE_ITEM(vulkan11Features,	shaderDrawParametersFeatures,			shaderDrawParameters,								DE_NULL),
			FEATURE_TABLE_ITEM(vulkan12Features,	eightBitStorageFeatures,				storageBuffer8BitAccess,							"VK_KHR_8bit_storage"),
			FEATURE_TABLE_ITEM(vulkan12Features,	eightBitStorageFeatures,				uniformAndStorageBuffer8BitAccess,					"VK_KHR_8bit_storage"),
			FEATURE_TABLE_ITEM(vulkan12Features,	eightBitStorageFeatures,				storagePushConstant8,								"VK_KHR_8bit_storage"),
			FEATURE_TABLE_ITEM(vulkan12Features,	shaderAtomicInt64Features,				shaderBufferInt64Atomics,							"VK_KHR_shader_atomic_int64"),
			FEATURE_TABLE_ITEM(vulkan12Features,	shaderAtomicInt64Features,				shaderSharedInt64Atomics,							"VK_KHR_shader_atomic_int64"),
			FEATURE_TABLE_ITEM(vulkan12Features,	shaderFloat16Int8Features,				shaderFloat16,										"VK_KHR_shader_float16_int8"),
			FEATURE_TABLE_ITEM(vulkan12Features,	shaderFloat16Int8Features,				shaderInt8,											"VK_KHR_shader_float16_int8"),
			FEATURE_TABLE_ITEM(vulkan12Features,	unusedExtensionFeatures,					descriptorIndexing,									DE_NULL),
			FEATURE_TABLE_ITEM(vulkan12Features,	descriptorIndexingFeatures,				shaderInputAttachmentArrayDynamicIndexing,			"VK_EXT_descriptor_indexing"),
			FEATURE_TABLE_ITEM(vulkan12Features,	descriptorIndexingFeatures,				shaderUniformTexelBufferArrayDynamicIndexing,		"VK_EXT_descriptor_indexing"),
			FEATURE_TABLE_ITEM(vulkan12Features,	descriptorIndexingFeatures,				shaderStorageTexelBufferArrayDynamicIndexing,		"VK_EXT_descriptor_indexing"),
			FEATURE_TABLE_ITEM(vulkan12Features,	descriptorIndexingFeatures,				shaderUniformBufferArrayNonUniformIndexing,			"VK_EXT_descriptor_indexing"),
			FEATURE_TABLE_ITEM(vulkan12Features,	descriptorIndexingFeatures,				shaderSampledImageArrayNonUniformIndexing,			"VK_EXT_descriptor_indexing"),
			FEATURE_TABLE_ITEM(vulkan12Features,	descriptorIndexingFeatures,				shaderStorageBufferArrayNonUniformIndexing,			"VK_EXT_descriptor_indexing"),
			FEATURE_TABLE_ITEM(vulkan12Features,	descriptorIndexingFeatures,				shaderStorageImageArrayNonUniformIndexing,			"VK_EXT_descriptor_indexing"),
			FEATURE_TABLE_ITEM(vulkan12Features,	descriptorIndexingFeatures,				shaderInputAttachmentArrayNonUniformIndexing,		"VK_EXT_descriptor_indexing"),
			FEATURE_TABLE_ITEM(vulkan12Features,	descriptorIndexingFeatures,				shaderUniformTexelBufferArrayNonUniformIndexing,	"VK_EXT_descriptor_indexing"),
			FEATURE_TABLE_ITEM(vulkan12Features,	descriptorIndexingFeatures,				shaderStorageTexelBufferArrayNonUniformIndexing,	"VK_EXT_descriptor_indexing"),
			FEATURE_TABLE_ITEM(vulkan12Features,	descriptorIndexingFeatures,				descriptorBindingUniformBufferUpdateAfterBind,		"VK_EXT_descriptor_indexing"),
			FEATURE_TABLE_ITEM(vulkan12Features,	descriptorIndexingFeatures,				descriptorBindingSampledImageUpdateAfterBind,		"VK_EXT_descriptor_indexing"),
			FEATURE_TABLE_ITEM(vulkan12Features,	descriptorIndexingFeatures,				descriptorBindingStorageImageUpdateAfterBind,		"VK_EXT_descriptor_indexing"),
			FEATURE_TABLE_ITEM(vulkan12Features,	descriptorIndexingFeatures,				descriptorBindingStorageBufferUpdateAfterBind,		"VK_EXT_descriptor_indexing"),
			FEATURE_TABLE_ITEM(vulkan12Features,	descriptorIndexingFeatures,				descriptorBindingUniformTexelBufferUpdateAfterBind,	"VK_EXT_descriptor_indexing"),
			FEATURE_TABLE_ITEM(vulkan12Features,	descriptorIndexingFeatures,				descriptorBindingStorageTexelBufferUpdateAfterBind,	"VK_EXT_descriptor_indexing"),
			FEATURE_TABLE_ITEM(vulkan12Features,	descriptorIndexingFeatures,				descriptorBindingUpdateUnusedWhilePending,			"VK_EXT_descriptor_indexing"),
			FEATURE_TABLE_ITEM(vulkan12Features,	descriptorIndexingFeatures,				descriptorBindingPartiallyBound,					"VK_EXT_descriptor_indexing"),
			FEATURE_TABLE_ITEM(vulkan12Features,	descriptorIndexingFeatures,				descriptorBindingVariableDescriptorCount,			"VK_EXT_descriptor_indexing"),
			FEATURE_TABLE_ITEM(vulkan12Features,	descriptorIndexingFeatures,				runtimeDescriptorArray,								"VK_EXT_descriptor_indexing"),
			FEATURE_TABLE_ITEM(vulkan12Features,	unusedExtensionFeatures,					samplerFilterMinmax,								"VK_EXT_sampler_filter_minmax"),
			FEATURE_TABLE_ITEM(vulkan12Features,	scalarBlockLayoutFeatures,				scalarBlockLayout,									"VK_EXT_scalar_block_layout"),
			FEATURE_TABLE_ITEM(vulkan12Features,	imagelessFramebufferFeatures,			imagelessFramebuffer,								"VK_KHR_imageless_framebuffer"),
			FEATURE_TABLE_ITEM(vulkan12Features,	uniformBufferStandardLayoutFeatures,	uniformBufferStandardLayout,						"VK_KHR_uniform_buffer_standard_layout"),
			FEATURE_TABLE_ITEM(vulkan12Features,	shaderSubgroupExtendedTypesFeatures,	shaderSubgroupExtendedTypes,						"VK_KHR_shader_subgroup_extended_types"),
			FEATURE_TABLE_ITEM(vulkan12Features,	separateDepthStencilLayoutsFeatures,	separateDepthStencilLayouts,						"VK_KHR_separate_depth_stencil_layouts"),
			FEATURE_TABLE_ITEM(vulkan12Features,	hostQueryResetFeatures,					hostQueryReset,										"VK_EXT_host_query_reset"),
			FEATURE_TABLE_ITEM(vulkan12Features,	timelineSemaphoreFeatures,				timelineSemaphore,									"VK_KHR_timeline_semaphore"),
			FEATURE_TABLE_ITEM(vulkan12Features,	bufferDeviceAddressFeatures,			bufferDeviceAddress,								"VK_EXT_buffer_device_address"),
			FEATURE_TABLE_ITEM(vulkan12Features,	bufferDeviceAddressFeatures,			bufferDeviceAddressCaptureReplay,					"VK_EXT_buffer_device_address"),
			FEATURE_TABLE_ITEM(vulkan12Features,	bufferDeviceAddressFeatures,			bufferDeviceAddressMultiDevice,						"VK_EXT_buffer_device_address"),
			FEATURE_TABLE_ITEM(vulkan12Features,	vulkanMemoryModelFeatures,				vulkanMemoryModel,									"VK_KHR_vulkan_memory_model"),
			FEATURE_TABLE_ITEM(vulkan12Features,	vulkanMemoryModelFeatures,				vulkanMemoryModelDeviceScope,						"VK_KHR_vulkan_memory_model"),
			FEATURE_TABLE_ITEM(vulkan12Features,	vulkanMemoryModelFeatures,				vulkanMemoryModelAvailabilityVisibilityChains,		"VK_KHR_vulkan_memory_model"),
		};

		featureDependencyTable =
		{
			DEPENDENCY_DUAL_ITEM	(vulkan11Features,	multiviewFeatures,				multiviewGeometryShader,							multiview),
			DEPENDENCY_DUAL_ITEM	(vulkan11Features,	multiviewFeatures,				multiviewTessellationShader,						multiview),
			DEPENDENCY_DUAL_ITEM	(vulkan11Features,	variablePointersFeatures,		variablePointers,									variablePointersStorageBuffer),
			DEPENDENCY_DUAL_ITEM	(vulkan12Features,	bufferDeviceAddressFeatures,	bufferDeviceAddressCaptureReplay,					bufferDeviceAddress),
			DEPENDENCY_DUAL_ITEM	(vulkan12Features,	bufferDeviceAddressFeatures,	bufferDeviceAddressMultiDevice,						bufferDeviceAddress),
			DEPENDENCY_DUAL_ITEM	(vulkan12Features,	vulkanMemoryModelFeatures,		vulkanMemoryModelDeviceScope,						vulkanMemoryModel),
			DEPENDENCY_DUAL_ITEM	(vulkan12Features,	vulkanMemoryModelFeatures,		vulkanMemoryModelAvailabilityVisibilityChains,		vulkanMemoryModel),
		};
	}
	else // if (VK_API_VERSION == VK_API_VERSION_1_3)
	{
		featureTable =
		{
			FEATURE_TABLE_ITEM(vulkan13Features,	imageRobustnessFeatures,				robustImageAccess,									"VK_EXT_image_robustness"),
			FEATURE_TABLE_ITEM(vulkan13Features,	inlineUniformBlockFeatures,				inlineUniformBlock,									"VK_EXT_inline_uniform_block"),
			FEATURE_TABLE_ITEM(vulkan13Features,	inlineUniformBlockFeatures,				descriptorBindingInlineUniformBlockUpdateAfterBind,	"VK_EXT_inline_uniform_block"),
			FEATURE_TABLE_ITEM(vulkan13Features,	pipelineCreationCacheControlFeatures,	pipelineCreationCacheControl,						"VK_EXT_pipeline_creation_cache_control"),
			FEATURE_TABLE_ITEM(vulkan13Features,	privateDataFeatures,					privateData,										"VK_EXT_private_data"),
			FEATURE_TABLE_ITEM(vulkan13Features,	shaderDemoteToHelperInvocationFeatures,	shaderDemoteToHelperInvocation,						"VK_EXT_shader_demote_to_helper_invocation"),
			FEATURE_TABLE_ITEM(vulkan13Features,	shaderTerminateInvocationFeatures,		shaderTerminateInvocation,							"VK_KHR_shader_terminate_invocation"),
			FEATURE_TABLE_ITEM(vulkan13Features,	subgroupSizeControlFeatures,			subgroupSizeControl,								"VK_EXT_subgroup_size_control"),
			FEATURE_TABLE_ITEM(vulkan13Features,	subgroupSizeControlFeatures,			computeFullSubgroups,								"VK_EXT_subgroup_size_control"),
			FEATURE_TABLE_ITEM(vulkan13Features,	synchronization2Features,				synchronization2,									"VK_KHR_synchronization2"),
			FEATURE_TABLE_ITEM(vulkan13Features,	textureCompressionASTCHDRFeatures,		textureCompressionASTC_HDR,							"VK_EXT_texture_compression_astc_hdr"),
			FEATURE_TABLE_ITEM(vulkan13Features,	zeroInitializeWorkgroupMemoryFeatures,	shaderZeroInitializeWorkgroupMemory,				"VK_KHR_zero_initialize_workgroup_memory"),
			FEATURE_TABLE_ITEM(vulkan13Features,	dynamicRenderingFeatures,				dynamicRendering,									"VK_KHR_dynamic_rendering"),
			FEATURE_TABLE_ITEM(vulkan13Features,	shaderIntegerDotProductFeatures,		shaderIntegerDotProduct,							"VK_KHR_shader_integer_dot_product"),
			FEATURE_TABLE_ITEM(vulkan13Features,	maintenance4Features,					maintenance4,										"VK_KHR_maintenance4"),
		};
	}

	deMemset(&unusedExtensionFeatures, 0, sizeof(unusedExtensionFeatures));

	for (FeatureTable&	testedFeature : featureTable)
	{
		VkBool32		coreFeatureState= DE_FALSE;
		VkBool32		extFeatureState	= DE_FALSE;

		// Core test
		{
			void*		structPtr	= testedFeature.coreStructPtr;
			size_t		structSize	= testedFeature.coreStructSize;
			VkBool32*	featurePtr	= testedFeature.coreFieldPtr;

			if (structPtr != &unusedExtensionFeatures)
				features2.pNext	= structPtr;

			vki.getPhysicalDeviceFeatures2(physicalDevice, &features2);

			coreFeatureState = featurePtr[0];

			log << TestLog::Message
				<< "Feature status "
				<< testedFeature.coreFieldName << "=" << coreFeatureState
				<< TestLog::EndMessage;

			if (coreFeatureState)
			{
				cleanVulkanStruct(structPtr, structSize);

				featurePtr[0] = DE_TRUE;

				for (FeatureDependencyTable featureDependency : featureDependencyTable)
					if (featureDependency.featurePtr == featurePtr)
						featureDependency.dependOnPtr[0] = DE_TRUE;

				createTestDevice(context, &features2, DE_NULL, 0u);
			}
		}

		// ext test
		{
			void*		structPtr		= testedFeature.extStructPtr;
			size_t		structSize		= testedFeature.extStructSize;
			VkBool32*	featurePtr		= testedFeature.extFieldPtr;
			const char*	extStringPtr	= testedFeature.extString;

			if (structPtr != &unusedExtensionFeatures)
				features2.pNext	= structPtr;

			if (extStringPtr == DE_NULL || isExtensionSupported(deviceExtensionProperties, RequiredExtension(extStringPtr)))
			{
				vki.getPhysicalDeviceFeatures2(physicalDevice, &features2);

				extFeatureState = *featurePtr;

				log << TestLog::Message
					<< "Feature status "
					<< testedFeature.extFieldName << "=" << extFeatureState
					<< TestLog::EndMessage;

				if (extFeatureState)
				{
					cleanVulkanStruct(structPtr, structSize);

					featurePtr[0] = DE_TRUE;

					for (FeatureDependencyTable& featureDependency : featureDependencyTable)
						if (featureDependency.featurePtr == featurePtr)
							featureDependency.dependOnPtr[0] = DE_TRUE;

					createTestDevice(context, &features2, &extStringPtr, (extStringPtr == DE_NULL) ? 0u : 1u );
				}
			}
		}
	}

	return tcu::TestStatus::pass("pass");
}

template<typename T>
class CheckIncompleteResult
{
public:
	virtual			~CheckIncompleteResult	(void) {}
	virtual void	getResult				(Context& context, T* data) = 0;

	void operator() (Context& context, tcu::ResultCollector& results, const std::size_t expectedCompleteSize)
	{
		if (expectedCompleteSize == 0)
			return;

		vector<T>		outputData	(expectedCompleteSize);
		const deUint32	usedSize	= static_cast<deUint32>(expectedCompleteSize / 3);

		ValidateQueryBits::fillBits(outputData.begin(), outputData.end());	// unused entries should have this pattern intact
		m_count		= usedSize;
		m_result	= VK_SUCCESS;

		getResult(context, &outputData[0]);									// update m_count and m_result

		if (m_count != usedSize || m_result != VK_INCOMPLETE || !ValidateQueryBits::checkBits(outputData.begin() + m_count, outputData.end()))
			results.fail("Query didn't return VK_INCOMPLETE");
	}

protected:
	deUint32	m_count;
	VkResult	m_result;
};

struct CheckEnumeratePhysicalDevicesIncompleteResult : public CheckIncompleteResult<VkPhysicalDevice>
{
	void getResult (Context& context, VkPhysicalDevice* data)
	{
		m_result = context.getInstanceInterface().enumeratePhysicalDevices(context.getInstance(), &m_count, data);
	}
};

struct CheckEnumeratePhysicalDeviceGroupsIncompleteResult : public CheckIncompleteResult<VkPhysicalDeviceGroupProperties>
{
	void getResult (Context& context, VkPhysicalDeviceGroupProperties* data)
	{
		m_result = context.getInstanceInterface().enumeratePhysicalDeviceGroups(context.getInstance(), &m_count, data);
	}
};

struct CheckEnumerateInstanceLayerPropertiesIncompleteResult : public CheckIncompleteResult<VkLayerProperties>
{
	void getResult (Context& context, VkLayerProperties* data)
	{
		m_result = context.getPlatformInterface().enumerateInstanceLayerProperties(&m_count, data);
	}
};

struct CheckEnumerateDeviceLayerPropertiesIncompleteResult : public CheckIncompleteResult<VkLayerProperties>
{
	void getResult (Context& context, VkLayerProperties* data)
	{
		m_result = context.getInstanceInterface().enumerateDeviceLayerProperties(context.getPhysicalDevice(), &m_count, data);
	}
};

struct CheckEnumerateInstanceExtensionPropertiesIncompleteResult : public CheckIncompleteResult<VkExtensionProperties>
{
	CheckEnumerateInstanceExtensionPropertiesIncompleteResult (std::string layerName = std::string()) : m_layerName(layerName) {}

	void getResult (Context& context, VkExtensionProperties* data)
	{
		const char* pLayerName = (m_layerName.length() != 0 ? m_layerName.c_str() : DE_NULL);
		m_result = context.getPlatformInterface().enumerateInstanceExtensionProperties(pLayerName, &m_count, data);
	}

private:
	const std::string	m_layerName;
};

struct CheckEnumerateDeviceExtensionPropertiesIncompleteResult : public CheckIncompleteResult<VkExtensionProperties>
{
	CheckEnumerateDeviceExtensionPropertiesIncompleteResult (std::string layerName = std::string()) : m_layerName(layerName) {}

	void getResult (Context& context, VkExtensionProperties* data)
	{
		const char* pLayerName = (m_layerName.length() != 0 ? m_layerName.c_str() : DE_NULL);
		m_result = context.getInstanceInterface().enumerateDeviceExtensionProperties(context.getPhysicalDevice(), pLayerName, &m_count, data);
	}

private:
	const std::string	m_layerName;
};

tcu::TestStatus enumeratePhysicalDevices (Context& context)
{
	TestLog&						log		= context.getTestContext().getLog();
	tcu::ResultCollector			results	(log);
	const vector<VkPhysicalDevice>	devices	= enumeratePhysicalDevices(context.getInstanceInterface(), context.getInstance());

	log << TestLog::Integer("NumDevices", "Number of devices", "", QP_KEY_TAG_NONE, deInt64(devices.size()));

	for (size_t ndx = 0; ndx < devices.size(); ndx++)
		log << TestLog::Message << ndx << ": " << devices[ndx] << TestLog::EndMessage;

	CheckEnumeratePhysicalDevicesIncompleteResult()(context, results, devices.size());

	return tcu::TestStatus(results.getResult(), results.getMessage());
}

tcu::TestStatus enumeratePhysicalDeviceGroups (Context& context)
{
	TestLog&											log				= context.getTestContext().getLog();
	tcu::ResultCollector								results			(log);
	const CustomInstance								instance		(createCustomInstanceWithExtension(context, "VK_KHR_device_group_creation"));
	const InstanceDriver&								vki				(instance.getDriver());
	const vector<VkPhysicalDeviceGroupProperties>		devicegroups	= enumeratePhysicalDeviceGroups(vki, instance);

	log << TestLog::Integer("NumDevices", "Number of device groups", "", QP_KEY_TAG_NONE, deInt64(devicegroups.size()));

	for (size_t ndx = 0; ndx < devicegroups.size(); ndx++)
		log << TestLog::Message << ndx << ": " << devicegroups[ndx] << TestLog::EndMessage;

	CheckEnumeratePhysicalDeviceGroupsIncompleteResult()(context, results, devicegroups.size());

	return tcu::TestStatus(results.getResult(), results.getMessage());
}

template<typename T>
void collectDuplicates (set<T>& duplicates, const vector<T>& values)
{
	set<T> seen;

	for (size_t ndx = 0; ndx < values.size(); ndx++)
	{
		const T& value = values[ndx];

		if (!seen.insert(value).second)
			duplicates.insert(value);
	}
}

void checkDuplicates (tcu::ResultCollector& results, const char* what, const vector<string>& values)
{
	set<string> duplicates;

	collectDuplicates(duplicates, values);

	for (set<string>::const_iterator iter = duplicates.begin(); iter != duplicates.end(); ++iter)
	{
		std::ostringstream msg;
		msg << "Duplicate " << what << ": " << *iter;
		results.fail(msg.str());
	}
}

void checkDuplicateExtensions (tcu::ResultCollector& results, const vector<string>& extensions)
{
	checkDuplicates(results, "extension", extensions);
}

void checkDuplicateLayers (tcu::ResultCollector& results, const vector<string>& layers)
{
	checkDuplicates(results, "layer", layers);
}

void checkKhrExtensions (tcu::ResultCollector&		results,
						 const vector<string>&		extensions,
						 const int					numAllowedKhrExtensions,
						 const char* const*			allowedKhrExtensions)
{
	const set<string>	allowedExtSet		(allowedKhrExtensions, allowedKhrExtensions+numAllowedKhrExtensions);

	for (vector<string>::const_iterator extIter = extensions.begin(); extIter != extensions.end(); ++extIter)
	{
		// Only Khronos-controlled extensions are checked
		if (de::beginsWith(*extIter, "VK_KHR_") &&
			!de::contains(allowedExtSet, *extIter))
		{
			results.fail("Unknown extension " + *extIter);
		}
	}
}

void checkInstanceExtensions (tcu::ResultCollector& results, const vector<string>& extensions)
{
#include "vkInstanceExtensions.inl"

	checkKhrExtensions(results, extensions, DE_LENGTH_OF_ARRAY(s_allowedInstanceKhrExtensions), s_allowedInstanceKhrExtensions);
	checkDuplicateExtensions(results, extensions);
}

void checkDeviceExtensions (tcu::ResultCollector& results, const vector<string>& extensions)
{
#include "vkDeviceExtensions.inl"

	checkKhrExtensions(results, extensions, DE_LENGTH_OF_ARRAY(s_allowedDeviceKhrExtensions), s_allowedDeviceKhrExtensions);
	checkDuplicateExtensions(results, extensions);
}

void checkInstanceExtensionDependencies(tcu::ResultCollector&											results,
										int																dependencyLength,
										const std::tuple<deUint32, deUint32, const char*, const char*>*	dependencies,
										deUint32														versionMajor,
										deUint32														versionMinor,
										const vector<VkExtensionProperties>&							extensionProperties)
{
	for (int ndx = 0; ndx < dependencyLength; ndx++)
	{
		deUint32 currentVersionMajor, currentVersionMinor;
		const char* extensionFirst;
		const char* extensionSecond;
		std::tie(currentVersionMajor, currentVersionMinor, extensionFirst, extensionSecond) = dependencies[ndx];
		if (currentVersionMajor != versionMajor || currentVersionMinor != versionMinor)
			continue;
		if (isExtensionSupported(extensionProperties, RequiredExtension(extensionFirst)) &&
			!isExtensionSupported(extensionProperties, RequiredExtension(extensionSecond)))
		{
			results.fail("Extension " + string(extensionFirst) + " is missing dependency: " + string(extensionSecond));
		}
	}
}

void checkDeviceExtensionDependencies(tcu::ResultCollector&												results,
									  int																dependencyLength,
									  const std::tuple<deUint32, deUint32, const char*, const char*>*	dependencies,
									  deUint32															versionMajor,
									  deUint32															versionMinor,
									  const vector<VkExtensionProperties>&								instanceExtensionProperties,
									  const vector<VkExtensionProperties>&								deviceExtensionProperties)
{
	for (int ndx = 0; ndx < dependencyLength; ndx++)
	{
		deUint32 currentVersionMajor, currentVersionMinor;
		const char* extensionFirst;
		const char* extensionSecond;
		std::tie(currentVersionMajor, currentVersionMinor, extensionFirst, extensionSecond) = dependencies[ndx];
		if (currentVersionMajor != versionMajor || currentVersionMinor != versionMinor)
			continue;
		if (isExtensionSupported(deviceExtensionProperties, RequiredExtension(extensionFirst)) &&
			!isExtensionSupported(deviceExtensionProperties, RequiredExtension(extensionSecond)) &&
			!isExtensionSupported(instanceExtensionProperties, RequiredExtension(extensionSecond)))
		{
			results.fail("Extension " + string(extensionFirst) + " is missing dependency: " + string(extensionSecond));
		}
	}
}

tcu::TestStatus enumerateInstanceLayers (Context& context)
{
	TestLog&						log					= context.getTestContext().getLog();
	tcu::ResultCollector			results				(log);
	const vector<VkLayerProperties>	properties			= enumerateInstanceLayerProperties(context.getPlatformInterface());
	vector<string>					layerNames;

	for (size_t ndx = 0; ndx < properties.size(); ndx++)
	{
		log << TestLog::Message << ndx << ": " << properties[ndx] << TestLog::EndMessage;

		layerNames.push_back(properties[ndx].layerName);
	}

	checkDuplicateLayers(results, layerNames);
	CheckEnumerateInstanceLayerPropertiesIncompleteResult()(context, results, layerNames.size());

	return tcu::TestStatus(results.getResult(), results.getMessage());
}

tcu::TestStatus enumerateInstanceExtensions (Context& context)
{
	TestLog&				log		= context.getTestContext().getLog();
	tcu::ResultCollector	results	(log);

	{
		const ScopedLogSection				section		(log, "Global", "Global Extensions");
		const vector<VkExtensionProperties>	properties	= enumerateInstanceExtensionProperties(context.getPlatformInterface(), DE_NULL);
		vector<string>						extensionNames;

		for (size_t ndx = 0; ndx < properties.size(); ndx++)
		{
			log << TestLog::Message << ndx << ": " << properties[ndx] << TestLog::EndMessage;

			extensionNames.push_back(properties[ndx].extensionName);
		}

		checkInstanceExtensions(results, extensionNames);
		CheckEnumerateInstanceExtensionPropertiesIncompleteResult()(context, results, properties.size());

		for (const auto& version : releasedApiVersions)
		{
			deUint32 versionMajor, versionMinor;
			std::tie(std::ignore, versionMajor, versionMinor) = version;
			if (context.contextSupports(vk::ApiVersion(versionMajor, versionMinor, 0)))
			{
				checkInstanceExtensionDependencies(results,
					DE_LENGTH_OF_ARRAY(instanceExtensionDependencies),
					instanceExtensionDependencies,
					versionMajor,
					versionMinor,
					properties);
				break;
			}
		}
	}

	{
		const vector<VkLayerProperties>	layers	= enumerateInstanceLayerProperties(context.getPlatformInterface());

		for (vector<VkLayerProperties>::const_iterator layer = layers.begin(); layer != layers.end(); ++layer)
		{
			const ScopedLogSection				section				(log, layer->layerName, string("Layer: ") + layer->layerName);
			const vector<VkExtensionProperties>	properties			= enumerateInstanceExtensionProperties(context.getPlatformInterface(), layer->layerName);
			vector<string>						extensionNames;

			for (size_t extNdx = 0; extNdx < properties.size(); extNdx++)
			{
				log << TestLog::Message << extNdx << ": " << properties[extNdx] << TestLog::EndMessage;

				extensionNames.push_back(properties[extNdx].extensionName);
			}

			checkInstanceExtensions(results, extensionNames);
			CheckEnumerateInstanceExtensionPropertiesIncompleteResult(layer->layerName)(context, results, properties.size());
		}
	}

	return tcu::TestStatus(results.getResult(), results.getMessage());
}

tcu::TestStatus testNoKhxExtensions (Context& context)
{
	VkPhysicalDevice			physicalDevice	= context.getPhysicalDevice();
	const PlatformInterface&	vkp				= context.getPlatformInterface();
	const InstanceInterface&	vki				= context.getInstanceInterface();

	tcu::ResultCollector		results(context.getTestContext().getLog());
	bool						testSucceeded = true;
	deUint32					instanceExtensionsCount;
	deUint32					deviceExtensionsCount;

	// grab number of instance and device extensions
	vkp.enumerateInstanceExtensionProperties(DE_NULL, &instanceExtensionsCount, DE_NULL);
	vki.enumerateDeviceExtensionProperties(physicalDevice, DE_NULL, &deviceExtensionsCount, DE_NULL);
	vector<VkExtensionProperties> extensionsProperties(instanceExtensionsCount + deviceExtensionsCount);

	// grab instance and device extensions into single vector
	if (instanceExtensionsCount)
		vkp.enumerateInstanceExtensionProperties(DE_NULL, &instanceExtensionsCount, &extensionsProperties[0]);
	if (deviceExtensionsCount)
		vki.enumerateDeviceExtensionProperties(physicalDevice, DE_NULL, &deviceExtensionsCount, &extensionsProperties[instanceExtensionsCount]);

	// iterate over all extensions and verify their names
	vector<VkExtensionProperties>::const_iterator extension = extensionsProperties.begin();
	while (extension != extensionsProperties.end())
	{
		// KHX author ID is no longer used, all KHX extensions have been promoted to KHR status
		std::string extensionName(extension->extensionName);
		bool caseFailed = de::beginsWith(extensionName, "VK_KHX_");
		if (caseFailed)
		{
			results.fail("Invalid extension name " + extensionName);
			testSucceeded = false;
		}
		++extension;
	}

	if (testSucceeded)
		return tcu::TestStatus::pass("No extensions begining with \"VK_KHX\"");
	return tcu::TestStatus::fail("One or more extensions begins with \"VK_KHX\"");
}

tcu::TestStatus enumerateDeviceLayers (Context& context)
{
	TestLog&						log			= context.getTestContext().getLog();
	tcu::ResultCollector			results		(log);
	const vector<VkLayerProperties>	properties	= enumerateDeviceLayerProperties(context.getInstanceInterface(), context.getPhysicalDevice());
	vector<string>					layerNames;

	for (size_t ndx = 0; ndx < properties.size(); ndx++)
	{
		log << TestLog::Message << ndx << ": " << properties[ndx] << TestLog::EndMessage;

		layerNames.push_back(properties[ndx].layerName);
	}

	checkDuplicateLayers(results, layerNames);
	CheckEnumerateDeviceLayerPropertiesIncompleteResult()(context, results, layerNames.size());

	return tcu::TestStatus(results.getResult(), results.getMessage());
}

tcu::TestStatus enumerateDeviceExtensions (Context& context)
{
	TestLog&				log		= context.getTestContext().getLog();
	tcu::ResultCollector	results	(log);

	{
		const ScopedLogSection				section						(log, "Global", "Global Extensions");
		const vector<VkExtensionProperties>	instanceExtensionProperties	= enumerateInstanceExtensionProperties(context.getPlatformInterface(), DE_NULL);
		const vector<VkExtensionProperties>	deviceExtensionProperties	= enumerateDeviceExtensionProperties(context.getInstanceInterface(), context.getPhysicalDevice(), DE_NULL);
		vector<string>						deviceExtensionNames;

		for (size_t ndx = 0; ndx < deviceExtensionProperties.size(); ndx++)
		{
			log << TestLog::Message << ndx << ": " << deviceExtensionProperties[ndx] << TestLog::EndMessage;

			deviceExtensionNames.push_back(deviceExtensionProperties[ndx].extensionName);
		}

		checkDeviceExtensions(results, deviceExtensionNames);
		CheckEnumerateDeviceExtensionPropertiesIncompleteResult()(context, results, deviceExtensionProperties.size());

		for (const auto& version : releasedApiVersions)
		{
			deUint32 versionMajor, versionMinor;
			std::tie(std::ignore, versionMajor, versionMinor) = version;
			if (context.contextSupports(vk::ApiVersion(versionMajor, versionMinor, 0)))
			{
				checkDeviceExtensionDependencies(results,
					DE_LENGTH_OF_ARRAY(deviceExtensionDependencies),
					deviceExtensionDependencies,
					versionMajor,
					versionMinor,
					instanceExtensionProperties,
					deviceExtensionProperties);
				break;
			}
		}
	}

	{
		const vector<VkLayerProperties>	layers	= enumerateDeviceLayerProperties(context.getInstanceInterface(), context.getPhysicalDevice());

		for (vector<VkLayerProperties>::const_iterator layer = layers.begin(); layer != layers.end(); ++layer)
		{
			const ScopedLogSection				section		(log, layer->layerName, string("Layer: ") + layer->layerName);
			const vector<VkExtensionProperties>	properties	= enumerateDeviceExtensionProperties(context.getInstanceInterface(), context.getPhysicalDevice(), layer->layerName);
			vector<string>						extensionNames;

			for (size_t extNdx = 0; extNdx < properties.size(); extNdx++)
			{
				log << TestLog::Message << extNdx << ": " << properties[extNdx] << TestLog::EndMessage;


				extensionNames.push_back(properties[extNdx].extensionName);
			}

			checkDeviceExtensions(results, extensionNames);
			CheckEnumerateDeviceExtensionPropertiesIncompleteResult(layer->layerName)(context, results, properties.size());
		}
	}

	return tcu::TestStatus(results.getResult(), results.getMessage());
}

tcu::TestStatus extensionCoreVersions (Context& context)
{
	deUint32	major;
	deUint32	minor;
	const char*	extName;

	auto&					log		= context.getTestContext().getLog();
	tcu::ResultCollector	results	(log);

	const auto instanceExtensionProperties	= enumerateInstanceExtensionProperties(context.getPlatformInterface(), DE_NULL);
	const auto deviceExtensionProperties	= enumerateDeviceExtensionProperties(context.getInstanceInterface(), context.getPhysicalDevice(), DE_NULL);

	for (const auto& majorMinorName : extensionRequiredCoreVersion)
	{
		std::tie(major, minor, extName) = majorMinorName;
		const RequiredExtension reqExt (extName);

		if ((isExtensionSupported(instanceExtensionProperties, reqExt) || isExtensionSupported(deviceExtensionProperties, reqExt)) &&
		    !context.contextSupports(vk::ApiVersion(major, minor, 0u)))
		{
			results.fail("Required core version for " + std::string(extName) + " not met (" + de::toString(major) + "." + de::toString(minor) + ")");
		}
	}

	return tcu::TestStatus(results.getResult(), results.getMessage());
}

#define VK_SIZE_OF(STRUCT, MEMBER)					(sizeof(((STRUCT*)0)->MEMBER))
#define OFFSET_TABLE_ENTRY(STRUCT, MEMBER)			{ (size_t)DE_OFFSET_OF(STRUCT, MEMBER), VK_SIZE_OF(STRUCT, MEMBER) }

tcu::TestStatus deviceFeatures (Context& context)
{
	using namespace ValidateQueryBits;

	TestLog&						log			= context.getTestContext().getLog();
	VkPhysicalDeviceFeatures*		features;
	deUint8							buffer[sizeof(VkPhysicalDeviceFeatures) + GUARD_SIZE];

	const QueryMemberTableEntry featureOffsetTable[] =
	{
		OFFSET_TABLE_ENTRY(VkPhysicalDeviceFeatures, robustBufferAccess),
		OFFSET_TABLE_ENTRY(VkPhysicalDeviceFeatures, fullDrawIndexUint32),
		OFFSET_TABLE_ENTRY(VkPhysicalDeviceFeatures, imageCubeArray),
		OFFSET_TABLE_ENTRY(VkPhysicalDeviceFeatures, independentBlend),
		OFFSET_TABLE_ENTRY(VkPhysicalDeviceFeatures, geometryShader),
		OFFSET_TABLE_ENTRY(VkPhysicalDeviceFeatures, tessellationShader),
		OFFSET_TABLE_ENTRY(VkPhysicalDeviceFeatures, sampleRateShading),
		OFFSET_TABLE_ENTRY(VkPhysicalDeviceFeatures, dualSrcBlend),
		OFFSET_TABLE_ENTRY(VkPhysicalDeviceFeatures, logicOp),
		OFFSET_TABLE_ENTRY(VkPhysicalDeviceFeatures, multiDrawIndirect),
		OFFSET_TABLE_ENTRY(VkPhysicalDeviceFeatures, drawIndirectFirstInstance),
		OFFSET_TABLE_ENTRY(VkPhysicalDeviceFeatures, depthClamp),
		OFFSET_TABLE_ENTRY(VkPhysicalDeviceFeatures, depthBiasClamp),
		OFFSET_TABLE_ENTRY(VkPhysicalDeviceFeatures, fillModeNonSolid),
		OFFSET_TABLE_ENTRY(VkPhysicalDeviceFeatures, depthBounds),
		OFFSET_TABLE_ENTRY(VkPhysicalDeviceFeatures, wideLines),
		OFFSET_TABLE_ENTRY(VkPhysicalDeviceFeatures, largePoints),
		OFFSET_TABLE_ENTRY(VkPhysicalDeviceFeatures, alphaToOne),
		OFFSET_TABLE_ENTRY(VkPhysicalDeviceFeatures, multiViewport),
		OFFSET_TABLE_ENTRY(VkPhysicalDeviceFeatures, samplerAnisotropy),
		OFFSET_TABLE_ENTRY(VkPhysicalDeviceFeatures, textureCompressionETC2),
		OFFSET_TABLE_ENTRY(VkPhysicalDeviceFeatures, textureCompressionASTC_LDR),
		OFFSET_TABLE_ENTRY(VkPhysicalDeviceFeatures, textureCompressionBC),
		OFFSET_TABLE_ENTRY(VkPhysicalDeviceFeatures, occlusionQueryPrecise),
		OFFSET_TABLE_ENTRY(VkPhysicalDeviceFeatures, pipelineStatisticsQuery),
		OFFSET_TABLE_ENTRY(VkPhysicalDeviceFeatures, vertexPipelineStoresAndAtomics),
		OFFSET_TABLE_ENTRY(VkPhysicalDeviceFeatures, fragmentStoresAndAtomics),
		OFFSET_TABLE_ENTRY(VkPhysicalDeviceFeatures, shaderTessellationAndGeometryPointSize),
		OFFSET_TABLE_ENTRY(VkPhysicalDeviceFeatures, shaderImageGatherExtended),
		OFFSET_TABLE_ENTRY(VkPhysicalDeviceFeatures, shaderStorageImageExtendedFormats),
		OFFSET_TABLE_ENTRY(VkPhysicalDeviceFeatures, shaderStorageImageMultisample),
		OFFSET_TABLE_ENTRY(VkPhysicalDeviceFeatures, shaderStorageImageReadWithoutFormat),
		OFFSET_TABLE_ENTRY(VkPhysicalDeviceFeatures, shaderStorageImageWriteWithoutFormat),
		OFFSET_TABLE_ENTRY(VkPhysicalDeviceFeatures, shaderUniformBufferArrayDynamicIndexing),
		OFFSET_TABLE_ENTRY(VkPhysicalDeviceFeatures, shaderSampledImageArrayDynamicIndexing),
		OFFSET_TABLE_ENTRY(VkPhysicalDeviceFeatures, shaderStorageBufferArrayDynamicIndexing),
		OFFSET_TABLE_ENTRY(VkPhysicalDeviceFeatures, shaderStorageImageArrayDynamicIndexing),
		OFFSET_TABLE_ENTRY(VkPhysicalDeviceFeatures, shaderClipDistance),
		OFFSET_TABLE_ENTRY(VkPhysicalDeviceFeatures, shaderCullDistance),
		OFFSET_TABLE_ENTRY(VkPhysicalDeviceFeatures, shaderFloat64),
		OFFSET_TABLE_ENTRY(VkPhysicalDeviceFeatures, shaderInt64),
		OFFSET_TABLE_ENTRY(VkPhysicalDeviceFeatures, shaderInt16),
		OFFSET_TABLE_ENTRY(VkPhysicalDeviceFeatures, shaderResourceResidency),
		OFFSET_TABLE_ENTRY(VkPhysicalDeviceFeatures, shaderResourceMinLod),
		OFFSET_TABLE_ENTRY(VkPhysicalDeviceFeatures, sparseBinding),
		OFFSET_TABLE_ENTRY(VkPhysicalDeviceFeatures, sparseResidencyBuffer),
		OFFSET_TABLE_ENTRY(VkPhysicalDeviceFeatures, sparseResidencyImage2D),
		OFFSET_TABLE_ENTRY(VkPhysicalDeviceFeatures, sparseResidencyImage3D),
		OFFSET_TABLE_ENTRY(VkPhysicalDeviceFeatures, sparseResidency2Samples),
		OFFSET_TABLE_ENTRY(VkPhysicalDeviceFeatures, sparseResidency4Samples),
		OFFSET_TABLE_ENTRY(VkPhysicalDeviceFeatures, sparseResidency8Samples),
		OFFSET_TABLE_ENTRY(VkPhysicalDeviceFeatures, sparseResidency16Samples),
		OFFSET_TABLE_ENTRY(VkPhysicalDeviceFeatures, sparseResidencyAliased),
		OFFSET_TABLE_ENTRY(VkPhysicalDeviceFeatures, variableMultisampleRate),
		OFFSET_TABLE_ENTRY(VkPhysicalDeviceFeatures, inheritedQueries),
		{ 0, 0 }
	};

	deMemset(buffer, GUARD_VALUE, sizeof(buffer));
	features = reinterpret_cast<VkPhysicalDeviceFeatures*>(buffer);

	context.getInstanceInterface().getPhysicalDeviceFeatures(context.getPhysicalDevice(), features);

	log << TestLog::Message << "device = " << context.getPhysicalDevice() << TestLog::EndMessage
		<< TestLog::Message << *features << TestLog::EndMessage;

	// Requirements and dependencies
	{
		if (!features->robustBufferAccess)
			return tcu::TestStatus::fail("robustBufferAccess is not supported");

		// multiViewport requires MultiViewport (SPIR-V capability) support, which depends on Geometry
		if (features->multiViewport && !features->geometryShader)
			return tcu::TestStatus::fail("multiViewport is supported but geometryShader is not");
	}

	for (int ndx = 0; ndx < GUARD_SIZE; ndx++)
	{
		if (buffer[ndx + sizeof(VkPhysicalDeviceFeatures)] != GUARD_VALUE)
		{
			log << TestLog::Message << "deviceFeatures - Guard offset " << ndx << " not valid" << TestLog::EndMessage;
			return tcu::TestStatus::fail("deviceFeatures buffer overflow");
		}
	}

	if (!validateInitComplete(context.getPhysicalDevice(), &InstanceInterface::getPhysicalDeviceFeatures, context.getInstanceInterface(), featureOffsetTable))
	{
		log << TestLog::Message << "deviceFeatures - VkPhysicalDeviceFeatures not completely initialized" << TestLog::EndMessage;
		return tcu::TestStatus::fail("deviceFeatures incomplete initialization");
	}

	return tcu::TestStatus::pass("Query succeeded");
}

static const ValidateQueryBits::QueryMemberTableEntry s_physicalDevicePropertiesOffsetTable[] =
{
	OFFSET_TABLE_ENTRY(VkPhysicalDeviceProperties, apiVersion),
	OFFSET_TABLE_ENTRY(VkPhysicalDeviceProperties, driverVersion),
	OFFSET_TABLE_ENTRY(VkPhysicalDeviceProperties, vendorID),
	OFFSET_TABLE_ENTRY(VkPhysicalDeviceProperties, deviceID),
	OFFSET_TABLE_ENTRY(VkPhysicalDeviceProperties, deviceType),
	OFFSET_TABLE_ENTRY(VkPhysicalDeviceProperties, pipelineCacheUUID),
	OFFSET_TABLE_ENTRY(VkPhysicalDeviceProperties, limits.maxImageDimension1D),
	OFFSET_TABLE_ENTRY(VkPhysicalDeviceProperties, limits.maxImageDimension2D),
	OFFSET_TABLE_ENTRY(VkPhysicalDeviceProperties, limits.maxImageDimension3D),
	OFFSET_TABLE_ENTRY(VkPhysicalDeviceProperties, limits.maxImageDimensionCube),
	OFFSET_TABLE_ENTRY(VkPhysicalDeviceProperties, limits.maxImageArrayLayers),
	OFFSET_TABLE_ENTRY(VkPhysicalDeviceProperties, limits.maxTexelBufferElements),
	OFFSET_TABLE_ENTRY(VkPhysicalDeviceProperties, limits.maxUniformBufferRange),
	OFFSET_TABLE_ENTRY(VkPhysicalDeviceProperties, limits.maxStorageBufferRange),
	OFFSET_TABLE_ENTRY(VkPhysicalDeviceProperties, limits.maxPushConstantsSize),
	OFFSET_TABLE_ENTRY(VkPhysicalDeviceProperties, limits.maxMemoryAllocationCount),
	OFFSET_TABLE_ENTRY(VkPhysicalDeviceProperties, limits.maxSamplerAllocationCount),
	OFFSET_TABLE_ENTRY(VkPhysicalDeviceProperties, limits.bufferImageGranularity),
	OFFSET_TABLE_ENTRY(VkPhysicalDeviceProperties, limits.sparseAddressSpaceSize),
	OFFSET_TABLE_ENTRY(VkPhysicalDeviceProperties, limits.maxBoundDescriptorSets),
	OFFSET_TABLE_ENTRY(VkPhysicalDeviceProperties, limits.maxPerStageDescriptorSamplers),
	OFFSET_TABLE_ENTRY(VkPhysicalDeviceProperties, limits.maxPerStageDescriptorUniformBuffers),
	OFFSET_TABLE_ENTRY(VkPhysicalDeviceProperties, limits.maxPerStageDescriptorStorageBuffers),
	OFFSET_TABLE_ENTRY(VkPhysicalDeviceProperties, limits.maxPerStageDescriptorSampledImages),
	OFFSET_TABLE_ENTRY(VkPhysicalDeviceProperties, limits.maxPerStageDescriptorStorageImages),
	OFFSET_TABLE_ENTRY(VkPhysicalDeviceProperties, limits.maxPerStageDescriptorInputAttachments),
	OFFSET_TABLE_ENTRY(VkPhysicalDeviceProperties, limits.maxPerStageResources),
	OFFSET_TABLE_ENTRY(VkPhysicalDeviceProperties, limits.maxDescriptorSetSamplers),
	OFFSET_TABLE_ENTRY(VkPhysicalDeviceProperties, limits.maxDescriptorSetUniformBuffers),
	OFFSET_TABLE_ENTRY(VkPhysicalDeviceProperties, limits.maxDescriptorSetUniformBuffersDynamic),
	OFFSET_TABLE_ENTRY(VkPhysicalDeviceProperties, limits.maxDescriptorSetStorageBuffers),
	OFFSET_TABLE_ENTRY(VkPhysicalDeviceProperties, limits.maxDescriptorSetStorageBuffersDynamic),
	OFFSET_TABLE_ENTRY(VkPhysicalDeviceProperties, limits.maxDescriptorSetSampledImages),
	OFFSET_TABLE_ENTRY(VkPhysicalDeviceProperties, limits.maxDescriptorSetStorageImages),
	OFFSET_TABLE_ENTRY(VkPhysicalDeviceProperties, limits.maxDescriptorSetInputAttachments),
	OFFSET_TABLE_ENTRY(VkPhysicalDeviceProperties, limits.maxVertexInputAttributes),
	OFFSET_TABLE_ENTRY(VkPhysicalDeviceProperties, limits.maxVertexInputBindings),
	OFFSET_TABLE_ENTRY(VkPhysicalDeviceProperties, limits.maxVertexInputAttributeOffset),
	OFFSET_TABLE_ENTRY(VkPhysicalDeviceProperties, limits.maxVertexInputBindingStride),
	OFFSET_TABLE_ENTRY(VkPhysicalDeviceProperties, limits.maxVertexOutputComponents),
	OFFSET_TABLE_ENTRY(VkPhysicalDeviceProperties, limits.maxTessellationGenerationLevel),
	OFFSET_TABLE_ENTRY(VkPhysicalDeviceProperties, limits.maxTessellationPatchSize),
	OFFSET_TABLE_ENTRY(VkPhysicalDeviceProperties, limits.maxTessellationControlPerVertexInputComponents),
	OFFSET_TABLE_ENTRY(VkPhysicalDeviceProperties, limits.maxTessellationControlPerVertexOutputComponents),
	OFFSET_TABLE_ENTRY(VkPhysicalDeviceProperties, limits.maxTessellationControlPerPatchOutputComponents),
	OFFSET_TABLE_ENTRY(VkPhysicalDeviceProperties, limits.maxTessellationControlTotalOutputComponents),
	OFFSET_TABLE_ENTRY(VkPhysicalDeviceProperties, limits.maxTessellationEvaluationInputComponents),
	OFFSET_TABLE_ENTRY(VkPhysicalDeviceProperties, limits.maxTessellationEvaluationOutputComponents),
	OFFSET_TABLE_ENTRY(VkPhysicalDeviceProperties, limits.maxGeometryShaderInvocations),
	OFFSET_TABLE_ENTRY(VkPhysicalDeviceProperties, limits.maxGeometryInputComponents),
	OFFSET_TABLE_ENTRY(VkPhysicalDeviceProperties, limits.maxGeometryOutputComponents),
	OFFSET_TABLE_ENTRY(VkPhysicalDeviceProperties, limits.maxGeometryOutputVertices),
	OFFSET_TABLE_ENTRY(VkPhysicalDeviceProperties, limits.maxGeometryTotalOutputComponents),
	OFFSET_TABLE_ENTRY(VkPhysicalDeviceProperties, limits.maxFragmentInputComponents),
	OFFSET_TABLE_ENTRY(VkPhysicalDeviceProperties, limits.maxFragmentOutputAttachments),
	OFFSET_TABLE_ENTRY(VkPhysicalDeviceProperties, limits.maxFragmentDualSrcAttachments),
	OFFSET_TABLE_ENTRY(VkPhysicalDeviceProperties, limits.maxFragmentCombinedOutputResources),
	OFFSET_TABLE_ENTRY(VkPhysicalDeviceProperties, limits.maxComputeSharedMemorySize),
	OFFSET_TABLE_ENTRY(VkPhysicalDeviceProperties, limits.maxComputeWorkGroupCount[3]),
	OFFSET_TABLE_ENTRY(VkPhysicalDeviceProperties, limits.maxComputeWorkGroupInvocations),
	OFFSET_TABLE_ENTRY(VkPhysicalDeviceProperties, limits.maxComputeWorkGroupSize[3]),
	OFFSET_TABLE_ENTRY(VkPhysicalDeviceProperties, limits.subPixelPrecisionBits),
	OFFSET_TABLE_ENTRY(VkPhysicalDeviceProperties, limits.subTexelPrecisionBits),
	OFFSET_TABLE_ENTRY(VkPhysicalDeviceProperties, limits.mipmapPrecisionBits),
	OFFSET_TABLE_ENTRY(VkPhysicalDeviceProperties, limits.maxDrawIndexedIndexValue),
	OFFSET_TABLE_ENTRY(VkPhysicalDeviceProperties, limits.maxDrawIndirectCount),
	OFFSET_TABLE_ENTRY(VkPhysicalDeviceProperties, limits.maxSamplerLodBias),
	OFFSET_TABLE_ENTRY(VkPhysicalDeviceProperties, limits.maxSamplerAnisotropy),
	OFFSET_TABLE_ENTRY(VkPhysicalDeviceProperties, limits.maxViewports),
	OFFSET_TABLE_ENTRY(VkPhysicalDeviceProperties, limits.maxViewportDimensions[2]),
	OFFSET_TABLE_ENTRY(VkPhysicalDeviceProperties, limits.viewportBoundsRange[2]),
	OFFSET_TABLE_ENTRY(VkPhysicalDeviceProperties, limits.viewportSubPixelBits),
	OFFSET_TABLE_ENTRY(VkPhysicalDeviceProperties, limits.minMemoryMapAlignment),
	OFFSET_TABLE_ENTRY(VkPhysicalDeviceProperties, limits.minTexelBufferOffsetAlignment),
	OFFSET_TABLE_ENTRY(VkPhysicalDeviceProperties, limits.minUniformBufferOffsetAlignment),
	OFFSET_TABLE_ENTRY(VkPhysicalDeviceProperties, limits.minStorageBufferOffsetAlignment),
	OFFSET_TABLE_ENTRY(VkPhysicalDeviceProperties, limits.minTexelOffset),
	OFFSET_TABLE_ENTRY(VkPhysicalDeviceProperties, limits.maxTexelOffset),
	OFFSET_TABLE_ENTRY(VkPhysicalDeviceProperties, limits.minTexelGatherOffset),
	OFFSET_TABLE_ENTRY(VkPhysicalDeviceProperties, limits.maxTexelGatherOffset),
	OFFSET_TABLE_ENTRY(VkPhysicalDeviceProperties, limits.minInterpolationOffset),
	OFFSET_TABLE_ENTRY(VkPhysicalDeviceProperties, limits.maxInterpolationOffset),
	OFFSET_TABLE_ENTRY(VkPhysicalDeviceProperties, limits.subPixelInterpolationOffsetBits),
	OFFSET_TABLE_ENTRY(VkPhysicalDeviceProperties, limits.maxFramebufferWidth),
	OFFSET_TABLE_ENTRY(VkPhysicalDeviceProperties, limits.maxFramebufferHeight),
	OFFSET_TABLE_ENTRY(VkPhysicalDeviceProperties, limits.maxFramebufferLayers),
	OFFSET_TABLE_ENTRY(VkPhysicalDeviceProperties, limits.framebufferColorSampleCounts),
	OFFSET_TABLE_ENTRY(VkPhysicalDeviceProperties, limits.framebufferDepthSampleCounts),
	OFFSET_TABLE_ENTRY(VkPhysicalDeviceProperties, limits.framebufferStencilSampleCounts),
	OFFSET_TABLE_ENTRY(VkPhysicalDeviceProperties, limits.framebufferNoAttachmentsSampleCounts),
	OFFSET_TABLE_ENTRY(VkPhysicalDeviceProperties, limits.maxColorAttachments),
	OFFSET_TABLE_ENTRY(VkPhysicalDeviceProperties, limits.sampledImageColorSampleCounts),
	OFFSET_TABLE_ENTRY(VkPhysicalDeviceProperties, limits.sampledImageIntegerSampleCounts),
	OFFSET_TABLE_ENTRY(VkPhysicalDeviceProperties, limits.sampledImageDepthSampleCounts),
	OFFSET_TABLE_ENTRY(VkPhysicalDeviceProperties, limits.sampledImageStencilSampleCounts),
	OFFSET_TABLE_ENTRY(VkPhysicalDeviceProperties, limits.storageImageSampleCounts),
	OFFSET_TABLE_ENTRY(VkPhysicalDeviceProperties, limits.maxSampleMaskWords),
	OFFSET_TABLE_ENTRY(VkPhysicalDeviceProperties, limits.timestampComputeAndGraphics),
	OFFSET_TABLE_ENTRY(VkPhysicalDeviceProperties, limits.timestampPeriod),
	OFFSET_TABLE_ENTRY(VkPhysicalDeviceProperties, limits.maxClipDistances),
	OFFSET_TABLE_ENTRY(VkPhysicalDeviceProperties, limits.maxCullDistances),
	OFFSET_TABLE_ENTRY(VkPhysicalDeviceProperties, limits.maxCombinedClipAndCullDistances),
	OFFSET_TABLE_ENTRY(VkPhysicalDeviceProperties, limits.discreteQueuePriorities),
	OFFSET_TABLE_ENTRY(VkPhysicalDeviceProperties, limits.pointSizeRange[2]),
	OFFSET_TABLE_ENTRY(VkPhysicalDeviceProperties, limits.lineWidthRange[2]),
	OFFSET_TABLE_ENTRY(VkPhysicalDeviceProperties, limits.pointSizeGranularity),
	OFFSET_TABLE_ENTRY(VkPhysicalDeviceProperties, limits.lineWidthGranularity),
	OFFSET_TABLE_ENTRY(VkPhysicalDeviceProperties, limits.strictLines),
	OFFSET_TABLE_ENTRY(VkPhysicalDeviceProperties, limits.standardSampleLocations),
	OFFSET_TABLE_ENTRY(VkPhysicalDeviceProperties, limits.optimalBufferCopyOffsetAlignment),
	OFFSET_TABLE_ENTRY(VkPhysicalDeviceProperties, limits.optimalBufferCopyRowPitchAlignment),
	OFFSET_TABLE_ENTRY(VkPhysicalDeviceProperties, limits.nonCoherentAtomSize),
	OFFSET_TABLE_ENTRY(VkPhysicalDeviceProperties, sparseProperties.residencyStandard2DBlockShape),
	OFFSET_TABLE_ENTRY(VkPhysicalDeviceProperties, sparseProperties.residencyStandard2DMultisampleBlockShape),
	OFFSET_TABLE_ENTRY(VkPhysicalDeviceProperties, sparseProperties.residencyStandard3DBlockShape),
	OFFSET_TABLE_ENTRY(VkPhysicalDeviceProperties, sparseProperties.residencyAlignedMipSize),
	OFFSET_TABLE_ENTRY(VkPhysicalDeviceProperties, sparseProperties.residencyNonResidentStrict),
	{ 0, 0 }
};

tcu::TestStatus deviceProperties (Context& context)
{
	using namespace ValidateQueryBits;

	TestLog&						log			= context.getTestContext().getLog();
	VkPhysicalDeviceProperties*		props;
	VkPhysicalDeviceFeatures		features;
	deUint8							buffer[sizeof(VkPhysicalDeviceProperties) + GUARD_SIZE];

	props = reinterpret_cast<VkPhysicalDeviceProperties*>(buffer);
	deMemset(props, GUARD_VALUE, sizeof(buffer));

	context.getInstanceInterface().getPhysicalDeviceProperties(context.getPhysicalDevice(), props);
	context.getInstanceInterface().getPhysicalDeviceFeatures(context.getPhysicalDevice(), &features);

	log << TestLog::Message << "device = " << context.getPhysicalDevice() << TestLog::EndMessage
		<< TestLog::Message << *props << TestLog::EndMessage;

	if (!validateFeatureLimits(props, &features, log))
		return tcu::TestStatus::fail("deviceProperties - feature limits failed");

	for (int ndx = 0; ndx < GUARD_SIZE; ndx++)
	{
		if (buffer[ndx + sizeof(VkPhysicalDeviceProperties)] != GUARD_VALUE)
		{
			log << TestLog::Message << "deviceProperties - Guard offset " << ndx << " not valid" << TestLog::EndMessage;
			return tcu::TestStatus::fail("deviceProperties buffer overflow");
		}
	}

	if (!validateInitComplete(context.getPhysicalDevice(), &InstanceInterface::getPhysicalDeviceProperties, context.getInstanceInterface(), s_physicalDevicePropertiesOffsetTable))
	{
		log << TestLog::Message << "deviceProperties - VkPhysicalDeviceProperties not completely initialized" << TestLog::EndMessage;
		return tcu::TestStatus::fail("deviceProperties incomplete initialization");
	}

	// Check if deviceName string is properly terminated.
	if (deStrnlen(props->deviceName, VK_MAX_PHYSICAL_DEVICE_NAME_SIZE) == VK_MAX_PHYSICAL_DEVICE_NAME_SIZE)
	{
		log << TestLog::Message << "deviceProperties - VkPhysicalDeviceProperties deviceName not properly initialized" << TestLog::EndMessage;
		return tcu::TestStatus::fail("deviceProperties incomplete initialization");
	}

	{
		const ApiVersion deviceVersion = unpackVersion(props->apiVersion);
		const ApiVersion deqpVersion = unpackVersion(VK_API_VERSION_1_3);

		if (deviceVersion.majorNum != deqpVersion.majorNum)
		{
			log << TestLog::Message << "deviceProperties - API Major Version " << deviceVersion.majorNum << " is not valid" << TestLog::EndMessage;
			return tcu::TestStatus::fail("deviceProperties apiVersion not valid");
		}

		if (deviceVersion.minorNum > deqpVersion.minorNum)
		{
			log << TestLog::Message << "deviceProperties - API Minor Version " << deviceVersion.minorNum << " is not valid for this version of dEQP" << TestLog::EndMessage;
			return tcu::TestStatus::fail("deviceProperties apiVersion not valid");
		}
	}

	return tcu::TestStatus::pass("DeviceProperites query succeeded");
}

tcu::TestStatus deviceQueueFamilyProperties (Context& context)
{
	TestLog&								log					= context.getTestContext().getLog();
	const vector<VkQueueFamilyProperties>	queueProperties		= getPhysicalDeviceQueueFamilyProperties(context.getInstanceInterface(), context.getPhysicalDevice());

	log << TestLog::Message << "device = " << context.getPhysicalDevice() << TestLog::EndMessage;

	for (size_t queueNdx = 0; queueNdx < queueProperties.size(); queueNdx++)
		log << TestLog::Message << queueNdx << ": " << queueProperties[queueNdx] << TestLog::EndMessage;

	return tcu::TestStatus::pass("Querying queue properties succeeded");
}

tcu::TestStatus deviceMemoryProperties (Context& context)
{
	TestLog&							log			= context.getTestContext().getLog();
	VkPhysicalDeviceMemoryProperties*	memProps;
	deUint8								buffer[sizeof(VkPhysicalDeviceMemoryProperties) + GUARD_SIZE];

	memProps = reinterpret_cast<VkPhysicalDeviceMemoryProperties*>(buffer);
	deMemset(buffer, GUARD_VALUE, sizeof(buffer));

	context.getInstanceInterface().getPhysicalDeviceMemoryProperties(context.getPhysicalDevice(), memProps);

	log << TestLog::Message << "device = " << context.getPhysicalDevice() << TestLog::EndMessage
		<< TestLog::Message << *memProps << TestLog::EndMessage;

	for (deInt32 ndx = 0; ndx < GUARD_SIZE; ndx++)
	{
		if (buffer[ndx + sizeof(VkPhysicalDeviceMemoryProperties)] != GUARD_VALUE)
		{
			log << TestLog::Message << "deviceMemoryProperties - Guard offset " << ndx << " not valid" << TestLog::EndMessage;
			return tcu::TestStatus::fail("deviceMemoryProperties buffer overflow");
		}
	}

	if (memProps->memoryHeapCount >= VK_MAX_MEMORY_HEAPS)
	{
		log << TestLog::Message << "deviceMemoryProperties - HeapCount larger than " << (deUint32)VK_MAX_MEMORY_HEAPS << TestLog::EndMessage;
		return tcu::TestStatus::fail("deviceMemoryProperties HeapCount too large");
	}

	if (memProps->memoryHeapCount == 1)
	{
		if ((memProps->memoryHeaps[0].flags & VK_MEMORY_HEAP_DEVICE_LOCAL_BIT) == 0)
		{
			log << TestLog::Message << "deviceMemoryProperties - Single heap is not marked DEVICE_LOCAL" << TestLog::EndMessage;
			return tcu::TestStatus::fail("deviceMemoryProperties invalid HeapFlags");
		}
	}

	const VkMemoryPropertyFlags validPropertyFlags[] =
	{
		0,
		VK_MEMORY_PROPERTY_DEVICE_LOCAL_BIT,
		VK_MEMORY_PROPERTY_DEVICE_LOCAL_BIT|VK_MEMORY_PROPERTY_HOST_VISIBLE_BIT|VK_MEMORY_PROPERTY_HOST_COHERENT_BIT,
		VK_MEMORY_PROPERTY_DEVICE_LOCAL_BIT|VK_MEMORY_PROPERTY_HOST_VISIBLE_BIT|VK_MEMORY_PROPERTY_HOST_CACHED_BIT,
		VK_MEMORY_PROPERTY_DEVICE_LOCAL_BIT|VK_MEMORY_PROPERTY_HOST_VISIBLE_BIT|VK_MEMORY_PROPERTY_HOST_CACHED_BIT|VK_MEMORY_PROPERTY_HOST_COHERENT_BIT,
		VK_MEMORY_PROPERTY_HOST_VISIBLE_BIT|VK_MEMORY_PROPERTY_HOST_COHERENT_BIT,
		VK_MEMORY_PROPERTY_HOST_VISIBLE_BIT|VK_MEMORY_PROPERTY_HOST_CACHED_BIT,
		VK_MEMORY_PROPERTY_HOST_VISIBLE_BIT|VK_MEMORY_PROPERTY_HOST_CACHED_BIT|VK_MEMORY_PROPERTY_HOST_COHERENT_BIT,
		VK_MEMORY_PROPERTY_DEVICE_LOCAL_BIT|VK_MEMORY_PROPERTY_LAZILY_ALLOCATED_BIT
	};

	const VkMemoryPropertyFlags requiredPropertyFlags[] =
	{
		VK_MEMORY_PROPERTY_HOST_VISIBLE_BIT|VK_MEMORY_PROPERTY_HOST_COHERENT_BIT
	};

	bool requiredFlagsFound[DE_LENGTH_OF_ARRAY(requiredPropertyFlags)];
	std::fill(DE_ARRAY_BEGIN(requiredFlagsFound), DE_ARRAY_END(requiredFlagsFound), false);

	for (deUint32 memoryNdx = 0; memoryNdx < memProps->memoryTypeCount; memoryNdx++)
	{
		bool validPropTypeFound = false;

		if (memProps->memoryTypes[memoryNdx].heapIndex >= memProps->memoryHeapCount)
		{
			log << TestLog::Message << "deviceMemoryProperties - heapIndex " << memProps->memoryTypes[memoryNdx].heapIndex << " larger than heapCount" << TestLog::EndMessage;
			return tcu::TestStatus::fail("deviceMemoryProperties - invalid heapIndex");
		}

		const VkMemoryPropertyFlags bitsToCheck = VK_MEMORY_PROPERTY_DEVICE_LOCAL_BIT|VK_MEMORY_PROPERTY_HOST_VISIBLE_BIT|VK_MEMORY_PROPERTY_HOST_COHERENT_BIT|VK_MEMORY_PROPERTY_HOST_CACHED_BIT|VK_MEMORY_PROPERTY_LAZILY_ALLOCATED_BIT;

		for (const VkMemoryPropertyFlags* requiredFlagsIterator = DE_ARRAY_BEGIN(requiredPropertyFlags); requiredFlagsIterator != DE_ARRAY_END(requiredPropertyFlags); requiredFlagsIterator++)
			if ((memProps->memoryTypes[memoryNdx].propertyFlags & *requiredFlagsIterator) == *requiredFlagsIterator)
				requiredFlagsFound[requiredFlagsIterator - DE_ARRAY_BEGIN(requiredPropertyFlags)] = true;

		if (de::contains(DE_ARRAY_BEGIN(validPropertyFlags), DE_ARRAY_END(validPropertyFlags), memProps->memoryTypes[memoryNdx].propertyFlags & bitsToCheck))
			validPropTypeFound = true;

		if (!validPropTypeFound)
		{
			log << TestLog::Message << "deviceMemoryProperties - propertyFlags "
				<< memProps->memoryTypes[memoryNdx].propertyFlags << " not valid" << TestLog::EndMessage;
			return tcu::TestStatus::fail("deviceMemoryProperties propertyFlags not valid");
		}

		if (memProps->memoryTypes[memoryNdx].propertyFlags & VK_MEMORY_PROPERTY_DEVICE_LOCAL_BIT)
		{
			if ((memProps->memoryHeaps[memProps->memoryTypes[memoryNdx].heapIndex].flags & VK_MEMORY_HEAP_DEVICE_LOCAL_BIT) == 0)
			{
				log << TestLog::Message << "deviceMemoryProperties - DEVICE_LOCAL memory type references heap which is not DEVICE_LOCAL" << TestLog::EndMessage;
				return tcu::TestStatus::fail("deviceMemoryProperties inconsistent memoryType and HeapFlags");
			}
		}
		else
		{
			if (memProps->memoryHeaps[memProps->memoryTypes[memoryNdx].heapIndex].flags & VK_MEMORY_HEAP_DEVICE_LOCAL_BIT)
			{
				log << TestLog::Message << "deviceMemoryProperties - non-DEVICE_LOCAL memory type references heap with is DEVICE_LOCAL" << TestLog::EndMessage;
				return tcu::TestStatus::fail("deviceMemoryProperties inconsistent memoryType and HeapFlags");
			}
		}
	}

	bool* requiredFlagsFoundIterator = std::find(DE_ARRAY_BEGIN(requiredFlagsFound), DE_ARRAY_END(requiredFlagsFound), false);
	if (requiredFlagsFoundIterator != DE_ARRAY_END(requiredFlagsFound))
	{
		DE_ASSERT(requiredFlagsFoundIterator - DE_ARRAY_BEGIN(requiredFlagsFound) <= DE_LENGTH_OF_ARRAY(requiredPropertyFlags));
		log << TestLog::Message << "deviceMemoryProperties - required property flags "
			<< getMemoryPropertyFlagsStr(requiredPropertyFlags[requiredFlagsFoundIterator - DE_ARRAY_BEGIN(requiredFlagsFound)]) << " not found" << TestLog::EndMessage;

		return tcu::TestStatus::fail("deviceMemoryProperties propertyFlags not valid");
	}

	return tcu::TestStatus::pass("Querying memory properties succeeded");
}

tcu::TestStatus deviceGroupPeerMemoryFeatures (Context& context)
{
	TestLog&							log						= context.getTestContext().getLog();
	const PlatformInterface&			vkp						= context.getPlatformInterface();
	const CustomInstance				instance				(createCustomInstanceWithExtension(context, "VK_KHR_device_group_creation"));
	const InstanceDriver&				vki						(instance.getDriver());
	const tcu::CommandLine&				cmdLine					= context.getTestContext().getCommandLine();
	const deUint32						devGroupIdx				= cmdLine.getVKDeviceGroupId() - 1;
	const deUint32						deviceIdx				= vk::chooseDeviceIndex(context.getInstanceInterface(), instance, cmdLine);
	const float							queuePriority			= 1.0f;
	VkPhysicalDeviceMemoryProperties	memProps;
	VkPeerMemoryFeatureFlags*			peerMemFeatures;
	deUint8								buffer					[sizeof(VkPeerMemoryFeatureFlags) + GUARD_SIZE];
	deUint32							numPhysicalDevices		= 0;
	deUint32							queueFamilyIndex		= 0;

	const vector<VkPhysicalDeviceGroupProperties>		deviceGroupProps = enumeratePhysicalDeviceGroups(vki, instance);
	std::vector<const char*>							deviceExtensions;
	deviceExtensions.push_back("VK_KHR_device_group");

	if (!isCoreDeviceExtension(context.getUsedApiVersion(), "VK_KHR_device_group"))
		deviceExtensions.push_back("VK_KHR_device_group");

	const std::vector<VkQueueFamilyProperties>	queueProps		= getPhysicalDeviceQueueFamilyProperties(vki, deviceGroupProps[devGroupIdx].physicalDevices[deviceIdx]);
	for (size_t queueNdx = 0; queueNdx < queueProps.size(); queueNdx++)
	{
		if (queueProps[queueNdx].queueFlags & VK_QUEUE_GRAPHICS_BIT)
			queueFamilyIndex = (deUint32)queueNdx;
	}
	const VkDeviceQueueCreateInfo		deviceQueueCreateInfo	=
	{
		VK_STRUCTURE_TYPE_DEVICE_QUEUE_CREATE_INFO,			//type
		DE_NULL,											//pNext
		(VkDeviceQueueCreateFlags)0u,						//flags
		queueFamilyIndex,									//queueFamilyIndex;
		1u,													//queueCount;
		&queuePriority,										//pQueuePriorities;
	};

	// Need atleast 2 devices for peer memory features
	numPhysicalDevices = deviceGroupProps[devGroupIdx].physicalDeviceCount;
	if (numPhysicalDevices < 2)
		TCU_THROW(NotSupportedError, "Need a device Group with at least 2 physical devices.");

	// Create device groups
	const VkDeviceGroupDeviceCreateInfo						deviceGroupInfo =
	{
		VK_STRUCTURE_TYPE_DEVICE_GROUP_DEVICE_CREATE_INFO,	//stype
		DE_NULL,											//pNext
		deviceGroupProps[devGroupIdx].physicalDeviceCount,	//physicalDeviceCount
		deviceGroupProps[devGroupIdx].physicalDevices		//physicalDevices
	};

	const VkDeviceCreateInfo								deviceCreateInfo =
	{
		VK_STRUCTURE_TYPE_DEVICE_CREATE_INFO,							//sType;
		&deviceGroupInfo,												//pNext;
		(VkDeviceCreateFlags)0u,										//flags
		1,																//queueRecordCount;
		&deviceQueueCreateInfo,											//pRequestedQueues;
		0,																//layerCount;
		DE_NULL,														//ppEnabledLayerNames;
		deUint32(deviceExtensions.size()),								//extensionCount;
		(deviceExtensions.empty() ? DE_NULL : &deviceExtensions[0]),	//ppEnabledExtensionNames;
		DE_NULL,														//pEnabledFeatures;
	};

	Move<VkDevice>		deviceGroup = createCustomDevice(context.getTestContext().getCommandLine().isValidationEnabled(), vkp, instance, vki, deviceGroupProps[devGroupIdx].physicalDevices[deviceIdx], &deviceCreateInfo);
	const DeviceDriver	vk	(vkp, instance, *deviceGroup);
	context.getInstanceInterface().getPhysicalDeviceMemoryProperties(deviceGroupProps[devGroupIdx].physicalDevices[deviceIdx], &memProps);

	peerMemFeatures = reinterpret_cast<VkPeerMemoryFeatureFlags*>(buffer);
	deMemset(buffer, GUARD_VALUE, sizeof(buffer));

	for (deUint32 heapIndex = 0; heapIndex < memProps.memoryHeapCount; heapIndex++)
	{
		for (deUint32 localDeviceIndex = 0; localDeviceIndex < numPhysicalDevices; localDeviceIndex++)
		{
			for (deUint32 remoteDeviceIndex = 0; remoteDeviceIndex < numPhysicalDevices; remoteDeviceIndex++)
			{
				if (localDeviceIndex != remoteDeviceIndex)
				{
					vk.getDeviceGroupPeerMemoryFeatures(deviceGroup.get(), heapIndex, localDeviceIndex, remoteDeviceIndex, peerMemFeatures);

					// Check guard
					for (deInt32 ndx = 0; ndx < GUARD_SIZE; ndx++)
					{
						if (buffer[ndx + sizeof(VkPeerMemoryFeatureFlags)] != GUARD_VALUE)
						{
							log << TestLog::Message << "deviceGroupPeerMemoryFeatures - Guard offset " << ndx << " not valid" << TestLog::EndMessage;
							return tcu::TestStatus::fail("deviceGroupPeerMemoryFeatures buffer overflow");
						}
					}

					VkPeerMemoryFeatureFlags requiredFlag = VK_PEER_MEMORY_FEATURE_COPY_DST_BIT;
					VkPeerMemoryFeatureFlags maxValidFlag = VK_PEER_MEMORY_FEATURE_COPY_SRC_BIT|VK_PEER_MEMORY_FEATURE_COPY_DST_BIT|
																VK_PEER_MEMORY_FEATURE_GENERIC_SRC_BIT|VK_PEER_MEMORY_FEATURE_GENERIC_DST_BIT;
					if ((!(*peerMemFeatures & requiredFlag)) ||
						*peerMemFeatures > maxValidFlag)
						return tcu::TestStatus::fail("deviceGroupPeerMemoryFeatures invalid flag");

					log << TestLog::Message << "deviceGroup = " << deviceGroup.get() << TestLog::EndMessage
						<< TestLog::Message << "heapIndex = " << heapIndex << TestLog::EndMessage
						<< TestLog::Message << "localDeviceIndex = " << localDeviceIndex << TestLog::EndMessage
						<< TestLog::Message << "remoteDeviceIndex = " << remoteDeviceIndex << TestLog::EndMessage
						<< TestLog::Message << "PeerMemoryFeatureFlags = " << *peerMemFeatures << TestLog::EndMessage;
				}
			} // remote device
		} // local device
	} // heap Index

	return tcu::TestStatus::pass("Querying deviceGroup peer memory features succeeded");
}

tcu::TestStatus deviceMemoryBudgetProperties (Context& context)
{
	TestLog&							log			= context.getTestContext().getLog();
	deUint8								buffer[sizeof(VkPhysicalDeviceMemoryBudgetPropertiesEXT) + GUARD_SIZE];

	if (!context.isDeviceFunctionalitySupported("VK_EXT_memory_budget"))
		TCU_THROW(NotSupportedError, "VK_EXT_memory_budget is not supported");

	VkPhysicalDeviceMemoryBudgetPropertiesEXT *budgetProps = reinterpret_cast<VkPhysicalDeviceMemoryBudgetPropertiesEXT *>(buffer);
	deMemset(buffer, GUARD_VALUE, sizeof(buffer));

	budgetProps->sType = VK_STRUCTURE_TYPE_PHYSICAL_DEVICE_MEMORY_BUDGET_PROPERTIES_EXT;
	budgetProps->pNext = DE_NULL;

	VkPhysicalDeviceMemoryProperties2	memProps;
	deMemset(&memProps, 0, sizeof(memProps));
	memProps.sType = VK_STRUCTURE_TYPE_PHYSICAL_DEVICE_MEMORY_PROPERTIES_2;
	memProps.pNext = budgetProps;

	context.getInstanceInterface().getPhysicalDeviceMemoryProperties2(context.getPhysicalDevice(), &memProps);

	log << TestLog::Message << "device = " << context.getPhysicalDevice() << TestLog::EndMessage
		<< TestLog::Message << *budgetProps << TestLog::EndMessage;

	for (deInt32 ndx = 0; ndx < GUARD_SIZE; ndx++)
	{
		if (buffer[ndx + sizeof(VkPhysicalDeviceMemoryBudgetPropertiesEXT)] != GUARD_VALUE)
		{
			log << TestLog::Message << "deviceMemoryBudgetProperties - Guard offset " << ndx << " not valid" << TestLog::EndMessage;
			return tcu::TestStatus::fail("deviceMemoryBudgetProperties buffer overflow");
		}
	}

	for (deUint32 i = 0; i < memProps.memoryProperties.memoryHeapCount; ++i)
	{
		if (budgetProps->heapBudget[i] == 0)
		{
			log << TestLog::Message << "deviceMemoryBudgetProperties - Supported heaps must report nonzero budget" << TestLog::EndMessage;
			return tcu::TestStatus::fail("deviceMemoryBudgetProperties invalid heap budget (zero)");
		}
		if (budgetProps->heapBudget[i] > memProps.memoryProperties.memoryHeaps[i].size)
		{
			log << TestLog::Message << "deviceMemoryBudgetProperties - Heap budget must be less than or equal to heap size" << TestLog::EndMessage;
			return tcu::TestStatus::fail("deviceMemoryBudgetProperties invalid heap budget (too large)");
		}
	}

	for (deUint32 i = memProps.memoryProperties.memoryHeapCount; i < VK_MAX_MEMORY_HEAPS; ++i)
	{
		if (budgetProps->heapBudget[i] != 0 || budgetProps->heapUsage[i] != 0)
		{
			log << TestLog::Message << "deviceMemoryBudgetProperties - Unused heaps must report budget/usage of zero" << TestLog::EndMessage;
			return tcu::TestStatus::fail("deviceMemoryBudgetProperties invalid unused heaps");
		}
	}

	return tcu::TestStatus::pass("Querying memory budget properties succeeded");
}

namespace
{

#include "vkMandatoryFeatures.inl"

}

tcu::TestStatus deviceMandatoryFeatures(Context& context)
{
	if ( checkMandatoryFeatures(context) )
		return tcu::TestStatus::pass("Passed");
	return tcu::TestStatus::fail("Not all mandatory features are supported ( see: vkspec.html#features-requirements )");
}

VkFormatFeatureFlags getBaseRequiredOptimalTilingFeatures (VkFormat format)
{
	struct Formatpair
	{
		VkFormat				format;
		VkFormatFeatureFlags	flags;
	};

	enum
	{
		SAIM = VK_FORMAT_FEATURE_SAMPLED_IMAGE_BIT,
		BLSR = VK_FORMAT_FEATURE_BLIT_SRC_BIT,
		SIFL = VK_FORMAT_FEATURE_SAMPLED_IMAGE_FILTER_LINEAR_BIT,
		COAT = VK_FORMAT_FEATURE_COLOR_ATTACHMENT_BIT,
		BLDS = VK_FORMAT_FEATURE_BLIT_DST_BIT,
		CABL = VK_FORMAT_FEATURE_COLOR_ATTACHMENT_BLEND_BIT,
		STIM = VK_FORMAT_FEATURE_STORAGE_IMAGE_BIT,
		STIA = VK_FORMAT_FEATURE_STORAGE_IMAGE_ATOMIC_BIT,
		DSAT = VK_FORMAT_FEATURE_DEPTH_STENCIL_ATTACHMENT_BIT,
		TRSR = VK_FORMAT_FEATURE_TRANSFER_SRC_BIT,
		TRDS = VK_FORMAT_FEATURE_TRANSFER_DST_BIT
	};

	static const Formatpair formatflags[] =
	{
		{ VK_FORMAT_B4G4R4A4_UNORM_PACK16,		SAIM | BLSR | TRSR | TRDS |               SIFL },
		{ VK_FORMAT_R5G6B5_UNORM_PACK16,		SAIM | BLSR | TRSR | TRDS | COAT | BLDS | SIFL |        CABL },
		{ VK_FORMAT_A1R5G5B5_UNORM_PACK16,		SAIM | BLSR | TRSR | TRDS | COAT | BLDS | SIFL |        CABL },
		{ VK_FORMAT_R8_UNORM,					SAIM | BLSR | TRSR | TRDS | COAT | BLDS | SIFL |        CABL },
		{ VK_FORMAT_R8_SNORM,					SAIM | BLSR | TRSR | TRDS |               SIFL },
		{ VK_FORMAT_R8_UINT,					SAIM | BLSR | TRSR | TRDS | COAT | BLDS },
		{ VK_FORMAT_R8_SINT,					SAIM | BLSR | TRSR | TRDS | COAT | BLDS },
		{ VK_FORMAT_R8G8_UNORM,					SAIM | BLSR | TRSR | TRDS | COAT | BLDS | SIFL |        CABL },
		{ VK_FORMAT_R8G8_SNORM,					SAIM | BLSR | TRSR | TRDS |               SIFL },
		{ VK_FORMAT_R8G8_UINT,					SAIM | BLSR | TRSR | TRDS | COAT | BLDS },
		{ VK_FORMAT_R8G8_SINT,					SAIM | BLSR | TRSR | TRDS | COAT | BLDS },
		{ VK_FORMAT_R8G8B8A8_UNORM,				SAIM | BLSR | TRSR | TRDS | COAT | BLDS | SIFL | STIM | CABL },
		{ VK_FORMAT_R8G8B8A8_SNORM,				SAIM | BLSR | TRSR | TRDS |               SIFL | STIM },
		{ VK_FORMAT_R8G8B8A8_UINT,				SAIM | BLSR | TRSR | TRDS | COAT | BLDS |        STIM },
		{ VK_FORMAT_R8G8B8A8_SINT,				SAIM | BLSR | TRSR | TRDS | COAT | BLDS |        STIM },
		{ VK_FORMAT_R8G8B8A8_SRGB,				SAIM | BLSR | TRSR | TRDS | COAT | BLDS | SIFL |        CABL },
		{ VK_FORMAT_B8G8R8A8_UNORM,				SAIM | BLSR | TRSR | TRDS | COAT | BLDS | SIFL |        CABL },
		{ VK_FORMAT_B8G8R8A8_SRGB,				SAIM | BLSR | TRSR | TRDS | COAT | BLDS | SIFL |        CABL },
		{ VK_FORMAT_A8B8G8R8_UNORM_PACK32,		SAIM | BLSR | TRSR | TRDS | COAT | BLDS | SIFL |        CABL },
		{ VK_FORMAT_A8B8G8R8_SNORM_PACK32,		SAIM | BLSR | TRSR | TRDS |               SIFL },
		{ VK_FORMAT_A8B8G8R8_UINT_PACK32,		SAIM | BLSR | TRSR | TRDS | COAT | BLDS },
		{ VK_FORMAT_A8B8G8R8_SINT_PACK32,		SAIM | BLSR | TRSR | TRDS | COAT | BLDS },
		{ VK_FORMAT_A8B8G8R8_SRGB_PACK32,		SAIM | BLSR | TRSR | TRDS | COAT | BLDS | SIFL |        CABL },
		{ VK_FORMAT_A2B10G10R10_UNORM_PACK32,	SAIM | BLSR | TRSR | TRDS | COAT | BLDS | SIFL |        CABL },
		{ VK_FORMAT_A2B10G10R10_UINT_PACK32,	SAIM | BLSR | TRSR | TRDS | COAT | BLDS },
		{ VK_FORMAT_R16_UINT,					SAIM | BLSR | TRSR | TRDS | COAT | BLDS },
		{ VK_FORMAT_R16_SINT,					SAIM | BLSR | TRSR | TRDS | COAT | BLDS },
		{ VK_FORMAT_R16_SFLOAT,					SAIM | BLSR | TRSR | TRDS | COAT | BLDS | SIFL |        CABL },
		{ VK_FORMAT_R16G16_UINT,				SAIM | BLSR | TRSR | TRDS | COAT | BLDS },
		{ VK_FORMAT_R16G16_SINT,				SAIM | BLSR | TRSR | TRDS | COAT | BLDS },
		{ VK_FORMAT_R16G16_SFLOAT,				SAIM | BLSR | TRSR | TRDS | COAT | BLDS | SIFL |        CABL },
		{ VK_FORMAT_R16G16B16A16_UINT,			SAIM | BLSR | TRSR | TRDS | COAT | BLDS |        STIM },
		{ VK_FORMAT_R16G16B16A16_SINT,			SAIM | BLSR | TRSR | TRDS | COAT | BLDS |        STIM },
		{ VK_FORMAT_R16G16B16A16_SFLOAT,		SAIM | BLSR | TRSR | TRDS | COAT | BLDS | SIFL | STIM | CABL },
		{ VK_FORMAT_R32_UINT,					SAIM | BLSR | TRSR | TRDS | COAT | BLDS |        STIM |        STIA },
		{ VK_FORMAT_R32_SINT,					SAIM | BLSR | TRSR | TRDS | COAT | BLDS |        STIM |        STIA },
		{ VK_FORMAT_R32_SFLOAT,					SAIM | BLSR | TRSR | TRDS | COAT | BLDS |        STIM },
		{ VK_FORMAT_R32G32_UINT,				SAIM | BLSR | TRSR | TRDS | COAT | BLDS |        STIM },
		{ VK_FORMAT_R32G32_SINT,				SAIM | BLSR | TRSR | TRDS | COAT | BLDS |        STIM },
		{ VK_FORMAT_R32G32_SFLOAT,				SAIM | BLSR | TRSR | TRDS | COAT | BLDS |        STIM },
		{ VK_FORMAT_R32G32B32A32_UINT,			SAIM | BLSR | TRSR | TRDS | COAT | BLDS |        STIM },
		{ VK_FORMAT_R32G32B32A32_SINT,			SAIM | BLSR | TRSR | TRDS | COAT | BLDS |        STIM },
		{ VK_FORMAT_R32G32B32A32_SFLOAT,		SAIM | BLSR | TRSR | TRDS | COAT | BLDS |        STIM },
		{ VK_FORMAT_B10G11R11_UFLOAT_PACK32,	SAIM | BLSR | TRSR | TRDS |               SIFL },
		{ VK_FORMAT_E5B9G9R9_UFLOAT_PACK32,		SAIM | BLSR | TRSR | TRDS |               SIFL },
		{ VK_FORMAT_D16_UNORM,					SAIM | BLSR | TRSR | TRDS |                                           DSAT },
	};

	size_t formatpairs = sizeof(formatflags) / sizeof(Formatpair);

	for (unsigned int i = 0; i < formatpairs; i++)
		if (formatflags[i].format == format)
			return formatflags[i].flags;
	return 0;
}

VkFormatFeatureFlags getRequiredOptimalExtendedTilingFeatures (Context& context, VkFormat format, VkFormatFeatureFlags queriedFlags)
{
	VkFormatFeatureFlags	flags	= (VkFormatFeatureFlags)0;

	// VK_EXT_sampler_filter_minmax:
	//	If filterMinmaxSingleComponentFormats is VK_TRUE, the following formats must
	//	support the VK_FORMAT_FEATURE_SAMPLED_IMAGE_FILTER_MINMAX_BIT_EXT feature with
	//	VK_IMAGE_TILING_OPTIMAL, if they support VK_FORMAT_FEATURE_SAMPLED_IMAGE_BIT.

	static const VkFormat s_requiredSampledImageFilterMinMaxFormats[] =
	{
		VK_FORMAT_R8_UNORM,
		VK_FORMAT_R8_SNORM,
		VK_FORMAT_R16_UNORM,
		VK_FORMAT_R16_SNORM,
		VK_FORMAT_R16_SFLOAT,
		VK_FORMAT_R32_SFLOAT,
		VK_FORMAT_D16_UNORM,
		VK_FORMAT_X8_D24_UNORM_PACK32,
		VK_FORMAT_D32_SFLOAT,
		VK_FORMAT_D16_UNORM_S8_UINT,
		VK_FORMAT_D24_UNORM_S8_UINT,
		VK_FORMAT_D32_SFLOAT_S8_UINT,
	};

	if ((queriedFlags & VK_FORMAT_FEATURE_SAMPLED_IMAGE_BIT) != 0)
	{
		if (de::contains(context.getDeviceExtensions().begin(), context.getDeviceExtensions().end(), "VK_EXT_sampler_filter_minmax"))
		{
			if (de::contains(DE_ARRAY_BEGIN(s_requiredSampledImageFilterMinMaxFormats), DE_ARRAY_END(s_requiredSampledImageFilterMinMaxFormats), format))
			{
				VkPhysicalDeviceSamplerFilterMinmaxProperties		physicalDeviceSamplerMinMaxProperties =
				{
					VK_STRUCTURE_TYPE_PHYSICAL_DEVICE_SAMPLER_FILTER_MINMAX_PROPERTIES_EXT,
					DE_NULL,
					DE_FALSE,
					DE_FALSE
				};

				{
					VkPhysicalDeviceProperties2		physicalDeviceProperties;
					physicalDeviceProperties.sType	= VK_STRUCTURE_TYPE_PHYSICAL_DEVICE_PROPERTIES_2;
					physicalDeviceProperties.pNext	= &physicalDeviceSamplerMinMaxProperties;

					const InstanceInterface&		vk = context.getInstanceInterface();
					vk.getPhysicalDeviceProperties2(context.getPhysicalDevice(), &physicalDeviceProperties);
				}

				if (physicalDeviceSamplerMinMaxProperties.filterMinmaxSingleComponentFormats)
				{
					flags |= VK_FORMAT_FEATURE_SAMPLED_IMAGE_FILTER_MINMAX_BIT_EXT;
				}
			}
		}
	}

	// VK_EXT_filter_cubic:
	// If cubic filtering is supported, VK_FORMAT_FEATURE_SAMPLED_IMAGE_FILTER_CUBIC_BIT_EXT must be supported for the following image view types:
	// VK_IMAGE_VIEW_TYPE_2D, VK_IMAGE_VIEW_TYPE_2D_ARRAY
	static const VkFormat s_requiredSampledImageFilterCubicFormats[] =
	{
		VK_FORMAT_R4G4_UNORM_PACK8,
		VK_FORMAT_R4G4B4A4_UNORM_PACK16,
		VK_FORMAT_B4G4R4A4_UNORM_PACK16,
		VK_FORMAT_R5G6B5_UNORM_PACK16,
		VK_FORMAT_B5G6R5_UNORM_PACK16,
		VK_FORMAT_R5G5B5A1_UNORM_PACK16,
		VK_FORMAT_B5G5R5A1_UNORM_PACK16,
		VK_FORMAT_A1R5G5B5_UNORM_PACK16,
		VK_FORMAT_R8_UNORM,
		VK_FORMAT_R8_SNORM,
		VK_FORMAT_R8_SRGB,
		VK_FORMAT_R8G8_UNORM,
		VK_FORMAT_R8G8_SNORM,
		VK_FORMAT_R8G8_SRGB,
		VK_FORMAT_R8G8B8_UNORM,
		VK_FORMAT_R8G8B8_SNORM,
		VK_FORMAT_R8G8B8_SRGB,
		VK_FORMAT_B8G8R8_UNORM,
		VK_FORMAT_B8G8R8_SNORM,
		VK_FORMAT_B8G8R8_SRGB,
		VK_FORMAT_R8G8B8A8_UNORM,
		VK_FORMAT_R8G8B8A8_SNORM,
		VK_FORMAT_R8G8B8A8_SRGB,
		VK_FORMAT_B8G8R8A8_UNORM,
		VK_FORMAT_B8G8R8A8_SNORM,
		VK_FORMAT_B8G8R8A8_SRGB,
		VK_FORMAT_A8B8G8R8_UNORM_PACK32,
		VK_FORMAT_A8B8G8R8_SNORM_PACK32,
		VK_FORMAT_A8B8G8R8_SRGB_PACK32
	};

	static const VkFormat s_requiredSampledImageFilterCubicFormatsETC2[] =
	{
		VK_FORMAT_ETC2_R8G8B8_UNORM_BLOCK,
		VK_FORMAT_ETC2_R8G8B8_SRGB_BLOCK,
		VK_FORMAT_ETC2_R8G8B8A1_UNORM_BLOCK,
		VK_FORMAT_ETC2_R8G8B8A1_SRGB_BLOCK,
		VK_FORMAT_ETC2_R8G8B8A8_UNORM_BLOCK,
		VK_FORMAT_ETC2_R8G8B8A8_SRGB_BLOCK
	};

	if ( (queriedFlags & VK_FORMAT_FEATURE_SAMPLED_IMAGE_BIT) != 0 && de::contains(context.getDeviceExtensions().begin(), context.getDeviceExtensions().end(), "VK_EXT_filter_cubic") )
	{
		if ( de::contains(DE_ARRAY_BEGIN(s_requiredSampledImageFilterCubicFormats), DE_ARRAY_END(s_requiredSampledImageFilterCubicFormats), format) )
			flags |= VK_FORMAT_FEATURE_SAMPLED_IMAGE_FILTER_CUBIC_BIT_EXT;

		VkPhysicalDeviceFeatures2						coreFeatures;
		deMemset(&coreFeatures, 0, sizeof(coreFeatures));

		coreFeatures.sType = VK_STRUCTURE_TYPE_PHYSICAL_DEVICE_FEATURES_2;
		coreFeatures.pNext = DE_NULL;
		context.getInstanceInterface().getPhysicalDeviceFeatures2(context.getPhysicalDevice(), &coreFeatures);
		if ( coreFeatures.features.textureCompressionETC2 && de::contains(DE_ARRAY_BEGIN(s_requiredSampledImageFilterCubicFormatsETC2), DE_ARRAY_END(s_requiredSampledImageFilterCubicFormatsETC2), format) )
			flags |= VK_FORMAT_FEATURE_SAMPLED_IMAGE_FILTER_CUBIC_BIT_EXT;
	}

	return flags;
}

VkFormatFeatureFlags getRequiredBufferFeatures (VkFormat format)
{
	static const VkFormat s_requiredVertexBufferFormats[] =
	{
		VK_FORMAT_R8_UNORM,
		VK_FORMAT_R8_SNORM,
		VK_FORMAT_R8_UINT,
		VK_FORMAT_R8_SINT,
		VK_FORMAT_R8G8_UNORM,
		VK_FORMAT_R8G8_SNORM,
		VK_FORMAT_R8G8_UINT,
		VK_FORMAT_R8G8_SINT,
		VK_FORMAT_R8G8B8A8_UNORM,
		VK_FORMAT_R8G8B8A8_SNORM,
		VK_FORMAT_R8G8B8A8_UINT,
		VK_FORMAT_R8G8B8A8_SINT,
		VK_FORMAT_B8G8R8A8_UNORM,
		VK_FORMAT_A8B8G8R8_UNORM_PACK32,
		VK_FORMAT_A8B8G8R8_SNORM_PACK32,
		VK_FORMAT_A8B8G8R8_UINT_PACK32,
		VK_FORMAT_A8B8G8R8_SINT_PACK32,
		VK_FORMAT_A2B10G10R10_UNORM_PACK32,
		VK_FORMAT_R16_UNORM,
		VK_FORMAT_R16_SNORM,
		VK_FORMAT_R16_UINT,
		VK_FORMAT_R16_SINT,
		VK_FORMAT_R16_SFLOAT,
		VK_FORMAT_R16G16_UNORM,
		VK_FORMAT_R16G16_SNORM,
		VK_FORMAT_R16G16_UINT,
		VK_FORMAT_R16G16_SINT,
		VK_FORMAT_R16G16_SFLOAT,
		VK_FORMAT_R16G16B16A16_UNORM,
		VK_FORMAT_R16G16B16A16_SNORM,
		VK_FORMAT_R16G16B16A16_UINT,
		VK_FORMAT_R16G16B16A16_SINT,
		VK_FORMAT_R16G16B16A16_SFLOAT,
		VK_FORMAT_R32_UINT,
		VK_FORMAT_R32_SINT,
		VK_FORMAT_R32_SFLOAT,
		VK_FORMAT_R32G32_UINT,
		VK_FORMAT_R32G32_SINT,
		VK_FORMAT_R32G32_SFLOAT,
		VK_FORMAT_R32G32B32_UINT,
		VK_FORMAT_R32G32B32_SINT,
		VK_FORMAT_R32G32B32_SFLOAT,
		VK_FORMAT_R32G32B32A32_UINT,
		VK_FORMAT_R32G32B32A32_SINT,
		VK_FORMAT_R32G32B32A32_SFLOAT
	};
	static const VkFormat s_requiredUniformTexelBufferFormats[] =
	{
		VK_FORMAT_R8_UNORM,
		VK_FORMAT_R8_SNORM,
		VK_FORMAT_R8_UINT,
		VK_FORMAT_R8_SINT,
		VK_FORMAT_R8G8_UNORM,
		VK_FORMAT_R8G8_SNORM,
		VK_FORMAT_R8G8_UINT,
		VK_FORMAT_R8G8_SINT,
		VK_FORMAT_R8G8B8A8_UNORM,
		VK_FORMAT_R8G8B8A8_SNORM,
		VK_FORMAT_R8G8B8A8_UINT,
		VK_FORMAT_R8G8B8A8_SINT,
		VK_FORMAT_B8G8R8A8_UNORM,
		VK_FORMAT_A8B8G8R8_UNORM_PACK32,
		VK_FORMAT_A8B8G8R8_SNORM_PACK32,
		VK_FORMAT_A8B8G8R8_UINT_PACK32,
		VK_FORMAT_A8B8G8R8_SINT_PACK32,
		VK_FORMAT_A2B10G10R10_UNORM_PACK32,
		VK_FORMAT_A2B10G10R10_UINT_PACK32,
		VK_FORMAT_R16_UINT,
		VK_FORMAT_R16_SINT,
		VK_FORMAT_R16_SFLOAT,
		VK_FORMAT_R16G16_UINT,
		VK_FORMAT_R16G16_SINT,
		VK_FORMAT_R16G16_SFLOAT,
		VK_FORMAT_R16G16B16A16_UINT,
		VK_FORMAT_R16G16B16A16_SINT,
		VK_FORMAT_R16G16B16A16_SFLOAT,
		VK_FORMAT_R32_UINT,
		VK_FORMAT_R32_SINT,
		VK_FORMAT_R32_SFLOAT,
		VK_FORMAT_R32G32_UINT,
		VK_FORMAT_R32G32_SINT,
		VK_FORMAT_R32G32_SFLOAT,
		VK_FORMAT_R32G32B32A32_UINT,
		VK_FORMAT_R32G32B32A32_SINT,
		VK_FORMAT_R32G32B32A32_SFLOAT,
		VK_FORMAT_B10G11R11_UFLOAT_PACK32
	};
	static const VkFormat s_requiredStorageTexelBufferFormats[] =
	{
		VK_FORMAT_R8G8B8A8_UNORM,
		VK_FORMAT_R8G8B8A8_SNORM,
		VK_FORMAT_R8G8B8A8_UINT,
		VK_FORMAT_R8G8B8A8_SINT,
		VK_FORMAT_A8B8G8R8_UNORM_PACK32,
		VK_FORMAT_A8B8G8R8_SNORM_PACK32,
		VK_FORMAT_A8B8G8R8_UINT_PACK32,
		VK_FORMAT_A8B8G8R8_SINT_PACK32,
		VK_FORMAT_R16G16B16A16_UINT,
		VK_FORMAT_R16G16B16A16_SINT,
		VK_FORMAT_R16G16B16A16_SFLOAT,
		VK_FORMAT_R32_UINT,
		VK_FORMAT_R32_SINT,
		VK_FORMAT_R32_SFLOAT,
		VK_FORMAT_R32G32_UINT,
		VK_FORMAT_R32G32_SINT,
		VK_FORMAT_R32G32_SFLOAT,
		VK_FORMAT_R32G32B32A32_UINT,
		VK_FORMAT_R32G32B32A32_SINT,
		VK_FORMAT_R32G32B32A32_SFLOAT
	};
	static const VkFormat s_requiredStorageTexelBufferAtomicFormats[] =
	{
		VK_FORMAT_R32_UINT,
		VK_FORMAT_R32_SINT
	};

	VkFormatFeatureFlags	flags	= (VkFormatFeatureFlags)0;

	if (de::contains(DE_ARRAY_BEGIN(s_requiredVertexBufferFormats), DE_ARRAY_END(s_requiredVertexBufferFormats), format))
		flags |= VK_FORMAT_FEATURE_VERTEX_BUFFER_BIT;

	if (de::contains(DE_ARRAY_BEGIN(s_requiredUniformTexelBufferFormats), DE_ARRAY_END(s_requiredUniformTexelBufferFormats), format))
		flags |= VK_FORMAT_FEATURE_UNIFORM_TEXEL_BUFFER_BIT;

	if (de::contains(DE_ARRAY_BEGIN(s_requiredStorageTexelBufferFormats), DE_ARRAY_END(s_requiredStorageTexelBufferFormats), format))
		flags |= VK_FORMAT_FEATURE_STORAGE_TEXEL_BUFFER_BIT;

	if (de::contains(DE_ARRAY_BEGIN(s_requiredStorageTexelBufferAtomicFormats), DE_ARRAY_END(s_requiredStorageTexelBufferAtomicFormats), format))
		flags |= VK_FORMAT_FEATURE_STORAGE_TEXEL_BUFFER_ATOMIC_BIT;

	return flags;
}

VkPhysicalDeviceSamplerYcbcrConversionFeatures getPhysicalDeviceSamplerYcbcrConversionFeatures (const InstanceInterface& vk, VkPhysicalDevice physicalDevice)
{
	VkPhysicalDeviceFeatures2						coreFeatures;
	VkPhysicalDeviceSamplerYcbcrConversionFeatures	ycbcrFeatures;

	deMemset(&coreFeatures, 0, sizeof(coreFeatures));
	deMemset(&ycbcrFeatures, 0, sizeof(ycbcrFeatures));

	coreFeatures.sType		= VK_STRUCTURE_TYPE_PHYSICAL_DEVICE_FEATURES_2;
	coreFeatures.pNext		= &ycbcrFeatures;
	ycbcrFeatures.sType		= VK_STRUCTURE_TYPE_PHYSICAL_DEVICE_SAMPLER_YCBCR_CONVERSION_FEATURES;

	vk.getPhysicalDeviceFeatures2(physicalDevice, &coreFeatures);

	return ycbcrFeatures;
}

void checkYcbcrApiSupport (Context& context)
{
	// check if YCbcr API and are supported by implementation

	// the support for formats and YCbCr may still be optional - see isYcbcrConversionSupported below

	if (!vk::isCoreDeviceExtension(context.getUsedApiVersion(), "VK_KHR_sampler_ycbcr_conversion"))
	{
		if (!context.isDeviceFunctionalitySupported("VK_KHR_sampler_ycbcr_conversion"))
			TCU_THROW(NotSupportedError, "VK_KHR_sampler_ycbcr_conversion is not supported");

		// Hard dependency for ycbcr
		TCU_CHECK(de::contains(context.getInstanceExtensions().begin(), context.getInstanceExtensions().end(), "VK_KHR_get_physical_device_properties2"));
	}
}

bool isYcbcrConversionSupported (Context& context)
{
	checkYcbcrApiSupport(context);

	const VkPhysicalDeviceSamplerYcbcrConversionFeatures	ycbcrFeatures	= getPhysicalDeviceSamplerYcbcrConversionFeatures(context.getInstanceInterface(), context.getPhysicalDevice());

	return (ycbcrFeatures.samplerYcbcrConversion == VK_TRUE);
}

VkFormatFeatureFlags getRequiredYcbcrFormatFeatures (Context& context, VkFormat format)
{
	bool req = isYcbcrConversionSupported(context) && (	format == VK_FORMAT_G8_B8R8_2PLANE_420_UNORM ||
														format == VK_FORMAT_G8_B8_R8_3PLANE_420_UNORM);

	const VkFormatFeatureFlags	required	= VK_FORMAT_FEATURE_SAMPLED_IMAGE_BIT
											| VK_FORMAT_FEATURE_TRANSFER_SRC_BIT
											| VK_FORMAT_FEATURE_TRANSFER_DST_BIT
											| VK_FORMAT_FEATURE_COSITED_CHROMA_SAMPLES_BIT;
	return req ? required : (VkFormatFeatureFlags)0;
}

VkFormatFeatureFlags getRequiredOptimalTilingFeatures (Context& context, VkFormat format)
{
	if (isYCbCrFormat(format))
		return getRequiredYcbcrFormatFeatures(context, format);
	else
	{
		VkFormatFeatureFlags ret = getBaseRequiredOptimalTilingFeatures(format);

		// \todo [2017-05-16 pyry] This should be extended to cover for example COLOR_ATTACHMENT for depth formats etc.
		// \todo [2017-05-18 pyry] Any other color conversion related features that can't be supported by regular formats?
		ret |= getRequiredOptimalExtendedTilingFeatures(context, format, ret);

		// Compressed formats have optional support for some features
		// TODO: Is this really correct? It looks like it should be checking the different compressed features
		if (isCompressedFormat(format) && (ret & VK_FORMAT_FEATURE_SAMPLED_IMAGE_FILTER_LINEAR_BIT))
			ret |=	VK_FORMAT_FEATURE_TRANSFER_SRC_BIT |
					VK_FORMAT_FEATURE_TRANSFER_DST_BIT |
					VK_FORMAT_FEATURE_SAMPLED_IMAGE_BIT |
					VK_FORMAT_FEATURE_BLIT_SRC_BIT;

		return ret;
	}
}

bool requiresYCbCrConversion(Context& context, VkFormat format)
{
	if (format == VK_FORMAT_R10X6G10X6B10X6A10X6_UNORM_4PACK16)
	{
		if (!context.isDeviceFunctionalitySupported("VK_EXT_rgba10x6_formats"))
			return true;
		VkPhysicalDeviceFeatures2						coreFeatures;
		VkPhysicalDeviceRGBA10X6FormatsFeaturesEXT	rgba10x6features;

		deMemset(&coreFeatures, 0, sizeof(coreFeatures));
		deMemset(&rgba10x6features, 0, sizeof(rgba10x6features));

		coreFeatures.sType		= VK_STRUCTURE_TYPE_PHYSICAL_DEVICE_FEATURES_2;
		coreFeatures.pNext		= &rgba10x6features;
		rgba10x6features.sType		= VK_STRUCTURE_TYPE_PHYSICAL_DEVICE_RGBA10X6_FORMATS_FEATURES_EXT;

		const InstanceInterface &vk = context.getInstanceInterface();
		vk.getPhysicalDeviceFeatures2(context.getPhysicalDevice(), &coreFeatures);

		return !rgba10x6features.formatRgba10x6WithoutYCbCrSampler;
	}

	return isYCbCrFormat(format) &&
			format != VK_FORMAT_R10X6_UNORM_PACK16 && format != VK_FORMAT_R10X6G10X6_UNORM_2PACK16 &&
			format != VK_FORMAT_R12X4_UNORM_PACK16 && format != VK_FORMAT_R12X4G12X4_UNORM_2PACK16;
}

VkFormatFeatureFlags getAllowedOptimalTilingFeatures (Context &context, VkFormat format)
{
	// YCbCr formats only support a subset of format feature flags
	const VkFormatFeatureFlags ycbcrAllows =
		VK_FORMAT_FEATURE_SAMPLED_IMAGE_BIT |
		VK_FORMAT_FEATURE_SAMPLED_IMAGE_FILTER_LINEAR_BIT |
		VK_FORMAT_FEATURE_SAMPLED_IMAGE_FILTER_CUBIC_BIT_IMG |
		VK_FORMAT_FEATURE_TRANSFER_SRC_BIT |
		VK_FORMAT_FEATURE_TRANSFER_DST_BIT |
		VK_FORMAT_FEATURE_MIDPOINT_CHROMA_SAMPLES_BIT |
		VK_FORMAT_FEATURE_COSITED_CHROMA_SAMPLES_BIT |
		VK_FORMAT_FEATURE_SAMPLED_IMAGE_YCBCR_CONVERSION_LINEAR_FILTER_BIT |
		VK_FORMAT_FEATURE_SAMPLED_IMAGE_YCBCR_CONVERSION_SEPARATE_RECONSTRUCTION_FILTER_BIT |
		VK_FORMAT_FEATURE_SAMPLED_IMAGE_YCBCR_CONVERSION_CHROMA_RECONSTRUCTION_EXPLICIT_BIT |
		VK_FORMAT_FEATURE_SAMPLED_IMAGE_YCBCR_CONVERSION_CHROMA_RECONSTRUCTION_EXPLICIT_FORCEABLE_BIT |
		VK_FORMAT_FEATURE_SAMPLED_IMAGE_FILTER_MINMAX_BIT_EXT |
		VK_FORMAT_FEATURE_DISJOINT_BIT;

	// By default everything is allowed.
	VkFormatFeatureFlags allow = (VkFormatFeatureFlags)~0u;
	// Formats for which SamplerYCbCrConversion is required may not support certain features.
	if (requiresYCbCrConversion(context, format))
		allow &= ycbcrAllows;
	// single-plane formats *may not* support DISJOINT_BIT
	if (!isYCbCrFormat(format) || getPlaneCount(format) == 1)
		allow &= ~VK_FORMAT_FEATURE_DISJOINT_BIT;

	return allow;
}

VkFormatFeatureFlags getAllowedBufferFeatures (Context &context, VkFormat format)
{
	// TODO: Do we allow non-buffer flags in the bufferFeatures?
	return requiresYCbCrConversion(context, format) ? (VkFormatFeatureFlags)0 : (VkFormatFeatureFlags)(~VK_FORMAT_FEATURE_DISJOINT_BIT);
}

tcu::TestStatus formatProperties (Context& context, VkFormat format)
{
	// check if Ycbcr format enums are valid given the version and extensions
	if (isYCbCrFormat(format))
		checkYcbcrApiSupport(context);

	TestLog&					log			= context.getTestContext().getLog();
	const VkFormatProperties	properties	= getPhysicalDeviceFormatProperties(context.getInstanceInterface(), context.getPhysicalDevice(), format);
	bool						allOk		= true;

	const VkFormatFeatureFlags reqImg	= getRequiredOptimalTilingFeatures(context, format);
	const VkFormatFeatureFlags reqBuf	= getRequiredBufferFeatures(format);
	const VkFormatFeatureFlags allowImg	= getAllowedOptimalTilingFeatures(context, format);
	const VkFormatFeatureFlags allowBuf	= getAllowedBufferFeatures(context, format);

	const struct feature_req
	{
		const char*				fieldName;
		VkFormatFeatureFlags	supportedFeatures;
		VkFormatFeatureFlags	requiredFeatures;
		VkFormatFeatureFlags	allowedFeatures;
	} fields[] =
	{
		{ "linearTilingFeatures",	properties.linearTilingFeatures,	(VkFormatFeatureFlags)0,	allowImg },
		{ "optimalTilingFeatures",	properties.optimalTilingFeatures,	reqImg,						allowImg },
		{ "bufferFeatures",			properties.bufferFeatures,			reqBuf,						allowBuf }
	};

	log << TestLog::Message << properties << TestLog::EndMessage;

	for (int fieldNdx = 0; fieldNdx < DE_LENGTH_OF_ARRAY(fields); fieldNdx++)
	{
		const char* const			fieldName	= fields[fieldNdx].fieldName;
		const VkFormatFeatureFlags	supported	= fields[fieldNdx].supportedFeatures;
		const VkFormatFeatureFlags	required	= fields[fieldNdx].requiredFeatures;
		const VkFormatFeatureFlags	allowed		= fields[fieldNdx].allowedFeatures;

		if ((supported & required) != required)
		{
			log << TestLog::Message << "ERROR in " << fieldName << ":\n"
									<< "  required: " << getFormatFeatureFlagsStr(required) << "\n  "
									<< "  missing: " << getFormatFeatureFlagsStr(~supported & required)
				<< TestLog::EndMessage;
			allOk = false;
		}

		if ((supported & ~allowed) != 0)
		{
			log << TestLog::Message << "ERROR in " << fieldName << ":\n"
									<< "  has: " << getFormatFeatureFlagsStr(supported & ~allowed)
				<< TestLog::EndMessage;
			allOk = false;
		}

		if (((supported & VK_FORMAT_FEATURE_SAMPLED_IMAGE_YCBCR_CONVERSION_CHROMA_RECONSTRUCTION_EXPLICIT_BIT) != 0) &&
			((supported & VK_FORMAT_FEATURE_SAMPLED_IMAGE_YCBCR_CONVERSION_CHROMA_RECONSTRUCTION_EXPLICIT_FORCEABLE_BIT) == 0))
		{
			log << TestLog::Message << "ERROR in " << fieldName << ":\n"
									<< " supports VK_FORMAT_FEATURE_SAMPLED_IMAGE_YCBCR_CONVERSION_CHROMA_RECONSTRUCTION_EXPLICIT_BIT"
									<< " but not VK_FORMAT_FEATURE_SAMPLED_IMAGE_YCBCR_CONVERSION_CHROMA_RECONSTRUCTION_EXPLICIT_FORCEABLE_BIT"
				<< TestLog::EndMessage;
			allOk = false;
		}
	}

	if (allOk)
		return tcu::TestStatus::pass("Query and validation passed");
	else
		return tcu::TestStatus::fail("Required features not supported");
}

bool optimalTilingFeaturesSupported (Context& context, VkFormat format, VkFormatFeatureFlags features)
{
	const VkFormatProperties	properties	= getPhysicalDeviceFormatProperties(context.getInstanceInterface(), context.getPhysicalDevice(), format);

	return (properties.optimalTilingFeatures & features) == features;
}

bool optimalTilingFeaturesSupportedForAll (Context& context, const VkFormat* begin, const VkFormat* end, VkFormatFeatureFlags features)
{
	for (const VkFormat* cur = begin; cur != end; ++cur)
	{
		if (!optimalTilingFeaturesSupported(context, *cur, features))
			return false;
	}

	return true;
}

tcu::TestStatus testDepthStencilSupported (Context& context)
{
	if (!optimalTilingFeaturesSupported(context, VK_FORMAT_X8_D24_UNORM_PACK32, VK_FORMAT_FEATURE_DEPTH_STENCIL_ATTACHMENT_BIT) &&
		!optimalTilingFeaturesSupported(context, VK_FORMAT_D32_SFLOAT, VK_FORMAT_FEATURE_DEPTH_STENCIL_ATTACHMENT_BIT))
		return tcu::TestStatus::fail("Doesn't support one of VK_FORMAT_X8_D24_UNORM_PACK32 or VK_FORMAT_D32_SFLOAT");

	if (!optimalTilingFeaturesSupported(context, VK_FORMAT_D24_UNORM_S8_UINT, VK_FORMAT_FEATURE_DEPTH_STENCIL_ATTACHMENT_BIT) &&
		!optimalTilingFeaturesSupported(context, VK_FORMAT_D32_SFLOAT_S8_UINT, VK_FORMAT_FEATURE_DEPTH_STENCIL_ATTACHMENT_BIT))
		return tcu::TestStatus::fail("Doesn't support one of VK_FORMAT_D24_UNORM_S8_UINT or VK_FORMAT_D32_SFLOAT_S8_UINT");

	return tcu::TestStatus::pass("Required depth/stencil formats supported");
}

tcu::TestStatus testCompressedFormatsSupported (Context& context)
{
	static const VkFormat s_allBcFormats[] =
	{
		VK_FORMAT_BC1_RGB_UNORM_BLOCK,
		VK_FORMAT_BC1_RGB_SRGB_BLOCK,
		VK_FORMAT_BC1_RGBA_UNORM_BLOCK,
		VK_FORMAT_BC1_RGBA_SRGB_BLOCK,
		VK_FORMAT_BC2_UNORM_BLOCK,
		VK_FORMAT_BC2_SRGB_BLOCK,
		VK_FORMAT_BC3_UNORM_BLOCK,
		VK_FORMAT_BC3_SRGB_BLOCK,
		VK_FORMAT_BC4_UNORM_BLOCK,
		VK_FORMAT_BC4_SNORM_BLOCK,
		VK_FORMAT_BC5_UNORM_BLOCK,
		VK_FORMAT_BC5_SNORM_BLOCK,
		VK_FORMAT_BC6H_UFLOAT_BLOCK,
		VK_FORMAT_BC6H_SFLOAT_BLOCK,
		VK_FORMAT_BC7_UNORM_BLOCK,
		VK_FORMAT_BC7_SRGB_BLOCK,
	};
	static const VkFormat s_allEtc2Formats[] =
	{
		VK_FORMAT_ETC2_R8G8B8_UNORM_BLOCK,
		VK_FORMAT_ETC2_R8G8B8_SRGB_BLOCK,
		VK_FORMAT_ETC2_R8G8B8A1_UNORM_BLOCK,
		VK_FORMAT_ETC2_R8G8B8A1_SRGB_BLOCK,
		VK_FORMAT_ETC2_R8G8B8A8_UNORM_BLOCK,
		VK_FORMAT_ETC2_R8G8B8A8_SRGB_BLOCK,
		VK_FORMAT_EAC_R11_UNORM_BLOCK,
		VK_FORMAT_EAC_R11_SNORM_BLOCK,
		VK_FORMAT_EAC_R11G11_UNORM_BLOCK,
		VK_FORMAT_EAC_R11G11_SNORM_BLOCK,
	};
	static const VkFormat s_allAstcLdrFormats[] =
	{
		VK_FORMAT_ASTC_4x4_UNORM_BLOCK,
		VK_FORMAT_ASTC_4x4_SRGB_BLOCK,
		VK_FORMAT_ASTC_5x4_UNORM_BLOCK,
		VK_FORMAT_ASTC_5x4_SRGB_BLOCK,
		VK_FORMAT_ASTC_5x5_UNORM_BLOCK,
		VK_FORMAT_ASTC_5x5_SRGB_BLOCK,
		VK_FORMAT_ASTC_6x5_UNORM_BLOCK,
		VK_FORMAT_ASTC_6x5_SRGB_BLOCK,
		VK_FORMAT_ASTC_6x6_UNORM_BLOCK,
		VK_FORMAT_ASTC_6x6_SRGB_BLOCK,
		VK_FORMAT_ASTC_8x5_UNORM_BLOCK,
		VK_FORMAT_ASTC_8x5_SRGB_BLOCK,
		VK_FORMAT_ASTC_8x6_UNORM_BLOCK,
		VK_FORMAT_ASTC_8x6_SRGB_BLOCK,
		VK_FORMAT_ASTC_8x8_UNORM_BLOCK,
		VK_FORMAT_ASTC_8x8_SRGB_BLOCK,
		VK_FORMAT_ASTC_10x5_UNORM_BLOCK,
		VK_FORMAT_ASTC_10x5_SRGB_BLOCK,
		VK_FORMAT_ASTC_10x6_UNORM_BLOCK,
		VK_FORMAT_ASTC_10x6_SRGB_BLOCK,
		VK_FORMAT_ASTC_10x8_UNORM_BLOCK,
		VK_FORMAT_ASTC_10x8_SRGB_BLOCK,
		VK_FORMAT_ASTC_10x10_UNORM_BLOCK,
		VK_FORMAT_ASTC_10x10_SRGB_BLOCK,
		VK_FORMAT_ASTC_12x10_UNORM_BLOCK,
		VK_FORMAT_ASTC_12x10_SRGB_BLOCK,
		VK_FORMAT_ASTC_12x12_UNORM_BLOCK,
		VK_FORMAT_ASTC_12x12_SRGB_BLOCK,
	};

	static const struct
	{
		const char*									setName;
		const char*									featureName;
		const VkBool32 VkPhysicalDeviceFeatures::*	feature;
		const VkFormat*								formatsBegin;
		const VkFormat*								formatsEnd;
	} s_compressedFormatSets[] =
	{
		{ "BC",			"textureCompressionBC",			&VkPhysicalDeviceFeatures::textureCompressionBC,		DE_ARRAY_BEGIN(s_allBcFormats),			DE_ARRAY_END(s_allBcFormats)		},
		{ "ETC2",		"textureCompressionETC2",		&VkPhysicalDeviceFeatures::textureCompressionETC2,		DE_ARRAY_BEGIN(s_allEtc2Formats),		DE_ARRAY_END(s_allEtc2Formats)		},
		{ "ASTC LDR",	"textureCompressionASTC_LDR",	&VkPhysicalDeviceFeatures::textureCompressionASTC_LDR,	DE_ARRAY_BEGIN(s_allAstcLdrFormats),	DE_ARRAY_END(s_allAstcLdrFormats)	},
	};

	TestLog&						log					= context.getTestContext().getLog();
	const VkPhysicalDeviceFeatures&	features			= context.getDeviceFeatures();
	int								numSupportedSets	= 0;
	int								numErrors			= 0;
	int								numWarnings			= 0;

	for (int setNdx = 0; setNdx < DE_LENGTH_OF_ARRAY(s_compressedFormatSets); ++setNdx)
	{
		const char* const			setName				= s_compressedFormatSets[setNdx].setName;
		const char* const			featureName			= s_compressedFormatSets[setNdx].featureName;
		const bool					featureBitSet		= features.*s_compressedFormatSets[setNdx].feature == VK_TRUE;
		const VkFormatFeatureFlags	requiredFeatures	=
			VK_FORMAT_FEATURE_SAMPLED_IMAGE_BIT | VK_FORMAT_FEATURE_BLIT_SRC_BIT | VK_FORMAT_FEATURE_SAMPLED_IMAGE_FILTER_LINEAR_BIT |
			VK_FORMAT_FEATURE_TRANSFER_SRC_BIT | VK_FORMAT_FEATURE_TRANSFER_DST_BIT;
		const bool			allSupported	= optimalTilingFeaturesSupportedForAll(context,
																				   s_compressedFormatSets[setNdx].formatsBegin,
																				   s_compressedFormatSets[setNdx].formatsEnd,
																				   requiredFeatures);

		if (featureBitSet && !allSupported)
		{
			log << TestLog::Message << "ERROR: " << featureName << " = VK_TRUE but " << setName << " formats not supported" << TestLog::EndMessage;
			numErrors += 1;
		}
		else if (allSupported && !featureBitSet)
		{
			log << TestLog::Message << "WARNING: " << setName << " formats supported but " << featureName << " = VK_FALSE" << TestLog::EndMessage;
			numWarnings += 1;
		}

		if (featureBitSet)
		{
			log << TestLog::Message << "All " << setName << " formats are supported" << TestLog::EndMessage;
			numSupportedSets += 1;
		}
		else
			log << TestLog::Message << setName << " formats are not supported" << TestLog::EndMessage;
	}

	if (numSupportedSets == 0)
	{
		log << TestLog::Message << "No compressed format sets supported" << TestLog::EndMessage;
		numErrors += 1;
	}

	if (numErrors > 0)
		return tcu::TestStatus::fail("Compressed format support not valid");
	else if (numWarnings > 0)
		return tcu::TestStatus(QP_TEST_RESULT_QUALITY_WARNING, "Found inconsistencies in compressed format support");
	else
		return tcu::TestStatus::pass("Compressed texture format support is valid");
}

void createFormatTests (tcu::TestCaseGroup* testGroup)
{
	DE_STATIC_ASSERT(VK_FORMAT_UNDEFINED == 0);

	static const struct
	{
		VkFormat	begin;
		VkFormat	end;
	} s_formatRanges[] =
	{
		// core formats
		{ (VkFormat)(VK_FORMAT_UNDEFINED+1),		VK_CORE_FORMAT_LAST										},

		// YCbCr formats
		{ VK_FORMAT_G8B8G8R8_422_UNORM,				(VkFormat)(VK_FORMAT_G16_B16_R16_3PLANE_444_UNORM+1)	},

		// YCbCr extended formats
		{ VK_FORMAT_G8_B8R8_2PLANE_444_UNORM_EXT,	(VkFormat)(VK_FORMAT_G16_B16R16_2PLANE_444_UNORM_EXT+1)	},
	};

	for (int rangeNdx = 0; rangeNdx < DE_LENGTH_OF_ARRAY(s_formatRanges); ++rangeNdx)
	{
		const VkFormat								rangeBegin		= s_formatRanges[rangeNdx].begin;
		const VkFormat								rangeEnd		= s_formatRanges[rangeNdx].end;

		for (VkFormat format = rangeBegin; format != rangeEnd; format = (VkFormat)(format+1))
		{
			const char* const	enumName	= getFormatName(format);
			const string		caseName	= de::toLower(string(enumName).substr(10));

			addFunctionCase(testGroup, caseName, enumName, formatProperties, format);
		}
	}

	addFunctionCase(testGroup, "depth_stencil",			"",	testDepthStencilSupported);
	addFunctionCase(testGroup, "compressed_formats",	"",	testCompressedFormatsSupported);
}

VkImageUsageFlags getValidImageUsageFlags (const VkFormatFeatureFlags supportedFeatures, const bool useKhrMaintenance1Semantics)
{
	VkImageUsageFlags	flags	= (VkImageUsageFlags)0;

	if (useKhrMaintenance1Semantics)
	{
		if ((supportedFeatures & VK_FORMAT_FEATURE_TRANSFER_SRC_BIT) != 0)
			flags |= VK_IMAGE_USAGE_TRANSFER_SRC_BIT;

		if ((supportedFeatures & VK_FORMAT_FEATURE_TRANSFER_DST_BIT) != 0)
			flags |= VK_IMAGE_USAGE_TRANSFER_DST_BIT;
	}
	else
	{
		// If format is supported at all, it must be valid transfer src+dst
		if (supportedFeatures != 0)
			flags |= VK_IMAGE_USAGE_TRANSFER_SRC_BIT|VK_IMAGE_USAGE_TRANSFER_DST_BIT;
	}

	if ((supportedFeatures & VK_FORMAT_FEATURE_SAMPLED_IMAGE_BIT) != 0)
		flags |= VK_IMAGE_USAGE_SAMPLED_BIT;

	if ((supportedFeatures & VK_FORMAT_FEATURE_COLOR_ATTACHMENT_BIT) != 0)
		flags |= VK_IMAGE_USAGE_COLOR_ATTACHMENT_BIT|VK_IMAGE_USAGE_TRANSIENT_ATTACHMENT_BIT|VK_IMAGE_USAGE_INPUT_ATTACHMENT_BIT;

	if ((supportedFeatures & VK_FORMAT_FEATURE_DEPTH_STENCIL_ATTACHMENT_BIT) != 0)
		flags |= VK_IMAGE_USAGE_DEPTH_STENCIL_ATTACHMENT_BIT;

	if ((supportedFeatures & VK_FORMAT_FEATURE_STORAGE_IMAGE_BIT) != 0)
		flags |= VK_IMAGE_USAGE_STORAGE_BIT;

	return flags;
}

bool isValidImageUsageFlagCombination (VkImageUsageFlags usage)
{
	if ((usage & VK_IMAGE_USAGE_TRANSIENT_ATTACHMENT_BIT) != 0)
	{
		const VkImageUsageFlags		allowedFlags	= VK_IMAGE_USAGE_TRANSIENT_ATTACHMENT_BIT
													| VK_IMAGE_USAGE_COLOR_ATTACHMENT_BIT
													| VK_IMAGE_USAGE_DEPTH_STENCIL_ATTACHMENT_BIT
													| VK_IMAGE_USAGE_INPUT_ATTACHMENT_BIT;

		// Only *_ATTACHMENT_BIT flags can be combined with TRANSIENT_ATTACHMENT_BIT
		if ((usage & ~allowedFlags) != 0)
			return false;

		// TRANSIENT_ATTACHMENT_BIT is not valid without COLOR_ or DEPTH_STENCIL_ATTACHMENT_BIT
		if ((usage & (VK_IMAGE_USAGE_COLOR_ATTACHMENT_BIT|VK_IMAGE_USAGE_DEPTH_STENCIL_ATTACHMENT_BIT)) == 0)
			return false;
	}

	return usage != 0;
}

VkImageCreateFlags getValidImageCreateFlags (const VkPhysicalDeviceFeatures& deviceFeatures, VkFormat format, VkFormatFeatureFlags formatFeatures, VkImageType type, VkImageUsageFlags usage)
{
	VkImageCreateFlags	flags	= (VkImageCreateFlags)0;

	if ((usage & VK_IMAGE_USAGE_SAMPLED_BIT) != 0)
	{
		flags |= VK_IMAGE_CREATE_MUTABLE_FORMAT_BIT;

		if (type == VK_IMAGE_TYPE_2D && !isYCbCrFormat(format))
		{
			flags |= VK_IMAGE_CREATE_CUBE_COMPATIBLE_BIT;
		}
	}

	if (isYCbCrFormat(format) && getPlaneCount(format) > 1)
	{
		if (formatFeatures & VK_FORMAT_FEATURE_DISJOINT_BIT_KHR)
			flags |= VK_IMAGE_CREATE_DISJOINT_BIT_KHR;
	}

	if ((usage & (VK_IMAGE_USAGE_SAMPLED_BIT|VK_IMAGE_USAGE_STORAGE_BIT)) != 0 &&
		(usage & VK_IMAGE_USAGE_TRANSIENT_ATTACHMENT_BIT) == 0)
	{
		if (deviceFeatures.sparseBinding)
			flags |= VK_IMAGE_CREATE_SPARSE_BINDING_BIT|VK_IMAGE_CREATE_SPARSE_RESIDENCY_BIT;

		if (deviceFeatures.sparseResidencyAliased)
			flags |= VK_IMAGE_CREATE_SPARSE_ALIASED_BIT;
	}

	return flags;
}

bool isValidImageCreateFlagCombination (VkImageCreateFlags)
{
	return true;
}

bool isRequiredImageParameterCombination (const VkPhysicalDeviceFeatures&	deviceFeatures,
										  const VkFormat					format,
										  const VkFormatProperties&			formatProperties,
										  const VkImageType					imageType,
										  const VkImageTiling				imageTiling,
										  const VkImageUsageFlags			usageFlags,
										  const VkImageCreateFlags			createFlags)
{
	DE_UNREF(deviceFeatures);
	DE_UNREF(formatProperties);
	DE_UNREF(createFlags);

	// Linear images can have arbitrary limitations
	if (imageTiling == VK_IMAGE_TILING_LINEAR)
		return false;

	// Support for other usages for compressed formats is optional
	if (isCompressedFormat(format) &&
		(usageFlags & ~(VK_IMAGE_USAGE_SAMPLED_BIT|VK_IMAGE_USAGE_TRANSFER_SRC_BIT|VK_IMAGE_USAGE_TRANSFER_DST_BIT)) != 0)
		return false;

	// Support for 1D, and sliced 3D compressed formats is optional
	if (isCompressedFormat(format) && (imageType == VK_IMAGE_TYPE_1D || imageType == VK_IMAGE_TYPE_3D))
		return false;

	// Support for 1D and 3D depth/stencil textures is optional
	if (isDepthStencilFormat(format) && (imageType == VK_IMAGE_TYPE_1D || imageType == VK_IMAGE_TYPE_3D))
		return false;

	DE_ASSERT(deviceFeatures.sparseBinding || (createFlags & (VK_IMAGE_CREATE_SPARSE_BINDING_BIT|VK_IMAGE_CREATE_SPARSE_RESIDENCY_BIT)) == 0);
	DE_ASSERT(deviceFeatures.sparseResidencyAliased || (createFlags & VK_IMAGE_CREATE_SPARSE_ALIASED_BIT) == 0);

	if (isYCbCrFormat(format) && (createFlags & (VK_IMAGE_CREATE_SPARSE_BINDING_BIT | VK_IMAGE_CREATE_SPARSE_ALIASED_BIT | VK_IMAGE_CREATE_SPARSE_RESIDENCY_BIT)))
		return false;

	if (createFlags & VK_IMAGE_CREATE_SPARSE_RESIDENCY_BIT)
	{
		if (isCompressedFormat(format))
			return false;

		if (isDepthStencilFormat(format))
			return false;

		if (!deIsPowerOfTwo32(mapVkFormat(format).getPixelSize()))
			return false;

		switch (imageType)
		{
			case VK_IMAGE_TYPE_2D:
				return (deviceFeatures.sparseResidencyImage2D == VK_TRUE);
			case VK_IMAGE_TYPE_3D:
				return (deviceFeatures.sparseResidencyImage3D == VK_TRUE);
			default:
				return false;
		}
	}

	return true;
}

VkSampleCountFlags getRequiredOptimalTilingSampleCounts (const VkPhysicalDeviceLimits&	deviceLimits,
														 const VkFormat					format,
														 const VkImageUsageFlags		usageFlags)
{
	if (isCompressedFormat(format))
		return VK_SAMPLE_COUNT_1_BIT;

	bool		hasDepthComp	= false;
	bool		hasStencilComp	= false;
	const bool	isYCbCr			= isYCbCrFormat(format);
	if (!isYCbCr)
	{
		const tcu::TextureFormat	tcuFormat		= mapVkFormat(format);
		hasDepthComp	= (tcuFormat.order == tcu::TextureFormat::D || tcuFormat.order == tcu::TextureFormat::DS);
		hasStencilComp	= (tcuFormat.order == tcu::TextureFormat::S || tcuFormat.order == tcu::TextureFormat::DS);
	}

	const bool						isColorFormat	= !hasDepthComp && !hasStencilComp;
	VkSampleCountFlags				sampleCounts	= ~(VkSampleCountFlags)0;

	DE_ASSERT((hasDepthComp || hasStencilComp) != isColorFormat);

	if ((usageFlags & VK_IMAGE_USAGE_STORAGE_BIT) != 0)
		sampleCounts &= deviceLimits.storageImageSampleCounts;

	if ((usageFlags & VK_IMAGE_USAGE_SAMPLED_BIT) != 0)
	{
		if (hasDepthComp)
			sampleCounts &= deviceLimits.sampledImageDepthSampleCounts;

		if (hasStencilComp)
			sampleCounts &= deviceLimits.sampledImageStencilSampleCounts;

		if (isColorFormat)
		{
			if (isYCbCr)
				sampleCounts &= deviceLimits.sampledImageColorSampleCounts;
			else
			{
				const tcu::TextureFormat		tcuFormat	= mapVkFormat(format);
				const tcu::TextureChannelClass	chnClass	= tcu::getTextureChannelClass(tcuFormat.type);

				if (chnClass == tcu::TEXTURECHANNELCLASS_UNSIGNED_INTEGER ||
					chnClass == tcu::TEXTURECHANNELCLASS_SIGNED_INTEGER)
					sampleCounts &= deviceLimits.sampledImageIntegerSampleCounts;
				else
					sampleCounts &= deviceLimits.sampledImageColorSampleCounts;
			}
		}
	}

	if ((usageFlags & VK_IMAGE_USAGE_COLOR_ATTACHMENT_BIT) != 0)
		sampleCounts &= deviceLimits.framebufferColorSampleCounts;

	if ((usageFlags & VK_IMAGE_USAGE_DEPTH_STENCIL_ATTACHMENT_BIT) != 0)
	{
		if (hasDepthComp)
			sampleCounts &= deviceLimits.framebufferDepthSampleCounts;

		if (hasStencilComp)
			sampleCounts &= deviceLimits.framebufferStencilSampleCounts;
	}

	// If there is no usage flag set that would have corresponding device limit,
	// only VK_SAMPLE_COUNT_1_BIT is required.
	if (sampleCounts == ~(VkSampleCountFlags)0)
		sampleCounts &= VK_SAMPLE_COUNT_1_BIT;

	return sampleCounts;
}

struct ImageFormatPropertyCase
{
	typedef tcu::TestStatus (*Function) (Context& context, const VkFormat format, const VkImageType imageType, const VkImageTiling tiling);

	Function		testFunction;
	VkFormat		format;
	VkImageType		imageType;
	VkImageTiling	tiling;

	ImageFormatPropertyCase (Function testFunction_, VkFormat format_, VkImageType imageType_, VkImageTiling tiling_)
		: testFunction	(testFunction_)
		, format		(format_)
		, imageType		(imageType_)
		, tiling		(tiling_)
	{}

	ImageFormatPropertyCase (void)
		: testFunction	((Function)DE_NULL)
		, format		(VK_FORMAT_UNDEFINED)
		, imageType		(VK_CORE_IMAGE_TYPE_LAST)
		, tiling		(VK_CORE_IMAGE_TILING_LAST)
	{}
};

tcu::TestStatus imageFormatProperties (Context& context, const VkFormat format, const VkImageType imageType, const VkImageTiling tiling)
{
	if (isYCbCrFormat(format))
		// check if Ycbcr format enums are valid given the version and extensions
		checkYcbcrApiSupport(context);

	TestLog&						log					= context.getTestContext().getLog();
	const VkPhysicalDeviceFeatures&	deviceFeatures		= context.getDeviceFeatures();
	const VkPhysicalDeviceLimits&	deviceLimits		= context.getDeviceProperties().limits;
	const VkFormatProperties		formatProperties	= getPhysicalDeviceFormatProperties(context.getInstanceInterface(), context.getPhysicalDevice(), format);
	const bool						hasKhrMaintenance1	= context.isDeviceFunctionalitySupported("VK_KHR_maintenance1");

	const VkFormatFeatureFlags		supportedFeatures	= tiling == VK_IMAGE_TILING_LINEAR ? formatProperties.linearTilingFeatures : formatProperties.optimalTilingFeatures;
	const VkImageUsageFlags			usageFlagSet		= getValidImageUsageFlags(supportedFeatures, hasKhrMaintenance1);

	tcu::ResultCollector			results				(log, "ERROR: ");

	if (hasKhrMaintenance1 && (supportedFeatures & VK_FORMAT_FEATURE_SAMPLED_IMAGE_BIT) != 0)
	{
		results.check((supportedFeatures & (VK_FORMAT_FEATURE_TRANSFER_SRC_BIT|VK_FORMAT_FEATURE_TRANSFER_DST_BIT)) != 0,
					  "A sampled image format must have VK_FORMAT_FEATURE_TRANSFER_SRC_BIT and VK_FORMAT_FEATURE_TRANSFER_DST_BIT format feature flags set");
	}

	if (isYcbcrConversionSupported(context) && (format == VK_FORMAT_G8_B8_R8_3PLANE_420_UNORM_KHR || format == VK_FORMAT_G8_B8R8_2PLANE_420_UNORM_KHR))
	{
		VkFormatFeatureFlags requiredFeatures = VK_FORMAT_FEATURE_TRANSFER_SRC_BIT_KHR | VK_FORMAT_FEATURE_TRANSFER_DST_BIT_KHR;
		if (tiling == VK_IMAGE_TILING_OPTIMAL)
			requiredFeatures |= VK_FORMAT_FEATURE_SAMPLED_IMAGE_BIT | VK_FORMAT_FEATURE_COSITED_CHROMA_SAMPLES_BIT_KHR;

		results.check((supportedFeatures & requiredFeatures) == requiredFeatures,
					  getFormatName(format) + string(" must support ") + de::toString(getFormatFeatureFlagsStr(requiredFeatures)));
	}

	for (VkImageUsageFlags curUsageFlags = 0; curUsageFlags <= usageFlagSet; curUsageFlags++)
	{
		if ((curUsageFlags & ~usageFlagSet) != 0 ||
			!isValidImageUsageFlagCombination(curUsageFlags))
			continue;

		const VkImageCreateFlags	createFlagSet		= getValidImageCreateFlags(deviceFeatures, format, supportedFeatures, imageType, curUsageFlags);

		for (VkImageCreateFlags curCreateFlags = 0; curCreateFlags <= createFlagSet; curCreateFlags++)
		{
			if ((curCreateFlags & ~createFlagSet) != 0 ||
				!isValidImageCreateFlagCombination(curCreateFlags))
				continue;

			const bool				isRequiredCombination	= isRequiredImageParameterCombination(deviceFeatures,
																								  format,
																								  formatProperties,
																								  imageType,
																								  tiling,
																								  curUsageFlags,
																								  curCreateFlags);
			VkImageFormatProperties	properties;
			VkResult				queryResult;

			log << TestLog::Message << "Testing " << getImageTypeStr(imageType) << ", "
									<< getImageTilingStr(tiling) << ", "
									<< getImageUsageFlagsStr(curUsageFlags) << ", "
									<< getImageCreateFlagsStr(curCreateFlags)
				<< TestLog::EndMessage;

			// Set return value to known garbage
			deMemset(&properties, 0xcd, sizeof(properties));

			queryResult = context.getInstanceInterface().getPhysicalDeviceImageFormatProperties(context.getPhysicalDevice(),
																								format,
																								imageType,
																								tiling,
																								curUsageFlags,
																								curCreateFlags,
																								&properties);

			if (queryResult == VK_SUCCESS)
			{
				const deUint32	fullMipPyramidSize	= de::max(de::max(deLog2Floor32(properties.maxExtent.width),
																	  deLog2Floor32(properties.maxExtent.height)),
															  deLog2Floor32(properties.maxExtent.depth)) + 1;

				log << TestLog::Message << properties << "\n" << TestLog::EndMessage;

				results.check(imageType != VK_IMAGE_TYPE_1D || (properties.maxExtent.width >= 1 && properties.maxExtent.height == 1 && properties.maxExtent.depth == 1), "Invalid dimensions for 1D image");
				results.check(imageType != VK_IMAGE_TYPE_2D || (properties.maxExtent.width >= 1 && properties.maxExtent.height >= 1 && properties.maxExtent.depth == 1), "Invalid dimensions for 2D image");
				results.check(imageType != VK_IMAGE_TYPE_3D || (properties.maxExtent.width >= 1 && properties.maxExtent.height >= 1 && properties.maxExtent.depth >= 1), "Invalid dimensions for 3D image");
				results.check(imageType != VK_IMAGE_TYPE_3D || properties.maxArrayLayers == 1, "Invalid maxArrayLayers for 3D image");

				if (tiling == VK_IMAGE_TILING_OPTIMAL && imageType == VK_IMAGE_TYPE_2D && !(curCreateFlags & VK_IMAGE_CREATE_CUBE_COMPATIBLE_BIT) &&
					 (supportedFeatures & (VK_FORMAT_FEATURE_DEPTH_STENCIL_ATTACHMENT_BIT | VK_FORMAT_FEATURE_COLOR_ATTACHMENT_BIT)))
				{
					const VkSampleCountFlags	requiredSampleCounts	= getRequiredOptimalTilingSampleCounts(deviceLimits, format, curUsageFlags);
					results.check((properties.sampleCounts & requiredSampleCounts) == requiredSampleCounts, "Required sample counts not supported");
				}
				else
					results.check(properties.sampleCounts == VK_SAMPLE_COUNT_1_BIT, "sampleCounts != VK_SAMPLE_COUNT_1_BIT");

				if (isRequiredCombination)
				{
					results.check(imageType != VK_IMAGE_TYPE_1D || (properties.maxExtent.width	>= deviceLimits.maxImageDimension1D),
								  "Reported dimensions smaller than device limits");
					results.check(imageType != VK_IMAGE_TYPE_2D || (properties.maxExtent.width	>= deviceLimits.maxImageDimension2D &&
																	properties.maxExtent.height	>= deviceLimits.maxImageDimension2D),
								  "Reported dimensions smaller than device limits");
					results.check(imageType != VK_IMAGE_TYPE_3D || (properties.maxExtent.width	>= deviceLimits.maxImageDimension3D &&
																	properties.maxExtent.height	>= deviceLimits.maxImageDimension3D &&
																	properties.maxExtent.depth	>= deviceLimits.maxImageDimension3D),
								  "Reported dimensions smaller than device limits");
					results.check((isYCbCrFormat(format) && (properties.maxMipLevels == 1)) || properties.maxMipLevels == fullMipPyramidSize,
					              "Invalid mip pyramid size");
					results.check((isYCbCrFormat(format) && (properties.maxArrayLayers == 1)) || imageType == VK_IMAGE_TYPE_3D ||
					              properties.maxArrayLayers >= deviceLimits.maxImageArrayLayers, "Invalid maxArrayLayers");
				}
				else
				{
					results.check(properties.maxMipLevels == 1 || properties.maxMipLevels == fullMipPyramidSize, "Invalid mip pyramid size");
					results.check(properties.maxArrayLayers >= 1, "Invalid maxArrayLayers");
				}

				results.check(properties.maxResourceSize >= (VkDeviceSize)MINIMUM_REQUIRED_IMAGE_RESOURCE_SIZE,
							  "maxResourceSize smaller than minimum required size");
			}
			else if (queryResult == VK_ERROR_FORMAT_NOT_SUPPORTED)
			{
				log << TestLog::Message << "Got VK_ERROR_FORMAT_NOT_SUPPORTED" << TestLog::EndMessage;

				if (isRequiredCombination)
					results.fail("VK_ERROR_FORMAT_NOT_SUPPORTED returned for required image parameter combination");

				// Specification requires that all fields are set to 0
				results.check(properties.maxExtent.width	== 0, "maxExtent.width != 0");
				results.check(properties.maxExtent.height	== 0, "maxExtent.height != 0");
				results.check(properties.maxExtent.depth	== 0, "maxExtent.depth != 0");
				results.check(properties.maxMipLevels		== 0, "maxMipLevels != 0");
				results.check(properties.maxArrayLayers		== 0, "maxArrayLayers != 0");
				results.check(properties.sampleCounts		== 0, "sampleCounts != 0");
				results.check(properties.maxResourceSize	== 0, "maxResourceSize != 0");
			}
			else
			{
				results.fail("Got unexpected error" + de::toString(queryResult));
			}
		}
	}

	return tcu::TestStatus(results.getResult(), results.getMessage());
}

// VK_KHR_get_physical_device_properties2

string toString(const VkPhysicalDevicePCIBusInfoPropertiesEXT& value)
{
	std::ostringstream  s;
	s << "VkPhysicalDevicePCIBusInfoPropertiesEXT = {\n";
	s << "\tsType = " << value.sType << '\n';
	s << "\tpciDomain = " << value.pciDomain << '\n';
	s << "\tpciBus = " << value.pciBus << '\n';
	s << "\tpciDevice = " << value.pciDevice << '\n';
	s << "\tpciFunction = " << value.pciFunction << '\n';
	s << '}';
	return s.str();
}

bool checkExtension (vector<VkExtensionProperties>& properties, const char* extension)
{
	for (size_t ndx = 0; ndx < properties.size(); ++ndx)
	{
		if (strncmp(properties[ndx].extensionName, extension, VK_MAX_EXTENSION_NAME_SIZE) == 0)
			return true;
	}
	return false;
}

tcu::TestStatus deviceFeatures2 (Context& context)
{
	const VkPhysicalDevice		physicalDevice	= context.getPhysicalDevice();
	const CustomInstance		instance		(createCustomInstanceWithExtension(context, "VK_KHR_get_physical_device_properties2"));
	const InstanceDriver&		vki				(instance.getDriver());
	const int					count			= 2u;
	TestLog&					log				= context.getTestContext().getLog();
	VkPhysicalDeviceFeatures	coreFeatures;
	VkPhysicalDeviceFeatures2	extFeatures;

	deMemset(&coreFeatures, 0xcd, sizeof(coreFeatures));
	deMemset(&extFeatures.features, 0xcd, sizeof(extFeatures.features));
	std::vector<std::string> instExtensions = context.getInstanceExtensions();

	extFeatures.sType = VK_STRUCTURE_TYPE_PHYSICAL_DEVICE_FEATURES_2;
	extFeatures.pNext = DE_NULL;

	vki.getPhysicalDeviceFeatures(physicalDevice, &coreFeatures);
	vki.getPhysicalDeviceFeatures2(physicalDevice, &extFeatures);

	TCU_CHECK(extFeatures.sType == VK_STRUCTURE_TYPE_PHYSICAL_DEVICE_FEATURES_2);
	TCU_CHECK(extFeatures.pNext == DE_NULL);

	if (deMemCmp(&coreFeatures, &extFeatures.features, sizeof(VkPhysicalDeviceFeatures)) != 0)
		TCU_FAIL("Mismatch between features reported by vkGetPhysicalDeviceFeatures and vkGetPhysicalDeviceFeatures2");

	log << TestLog::Message << extFeatures << TestLog::EndMessage;

	vector<VkExtensionProperties> properties	= enumerateDeviceExtensionProperties(vki, physicalDevice, DE_NULL);

#include "vkDeviceFeatures2.inl"

	return tcu::TestStatus::pass("Querying device features succeeded");
}

tcu::TestStatus deviceProperties2 (Context& context)
{
	const VkPhysicalDevice			physicalDevice	= context.getPhysicalDevice();
	const CustomInstance			instance		(createCustomInstanceWithExtension(context, "VK_KHR_get_physical_device_properties2"));
	const InstanceDriver&			vki				(instance.getDriver());
	TestLog&						log				= context.getTestContext().getLog();
	VkPhysicalDeviceProperties		coreProperties;
	VkPhysicalDeviceProperties2		extProperties;

	extProperties.sType = VK_STRUCTURE_TYPE_PHYSICAL_DEVICE_PROPERTIES_2;
	extProperties.pNext = DE_NULL;

	vki.getPhysicalDeviceProperties(physicalDevice, &coreProperties);
	vki.getPhysicalDeviceProperties2(physicalDevice, &extProperties);

	TCU_CHECK(extProperties.sType == VK_STRUCTURE_TYPE_PHYSICAL_DEVICE_PROPERTIES_2);
	TCU_CHECK(extProperties.pNext == DE_NULL);

	// We can't use memcmp() here because the structs may contain padding bytes that drivers may or may not
	// have written while writing the data and memcmp will compare them anyway, so we iterate through the
	// valid bytes for each field in the struct and compare only the valid bytes for each one.
	for (int propNdx = 0; propNdx < DE_LENGTH_OF_ARRAY(s_physicalDevicePropertiesOffsetTable); propNdx++)
	{
		const size_t offset					= s_physicalDevicePropertiesOffsetTable[propNdx].offset;
		const size_t size					= s_physicalDevicePropertiesOffsetTable[propNdx].size;

		const deUint8* corePropertyBytes	= reinterpret_cast<deUint8*>(&coreProperties) + offset;
		const deUint8* extPropertyBytes		= reinterpret_cast<deUint8*>(&extProperties.properties) + offset;

		if (deMemCmp(corePropertyBytes, extPropertyBytes, size) != 0)
			TCU_FAIL("Mismatch between properties reported by vkGetPhysicalDeviceProperties and vkGetPhysicalDeviceProperties2");
	}

	log << TestLog::Message << extProperties.properties << TestLog::EndMessage;

	const int count = 2u;

	vector<VkExtensionProperties> properties		= enumerateDeviceExtensionProperties(vki, physicalDevice, DE_NULL);
	const bool khr_external_fence_capabilities		= checkExtension(properties, "VK_KHR_external_fence_capabilities")		||	context.contextSupports(vk::ApiVersion(1, 1, 0));
	const bool khr_external_memory_capabilities		= checkExtension(properties, "VK_KHR_external_memory_capabilities")		||	context.contextSupports(vk::ApiVersion(1, 1, 0));
	const bool khr_external_semaphore_capabilities	= checkExtension(properties, "VK_KHR_external_semaphore_capabilities")	||	context.contextSupports(vk::ApiVersion(1, 1, 0));
	const bool khr_multiview						= checkExtension(properties, "VK_KHR_multiview")						||	context.contextSupports(vk::ApiVersion(1, 1, 0));
	const bool khr_device_protected_memory			=																			context.contextSupports(vk::ApiVersion(1, 1, 0));
	const bool khr_device_subgroup					=																			context.contextSupports(vk::ApiVersion(1, 1, 0));
	const bool khr_maintenance2						= checkExtension(properties, "VK_KHR_maintenance2")						||	context.contextSupports(vk::ApiVersion(1, 1, 0));
	const bool khr_maintenance3						= checkExtension(properties, "VK_KHR_maintenance3")						||	context.contextSupports(vk::ApiVersion(1, 1, 0));
	const bool khr_depth_stencil_resolve			= checkExtension(properties, "VK_KHR_depth_stencil_resolve")			||	context.contextSupports(vk::ApiVersion(1, 2, 0));
	const bool khr_driver_properties				= checkExtension(properties, "VK_KHR_driver_properties")				||	context.contextSupports(vk::ApiVersion(1, 2, 0));
	const bool khr_shader_float_controls			= checkExtension(properties, "VK_KHR_shader_float_controls")			||	context.contextSupports(vk::ApiVersion(1, 2, 0));
	const bool khr_descriptor_indexing				= checkExtension(properties, "VK_EXT_descriptor_indexing")				||	context.contextSupports(vk::ApiVersion(1, 2, 0));
	const bool khr_sampler_filter_minmax			= checkExtension(properties, "VK_EXT_sampler_filter_minmax")			||	context.contextSupports(vk::ApiVersion(1, 2, 0));
<<<<<<< HEAD
	const bool khr_integer_dot_product				= checkExtension(properties, "VK_KHR_shader_integer_dot_product");
	const bool khr_texel_buffer_alignment			= checkExtension(properties, "VK_EXT_texel_buffer_alignment");
	const bool khr_acceleration_structure			= checkExtension(properties, "VK_KHR_acceleration_structure");
=======
	const bool khr_integer_dot_product				= checkExtension(properties, "VK_KHR_shader_integer_dot_product")		||	context.contextSupports(vk::ApiVersion(1, 3, 0));
	const bool khr_inline_uniform_block				= checkExtension(properties, "VK_EXT_inline_uniform_block")				||	context.contextSupports(vk::ApiVersion(1, 3, 0));
	const bool khr_maintenance4						= checkExtension(properties, "VK_KHR_maintenance4")						||	context.contextSupports(vk::ApiVersion(1, 3, 0));
	const bool khr_subgroup_size_control			= checkExtension(properties, "VK_EXT_subgroup_size_control")			||	context.contextSupports(vk::ApiVersion(1, 3, 0));
	const bool khr_texel_buffer_alignment			= checkExtension(properties, "VK_EXT_texel_buffer_alignment")			||	context.contextSupports(vk::ApiVersion(1, 3, 0));
>>>>>>> bfa1e03a

	VkPhysicalDeviceIDProperties							idProperties[count];
	VkPhysicalDeviceMultiviewProperties						multiviewProperties[count];
	VkPhysicalDeviceProtectedMemoryProperties				protectedMemoryPropertiesKHR[count];
	VkPhysicalDeviceSubgroupProperties						subgroupProperties[count];
	VkPhysicalDevicePointClippingProperties					pointClippingProperties[count];
	VkPhysicalDeviceMaintenance3Properties					maintenance3Properties[count];
	VkPhysicalDeviceDepthStencilResolveProperties			depthStencilResolveProperties[count];
	VkPhysicalDeviceDriverProperties						driverProperties[count];
	VkPhysicalDeviceFloatControlsProperties					floatControlsProperties[count];
	VkPhysicalDeviceDescriptorIndexingProperties			descriptorIndexingProperties[count];
	VkPhysicalDeviceSamplerFilterMinmaxProperties			samplerFilterMinmaxProperties[count];
<<<<<<< HEAD
	VkPhysicalDeviceShaderIntegerDotProductPropertiesKHR	integerDotProductProperties[count];
	VkPhysicalDeviceTexelBufferAlignmentPropertiesEXT		texelBufferAlignmentProperties[count];
	VkPhysicalDeviceAccelerationStructurePropertiesKHR		accelerationStructureProperties[count];
=======
	VkPhysicalDeviceShaderIntegerDotProductProperties		integerDotProductProperties[count];
	VkPhysicalDeviceInlineUniformBlockProperties			inlineUniformBlockProperties[count];
	VkPhysicalDeviceMaintenance4Properties					maintenance4Properties[count];
	VkPhysicalDeviceSubgroupSizeControlProperties			subgroupSizeControlProperties[count];
	VkPhysicalDeviceTexelBufferAlignmentProperties			texelBufferAlignmentProperties[count];
>>>>>>> bfa1e03a

	for (int ndx = 0; ndx < count; ++ndx)
	{
		deMemset(&idProperties[ndx],					0xFF*ndx, sizeof(VkPhysicalDeviceIDProperties							));
		deMemset(&multiviewProperties[ndx],				0xFF*ndx, sizeof(VkPhysicalDeviceMultiviewProperties					));
		deMemset(&protectedMemoryPropertiesKHR[ndx],	0xFF*ndx, sizeof(VkPhysicalDeviceProtectedMemoryProperties				));
		deMemset(&subgroupProperties[ndx],				0xFF*ndx, sizeof(VkPhysicalDeviceSubgroupProperties						));
		deMemset(&pointClippingProperties[ndx],			0xFF*ndx, sizeof(VkPhysicalDevicePointClippingProperties				));
		deMemset(&maintenance3Properties[ndx],			0xFF*ndx, sizeof(VkPhysicalDeviceMaintenance3Properties					));
		deMemset(&depthStencilResolveProperties[ndx],	0xFF*ndx, sizeof(VkPhysicalDeviceDepthStencilResolveProperties			));
		deMemset(&driverProperties[ndx],				0xFF*ndx, sizeof(VkPhysicalDeviceDriverProperties						));
		deMemset(&floatControlsProperties[ndx],			0xFF*ndx, sizeof(VkPhysicalDeviceFloatControlsProperties				));
		deMemset(&descriptorIndexingProperties[ndx],	0xFF*ndx, sizeof(VkPhysicalDeviceDescriptorIndexingProperties			));
		deMemset(&samplerFilterMinmaxProperties[ndx],	0xFF*ndx, sizeof(VkPhysicalDeviceSamplerFilterMinmaxProperties			));
		deMemset(&integerDotProductProperties[ndx],		0xFF*ndx, sizeof(VkPhysicalDeviceShaderIntegerDotProductPropertiesKHR	));
<<<<<<< HEAD
		deMemset(&texelBufferAlignmentProperties[ndx],	0xFF*ndx, sizeof(VkPhysicalDeviceTexelBufferAlignmentPropertiesEXT	));
		deMemset(&accelerationStructureProperties[ndx],	0xFF*ndx, sizeof(VkPhysicalDeviceAccelerationStructurePropertiesKHR	));
=======
		deMemset(&inlineUniformBlockProperties[ndx],	0xFF*ndx, sizeof(VkPhysicalDeviceInlineUniformBlockProperties			));
		deMemset(&maintenance4Properties[ndx],			0xFF*ndx, sizeof(VkPhysicalDeviceMaintenance4Properties					));
		deMemset(&subgroupSizeControlProperties[ndx],	0xFF*ndx, sizeof(VkPhysicalDeviceSubgroupSizeControlProperties			));
		deMemset(&texelBufferAlignmentProperties[ndx],	0xFF*ndx, sizeof(VkPhysicalDeviceTexelBufferAlignmentProperties			));
>>>>>>> bfa1e03a

		idProperties[ndx].sType						= VK_STRUCTURE_TYPE_PHYSICAL_DEVICE_ID_PROPERTIES;
		idProperties[ndx].pNext						= &multiviewProperties[ndx];

		multiviewProperties[ndx].sType				= VK_STRUCTURE_TYPE_PHYSICAL_DEVICE_MULTIVIEW_PROPERTIES;
		multiviewProperties[ndx].pNext				= &protectedMemoryPropertiesKHR[ndx];

		protectedMemoryPropertiesKHR[ndx].sType		= VK_STRUCTURE_TYPE_PHYSICAL_DEVICE_PROTECTED_MEMORY_PROPERTIES;
		protectedMemoryPropertiesKHR[ndx].pNext		= &subgroupProperties[ndx];

		subgroupProperties[ndx].sType				= VK_STRUCTURE_TYPE_PHYSICAL_DEVICE_SUBGROUP_PROPERTIES;
		subgroupProperties[ndx].pNext				= &pointClippingProperties[ndx];

		pointClippingProperties[ndx].sType			= VK_STRUCTURE_TYPE_PHYSICAL_DEVICE_POINT_CLIPPING_PROPERTIES;
		pointClippingProperties[ndx].pNext			= &maintenance3Properties[ndx];

		maintenance3Properties[ndx].sType			= VK_STRUCTURE_TYPE_PHYSICAL_DEVICE_MAINTENANCE_3_PROPERTIES;
		maintenance3Properties[ndx].pNext			= &depthStencilResolveProperties[ndx];

		depthStencilResolveProperties[ndx].sType	= VK_STRUCTURE_TYPE_PHYSICAL_DEVICE_DEPTH_STENCIL_RESOLVE_PROPERTIES;
		depthStencilResolveProperties[ndx].pNext	= &driverProperties[ndx];

		driverProperties[ndx].sType					= VK_STRUCTURE_TYPE_PHYSICAL_DEVICE_DRIVER_PROPERTIES;
		driverProperties[ndx].pNext					= &floatControlsProperties[ndx];

		floatControlsProperties[ndx].sType			= VK_STRUCTURE_TYPE_PHYSICAL_DEVICE_FLOAT_CONTROLS_PROPERTIES_KHR;
		floatControlsProperties[ndx].pNext			= &descriptorIndexingProperties[ndx];

		descriptorIndexingProperties[ndx].sType		= VK_STRUCTURE_TYPE_PHYSICAL_DEVICE_DESCRIPTOR_INDEXING_PROPERTIES;
		descriptorIndexingProperties[ndx].pNext		= &samplerFilterMinmaxProperties[ndx];

		samplerFilterMinmaxProperties[ndx].sType	= VK_STRUCTURE_TYPE_PHYSICAL_DEVICE_SAMPLER_FILTER_MINMAX_PROPERTIES;
		samplerFilterMinmaxProperties[ndx].pNext	= &integerDotProductProperties[ndx];

		integerDotProductProperties[ndx].sType		= VK_STRUCTURE_TYPE_PHYSICAL_DEVICE_SHADER_INTEGER_DOT_PRODUCT_PROPERTIES_KHR;
<<<<<<< HEAD
		integerDotProductProperties[ndx].pNext		= &texelBufferAlignmentProperties[ndx];

		texelBufferAlignmentProperties[ndx].sType	= VK_STRUCTURE_TYPE_PHYSICAL_DEVICE_TEXEL_BUFFER_ALIGNMENT_PROPERTIES_EXT;
		texelBufferAlignmentProperties[ndx].pNext	= &accelerationStructureProperties[ndx];

		accelerationStructureProperties[ndx].sType	= VK_STRUCTURE_TYPE_PHYSICAL_DEVICE_ACCELERATION_STRUCTURE_PROPERTIES_KHR;
		accelerationStructureProperties[ndx].pNext	= DE_NULL;
=======
		integerDotProductProperties[ndx].pNext		= &inlineUniformBlockProperties[ndx];

		inlineUniformBlockProperties[ndx].sType		= VK_STRUCTURE_TYPE_PHYSICAL_DEVICE_INLINE_UNIFORM_BLOCK_PROPERTIES;
		inlineUniformBlockProperties[ndx].pNext		= &maintenance4Properties[ndx];

		maintenance4Properties[ndx].sType			= VK_STRUCTURE_TYPE_PHYSICAL_DEVICE_MAINTENANCE_4_PROPERTIES;
		maintenance4Properties[ndx].pNext			= &subgroupSizeControlProperties[ndx];

		subgroupSizeControlProperties[ndx].sType	= VK_STRUCTURE_TYPE_PHYSICAL_DEVICE_SUBGROUP_SIZE_CONTROL_PROPERTIES;
		subgroupSizeControlProperties[ndx].pNext	= &texelBufferAlignmentProperties[ndx];

		texelBufferAlignmentProperties[ndx].sType	= VK_STRUCTURE_TYPE_PHYSICAL_DEVICE_TEXEL_BUFFER_ALIGNMENT_PROPERTIES;
		texelBufferAlignmentProperties[ndx].pNext	= DE_NULL;
>>>>>>> bfa1e03a

		extProperties.pNext							= &idProperties[ndx];

		vki.getPhysicalDeviceProperties2(physicalDevice, &extProperties);
	}

	if ( khr_external_fence_capabilities || khr_external_memory_capabilities || khr_external_semaphore_capabilities )
		log << TestLog::Message << idProperties[0]					<< TestLog::EndMessage;
	if (khr_multiview)
		log << TestLog::Message << multiviewProperties[0]			<< TestLog::EndMessage;
	if (khr_device_protected_memory)
		log << TestLog::Message << protectedMemoryPropertiesKHR[0]	<< TestLog::EndMessage;
	if (khr_device_subgroup)
		log << TestLog::Message << subgroupProperties[0]			<< TestLog::EndMessage;
	if (khr_maintenance2)
		log << TestLog::Message << pointClippingProperties[0]		<< TestLog::EndMessage;
	if (khr_maintenance3)
		log << TestLog::Message << maintenance3Properties[0]		<< TestLog::EndMessage;
	if (khr_depth_stencil_resolve)
		log << TestLog::Message << depthStencilResolveProperties[0] << TestLog::EndMessage;
	if (khr_driver_properties)
		log << TestLog::Message << driverProperties[0]				<< TestLog::EndMessage;
	if (khr_shader_float_controls)
		log << TestLog::Message << floatControlsProperties[0]		<< TestLog::EndMessage;
	if (khr_descriptor_indexing)
		log << TestLog::Message << descriptorIndexingProperties[0] << TestLog::EndMessage;
	if (khr_sampler_filter_minmax)
		log << TestLog::Message << samplerFilterMinmaxProperties[0] << TestLog::EndMessage;
	if (khr_integer_dot_product)
		log << TestLog::Message << integerDotProductProperties[0] << TestLog::EndMessage;
<<<<<<< HEAD
	if (khr_texel_buffer_alignment)
		log << TestLog::Message << texelBufferAlignmentProperties[0] << TestLog::EndMessage;
	if (khr_acceleration_structure)
		log << TestLog::Message << accelerationStructureProperties[0] << TestLog::EndMessage;

=======
	if (khr_inline_uniform_block)
		log << TestLog::Message << inlineUniformBlockProperties[0] << TestLog::EndMessage;
	if (khr_maintenance4)
		log << TestLog::Message << maintenance4Properties[0] << TestLog::EndMessage;
	if (khr_subgroup_size_control)
		log << TestLog::Message << subgroupSizeControlProperties[0] << TestLog::EndMessage;
	if (khr_texel_buffer_alignment)
		log << TestLog::Message << texelBufferAlignmentProperties[0] << TestLog::EndMessage;

	if (khr_integer_dot_product)
		log << TestLog::Message << integerDotProductProperties[0] << TestLog::EndMessage;
>>>>>>> bfa1e03a

	if ( khr_external_fence_capabilities || khr_external_memory_capabilities || khr_external_semaphore_capabilities )
	{
		if ((deMemCmp(idProperties[0].deviceUUID, idProperties[1].deviceUUID, VK_UUID_SIZE) != 0) ||
			(deMemCmp(idProperties[0].driverUUID, idProperties[1].driverUUID, VK_UUID_SIZE) != 0) ||
			(idProperties[0].deviceLUIDValid	!= idProperties[1].deviceLUIDValid))
		{
			TCU_FAIL("Mismatch between VkPhysicalDeviceIDProperties");
		}
		else if (idProperties[0].deviceLUIDValid)
		{
			// If deviceLUIDValid is VK_FALSE, the contents of deviceLUID and deviceNodeMask are undefined
			// so thay can only be compared when deviceLUIDValid is VK_TRUE.
			if ((deMemCmp(idProperties[0].deviceLUID, idProperties[1].deviceLUID, VK_LUID_SIZE) != 0) ||
				(idProperties[0].deviceNodeMask		!= idProperties[1].deviceNodeMask))
			{
				TCU_FAIL("Mismatch between VkPhysicalDeviceIDProperties");
			}
		}
	}
	if (khr_multiview &&
		(multiviewProperties[0].maxMultiviewViewCount		!= multiviewProperties[1].maxMultiviewViewCount ||
		 multiviewProperties[0].maxMultiviewInstanceIndex	!= multiviewProperties[1].maxMultiviewInstanceIndex))
	{
		TCU_FAIL("Mismatch between VkPhysicalDeviceMultiviewProperties");
	}
	if (khr_device_protected_memory &&
		(protectedMemoryPropertiesKHR[0].protectedNoFault	!= protectedMemoryPropertiesKHR[1].protectedNoFault))
	{
		TCU_FAIL("Mismatch between VkPhysicalDeviceProtectedMemoryProperties");
	}
	if (khr_device_subgroup &&
		(subgroupProperties[0].subgroupSize					!= subgroupProperties[1].subgroupSize ||
		 subgroupProperties[0].supportedStages				!= subgroupProperties[1].supportedStages ||
		 subgroupProperties[0].supportedOperations			!= subgroupProperties[1].supportedOperations ||
		 subgroupProperties[0].quadOperationsInAllStages	!= subgroupProperties[1].quadOperationsInAllStages ))
	{
		TCU_FAIL("Mismatch between VkPhysicalDeviceSubgroupProperties");
	}
	if (khr_maintenance2 &&
		(pointClippingProperties[0].pointClippingBehavior	!= pointClippingProperties[1].pointClippingBehavior))
	{
		TCU_FAIL("Mismatch between VkPhysicalDevicePointClippingProperties");
	}
	if (khr_maintenance3 &&
		(maintenance3Properties[0].maxPerSetDescriptors		!= maintenance3Properties[1].maxPerSetDescriptors ||
		 maintenance3Properties[0].maxMemoryAllocationSize	!= maintenance3Properties[1].maxMemoryAllocationSize))
	{
		if (protectedMemoryPropertiesKHR[0].protectedNoFault != protectedMemoryPropertiesKHR[1].protectedNoFault)
		{
			TCU_FAIL("Mismatch between VkPhysicalDeviceProtectedMemoryProperties");
		}
		if ((subgroupProperties[0].subgroupSize					!= subgroupProperties[1].subgroupSize) ||
			(subgroupProperties[0].supportedStages				!= subgroupProperties[1].supportedStages) ||
			(subgroupProperties[0].supportedOperations			!= subgroupProperties[1].supportedOperations) ||
			(subgroupProperties[0].quadOperationsInAllStages	!= subgroupProperties[1].quadOperationsInAllStages))
		{
			TCU_FAIL("Mismatch between VkPhysicalDeviceSubgroupProperties");
		}
		TCU_FAIL("Mismatch between VkPhysicalDeviceMaintenance3Properties");
	}
	if (khr_depth_stencil_resolve &&
		(depthStencilResolveProperties[0].supportedDepthResolveModes	!= depthStencilResolveProperties[1].supportedDepthResolveModes ||
		 depthStencilResolveProperties[0].supportedStencilResolveModes	!= depthStencilResolveProperties[1].supportedStencilResolveModes ||
		 depthStencilResolveProperties[0].independentResolveNone		!= depthStencilResolveProperties[1].independentResolveNone ||
		 depthStencilResolveProperties[0].independentResolve			!= depthStencilResolveProperties[1].independentResolve))
	{
		TCU_FAIL("Mismatch between VkPhysicalDeviceDepthStencilResolveProperties");
	}
	if (khr_driver_properties &&
		(driverProperties[0].driverID												!= driverProperties[1].driverID ||
		 strncmp(driverProperties[0].driverName, driverProperties[1].driverName, VK_MAX_DRIVER_NAME_SIZE)	!= 0 ||
		 strncmp(driverProperties[0].driverInfo, driverProperties[1].driverInfo, VK_MAX_DRIVER_INFO_SIZE)		!= 0 ||
		 driverProperties[0].conformanceVersion.major								!= driverProperties[1].conformanceVersion.major ||
		 driverProperties[0].conformanceVersion.minor								!= driverProperties[1].conformanceVersion.minor ||
		 driverProperties[0].conformanceVersion.subminor							!= driverProperties[1].conformanceVersion.subminor ||
		 driverProperties[0].conformanceVersion.patch								!= driverProperties[1].conformanceVersion.patch))
	{
		TCU_FAIL("Mismatch between VkPhysicalDeviceDriverProperties");
	}
	if (khr_shader_float_controls &&
		(floatControlsProperties[0].denormBehaviorIndependence				!= floatControlsProperties[1].denormBehaviorIndependence ||
		 floatControlsProperties[0].roundingModeIndependence				!= floatControlsProperties[1].roundingModeIndependence ||
		 floatControlsProperties[0].shaderSignedZeroInfNanPreserveFloat16	!= floatControlsProperties[1].shaderSignedZeroInfNanPreserveFloat16 ||
		 floatControlsProperties[0].shaderSignedZeroInfNanPreserveFloat32	!= floatControlsProperties[1].shaderSignedZeroInfNanPreserveFloat32 ||
		 floatControlsProperties[0].shaderSignedZeroInfNanPreserveFloat64	!= floatControlsProperties[1].shaderSignedZeroInfNanPreserveFloat64 ||
		 floatControlsProperties[0].shaderDenormPreserveFloat16				!= floatControlsProperties[1].shaderDenormPreserveFloat16 ||
		 floatControlsProperties[0].shaderDenormPreserveFloat32				!= floatControlsProperties[1].shaderDenormPreserveFloat32 ||
		 floatControlsProperties[0].shaderDenormPreserveFloat64				!= floatControlsProperties[1].shaderDenormPreserveFloat64 ||
		 floatControlsProperties[0].shaderDenormFlushToZeroFloat16			!= floatControlsProperties[1].shaderDenormFlushToZeroFloat16 ||
		 floatControlsProperties[0].shaderDenormFlushToZeroFloat32			!= floatControlsProperties[1].shaderDenormFlushToZeroFloat32 ||
		 floatControlsProperties[0].shaderDenormFlushToZeroFloat64			!= floatControlsProperties[1].shaderDenormFlushToZeroFloat64 ||
		 floatControlsProperties[0].shaderRoundingModeRTEFloat16			!= floatControlsProperties[1].shaderRoundingModeRTEFloat16 ||
		 floatControlsProperties[0].shaderRoundingModeRTEFloat32			!= floatControlsProperties[1].shaderRoundingModeRTEFloat32 ||
		 floatControlsProperties[0].shaderRoundingModeRTEFloat64			!= floatControlsProperties[1].shaderRoundingModeRTEFloat64 ||
		 floatControlsProperties[0].shaderRoundingModeRTZFloat16			!= floatControlsProperties[1].shaderRoundingModeRTZFloat16 ||
		 floatControlsProperties[0].shaderRoundingModeRTZFloat32			!= floatControlsProperties[1].shaderRoundingModeRTZFloat32 ||
		 floatControlsProperties[0].shaderRoundingModeRTZFloat64			!= floatControlsProperties[1].shaderRoundingModeRTZFloat64 ))
	{
		TCU_FAIL("Mismatch between VkPhysicalDeviceFloatControlsProperties");
	}
	if (khr_descriptor_indexing &&
		(descriptorIndexingProperties[0].maxUpdateAfterBindDescriptorsInAllPools				!= descriptorIndexingProperties[1].maxUpdateAfterBindDescriptorsInAllPools ||
		 descriptorIndexingProperties[0].shaderUniformBufferArrayNonUniformIndexingNative		!= descriptorIndexingProperties[1].shaderUniformBufferArrayNonUniformIndexingNative ||
		 descriptorIndexingProperties[0].shaderSampledImageArrayNonUniformIndexingNative		!= descriptorIndexingProperties[1].shaderSampledImageArrayNonUniformIndexingNative ||
		 descriptorIndexingProperties[0].shaderStorageBufferArrayNonUniformIndexingNative		!= descriptorIndexingProperties[1].shaderStorageBufferArrayNonUniformIndexingNative ||
		 descriptorIndexingProperties[0].shaderStorageImageArrayNonUniformIndexingNative		!= descriptorIndexingProperties[1].shaderStorageImageArrayNonUniformIndexingNative ||
		 descriptorIndexingProperties[0].shaderInputAttachmentArrayNonUniformIndexingNative		!= descriptorIndexingProperties[1].shaderInputAttachmentArrayNonUniformIndexingNative ||
		 descriptorIndexingProperties[0].robustBufferAccessUpdateAfterBind						!= descriptorIndexingProperties[1].robustBufferAccessUpdateAfterBind ||
		 descriptorIndexingProperties[0].quadDivergentImplicitLod								!= descriptorIndexingProperties[1].quadDivergentImplicitLod ||
		 descriptorIndexingProperties[0].maxPerStageDescriptorUpdateAfterBindSamplers			!= descriptorIndexingProperties[1].maxPerStageDescriptorUpdateAfterBindSamplers ||
		 descriptorIndexingProperties[0].maxPerStageDescriptorUpdateAfterBindUniformBuffers		!= descriptorIndexingProperties[1].maxPerStageDescriptorUpdateAfterBindUniformBuffers ||
		 descriptorIndexingProperties[0].maxPerStageDescriptorUpdateAfterBindStorageBuffers		!= descriptorIndexingProperties[1].maxPerStageDescriptorUpdateAfterBindStorageBuffers ||
		 descriptorIndexingProperties[0].maxPerStageDescriptorUpdateAfterBindSampledImages		!= descriptorIndexingProperties[1].maxPerStageDescriptorUpdateAfterBindSampledImages ||
		 descriptorIndexingProperties[0].maxPerStageDescriptorUpdateAfterBindStorageImages		!= descriptorIndexingProperties[1].maxPerStageDescriptorUpdateAfterBindStorageImages ||
		 descriptorIndexingProperties[0].maxPerStageDescriptorUpdateAfterBindInputAttachments	!= descriptorIndexingProperties[1].maxPerStageDescriptorUpdateAfterBindInputAttachments ||
		 descriptorIndexingProperties[0].maxPerStageUpdateAfterBindResources					!= descriptorIndexingProperties[1].maxPerStageUpdateAfterBindResources ||
		 descriptorIndexingProperties[0].maxDescriptorSetUpdateAfterBindSamplers				!= descriptorIndexingProperties[1].maxDescriptorSetUpdateAfterBindSamplers ||
		 descriptorIndexingProperties[0].maxDescriptorSetUpdateAfterBindUniformBuffers			!= descriptorIndexingProperties[1].maxDescriptorSetUpdateAfterBindUniformBuffers ||
		 descriptorIndexingProperties[0].maxDescriptorSetUpdateAfterBindUniformBuffersDynamic	!= descriptorIndexingProperties[1].maxDescriptorSetUpdateAfterBindUniformBuffersDynamic ||
		 descriptorIndexingProperties[0].maxDescriptorSetUpdateAfterBindStorageBuffers			!= descriptorIndexingProperties[1].maxDescriptorSetUpdateAfterBindStorageBuffers ||
		 descriptorIndexingProperties[0].maxDescriptorSetUpdateAfterBindStorageBuffersDynamic	!= descriptorIndexingProperties[1].maxDescriptorSetUpdateAfterBindStorageBuffersDynamic ||
		 descriptorIndexingProperties[0].maxDescriptorSetUpdateAfterBindSampledImages			!= descriptorIndexingProperties[1].maxDescriptorSetUpdateAfterBindSampledImages ||
		 descriptorIndexingProperties[0].maxDescriptorSetUpdateAfterBindStorageImages			!= descriptorIndexingProperties[1].maxDescriptorSetUpdateAfterBindStorageImages ||
		 descriptorIndexingProperties[0].maxDescriptorSetUpdateAfterBindInputAttachments		!= descriptorIndexingProperties[1].maxDescriptorSetUpdateAfterBindInputAttachments ))
	{
		TCU_FAIL("Mismatch between VkPhysicalDeviceDescriptorIndexingProperties");
	}
	if (khr_sampler_filter_minmax &&
		(samplerFilterMinmaxProperties[0].filterMinmaxSingleComponentFormats	!= samplerFilterMinmaxProperties[1].filterMinmaxSingleComponentFormats ||
		 samplerFilterMinmaxProperties[0].filterMinmaxImageComponentMapping		!= samplerFilterMinmaxProperties[1].filterMinmaxImageComponentMapping))
	{
		TCU_FAIL("Mismatch between VkPhysicalDeviceSamplerFilterMinmaxProperties");
	}
	if (khr_integer_dot_product &&
		(integerDotProductProperties[0].integerDotProduct8BitUnsignedAccelerated										!= integerDotProductProperties[1].integerDotProduct8BitUnsignedAccelerated ||
		 integerDotProductProperties[0].integerDotProduct8BitSignedAccelerated											!= integerDotProductProperties[1].integerDotProduct8BitSignedAccelerated ||
		 integerDotProductProperties[0].integerDotProduct8BitMixedSignednessAccelerated									!= integerDotProductProperties[1].integerDotProduct8BitMixedSignednessAccelerated ||
		 integerDotProductProperties[0].integerDotProduct4x8BitPackedUnsignedAccelerated								!= integerDotProductProperties[1].integerDotProduct4x8BitPackedUnsignedAccelerated ||
		 integerDotProductProperties[0].integerDotProduct4x8BitPackedSignedAccelerated									!= integerDotProductProperties[1].integerDotProduct4x8BitPackedSignedAccelerated ||
		 integerDotProductProperties[0].integerDotProduct4x8BitPackedMixedSignednessAccelerated							!= integerDotProductProperties[1].integerDotProduct4x8BitPackedMixedSignednessAccelerated ||
		 integerDotProductProperties[0].integerDotProduct16BitUnsignedAccelerated										!= integerDotProductProperties[1].integerDotProduct16BitUnsignedAccelerated ||
		 integerDotProductProperties[0].integerDotProduct16BitSignedAccelerated											!= integerDotProductProperties[1].integerDotProduct16BitSignedAccelerated ||
		 integerDotProductProperties[0].integerDotProduct16BitMixedSignednessAccelerated								!= integerDotProductProperties[1].integerDotProduct16BitMixedSignednessAccelerated ||
		 integerDotProductProperties[0].integerDotProduct32BitUnsignedAccelerated										!= integerDotProductProperties[1].integerDotProduct32BitUnsignedAccelerated ||
		 integerDotProductProperties[0].integerDotProduct32BitSignedAccelerated											!= integerDotProductProperties[1].integerDotProduct32BitSignedAccelerated ||
		 integerDotProductProperties[0].integerDotProduct32BitMixedSignednessAccelerated								!= integerDotProductProperties[1].integerDotProduct32BitMixedSignednessAccelerated ||
		 integerDotProductProperties[0].integerDotProduct64BitUnsignedAccelerated										!= integerDotProductProperties[1].integerDotProduct64BitUnsignedAccelerated ||
		 integerDotProductProperties[0].integerDotProduct64BitSignedAccelerated											!= integerDotProductProperties[1].integerDotProduct64BitSignedAccelerated ||
		 integerDotProductProperties[0].integerDotProduct64BitMixedSignednessAccelerated								!= integerDotProductProperties[1].integerDotProduct64BitMixedSignednessAccelerated ||
		 integerDotProductProperties[0].integerDotProductAccumulatingSaturating8BitUnsignedAccelerated					!= integerDotProductProperties[1].integerDotProductAccumulatingSaturating8BitUnsignedAccelerated ||
		 integerDotProductProperties[0].integerDotProductAccumulatingSaturating8BitSignedAccelerated					!= integerDotProductProperties[1].integerDotProductAccumulatingSaturating8BitSignedAccelerated ||
		 integerDotProductProperties[0].integerDotProductAccumulatingSaturating8BitMixedSignednessAccelerated			!= integerDotProductProperties[1].integerDotProductAccumulatingSaturating8BitMixedSignednessAccelerated ||
		 integerDotProductProperties[0].integerDotProductAccumulatingSaturating4x8BitPackedUnsignedAccelerated			!= integerDotProductProperties[1].integerDotProductAccumulatingSaturating4x8BitPackedUnsignedAccelerated ||
		 integerDotProductProperties[0].integerDotProductAccumulatingSaturating4x8BitPackedSignedAccelerated			!= integerDotProductProperties[1].integerDotProductAccumulatingSaturating4x8BitPackedSignedAccelerated ||
		 integerDotProductProperties[0].integerDotProductAccumulatingSaturating4x8BitPackedMixedSignednessAccelerated	!= integerDotProductProperties[1].integerDotProductAccumulatingSaturating4x8BitPackedMixedSignednessAccelerated ||
		 integerDotProductProperties[0].integerDotProductAccumulatingSaturating16BitUnsignedAccelerated					!= integerDotProductProperties[1].integerDotProductAccumulatingSaturating16BitUnsignedAccelerated ||
		 integerDotProductProperties[0].integerDotProductAccumulatingSaturating16BitSignedAccelerated					!= integerDotProductProperties[1].integerDotProductAccumulatingSaturating16BitSignedAccelerated ||
		 integerDotProductProperties[0].integerDotProductAccumulatingSaturating16BitMixedSignednessAccelerated			!= integerDotProductProperties[1].integerDotProductAccumulatingSaturating16BitMixedSignednessAccelerated ||
		 integerDotProductProperties[0].integerDotProductAccumulatingSaturating32BitUnsignedAccelerated					!= integerDotProductProperties[1].integerDotProductAccumulatingSaturating32BitUnsignedAccelerated ||
		 integerDotProductProperties[0].integerDotProductAccumulatingSaturating32BitSignedAccelerated					!= integerDotProductProperties[1].integerDotProductAccumulatingSaturating32BitSignedAccelerated ||
		 integerDotProductProperties[0].integerDotProductAccumulatingSaturating32BitMixedSignednessAccelerated			!= integerDotProductProperties[1].integerDotProductAccumulatingSaturating32BitMixedSignednessAccelerated ||
		 integerDotProductProperties[0].integerDotProductAccumulatingSaturating64BitUnsignedAccelerated					!= integerDotProductProperties[1].integerDotProductAccumulatingSaturating64BitUnsignedAccelerated ||
		 integerDotProductProperties[0].integerDotProductAccumulatingSaturating64BitSignedAccelerated					!= integerDotProductProperties[1].integerDotProductAccumulatingSaturating64BitSignedAccelerated ||
		 integerDotProductProperties[0].integerDotProductAccumulatingSaturating64BitMixedSignednessAccelerated			!= integerDotProductProperties[1].integerDotProductAccumulatingSaturating64BitMixedSignednessAccelerated))
	{
		TCU_FAIL("Mismatch between VkPhysicalDeviceShaderIntegerDotProductPropertiesKHR");
	}
	if (khr_inline_uniform_block &&
		(inlineUniformBlockProperties[0].maxInlineUniformBlockSize									!= inlineUniformBlockProperties[1].maxInlineUniformBlockSize ||
		 inlineUniformBlockProperties[0].maxPerStageDescriptorInlineUniformBlocks					!= inlineUniformBlockProperties[1].maxPerStageDescriptorInlineUniformBlocks ||
		 inlineUniformBlockProperties[0].maxPerStageDescriptorUpdateAfterBindInlineUniformBlocks	!= inlineUniformBlockProperties[1].maxPerStageDescriptorUpdateAfterBindInlineUniformBlocks ||
		 inlineUniformBlockProperties[0].maxDescriptorSetInlineUniformBlocks						!= inlineUniformBlockProperties[1].maxDescriptorSetInlineUniformBlocks ||
		 inlineUniformBlockProperties[0].maxDescriptorSetUpdateAfterBindInlineUniformBlocks			!= inlineUniformBlockProperties[1].maxDescriptorSetUpdateAfterBindInlineUniformBlocks))
	{
		TCU_FAIL("Mismatch between VkPhysicalDeviceInlineUniformBlockProperties");
	}
	if (khr_maintenance4 &&
		(maintenance4Properties[0].maxBufferSize	!= maintenance4Properties[1].maxBufferSize))
	{
		TCU_FAIL("Mismatch between VkPhysicalDeviceMaintenance4Properties");
	}
	if (khr_subgroup_size_control &&
		(subgroupSizeControlProperties[0].minSubgroupSize				!= subgroupSizeControlProperties[1].minSubgroupSize ||
		 subgroupSizeControlProperties[0].maxSubgroupSize				!= subgroupSizeControlProperties[1].maxSubgroupSize ||
		 subgroupSizeControlProperties[0].maxComputeWorkgroupSubgroups	!= subgroupSizeControlProperties[1].maxComputeWorkgroupSubgroups ||
		 subgroupSizeControlProperties[0].requiredSubgroupSizeStages		!= subgroupSizeControlProperties[1].requiredSubgroupSizeStages))
	{
		TCU_FAIL("Mismatch between VkPhysicalDeviceSubgroupSizeControlProperties");
	}
	if (khr_texel_buffer_alignment &&
		(texelBufferAlignmentProperties[0].storageTexelBufferOffsetAlignmentBytes		!= texelBufferAlignmentProperties[1].storageTexelBufferOffsetAlignmentBytes ||
		 texelBufferAlignmentProperties[0].storageTexelBufferOffsetSingleTexelAlignment	!= texelBufferAlignmentProperties[1].storageTexelBufferOffsetSingleTexelAlignment ||
		 texelBufferAlignmentProperties[0].uniformTexelBufferOffsetAlignmentBytes		!= texelBufferAlignmentProperties[1].uniformTexelBufferOffsetAlignmentBytes ||
		 texelBufferAlignmentProperties[0].uniformTexelBufferOffsetSingleTexelAlignment	!= texelBufferAlignmentProperties[1].uniformTexelBufferOffsetSingleTexelAlignment))
	{
		TCU_FAIL("Mismatch between VkPhysicalDeviceTexelBufferAlignmentProperties");
	}

	if (khr_integer_dot_product &&
		(integerDotProductProperties[0].integerDotProduct8BitUnsignedAccelerated										!= integerDotProductProperties[1].integerDotProduct8BitUnsignedAccelerated ||
		 integerDotProductProperties[0].integerDotProduct8BitSignedAccelerated											!= integerDotProductProperties[1].integerDotProduct8BitSignedAccelerated ||
		 integerDotProductProperties[0].integerDotProduct8BitMixedSignednessAccelerated									!= integerDotProductProperties[1].integerDotProduct8BitMixedSignednessAccelerated ||
		 integerDotProductProperties[0].integerDotProduct4x8BitPackedUnsignedAccelerated								!= integerDotProductProperties[1].integerDotProduct4x8BitPackedUnsignedAccelerated ||
		 integerDotProductProperties[0].integerDotProduct4x8BitPackedSignedAccelerated									!= integerDotProductProperties[1].integerDotProduct4x8BitPackedSignedAccelerated ||
		 integerDotProductProperties[0].integerDotProduct4x8BitPackedMixedSignednessAccelerated							!= integerDotProductProperties[1].integerDotProduct4x8BitPackedMixedSignednessAccelerated ||
		 integerDotProductProperties[0].integerDotProduct16BitUnsignedAccelerated										!= integerDotProductProperties[1].integerDotProduct16BitUnsignedAccelerated ||
		 integerDotProductProperties[0].integerDotProduct16BitSignedAccelerated											!= integerDotProductProperties[1].integerDotProduct16BitSignedAccelerated ||
		 integerDotProductProperties[0].integerDotProduct16BitMixedSignednessAccelerated								!= integerDotProductProperties[1].integerDotProduct16BitMixedSignednessAccelerated ||
		 integerDotProductProperties[0].integerDotProduct32BitUnsignedAccelerated										!= integerDotProductProperties[1].integerDotProduct32BitUnsignedAccelerated ||
		 integerDotProductProperties[0].integerDotProduct32BitSignedAccelerated											!= integerDotProductProperties[1].integerDotProduct32BitSignedAccelerated ||
		 integerDotProductProperties[0].integerDotProduct32BitMixedSignednessAccelerated								!= integerDotProductProperties[1].integerDotProduct32BitMixedSignednessAccelerated ||
		 integerDotProductProperties[0].integerDotProduct64BitUnsignedAccelerated										!= integerDotProductProperties[1].integerDotProduct64BitUnsignedAccelerated ||
		 integerDotProductProperties[0].integerDotProduct64BitSignedAccelerated											!= integerDotProductProperties[1].integerDotProduct64BitSignedAccelerated ||
		 integerDotProductProperties[0].integerDotProduct64BitMixedSignednessAccelerated								!= integerDotProductProperties[1].integerDotProduct64BitMixedSignednessAccelerated ||
		 integerDotProductProperties[0].integerDotProductAccumulatingSaturating8BitUnsignedAccelerated					!= integerDotProductProperties[1].integerDotProductAccumulatingSaturating8BitUnsignedAccelerated ||
		 integerDotProductProperties[0].integerDotProductAccumulatingSaturating8BitSignedAccelerated					!= integerDotProductProperties[1].integerDotProductAccumulatingSaturating8BitSignedAccelerated ||
		 integerDotProductProperties[0].integerDotProductAccumulatingSaturating8BitMixedSignednessAccelerated			!= integerDotProductProperties[1].integerDotProductAccumulatingSaturating8BitMixedSignednessAccelerated ||
		 integerDotProductProperties[0].integerDotProductAccumulatingSaturating4x8BitPackedUnsignedAccelerated			!= integerDotProductProperties[1].integerDotProductAccumulatingSaturating4x8BitPackedUnsignedAccelerated ||
		 integerDotProductProperties[0].integerDotProductAccumulatingSaturating4x8BitPackedSignedAccelerated			!= integerDotProductProperties[1].integerDotProductAccumulatingSaturating4x8BitPackedSignedAccelerated ||
		 integerDotProductProperties[0].integerDotProductAccumulatingSaturating4x8BitPackedMixedSignednessAccelerated	!= integerDotProductProperties[1].integerDotProductAccumulatingSaturating4x8BitPackedMixedSignednessAccelerated ||
		 integerDotProductProperties[0].integerDotProductAccumulatingSaturating16BitUnsignedAccelerated					!= integerDotProductProperties[1].integerDotProductAccumulatingSaturating16BitUnsignedAccelerated ||
		 integerDotProductProperties[0].integerDotProductAccumulatingSaturating16BitSignedAccelerated					!= integerDotProductProperties[1].integerDotProductAccumulatingSaturating16BitSignedAccelerated ||
		 integerDotProductProperties[0].integerDotProductAccumulatingSaturating16BitMixedSignednessAccelerated			!= integerDotProductProperties[1].integerDotProductAccumulatingSaturating16BitMixedSignednessAccelerated ||
		 integerDotProductProperties[0].integerDotProductAccumulatingSaturating32BitUnsignedAccelerated					!= integerDotProductProperties[1].integerDotProductAccumulatingSaturating32BitUnsignedAccelerated ||
		 integerDotProductProperties[0].integerDotProductAccumulatingSaturating32BitSignedAccelerated					!= integerDotProductProperties[1].integerDotProductAccumulatingSaturating32BitSignedAccelerated ||
		 integerDotProductProperties[0].integerDotProductAccumulatingSaturating32BitMixedSignednessAccelerated			!= integerDotProductProperties[1].integerDotProductAccumulatingSaturating32BitMixedSignednessAccelerated ||
		 integerDotProductProperties[0].integerDotProductAccumulatingSaturating64BitUnsignedAccelerated					!= integerDotProductProperties[1].integerDotProductAccumulatingSaturating64BitUnsignedAccelerated ||
		 integerDotProductProperties[0].integerDotProductAccumulatingSaturating64BitSignedAccelerated					!= integerDotProductProperties[1].integerDotProductAccumulatingSaturating64BitSignedAccelerated ||
		 integerDotProductProperties[0].integerDotProductAccumulatingSaturating64BitMixedSignednessAccelerated			!= integerDotProductProperties[1].integerDotProductAccumulatingSaturating64BitMixedSignednessAccelerated))
	{
		TCU_FAIL("Mismatch between VkPhysicalDeviceShaderIntegerDotProductPropertiesKHR");
	}

	if (khr_texel_buffer_alignment)
	{
		if (texelBufferAlignmentProperties[0].storageTexelBufferOffsetAlignmentBytes		!= texelBufferAlignmentProperties[1].storageTexelBufferOffsetAlignmentBytes ||
			texelBufferAlignmentProperties[0].storageTexelBufferOffsetSingleTexelAlignment	!= texelBufferAlignmentProperties[1].storageTexelBufferOffsetSingleTexelAlignment ||
			texelBufferAlignmentProperties[0].uniformTexelBufferOffsetAlignmentBytes		!= texelBufferAlignmentProperties[1].uniformTexelBufferOffsetAlignmentBytes ||
			texelBufferAlignmentProperties[0].uniformTexelBufferOffsetSingleTexelAlignment	!= texelBufferAlignmentProperties[1].uniformTexelBufferOffsetSingleTexelAlignment)
		{
			TCU_FAIL("Mismatch between VkPhysicalDeviceTexelBufferAlignmentPropertiesEXT");
		}

		if (texelBufferAlignmentProperties[0].storageTexelBufferOffsetAlignmentBytes == 0 || !deIntIsPow2((int)texelBufferAlignmentProperties[0].storageTexelBufferOffsetAlignmentBytes))
		{
			TCU_FAIL("limit Validation failed storageTexelBufferOffsetAlignmentBytes is not a power of two.");
		}

		if (texelBufferAlignmentProperties[0].uniformTexelBufferOffsetAlignmentBytes == 0 || !deIntIsPow2((int)texelBufferAlignmentProperties[0].uniformTexelBufferOffsetAlignmentBytes))
		{
			TCU_FAIL("limit Validation failed uniformTexelBufferOffsetAlignmentBytes is not a power of two.");
		}
	}

	if (khr_acceleration_structure)
	{
		if (accelerationStructureProperties[0].maxGeometryCount												!= accelerationStructureProperties[1].maxGeometryCount ||
			accelerationStructureProperties[0].maxInstanceCount												!= accelerationStructureProperties[1].maxInstanceCount ||
			accelerationStructureProperties[0].maxPrimitiveCount											!= accelerationStructureProperties[1].maxPrimitiveCount ||
			accelerationStructureProperties[0].maxPerStageDescriptorAccelerationStructures					!= accelerationStructureProperties[1].maxPerStageDescriptorAccelerationStructures ||
			accelerationStructureProperties[0].maxPerStageDescriptorUpdateAfterBindAccelerationStructures	!= accelerationStructureProperties[1].maxPerStageDescriptorUpdateAfterBindAccelerationStructures ||
			accelerationStructureProperties[0].maxDescriptorSetAccelerationStructures						!= accelerationStructureProperties[1].maxDescriptorSetAccelerationStructures ||
			accelerationStructureProperties[0].maxDescriptorSetUpdateAfterBindAccelerationStructures		!= accelerationStructureProperties[1].maxDescriptorSetUpdateAfterBindAccelerationStructures ||
			accelerationStructureProperties[0].minAccelerationStructureScratchOffsetAlignment				!= accelerationStructureProperties[1].minAccelerationStructureScratchOffsetAlignment)
		{
			TCU_FAIL("Mismatch between VkPhysicalDeviceAccelerationStructurePropertiesKHR");
		}

		if (accelerationStructureProperties[0].minAccelerationStructureScratchOffsetAlignment == 0 || !deIntIsPow2(accelerationStructureProperties[0].minAccelerationStructureScratchOffsetAlignment))
		{
			TCU_FAIL("limit Validation failed minAccelerationStructureScratchOffsetAlignment is not a power of two.");
		}
	}

	if (isExtensionSupported(properties, RequiredExtension("VK_KHR_push_descriptor")))
	{
		VkPhysicalDevicePushDescriptorPropertiesKHR		pushDescriptorProperties[count];

		for (int ndx = 0; ndx < count; ++ndx)
		{
			deMemset(&pushDescriptorProperties[ndx], 0xFF * ndx, sizeof(VkPhysicalDevicePushDescriptorPropertiesKHR));

			pushDescriptorProperties[ndx].sType = VK_STRUCTURE_TYPE_PHYSICAL_DEVICE_PUSH_DESCRIPTOR_PROPERTIES_KHR;
			pushDescriptorProperties[ndx].pNext	= DE_NULL;

			extProperties.pNext = &pushDescriptorProperties[ndx];

			vki.getPhysicalDeviceProperties2(physicalDevice, &extProperties);

			pushDescriptorProperties[ndx].pNext = DE_NULL;
		}

		log << TestLog::Message << pushDescriptorProperties[0] << TestLog::EndMessage;

		if ( pushDescriptorProperties[0].maxPushDescriptors != pushDescriptorProperties[1].maxPushDescriptors )
		{
			TCU_FAIL("Mismatch between VkPhysicalDevicePushDescriptorPropertiesKHR ");
		}
		if (pushDescriptorProperties[0].maxPushDescriptors < 32)
		{
			TCU_FAIL("VkPhysicalDevicePushDescriptorPropertiesKHR.maxPushDescriptors must be at least 32");
		}
	}

	if (isExtensionSupported(properties, RequiredExtension("VK_KHR_performance_query")))
	{
		VkPhysicalDevicePerformanceQueryPropertiesKHR performanceQueryProperties[count];

		for (int ndx = 0; ndx < count; ++ndx)
		{
			deMemset(&performanceQueryProperties[ndx], 0xFF * ndx, sizeof(VkPhysicalDevicePerformanceQueryPropertiesKHR));
			performanceQueryProperties[ndx].sType = VK_STRUCTURE_TYPE_PHYSICAL_DEVICE_PERFORMANCE_QUERY_PROPERTIES_KHR;
			performanceQueryProperties[ndx].pNext = DE_NULL;

			extProperties.pNext = &performanceQueryProperties[ndx];

			vki.getPhysicalDeviceProperties2(physicalDevice, &extProperties);
		}

		log << TestLog::Message << performanceQueryProperties[0] << TestLog::EndMessage;

		if (performanceQueryProperties[0].allowCommandBufferQueryCopies != performanceQueryProperties[1].allowCommandBufferQueryCopies)
		{
			TCU_FAIL("Mismatch between VkPhysicalDevicePerformanceQueryPropertiesKHR");
		}
	}

	if (isExtensionSupported(properties, RequiredExtension("VK_EXT_pci_bus_info", 2, 2)))
	{
		VkPhysicalDevicePCIBusInfoPropertiesEXT pciBusInfoProperties[count];

		for (int ndx = 0; ndx < count; ++ndx)
		{
			// Each PCI device is identified by an 8-bit domain number, 5-bit
			// device number and 3-bit function number[1][2].
			//
			// In addition, because PCI systems can be interconnected and
			// divided in segments, Linux assigns a 16-bit number to the device
			// as the "domain". In Windows, the segment or domain is stored in
			// the higher 24-bit section of the bus number.
			//
			// This means the maximum unsigned 32-bit integer for these members
			// are invalid values and should change after querying properties.
			//
			// [1] https://en.wikipedia.org/wiki/PCI_configuration_space
			// [2] PCI Express Base Specification Revision 3.0, section 2.2.4.2.
			deMemset(pciBusInfoProperties + ndx, 0xFF * ndx, sizeof(pciBusInfoProperties[ndx]));
			pciBusInfoProperties[ndx].pciDomain   = DEUINT32_MAX;
			pciBusInfoProperties[ndx].pciBus      = DEUINT32_MAX;
			pciBusInfoProperties[ndx].pciDevice   = DEUINT32_MAX;
			pciBusInfoProperties[ndx].pciFunction = DEUINT32_MAX;

			pciBusInfoProperties[ndx].sType = VK_STRUCTURE_TYPE_PHYSICAL_DEVICE_PCI_BUS_INFO_PROPERTIES_EXT;
			pciBusInfoProperties[ndx].pNext = DE_NULL;

			extProperties.pNext = pciBusInfoProperties + ndx;
			vki.getPhysicalDeviceProperties2(physicalDevice, &extProperties);
		}

		log << TestLog::Message << toString(pciBusInfoProperties[0]) << TestLog::EndMessage;

		if (pciBusInfoProperties[0].pciDomain	!= pciBusInfoProperties[1].pciDomain ||
			pciBusInfoProperties[0].pciBus		!= pciBusInfoProperties[1].pciBus ||
			pciBusInfoProperties[0].pciDevice	!= pciBusInfoProperties[1].pciDevice ||
			pciBusInfoProperties[0].pciFunction	!= pciBusInfoProperties[1].pciFunction)
		{
			TCU_FAIL("Mismatch between VkPhysicalDevicePCIBusInfoPropertiesEXT");
		}
		if (pciBusInfoProperties[0].pciDomain   == DEUINT32_MAX ||
		    pciBusInfoProperties[0].pciBus      == DEUINT32_MAX ||
		    pciBusInfoProperties[0].pciDevice   == DEUINT32_MAX ||
		    pciBusInfoProperties[0].pciFunction == DEUINT32_MAX)
		{
			TCU_FAIL("Invalid information in VkPhysicalDevicePCIBusInfoPropertiesEXT");
		}
	}

	if (isExtensionSupported(properties, RequiredExtension("VK_KHR_portability_subset")))
	{
		VkPhysicalDevicePortabilitySubsetPropertiesKHR portabilitySubsetProperties[count];

		for (int ndx = 0; ndx < count; ++ndx)
		{
			deMemset(&portabilitySubsetProperties[ndx], 0xFF * ndx, sizeof(VkPhysicalDevicePortabilitySubsetPropertiesKHR));
			portabilitySubsetProperties[ndx].sType = VK_STRUCTURE_TYPE_PHYSICAL_DEVICE_PORTABILITY_SUBSET_PROPERTIES_KHR;
			portabilitySubsetProperties[ndx].pNext = DE_NULL;

			extProperties.pNext = &portabilitySubsetProperties[ndx];

			vki.getPhysicalDeviceProperties2(physicalDevice, &extProperties);
		}

		log << TestLog::Message << portabilitySubsetProperties[0] << TestLog::EndMessage;

		if (portabilitySubsetProperties[0].minVertexInputBindingStrideAlignment != portabilitySubsetProperties[1].minVertexInputBindingStrideAlignment)
		{
			TCU_FAIL("Mismatch between VkPhysicalDevicePortabilitySubsetPropertiesKHR");
		}

		if (portabilitySubsetProperties[0].minVertexInputBindingStrideAlignment == 0 || !deIntIsPow2(portabilitySubsetProperties[0].minVertexInputBindingStrideAlignment))
		{
			TCU_FAIL("limit Validation failed minVertexInputBindingStrideAlignment is not a power of two.");
		}
	}

	return tcu::TestStatus::pass("Querying device properties succeeded");
}

string toString (const VkFormatProperties2& value)
{
	std::ostringstream	s;
	s << "VkFormatProperties2 = {\n";
	s << "\tsType = " << value.sType << '\n';
	s << "\tformatProperties = {\n";
	s << "\tlinearTilingFeatures = " << getFormatFeatureFlagsStr(value.formatProperties.linearTilingFeatures) << '\n';
	s << "\toptimalTilingFeatures = " << getFormatFeatureFlagsStr(value.formatProperties.optimalTilingFeatures) << '\n';
	s << "\tbufferFeatures = " << getFormatFeatureFlagsStr(value.formatProperties.bufferFeatures) << '\n';
	s << "\t}";
	s << "}";
	return s.str();
}

tcu::TestStatus deviceFormatProperties2 (Context& context)
{
	const VkPhysicalDevice			physicalDevice	= context.getPhysicalDevice();
	const CustomInstance			instance		(createCustomInstanceWithExtension(context, "VK_KHR_get_physical_device_properties2"));
	const InstanceDriver&			vki				(instance.getDriver());
	TestLog&						log				= context.getTestContext().getLog();

	for (int formatNdx = 0; formatNdx < VK_CORE_FORMAT_LAST; ++formatNdx)
	{
		const VkFormat			format			= (VkFormat)formatNdx;
		VkFormatProperties		coreProperties;
		VkFormatProperties2		extProperties;

		deMemset(&coreProperties, 0xcd, sizeof(VkFormatProperties));
		deMemset(&extProperties, 0xcd, sizeof(VkFormatProperties2));

		extProperties.sType	= VK_STRUCTURE_TYPE_FORMAT_PROPERTIES_2;
		extProperties.pNext = DE_NULL;

		vki.getPhysicalDeviceFormatProperties(physicalDevice, format, &coreProperties);
		vki.getPhysicalDeviceFormatProperties2(physicalDevice, format, &extProperties);

		TCU_CHECK(extProperties.sType == VK_STRUCTURE_TYPE_FORMAT_PROPERTIES_2);
		TCU_CHECK(extProperties.pNext == DE_NULL);

	if (deMemCmp(&coreProperties, &extProperties.formatProperties, sizeof(VkFormatProperties)) != 0)
		TCU_FAIL("Mismatch between format properties reported by vkGetPhysicalDeviceFormatProperties and vkGetPhysicalDeviceFormatProperties2");

	log << TestLog::Message << toString (extProperties) << TestLog::EndMessage;
	}

	return tcu::TestStatus::pass("Querying device format properties succeeded");
}

tcu::TestStatus deviceQueueFamilyProperties2 (Context& context)
{
	const VkPhysicalDevice			physicalDevice			= context.getPhysicalDevice();
	const CustomInstance			instance				(createCustomInstanceWithExtension(context, "VK_KHR_get_physical_device_properties2"));
	const InstanceDriver&			vki						(instance.getDriver());
	TestLog&						log						= context.getTestContext().getLog();
	deUint32						numCoreQueueFamilies	= ~0u;
	deUint32						numExtQueueFamilies		= ~0u;

	vki.getPhysicalDeviceQueueFamilyProperties(physicalDevice, &numCoreQueueFamilies, DE_NULL);
	vki.getPhysicalDeviceQueueFamilyProperties2(physicalDevice, &numExtQueueFamilies, DE_NULL);

	TCU_CHECK_MSG(numCoreQueueFamilies == numExtQueueFamilies, "Different number of queue family properties reported");
	TCU_CHECK(numCoreQueueFamilies > 0);

	{
		std::vector<VkQueueFamilyProperties>		coreProperties	(numCoreQueueFamilies);
		std::vector<VkQueueFamilyProperties2>		extProperties	(numExtQueueFamilies);

		deMemset(&coreProperties[0], 0xcd, sizeof(VkQueueFamilyProperties)*numCoreQueueFamilies);
		deMemset(&extProperties[0], 0xcd, sizeof(VkQueueFamilyProperties2)*numExtQueueFamilies);

		for (size_t ndx = 0; ndx < extProperties.size(); ++ndx)
		{
			extProperties[ndx].sType = VK_STRUCTURE_TYPE_QUEUE_FAMILY_PROPERTIES_2;
			extProperties[ndx].pNext = DE_NULL;
		}

		vki.getPhysicalDeviceQueueFamilyProperties(physicalDevice, &numCoreQueueFamilies, &coreProperties[0]);
		vki.getPhysicalDeviceQueueFamilyProperties2(physicalDevice, &numExtQueueFamilies, &extProperties[0]);

		TCU_CHECK((size_t)numCoreQueueFamilies == coreProperties.size());
		TCU_CHECK((size_t)numExtQueueFamilies == extProperties.size());
		DE_ASSERT(numCoreQueueFamilies == numExtQueueFamilies);

		for (size_t ndx = 0; ndx < extProperties.size(); ++ndx)
		{
			TCU_CHECK(extProperties[ndx].sType == VK_STRUCTURE_TYPE_QUEUE_FAMILY_PROPERTIES_2);
			TCU_CHECK(extProperties[ndx].pNext == DE_NULL);

			if (deMemCmp(&coreProperties[ndx], &extProperties[ndx].queueFamilyProperties, sizeof(VkQueueFamilyProperties)) != 0)
				TCU_FAIL("Mismatch between format properties reported by vkGetPhysicalDeviceQueueFamilyProperties and vkGetPhysicalDeviceQueueFamilyProperties2");

			log << TestLog::Message << " queueFamilyNdx = " << ndx <<TestLog::EndMessage
			<< TestLog::Message << extProperties[ndx] << TestLog::EndMessage;
		}
	}

	return tcu::TestStatus::pass("Querying device queue family properties succeeded");
}

tcu::TestStatus deviceMemoryProperties2 (Context& context)
{
	const VkPhysicalDevice				physicalDevice	= context.getPhysicalDevice();
	const CustomInstance				instance		(createCustomInstanceWithExtension(context, "VK_KHR_get_physical_device_properties2"));
	const InstanceDriver&				vki				(instance.getDriver());
	TestLog&							log				= context.getTestContext().getLog();
	VkPhysicalDeviceMemoryProperties	coreProperties;
	VkPhysicalDeviceMemoryProperties2	extProperties;

	deMemset(&coreProperties, 0xcd, sizeof(VkPhysicalDeviceMemoryProperties));
	deMemset(&extProperties, 0xcd, sizeof(VkPhysicalDeviceMemoryProperties2));

	extProperties.sType = VK_STRUCTURE_TYPE_PHYSICAL_DEVICE_MEMORY_PROPERTIES_2;
	extProperties.pNext = DE_NULL;

	vki.getPhysicalDeviceMemoryProperties(physicalDevice, &coreProperties);
	vki.getPhysicalDeviceMemoryProperties2(physicalDevice, &extProperties);

	TCU_CHECK(extProperties.sType == VK_STRUCTURE_TYPE_PHYSICAL_DEVICE_MEMORY_PROPERTIES_2);
	TCU_CHECK(extProperties.pNext == DE_NULL);

	if (deMemCmp(&coreProperties, &extProperties.memoryProperties, sizeof(VkPhysicalDeviceMemoryProperties)) != 0)
		TCU_FAIL("Mismatch between properties reported by vkGetPhysicalDeviceMemoryProperties and vkGetPhysicalDeviceMemoryProperties2");

	log << TestLog::Message << extProperties << TestLog::EndMessage;

	return tcu::TestStatus::pass("Querying device memory properties succeeded");
}

tcu::TestStatus deviceFeaturesVulkan12 (Context& context)
{
	using namespace ValidateQueryBits;

	const QueryMemberTableEntry			feature11OffsetTable[] =
	{
		// VkPhysicalDevice16BitStorageFeatures
		OFFSET_TABLE_ENTRY(VkPhysicalDeviceVulkan11Features, storageBuffer16BitAccess),
		OFFSET_TABLE_ENTRY(VkPhysicalDeviceVulkan11Features, uniformAndStorageBuffer16BitAccess),
		OFFSET_TABLE_ENTRY(VkPhysicalDeviceVulkan11Features, storagePushConstant16),
		OFFSET_TABLE_ENTRY(VkPhysicalDeviceVulkan11Features, storageInputOutput16),

		// VkPhysicalDeviceMultiviewFeatures
		OFFSET_TABLE_ENTRY(VkPhysicalDeviceVulkan11Features, multiview),
		OFFSET_TABLE_ENTRY(VkPhysicalDeviceVulkan11Features, multiviewGeometryShader),
		OFFSET_TABLE_ENTRY(VkPhysicalDeviceVulkan11Features, multiviewTessellationShader),

		// VkPhysicalDeviceVariablePointersFeatures
		OFFSET_TABLE_ENTRY(VkPhysicalDeviceVulkan11Features, variablePointersStorageBuffer),
		OFFSET_TABLE_ENTRY(VkPhysicalDeviceVulkan11Features, variablePointers),

		// VkPhysicalDeviceProtectedMemoryFeatures
		OFFSET_TABLE_ENTRY(VkPhysicalDeviceVulkan11Features, protectedMemory),

		// VkPhysicalDeviceSamplerYcbcrConversionFeatures
		OFFSET_TABLE_ENTRY(VkPhysicalDeviceVulkan11Features, samplerYcbcrConversion),

		// VkPhysicalDeviceShaderDrawParametersFeatures
		OFFSET_TABLE_ENTRY(VkPhysicalDeviceVulkan11Features, shaderDrawParameters),
		{ 0, 0 }
	};
	const QueryMemberTableEntry			feature12OffsetTable[] =
	{
		// None
		OFFSET_TABLE_ENTRY(VkPhysicalDeviceVulkan12Features, samplerMirrorClampToEdge),
		OFFSET_TABLE_ENTRY(VkPhysicalDeviceVulkan12Features, drawIndirectCount),

		// VkPhysicalDevice8BitStorageFeatures
		OFFSET_TABLE_ENTRY(VkPhysicalDeviceVulkan12Features, storageBuffer8BitAccess),
		OFFSET_TABLE_ENTRY(VkPhysicalDeviceVulkan12Features, uniformAndStorageBuffer8BitAccess),
		OFFSET_TABLE_ENTRY(VkPhysicalDeviceVulkan12Features, storagePushConstant8),

		// VkPhysicalDeviceShaderAtomicInt64Features
		OFFSET_TABLE_ENTRY(VkPhysicalDeviceVulkan12Features, shaderBufferInt64Atomics),
		OFFSET_TABLE_ENTRY(VkPhysicalDeviceVulkan12Features, shaderSharedInt64Atomics),

		// VkPhysicalDeviceShaderFloat16Int8Features
		OFFSET_TABLE_ENTRY(VkPhysicalDeviceVulkan12Features, shaderFloat16),
		OFFSET_TABLE_ENTRY(VkPhysicalDeviceVulkan12Features, shaderInt8),

		// VkPhysicalDeviceDescriptorIndexingFeatures
		OFFSET_TABLE_ENTRY(VkPhysicalDeviceVulkan12Features, descriptorIndexing),
		OFFSET_TABLE_ENTRY(VkPhysicalDeviceVulkan12Features, shaderInputAttachmentArrayDynamicIndexing),
		OFFSET_TABLE_ENTRY(VkPhysicalDeviceVulkan12Features, shaderUniformTexelBufferArrayDynamicIndexing),
		OFFSET_TABLE_ENTRY(VkPhysicalDeviceVulkan12Features, shaderStorageTexelBufferArrayDynamicIndexing),
		OFFSET_TABLE_ENTRY(VkPhysicalDeviceVulkan12Features, shaderUniformBufferArrayNonUniformIndexing),
		OFFSET_TABLE_ENTRY(VkPhysicalDeviceVulkan12Features, shaderSampledImageArrayNonUniformIndexing),
		OFFSET_TABLE_ENTRY(VkPhysicalDeviceVulkan12Features, shaderStorageBufferArrayNonUniformIndexing),
		OFFSET_TABLE_ENTRY(VkPhysicalDeviceVulkan12Features, shaderStorageImageArrayNonUniformIndexing),
		OFFSET_TABLE_ENTRY(VkPhysicalDeviceVulkan12Features, shaderInputAttachmentArrayNonUniformIndexing),
		OFFSET_TABLE_ENTRY(VkPhysicalDeviceVulkan12Features, shaderUniformTexelBufferArrayNonUniformIndexing),
		OFFSET_TABLE_ENTRY(VkPhysicalDeviceVulkan12Features, shaderStorageTexelBufferArrayNonUniformIndexing),
		OFFSET_TABLE_ENTRY(VkPhysicalDeviceVulkan12Features, descriptorBindingUniformBufferUpdateAfterBind),
		OFFSET_TABLE_ENTRY(VkPhysicalDeviceVulkan12Features, descriptorBindingSampledImageUpdateAfterBind),
		OFFSET_TABLE_ENTRY(VkPhysicalDeviceVulkan12Features, descriptorBindingStorageImageUpdateAfterBind),
		OFFSET_TABLE_ENTRY(VkPhysicalDeviceVulkan12Features, descriptorBindingStorageBufferUpdateAfterBind),
		OFFSET_TABLE_ENTRY(VkPhysicalDeviceVulkan12Features, descriptorBindingUniformTexelBufferUpdateAfterBind),
		OFFSET_TABLE_ENTRY(VkPhysicalDeviceVulkan12Features, descriptorBindingStorageTexelBufferUpdateAfterBind),
		OFFSET_TABLE_ENTRY(VkPhysicalDeviceVulkan12Features, descriptorBindingUpdateUnusedWhilePending),
		OFFSET_TABLE_ENTRY(VkPhysicalDeviceVulkan12Features, descriptorBindingPartiallyBound),
		OFFSET_TABLE_ENTRY(VkPhysicalDeviceVulkan12Features, descriptorBindingVariableDescriptorCount),
		OFFSET_TABLE_ENTRY(VkPhysicalDeviceVulkan12Features, runtimeDescriptorArray),

		// None
		OFFSET_TABLE_ENTRY(VkPhysicalDeviceVulkan12Features, samplerFilterMinmax),

		// VkPhysicalDeviceScalarBlockLayoutFeatures
		OFFSET_TABLE_ENTRY(VkPhysicalDeviceVulkan12Features, scalarBlockLayout),

		// VkPhysicalDeviceImagelessFramebufferFeatures
		OFFSET_TABLE_ENTRY(VkPhysicalDeviceVulkan12Features, imagelessFramebuffer),

		// VkPhysicalDeviceUniformBufferStandardLayoutFeatures
		OFFSET_TABLE_ENTRY(VkPhysicalDeviceVulkan12Features, uniformBufferStandardLayout),

		// VkPhysicalDeviceShaderSubgroupExtendedTypesFeatures
		OFFSET_TABLE_ENTRY(VkPhysicalDeviceVulkan12Features, shaderSubgroupExtendedTypes),

		// VkPhysicalDeviceSeparateDepthStencilLayoutsFeatures
		OFFSET_TABLE_ENTRY(VkPhysicalDeviceVulkan12Features, separateDepthStencilLayouts),

		// VkPhysicalDeviceHostQueryResetFeatures
		OFFSET_TABLE_ENTRY(VkPhysicalDeviceVulkan12Features, hostQueryReset),

		// VkPhysicalDeviceTimelineSemaphoreFeatures
		OFFSET_TABLE_ENTRY(VkPhysicalDeviceVulkan12Features, timelineSemaphore),

		// VkPhysicalDeviceBufferDeviceAddressFeatures
		OFFSET_TABLE_ENTRY(VkPhysicalDeviceVulkan12Features, bufferDeviceAddress),
		OFFSET_TABLE_ENTRY(VkPhysicalDeviceVulkan12Features, bufferDeviceAddressCaptureReplay),
		OFFSET_TABLE_ENTRY(VkPhysicalDeviceVulkan12Features, bufferDeviceAddressMultiDevice),

		// VkPhysicalDeviceVulkanMemoryModelFeatures
		OFFSET_TABLE_ENTRY(VkPhysicalDeviceVulkan12Features, vulkanMemoryModel),
		OFFSET_TABLE_ENTRY(VkPhysicalDeviceVulkan12Features, vulkanMemoryModelDeviceScope),
		OFFSET_TABLE_ENTRY(VkPhysicalDeviceVulkan12Features, vulkanMemoryModelAvailabilityVisibilityChains),

		// None
		OFFSET_TABLE_ENTRY(VkPhysicalDeviceVulkan12Features, shaderOutputViewportIndex),
		OFFSET_TABLE_ENTRY(VkPhysicalDeviceVulkan12Features, shaderOutputLayer),
		OFFSET_TABLE_ENTRY(VkPhysicalDeviceVulkan12Features, subgroupBroadcastDynamicId),
		{ 0, 0 }
	};
	TestLog&											log										= context.getTestContext().getLog();
	const VkPhysicalDevice								physicalDevice							= context.getPhysicalDevice();
	const CustomInstance								instance								(createCustomInstanceWithExtension(context, "VK_KHR_get_physical_device_properties2"));
	const InstanceDriver&								vki										= instance.getDriver();
	const deUint32										vulkan11FeaturesBufferSize				= sizeof(VkPhysicalDeviceVulkan11Features) + GUARD_SIZE;
	const deUint32										vulkan12FeaturesBufferSize				= sizeof(VkPhysicalDeviceVulkan12Features) + GUARD_SIZE;
	VkPhysicalDeviceFeatures2							extFeatures;
	deUint8												buffer11a[vulkan11FeaturesBufferSize];
	deUint8												buffer11b[vulkan11FeaturesBufferSize];
	deUint8												buffer12a[vulkan12FeaturesBufferSize];
	deUint8												buffer12b[vulkan12FeaturesBufferSize];
	const int											count									= 2u;
	VkPhysicalDeviceVulkan11Features*					vulkan11Features[count]					= { (VkPhysicalDeviceVulkan11Features*)(buffer11a), (VkPhysicalDeviceVulkan11Features*)(buffer11b)};
	VkPhysicalDeviceVulkan12Features*					vulkan12Features[count]					= { (VkPhysicalDeviceVulkan12Features*)(buffer12a), (VkPhysicalDeviceVulkan12Features*)(buffer12b)};

	if (!context.contextSupports(vk::ApiVersion(1, 2, 0)))
		TCU_THROW(NotSupportedError, "At least Vulkan 1.2 required to run test");

	deMemset(buffer11b, GUARD_VALUE, sizeof(buffer11b));
	deMemset(buffer12a, GUARD_VALUE, sizeof(buffer12a));
	deMemset(buffer12b, GUARD_VALUE, sizeof(buffer12b));
	deMemset(buffer11a, GUARD_VALUE, sizeof(buffer11a));

	// Validate all fields initialized
	for (int ndx = 0; ndx < count; ++ndx)
	{
		deMemset(&extFeatures.features, 0x00, sizeof(extFeatures.features));
		extFeatures.sType = VK_STRUCTURE_TYPE_PHYSICAL_DEVICE_FEATURES_2;
		extFeatures.pNext = vulkan11Features[ndx];

		deMemset(vulkan11Features[ndx], 0xFF * ndx, sizeof(VkPhysicalDeviceVulkan11Features));
		vulkan11Features[ndx]->sType = VK_STRUCTURE_TYPE_PHYSICAL_DEVICE_VULKAN_1_1_FEATURES;
		vulkan11Features[ndx]->pNext = vulkan12Features[ndx];

		deMemset(vulkan12Features[ndx], 0xFF * ndx, sizeof(VkPhysicalDeviceVulkan12Features));
		vulkan12Features[ndx]->sType = VK_STRUCTURE_TYPE_PHYSICAL_DEVICE_VULKAN_1_2_FEATURES;
		vulkan12Features[ndx]->pNext = DE_NULL;

		vki.getPhysicalDeviceFeatures2(physicalDevice, &extFeatures);
	}

	log << TestLog::Message << *vulkan11Features[0] << TestLog::EndMessage;
	log << TestLog::Message << *vulkan12Features[0] << TestLog::EndMessage;

	if (!validateStructsWithGuard(feature11OffsetTable, vulkan11Features, GUARD_VALUE, GUARD_SIZE))
	{
		log << TestLog::Message << "deviceFeatures - VkPhysicalDeviceVulkan11Features initialization failure" << TestLog::EndMessage;

		return tcu::TestStatus::fail("VkPhysicalDeviceVulkan11Features initialization failure");
	}

	if (!validateStructsWithGuard(feature12OffsetTable, vulkan12Features, GUARD_VALUE, GUARD_SIZE))
	{
		log << TestLog::Message << "deviceFeatures - VkPhysicalDeviceVulkan12Features initialization failure" << TestLog::EndMessage;

		return tcu::TestStatus::fail("VkPhysicalDeviceVulkan12Features initialization failure");
	}

	return tcu::TestStatus::pass("Querying Vulkan 1.2 device features succeeded");
}

tcu::TestStatus deviceFeaturesVulkan13 (Context& context)
{
	using namespace ValidateQueryBits;

	const QueryMemberTableEntry			feature13OffsetTable[] =
	{
		// VkPhysicalDeviceImageRobustnessFeatures
		OFFSET_TABLE_ENTRY(VkPhysicalDeviceVulkan13Features, robustImageAccess),

		// VkPhysicalDeviceInlineUniformBlockFeatures
		OFFSET_TABLE_ENTRY(VkPhysicalDeviceVulkan13Features, inlineUniformBlock),
		OFFSET_TABLE_ENTRY(VkPhysicalDeviceVulkan13Features, descriptorBindingInlineUniformBlockUpdateAfterBind),

		// VkPhysicalDevicePipelineCreationCacheControlFeatures
		OFFSET_TABLE_ENTRY(VkPhysicalDeviceVulkan13Features, pipelineCreationCacheControl),

		// VkPhysicalDevicePrivateDataFeatures
		OFFSET_TABLE_ENTRY(VkPhysicalDeviceVulkan13Features, privateData),

		// VkPhysicalDeviceShaderDemoteToHelperInvocationFeatures
		OFFSET_TABLE_ENTRY(VkPhysicalDeviceVulkan13Features, shaderDemoteToHelperInvocation),

		// VkPhysicalDeviceShaderTerminateInvocationFeatures
		OFFSET_TABLE_ENTRY(VkPhysicalDeviceVulkan13Features, shaderTerminateInvocation),

		// VkPhysicalDeviceSubgroupSizeControlFeatures
		OFFSET_TABLE_ENTRY(VkPhysicalDeviceVulkan13Features, subgroupSizeControl),
		OFFSET_TABLE_ENTRY(VkPhysicalDeviceVulkan13Features, computeFullSubgroups),

		// VkPhysicalDeviceSynchronization2Features
		OFFSET_TABLE_ENTRY(VkPhysicalDeviceVulkan13Features, synchronization2),

		// VkPhysicalDeviceTextureCompressionASTCHDRFeatures
		OFFSET_TABLE_ENTRY(VkPhysicalDeviceVulkan13Features, textureCompressionASTC_HDR),

		// VkPhysicalDeviceZeroInitializeWorkgroupMemoryFeatures
		OFFSET_TABLE_ENTRY(VkPhysicalDeviceVulkan13Features, shaderZeroInitializeWorkgroupMemory),

		// VkPhysicalDeviceDynamicRenderingFeatures
		OFFSET_TABLE_ENTRY(VkPhysicalDeviceVulkan13Features, dynamicRendering),

		// VkPhysicalDeviceShaderIntegerDotProductFeatures
		OFFSET_TABLE_ENTRY(VkPhysicalDeviceVulkan13Features, shaderIntegerDotProduct),

		// VkPhysicalDeviceMaintenance4Features
		OFFSET_TABLE_ENTRY(VkPhysicalDeviceVulkan13Features, maintenance4),
		{ 0, 0 }
	};
	TestLog&											log										= context.getTestContext().getLog();
	const VkPhysicalDevice								physicalDevice							= context.getPhysicalDevice();
	const CustomInstance								instance								(createCustomInstanceWithExtension(context, "VK_KHR_get_physical_device_properties2"));
	const InstanceDriver&								vki										= instance.getDriver();
	const deUint32										vulkan13FeaturesBufferSize				= sizeof(VkPhysicalDeviceVulkan13Features) + GUARD_SIZE;
	VkPhysicalDeviceFeatures2							extFeatures;
	deUint8												buffer13a[vulkan13FeaturesBufferSize];
	deUint8												buffer13b[vulkan13FeaturesBufferSize];
	const int											count									= 2u;
	VkPhysicalDeviceVulkan13Features*					vulkan13Features[count]					= { (VkPhysicalDeviceVulkan13Features*)(buffer13a), (VkPhysicalDeviceVulkan13Features*)(buffer13b)};

	if (!context.contextSupports(vk::ApiVersion(1, 3, 0)))
		TCU_THROW(NotSupportedError, "At least Vulkan 1.3 required to run test");

	deMemset(buffer13a, GUARD_VALUE, sizeof(buffer13a));
	deMemset(buffer13b, GUARD_VALUE, sizeof(buffer13b));

	// Validate all fields initialized
	for (int ndx = 0; ndx < count; ++ndx)
	{
		deMemset(&extFeatures.features, 0x00, sizeof(extFeatures.features));
		extFeatures.sType = VK_STRUCTURE_TYPE_PHYSICAL_DEVICE_FEATURES_2;
		extFeatures.pNext = vulkan13Features[ndx];

		deMemset(vulkan13Features[ndx], 0xFF * ndx, sizeof(VkPhysicalDeviceVulkan13Features));
		vulkan13Features[ndx]->sType = VK_STRUCTURE_TYPE_PHYSICAL_DEVICE_VULKAN_1_3_FEATURES;
		vulkan13Features[ndx]->pNext = DE_NULL;

		vki.getPhysicalDeviceFeatures2(physicalDevice, &extFeatures);
	}

	log << TestLog::Message << *vulkan13Features[0] << TestLog::EndMessage;

	if (!validateStructsWithGuard(feature13OffsetTable, vulkan13Features, GUARD_VALUE, GUARD_SIZE))
	{
		log << TestLog::Message << "deviceFeatures - VkPhysicalDeviceVulkan13Features initialization failure" << TestLog::EndMessage;

		return tcu::TestStatus::fail("VkPhysicalDeviceVulkan13Features initialization failure");
	}

	return tcu::TestStatus::pass("Querying Vulkan 1.3 device features succeeded");
}

tcu::TestStatus devicePropertiesVulkan12 (Context& context)
{
	using namespace ValidateQueryBits;

	const QueryMemberTableEntry			properties11OffsetTable[] =
	{
		// VkPhysicalDeviceIDProperties
		OFFSET_TABLE_ENTRY(VkPhysicalDeviceVulkan11Properties, deviceUUID),
		OFFSET_TABLE_ENTRY(VkPhysicalDeviceVulkan11Properties, driverUUID),
		OFFSET_TABLE_ENTRY(VkPhysicalDeviceVulkan11Properties, deviceLUID),
		OFFSET_TABLE_ENTRY(VkPhysicalDeviceVulkan11Properties, deviceNodeMask),
		OFFSET_TABLE_ENTRY(VkPhysicalDeviceVulkan11Properties, deviceLUIDValid),

		// VkPhysicalDeviceSubgroupProperties
		OFFSET_TABLE_ENTRY(VkPhysicalDeviceVulkan11Properties, subgroupSize),
		OFFSET_TABLE_ENTRY(VkPhysicalDeviceVulkan11Properties, subgroupSupportedStages),
		OFFSET_TABLE_ENTRY(VkPhysicalDeviceVulkan11Properties, subgroupSupportedOperations),
		OFFSET_TABLE_ENTRY(VkPhysicalDeviceVulkan11Properties, subgroupQuadOperationsInAllStages),

		// VkPhysicalDevicePointClippingProperties
		OFFSET_TABLE_ENTRY(VkPhysicalDeviceVulkan11Properties, pointClippingBehavior),

		// VkPhysicalDeviceMultiviewProperties
		OFFSET_TABLE_ENTRY(VkPhysicalDeviceVulkan11Properties, maxMultiviewViewCount),
		OFFSET_TABLE_ENTRY(VkPhysicalDeviceVulkan11Properties, maxMultiviewInstanceIndex),

		// VkPhysicalDeviceProtectedMemoryProperties
		OFFSET_TABLE_ENTRY(VkPhysicalDeviceVulkan11Properties, protectedNoFault),

		// VkPhysicalDeviceMaintenance3Properties
		OFFSET_TABLE_ENTRY(VkPhysicalDeviceVulkan11Properties, maxPerSetDescriptors),
		OFFSET_TABLE_ENTRY(VkPhysicalDeviceVulkan11Properties, maxMemoryAllocationSize),
		{ 0, 0 }
	};
	const QueryMemberTableEntry			properties12OffsetTable[] =
	{
		// VkPhysicalDeviceDriverProperties
		OFFSET_TABLE_ENTRY(VkPhysicalDeviceVulkan12Properties, driverID),
		OFFSET_TABLE_ENTRY(VkPhysicalDeviceVulkan12Properties, conformanceVersion),

		// VkPhysicalDeviceFloatControlsProperties
		OFFSET_TABLE_ENTRY(VkPhysicalDeviceVulkan12Properties, denormBehaviorIndependence),
		OFFSET_TABLE_ENTRY(VkPhysicalDeviceVulkan12Properties, roundingModeIndependence),
		OFFSET_TABLE_ENTRY(VkPhysicalDeviceVulkan12Properties, shaderSignedZeroInfNanPreserveFloat16),
		OFFSET_TABLE_ENTRY(VkPhysicalDeviceVulkan12Properties, shaderSignedZeroInfNanPreserveFloat32),
		OFFSET_TABLE_ENTRY(VkPhysicalDeviceVulkan12Properties, shaderSignedZeroInfNanPreserveFloat64),
		OFFSET_TABLE_ENTRY(VkPhysicalDeviceVulkan12Properties, shaderDenormPreserveFloat16),
		OFFSET_TABLE_ENTRY(VkPhysicalDeviceVulkan12Properties, shaderDenormPreserveFloat32),
		OFFSET_TABLE_ENTRY(VkPhysicalDeviceVulkan12Properties, shaderDenormPreserveFloat64),
		OFFSET_TABLE_ENTRY(VkPhysicalDeviceVulkan12Properties, shaderDenormFlushToZeroFloat16),
		OFFSET_TABLE_ENTRY(VkPhysicalDeviceVulkan12Properties, shaderDenormFlushToZeroFloat32),
		OFFSET_TABLE_ENTRY(VkPhysicalDeviceVulkan12Properties, shaderDenormFlushToZeroFloat64),
		OFFSET_TABLE_ENTRY(VkPhysicalDeviceVulkan12Properties, shaderRoundingModeRTEFloat16),
		OFFSET_TABLE_ENTRY(VkPhysicalDeviceVulkan12Properties, shaderRoundingModeRTEFloat32),
		OFFSET_TABLE_ENTRY(VkPhysicalDeviceVulkan12Properties, shaderRoundingModeRTEFloat64),
		OFFSET_TABLE_ENTRY(VkPhysicalDeviceVulkan12Properties, shaderRoundingModeRTZFloat16),
		OFFSET_TABLE_ENTRY(VkPhysicalDeviceVulkan12Properties, shaderRoundingModeRTZFloat32),
		OFFSET_TABLE_ENTRY(VkPhysicalDeviceVulkan12Properties, shaderRoundingModeRTZFloat64),

		// VkPhysicalDeviceDescriptorIndexingProperties
		OFFSET_TABLE_ENTRY(VkPhysicalDeviceVulkan12Properties, maxUpdateAfterBindDescriptorsInAllPools),
		OFFSET_TABLE_ENTRY(VkPhysicalDeviceVulkan12Properties, shaderUniformBufferArrayNonUniformIndexingNative),
		OFFSET_TABLE_ENTRY(VkPhysicalDeviceVulkan12Properties, shaderSampledImageArrayNonUniformIndexingNative),
		OFFSET_TABLE_ENTRY(VkPhysicalDeviceVulkan12Properties, shaderStorageBufferArrayNonUniformIndexingNative),
		OFFSET_TABLE_ENTRY(VkPhysicalDeviceVulkan12Properties, shaderStorageImageArrayNonUniformIndexingNative),
		OFFSET_TABLE_ENTRY(VkPhysicalDeviceVulkan12Properties, shaderInputAttachmentArrayNonUniformIndexingNative),
		OFFSET_TABLE_ENTRY(VkPhysicalDeviceVulkan12Properties, robustBufferAccessUpdateAfterBind),
		OFFSET_TABLE_ENTRY(VkPhysicalDeviceVulkan12Properties, quadDivergentImplicitLod),
		OFFSET_TABLE_ENTRY(VkPhysicalDeviceVulkan12Properties, maxPerStageDescriptorUpdateAfterBindSamplers),
		OFFSET_TABLE_ENTRY(VkPhysicalDeviceVulkan12Properties, maxPerStageDescriptorUpdateAfterBindUniformBuffers),
		OFFSET_TABLE_ENTRY(VkPhysicalDeviceVulkan12Properties, maxPerStageDescriptorUpdateAfterBindStorageBuffers),
		OFFSET_TABLE_ENTRY(VkPhysicalDeviceVulkan12Properties, maxPerStageDescriptorUpdateAfterBindSampledImages),
		OFFSET_TABLE_ENTRY(VkPhysicalDeviceVulkan12Properties, maxPerStageDescriptorUpdateAfterBindStorageImages),
		OFFSET_TABLE_ENTRY(VkPhysicalDeviceVulkan12Properties, maxPerStageDescriptorUpdateAfterBindInputAttachments),
		OFFSET_TABLE_ENTRY(VkPhysicalDeviceVulkan12Properties, maxPerStageUpdateAfterBindResources),
		OFFSET_TABLE_ENTRY(VkPhysicalDeviceVulkan12Properties, maxDescriptorSetUpdateAfterBindSamplers),
		OFFSET_TABLE_ENTRY(VkPhysicalDeviceVulkan12Properties, maxDescriptorSetUpdateAfterBindUniformBuffers),
		OFFSET_TABLE_ENTRY(VkPhysicalDeviceVulkan12Properties, maxDescriptorSetUpdateAfterBindUniformBuffersDynamic),
		OFFSET_TABLE_ENTRY(VkPhysicalDeviceVulkan12Properties, maxDescriptorSetUpdateAfterBindStorageBuffers),
		OFFSET_TABLE_ENTRY(VkPhysicalDeviceVulkan12Properties, maxDescriptorSetUpdateAfterBindStorageBuffersDynamic),
		OFFSET_TABLE_ENTRY(VkPhysicalDeviceVulkan12Properties, maxDescriptorSetUpdateAfterBindSampledImages),
		OFFSET_TABLE_ENTRY(VkPhysicalDeviceVulkan12Properties, maxDescriptorSetUpdateAfterBindStorageImages),
		OFFSET_TABLE_ENTRY(VkPhysicalDeviceVulkan12Properties, maxDescriptorSetUpdateAfterBindInputAttachments),

		// VkPhysicalDeviceDepthStencilResolveProperties
		OFFSET_TABLE_ENTRY(VkPhysicalDeviceVulkan12Properties, supportedDepthResolveModes),
		OFFSET_TABLE_ENTRY(VkPhysicalDeviceVulkan12Properties, supportedStencilResolveModes),
		OFFSET_TABLE_ENTRY(VkPhysicalDeviceVulkan12Properties, independentResolveNone),
		OFFSET_TABLE_ENTRY(VkPhysicalDeviceVulkan12Properties, independentResolve),

		// VkPhysicalDeviceSamplerFilterMinmaxProperties
		OFFSET_TABLE_ENTRY(VkPhysicalDeviceVulkan12Properties, filterMinmaxSingleComponentFormats),
		OFFSET_TABLE_ENTRY(VkPhysicalDeviceVulkan12Properties, filterMinmaxImageComponentMapping),

		// VkPhysicalDeviceTimelineSemaphoreProperties
		OFFSET_TABLE_ENTRY(VkPhysicalDeviceVulkan12Properties, maxTimelineSemaphoreValueDifference),

		// None
		OFFSET_TABLE_ENTRY(VkPhysicalDeviceVulkan12Properties, framebufferIntegerColorSampleCounts),
		{ 0, 0 }
	};
	TestLog&										log											= context.getTestContext().getLog();
	const VkPhysicalDevice							physicalDevice								= context.getPhysicalDevice();
	const CustomInstance							instance									(createCustomInstanceWithExtension(context, "VK_KHR_get_physical_device_properties2"));
	const InstanceDriver&							vki											= instance.getDriver();
	const deUint32									vulkan11PropertiesBufferSize				= sizeof(VkPhysicalDeviceVulkan11Properties) + GUARD_SIZE;
	const deUint32									vulkan12PropertiesBufferSize				= sizeof(VkPhysicalDeviceVulkan12Properties) + GUARD_SIZE;
	VkPhysicalDeviceProperties2						extProperties;
	deUint8											buffer11a[vulkan11PropertiesBufferSize];
	deUint8											buffer11b[vulkan11PropertiesBufferSize];
	deUint8											buffer12a[vulkan12PropertiesBufferSize];
	deUint8											buffer12b[vulkan12PropertiesBufferSize];
	const int										count										= 2u;
	VkPhysicalDeviceVulkan11Properties*				vulkan11Properties[count]					= { (VkPhysicalDeviceVulkan11Properties*)(buffer11a), (VkPhysicalDeviceVulkan11Properties*)(buffer11b)};
	VkPhysicalDeviceVulkan12Properties*				vulkan12Properties[count]					= { (VkPhysicalDeviceVulkan12Properties*)(buffer12a), (VkPhysicalDeviceVulkan12Properties*)(buffer12b)};

	if (!context.contextSupports(vk::ApiVersion(1, 2, 0)))
		TCU_THROW(NotSupportedError, "At least Vulkan 1.2 required to run test");

	deMemset(buffer11a, GUARD_VALUE, sizeof(buffer11a));
	deMemset(buffer11b, GUARD_VALUE, sizeof(buffer11b));
	deMemset(buffer12a, GUARD_VALUE, sizeof(buffer12a));
	deMemset(buffer12b, GUARD_VALUE, sizeof(buffer12b));

	for (int ndx = 0; ndx < count; ++ndx)
	{
		deMemset(&extProperties.properties, 0x00, sizeof(extProperties.properties));
		extProperties.sType = VK_STRUCTURE_TYPE_PHYSICAL_DEVICE_PROPERTIES_2;
		extProperties.pNext = vulkan11Properties[ndx];

		deMemset(vulkan11Properties[ndx], 0xFF * ndx, sizeof(VkPhysicalDeviceVulkan11Properties));
		vulkan11Properties[ndx]->sType = VK_STRUCTURE_TYPE_PHYSICAL_DEVICE_VULKAN_1_1_PROPERTIES;
		vulkan11Properties[ndx]->pNext = vulkan12Properties[ndx];

		deMemset(vulkan12Properties[ndx], 0xFF * ndx, sizeof(VkPhysicalDeviceVulkan12Properties));
		vulkan12Properties[ndx]->sType = VK_STRUCTURE_TYPE_PHYSICAL_DEVICE_VULKAN_1_2_PROPERTIES;
		vulkan12Properties[ndx]->pNext = DE_NULL;

		vki.getPhysicalDeviceProperties2(physicalDevice, &extProperties);
	}

	log << TestLog::Message << *vulkan11Properties[0] << TestLog::EndMessage;
	log << TestLog::Message << *vulkan12Properties[0] << TestLog::EndMessage;

	if (!validateStructsWithGuard(properties11OffsetTable, vulkan11Properties, GUARD_VALUE, GUARD_SIZE))
	{
		log << TestLog::Message << "deviceProperties - VkPhysicalDeviceVulkan11Properties initialization failure" << TestLog::EndMessage;

		return tcu::TestStatus::fail("VkPhysicalDeviceVulkan11Properties initialization failure");
	}

	if (!validateStructsWithGuard(properties12OffsetTable, vulkan12Properties, GUARD_VALUE, GUARD_SIZE) ||
		strncmp(vulkan12Properties[0]->driverName, vulkan12Properties[1]->driverName, VK_MAX_DRIVER_NAME_SIZE) != 0 ||
		strncmp(vulkan12Properties[0]->driverInfo, vulkan12Properties[1]->driverInfo, VK_MAX_DRIVER_INFO_SIZE) != 0 )
	{
		log << TestLog::Message << "deviceProperties - VkPhysicalDeviceVulkan12Properties initialization failure" << TestLog::EndMessage;

		return tcu::TestStatus::fail("VkPhysicalDeviceVulkan12Properties initialization failure");
	}

	return tcu::TestStatus::pass("Querying Vulkan 1.2 device properties succeeded");
}

tcu::TestStatus devicePropertiesVulkan13 (Context& context)
{
	using namespace ValidateQueryBits;

	const QueryMemberTableEntry			properties13OffsetTable[] =
	{
		// VkPhysicalDeviceSubgroupSizeControlProperties
		OFFSET_TABLE_ENTRY(VkPhysicalDeviceVulkan13Properties, minSubgroupSize),
		OFFSET_TABLE_ENTRY(VkPhysicalDeviceVulkan13Properties, maxSubgroupSize),
		OFFSET_TABLE_ENTRY(VkPhysicalDeviceVulkan13Properties, maxComputeWorkgroupSubgroups),
		OFFSET_TABLE_ENTRY(VkPhysicalDeviceVulkan13Properties, requiredSubgroupSizeStages),

		// VkPhysicalDeviceInlineUniformBlockProperties
		OFFSET_TABLE_ENTRY(VkPhysicalDeviceVulkan13Properties, maxInlineUniformBlockSize),
		OFFSET_TABLE_ENTRY(VkPhysicalDeviceVulkan13Properties, maxPerStageDescriptorInlineUniformBlocks),
		OFFSET_TABLE_ENTRY(VkPhysicalDeviceVulkan13Properties, maxPerStageDescriptorUpdateAfterBindInlineUniformBlocks),
		OFFSET_TABLE_ENTRY(VkPhysicalDeviceVulkan13Properties, maxDescriptorSetInlineUniformBlocks),
		OFFSET_TABLE_ENTRY(VkPhysicalDeviceVulkan13Properties, maxDescriptorSetUpdateAfterBindInlineUniformBlocks),

		// None
		OFFSET_TABLE_ENTRY(VkPhysicalDeviceVulkan13Properties, maxInlineUniformTotalSize),

		// VkPhysicalDeviceShaderIntegerDotProductProperties
		OFFSET_TABLE_ENTRY(VkPhysicalDeviceVulkan13Properties, integerDotProduct8BitUnsignedAccelerated),
		OFFSET_TABLE_ENTRY(VkPhysicalDeviceVulkan13Properties, integerDotProduct8BitSignedAccelerated),
		OFFSET_TABLE_ENTRY(VkPhysicalDeviceVulkan13Properties, integerDotProduct8BitMixedSignednessAccelerated),
		OFFSET_TABLE_ENTRY(VkPhysicalDeviceVulkan13Properties, integerDotProduct4x8BitPackedUnsignedAccelerated),
		OFFSET_TABLE_ENTRY(VkPhysicalDeviceVulkan13Properties, integerDotProduct4x8BitPackedSignedAccelerated),
		OFFSET_TABLE_ENTRY(VkPhysicalDeviceVulkan13Properties, integerDotProduct4x8BitPackedMixedSignednessAccelerated),
		OFFSET_TABLE_ENTRY(VkPhysicalDeviceVulkan13Properties, integerDotProduct16BitUnsignedAccelerated),
		OFFSET_TABLE_ENTRY(VkPhysicalDeviceVulkan13Properties, integerDotProduct16BitSignedAccelerated),
		OFFSET_TABLE_ENTRY(VkPhysicalDeviceVulkan13Properties, integerDotProduct16BitMixedSignednessAccelerated),
		OFFSET_TABLE_ENTRY(VkPhysicalDeviceVulkan13Properties, integerDotProduct32BitUnsignedAccelerated),
		OFFSET_TABLE_ENTRY(VkPhysicalDeviceVulkan13Properties, integerDotProduct32BitSignedAccelerated),
		OFFSET_TABLE_ENTRY(VkPhysicalDeviceVulkan13Properties, integerDotProduct32BitMixedSignednessAccelerated),
		OFFSET_TABLE_ENTRY(VkPhysicalDeviceVulkan13Properties, integerDotProduct64BitUnsignedAccelerated),
		OFFSET_TABLE_ENTRY(VkPhysicalDeviceVulkan13Properties, integerDotProduct64BitSignedAccelerated),
		OFFSET_TABLE_ENTRY(VkPhysicalDeviceVulkan13Properties, integerDotProduct64BitMixedSignednessAccelerated),
		OFFSET_TABLE_ENTRY(VkPhysicalDeviceVulkan13Properties, integerDotProductAccumulatingSaturating8BitUnsignedAccelerated),
		OFFSET_TABLE_ENTRY(VkPhysicalDeviceVulkan13Properties, integerDotProductAccumulatingSaturating8BitSignedAccelerated),
		OFFSET_TABLE_ENTRY(VkPhysicalDeviceVulkan13Properties, integerDotProductAccumulatingSaturating8BitMixedSignednessAccelerated),
		OFFSET_TABLE_ENTRY(VkPhysicalDeviceVulkan13Properties, integerDotProductAccumulatingSaturating4x8BitPackedUnsignedAccelerated),
		OFFSET_TABLE_ENTRY(VkPhysicalDeviceVulkan13Properties, integerDotProductAccumulatingSaturating4x8BitPackedSignedAccelerated),
		OFFSET_TABLE_ENTRY(VkPhysicalDeviceVulkan13Properties, integerDotProductAccumulatingSaturating4x8BitPackedMixedSignednessAccelerated),
		OFFSET_TABLE_ENTRY(VkPhysicalDeviceVulkan13Properties, integerDotProductAccumulatingSaturating16BitUnsignedAccelerated),
		OFFSET_TABLE_ENTRY(VkPhysicalDeviceVulkan13Properties, integerDotProductAccumulatingSaturating16BitSignedAccelerated),
		OFFSET_TABLE_ENTRY(VkPhysicalDeviceVulkan13Properties, integerDotProductAccumulatingSaturating16BitMixedSignednessAccelerated),
		OFFSET_TABLE_ENTRY(VkPhysicalDeviceVulkan13Properties, integerDotProductAccumulatingSaturating32BitUnsignedAccelerated),
		OFFSET_TABLE_ENTRY(VkPhysicalDeviceVulkan13Properties, integerDotProductAccumulatingSaturating32BitSignedAccelerated),
		OFFSET_TABLE_ENTRY(VkPhysicalDeviceVulkan13Properties, integerDotProductAccumulatingSaturating32BitMixedSignednessAccelerated),
		OFFSET_TABLE_ENTRY(VkPhysicalDeviceVulkan13Properties, integerDotProductAccumulatingSaturating64BitUnsignedAccelerated),
		OFFSET_TABLE_ENTRY(VkPhysicalDeviceVulkan13Properties, integerDotProductAccumulatingSaturating64BitSignedAccelerated),
		OFFSET_TABLE_ENTRY(VkPhysicalDeviceVulkan13Properties, integerDotProductAccumulatingSaturating64BitMixedSignednessAccelerated),

		// VkPhysicalDeviceTexelBufferAlignmentProperties
		OFFSET_TABLE_ENTRY(VkPhysicalDeviceVulkan13Properties, storageTexelBufferOffsetAlignmentBytes),
		OFFSET_TABLE_ENTRY(VkPhysicalDeviceVulkan13Properties, storageTexelBufferOffsetSingleTexelAlignment),
		OFFSET_TABLE_ENTRY(VkPhysicalDeviceVulkan13Properties, uniformTexelBufferOffsetAlignmentBytes),
		OFFSET_TABLE_ENTRY(VkPhysicalDeviceVulkan13Properties, uniformTexelBufferOffsetSingleTexelAlignment),

		// VkPhysicalDeviceMaintenance4Properties
		OFFSET_TABLE_ENTRY(VkPhysicalDeviceVulkan13Properties, maxBufferSize),
		{ 0, 0 }
	};

	TestLog&										log											= context.getTestContext().getLog();
	const VkPhysicalDevice							physicalDevice								= context.getPhysicalDevice();
	const CustomInstance							instance									(createCustomInstanceWithExtension(context, "VK_KHR_get_physical_device_properties2"));
	const InstanceDriver&							vki											= instance.getDriver();
	const deUint32									vulkan13PropertiesBufferSize				= sizeof(VkPhysicalDeviceVulkan13Properties) + GUARD_SIZE;
	VkPhysicalDeviceProperties2						extProperties;
	deUint8											buffer13a[vulkan13PropertiesBufferSize];
	deUint8											buffer13b[vulkan13PropertiesBufferSize];
	const int										count										= 2u;
	VkPhysicalDeviceVulkan13Properties*				vulkan13Properties[count]					= { (VkPhysicalDeviceVulkan13Properties*)(buffer13a), (VkPhysicalDeviceVulkan13Properties*)(buffer13b)};

	if (!context.contextSupports(vk::ApiVersion(1, 3, 0)))
		TCU_THROW(NotSupportedError, "At least Vulkan 1.3 required to run test");

	deMemset(buffer13a, GUARD_VALUE, sizeof(buffer13a));
	deMemset(buffer13b, GUARD_VALUE, sizeof(buffer13b));

	for (int ndx = 0; ndx < count; ++ndx)
	{
		deMemset(&extProperties.properties, 0x00, sizeof(extProperties.properties));
		extProperties.sType = VK_STRUCTURE_TYPE_PHYSICAL_DEVICE_PROPERTIES_2;
		extProperties.pNext = vulkan13Properties[ndx];

		deMemset(vulkan13Properties[ndx], 0xFF * ndx, sizeof(VkPhysicalDeviceVulkan13Properties));
		vulkan13Properties[ndx]->sType = VK_STRUCTURE_TYPE_PHYSICAL_DEVICE_VULKAN_1_3_PROPERTIES;
		vulkan13Properties[ndx]->pNext = DE_NULL;

		vki.getPhysicalDeviceProperties2(physicalDevice, &extProperties);
	}

	log << TestLog::Message << *vulkan13Properties[0] << TestLog::EndMessage;

	if (!validateStructsWithGuard(properties13OffsetTable, vulkan13Properties, GUARD_VALUE, GUARD_SIZE))
	{
		log << TestLog::Message << "deviceProperties - VkPhysicalDeviceVulkan13Properties initialization failure" << TestLog::EndMessage;

		return tcu::TestStatus::fail("VkPhysicalDeviceVulkan13Properties initialization failure");
	}

	return tcu::TestStatus::pass("Querying Vulkan 1.3 device properties succeeded");
}

tcu::TestStatus deviceFeatureExtensionsConsistencyVulkan12(Context& context)
{
	TestLog&											log										= context.getTestContext().getLog();
	const VkPhysicalDevice								physicalDevice							= context.getPhysicalDevice();
	const CustomInstance								instance								(createCustomInstanceWithExtension(context, "VK_KHR_get_physical_device_properties2"));
	const InstanceDriver&								vki										= instance.getDriver();

	if (!context.contextSupports(vk::ApiVersion(1, 2, 0)))
		TCU_THROW(NotSupportedError, "At least Vulkan 1.2 required to run test");

	VkPhysicalDeviceVulkan12Features					vulkan12Features						= initVulkanStructure();
	VkPhysicalDeviceVulkan11Features					vulkan11Features						= initVulkanStructure(&vulkan12Features);
	VkPhysicalDeviceFeatures2							extFeatures								= initVulkanStructure(&vulkan11Features);

	vki.getPhysicalDeviceFeatures2(physicalDevice, &extFeatures);

	log << TestLog::Message << vulkan11Features << TestLog::EndMessage;
	log << TestLog::Message << vulkan12Features << TestLog::EndMessage;

	// Validate if proper VkPhysicalDeviceVulkanXXFeatures fields are set when corresponding extensions are present
	std::pair<std::pair<const char*,const char*>, VkBool32> extensions2validate[] =
	{
		{ { "VK_KHR_sampler_mirror_clamp_to_edge",	"VkPhysicalDeviceVulkan12Features.samplerMirrorClampToEdge" },	vulkan12Features.samplerMirrorClampToEdge },
		{ { "VK_KHR_draw_indirect_count",			"VkPhysicalDeviceVulkan12Features.drawIndirectCount" },			vulkan12Features.drawIndirectCount },
		{ { "VK_EXT_descriptor_indexing",			"VkPhysicalDeviceVulkan12Features.descriptorIndexing" },		vulkan12Features.descriptorIndexing },
		{ { "VK_EXT_sampler_filter_minmax",			"VkPhysicalDeviceVulkan12Features.samplerFilterMinmax" },		vulkan12Features.samplerFilterMinmax },
		{ { "VK_EXT_shader_viewport_index_layer",	"VkPhysicalDeviceVulkan12Features.shaderOutputViewportIndex" },	vulkan12Features.shaderOutputViewportIndex },
		{ { "VK_EXT_shader_viewport_index_layer",	"VkPhysicalDeviceVulkan12Features.shaderOutputLayer" },			vulkan12Features.shaderOutputLayer }
	};
	vector<VkExtensionProperties> extensionProperties = enumerateDeviceExtensionProperties(vki, physicalDevice, DE_NULL);
	for (const auto& ext : extensions2validate)
		if (checkExtension(extensionProperties, ext.first.first) && !ext.second)
			TCU_FAIL(string("Mismatch between extension ") + ext.first.first + " and " + ext.first.second);

	// collect all extension features
	{
		VkPhysicalDevice16BitStorageFeatures				device16BitStorageFeatures				= initVulkanStructure();
		VkPhysicalDeviceMultiviewFeatures					deviceMultiviewFeatures					= initVulkanStructure(&device16BitStorageFeatures);
		VkPhysicalDeviceProtectedMemoryFeatures				protectedMemoryFeatures					= initVulkanStructure(&deviceMultiviewFeatures);
		VkPhysicalDeviceSamplerYcbcrConversionFeatures		samplerYcbcrConversionFeatures			= initVulkanStructure(&protectedMemoryFeatures);
		VkPhysicalDeviceShaderDrawParametersFeatures		shaderDrawParametersFeatures			= initVulkanStructure(&samplerYcbcrConversionFeatures);
		VkPhysicalDeviceVariablePointersFeatures			variablePointerFeatures					= initVulkanStructure(&shaderDrawParametersFeatures);
		VkPhysicalDevice8BitStorageFeatures					device8BitStorageFeatures				= initVulkanStructure(&variablePointerFeatures);
		VkPhysicalDeviceShaderAtomicInt64Features			shaderAtomicInt64Features				= initVulkanStructure(&device8BitStorageFeatures);
		VkPhysicalDeviceShaderFloat16Int8Features			shaderFloat16Int8Features				= initVulkanStructure(&shaderAtomicInt64Features);
		VkPhysicalDeviceDescriptorIndexingFeatures			descriptorIndexingFeatures				= initVulkanStructure(&shaderFloat16Int8Features);
		VkPhysicalDeviceScalarBlockLayoutFeatures			scalarBlockLayoutFeatures				= initVulkanStructure(&descriptorIndexingFeatures);
		VkPhysicalDeviceImagelessFramebufferFeatures		imagelessFramebufferFeatures			= initVulkanStructure(&scalarBlockLayoutFeatures);
		VkPhysicalDeviceUniformBufferStandardLayoutFeatures	uniformBufferStandardLayoutFeatures		= initVulkanStructure(&imagelessFramebufferFeatures);
		VkPhysicalDeviceShaderSubgroupExtendedTypesFeatures	shaderSubgroupExtendedTypesFeatures		= initVulkanStructure(&uniformBufferStandardLayoutFeatures);
		VkPhysicalDeviceSeparateDepthStencilLayoutsFeatures	separateDepthStencilLayoutsFeatures		= initVulkanStructure(&shaderSubgroupExtendedTypesFeatures);
		VkPhysicalDeviceHostQueryResetFeatures				hostQueryResetFeatures					= initVulkanStructure(&separateDepthStencilLayoutsFeatures);
		VkPhysicalDeviceTimelineSemaphoreFeatures			timelineSemaphoreFeatures				= initVulkanStructure(&hostQueryResetFeatures);
		VkPhysicalDeviceBufferDeviceAddressFeatures			bufferDeviceAddressFeatures				= initVulkanStructure(&timelineSemaphoreFeatures);
		VkPhysicalDeviceVulkanMemoryModelFeatures			vulkanMemoryModelFeatures				= initVulkanStructure(&bufferDeviceAddressFeatures);
		extFeatures = initVulkanStructure(&vulkanMemoryModelFeatures);

		vki.getPhysicalDeviceFeatures2(physicalDevice, &extFeatures);

		log << TestLog::Message << extFeatures << TestLog::EndMessage;
		log << TestLog::Message << device16BitStorageFeatures << TestLog::EndMessage;
		log << TestLog::Message << deviceMultiviewFeatures << TestLog::EndMessage;
		log << TestLog::Message << protectedMemoryFeatures << TestLog::EndMessage;
		log << TestLog::Message << samplerYcbcrConversionFeatures << TestLog::EndMessage;
		log << TestLog::Message << shaderDrawParametersFeatures << TestLog::EndMessage;
		log << TestLog::Message << variablePointerFeatures << TestLog::EndMessage;
		log << TestLog::Message << device8BitStorageFeatures << TestLog::EndMessage;
		log << TestLog::Message << shaderAtomicInt64Features << TestLog::EndMessage;
		log << TestLog::Message << shaderFloat16Int8Features << TestLog::EndMessage;
		log << TestLog::Message << descriptorIndexingFeatures << TestLog::EndMessage;
		log << TestLog::Message << scalarBlockLayoutFeatures << TestLog::EndMessage;
		log << TestLog::Message << imagelessFramebufferFeatures << TestLog::EndMessage;
		log << TestLog::Message << uniformBufferStandardLayoutFeatures << TestLog::EndMessage;
		log << TestLog::Message << shaderSubgroupExtendedTypesFeatures << TestLog::EndMessage;
		log << TestLog::Message << separateDepthStencilLayoutsFeatures << TestLog::EndMessage;
		log << TestLog::Message << hostQueryResetFeatures << TestLog::EndMessage;
		log << TestLog::Message << timelineSemaphoreFeatures << TestLog::EndMessage;
		log << TestLog::Message << bufferDeviceAddressFeatures << TestLog::EndMessage;
		log << TestLog::Message << vulkanMemoryModelFeatures << TestLog::EndMessage;

		if ((	device16BitStorageFeatures.storageBuffer16BitAccess				!= vulkan11Features.storageBuffer16BitAccess ||
				device16BitStorageFeatures.uniformAndStorageBuffer16BitAccess	!= vulkan11Features.uniformAndStorageBuffer16BitAccess ||
				device16BitStorageFeatures.storagePushConstant16				!= vulkan11Features.storagePushConstant16 ||
				device16BitStorageFeatures.storageInputOutput16					!= vulkan11Features.storageInputOutput16 ))
		{
			TCU_FAIL("Mismatch between VkPhysicalDevice16BitStorageFeatures and VkPhysicalDeviceVulkan11Features");
		}

		if ((	deviceMultiviewFeatures.multiview					!= vulkan11Features.multiview ||
				deviceMultiviewFeatures.multiviewGeometryShader		!= vulkan11Features.multiviewGeometryShader ||
				deviceMultiviewFeatures.multiviewTessellationShader	!= vulkan11Features.multiviewTessellationShader ))
		{
			TCU_FAIL("Mismatch between VkPhysicalDeviceMultiviewFeatures and VkPhysicalDeviceVulkan11Features");
		}

		if (	(protectedMemoryFeatures.protectedMemory	!= vulkan11Features.protectedMemory ))
		{
			TCU_FAIL("Mismatch between VkPhysicalDeviceProtectedMemoryFeatures and VkPhysicalDeviceVulkan11Features");
		}

		if (	(samplerYcbcrConversionFeatures.samplerYcbcrConversion	!= vulkan11Features.samplerYcbcrConversion ))
		{
			TCU_FAIL("Mismatch between VkPhysicalDeviceSamplerYcbcrConversionFeatures and VkPhysicalDeviceVulkan11Features");
		}

		if (	(shaderDrawParametersFeatures.shaderDrawParameters	!= vulkan11Features.shaderDrawParameters ))
		{
			TCU_FAIL("Mismatch between VkPhysicalDeviceShaderDrawParametersFeatures and VkPhysicalDeviceVulkan11Features");
		}

		if ((	variablePointerFeatures.variablePointersStorageBuffer	!= vulkan11Features.variablePointersStorageBuffer ||
				variablePointerFeatures.variablePointers				!= vulkan11Features.variablePointers))
		{
			TCU_FAIL("Mismatch between VkPhysicalDeviceVariablePointersFeatures and VkPhysicalDeviceVulkan11Features");
		}

		if ((	device8BitStorageFeatures.storageBuffer8BitAccess			!= vulkan12Features.storageBuffer8BitAccess ||
				device8BitStorageFeatures.uniformAndStorageBuffer8BitAccess	!= vulkan12Features.uniformAndStorageBuffer8BitAccess ||
				device8BitStorageFeatures.storagePushConstant8				!= vulkan12Features.storagePushConstant8 ))
		{
			TCU_FAIL("Mismatch between VkPhysicalDevice8BitStorageFeatures and VkPhysicalDeviceVulkan12Features");
		}

		if ((	shaderAtomicInt64Features.shaderBufferInt64Atomics != vulkan12Features.shaderBufferInt64Atomics ||
				shaderAtomicInt64Features.shaderSharedInt64Atomics != vulkan12Features.shaderSharedInt64Atomics ))
		{
			TCU_FAIL("Mismatch between VkPhysicalDeviceShaderAtomicInt64Features and VkPhysicalDeviceVulkan12Features");
		}

		if ((	shaderFloat16Int8Features.shaderFloat16	!= vulkan12Features.shaderFloat16 ||
				shaderFloat16Int8Features.shaderInt8		!= vulkan12Features.shaderInt8 ))
		{
			TCU_FAIL("Mismatch between VkPhysicalDeviceShaderFloat16Int8Features and VkPhysicalDeviceVulkan12Features");
		}

		if ((vulkan12Features.descriptorIndexing) &&
			(	descriptorIndexingFeatures.shaderInputAttachmentArrayDynamicIndexing			!= vulkan12Features.shaderInputAttachmentArrayDynamicIndexing ||
				descriptorIndexingFeatures.shaderUniformTexelBufferArrayDynamicIndexing			!= vulkan12Features.shaderUniformTexelBufferArrayDynamicIndexing ||
				descriptorIndexingFeatures.shaderStorageTexelBufferArrayDynamicIndexing			!= vulkan12Features.shaderStorageTexelBufferArrayDynamicIndexing ||
				descriptorIndexingFeatures.shaderUniformBufferArrayNonUniformIndexing			!= vulkan12Features.shaderUniformBufferArrayNonUniformIndexing ||
				descriptorIndexingFeatures.shaderSampledImageArrayNonUniformIndexing			!= vulkan12Features.shaderSampledImageArrayNonUniformIndexing ||
				descriptorIndexingFeatures.shaderStorageBufferArrayNonUniformIndexing			!= vulkan12Features.shaderStorageBufferArrayNonUniformIndexing ||
				descriptorIndexingFeatures.shaderStorageImageArrayNonUniformIndexing			!= vulkan12Features.shaderStorageImageArrayNonUniformIndexing ||
				descriptorIndexingFeatures.shaderInputAttachmentArrayNonUniformIndexing			!= vulkan12Features.shaderInputAttachmentArrayNonUniformIndexing ||
				descriptorIndexingFeatures.shaderUniformTexelBufferArrayNonUniformIndexing		!= vulkan12Features.shaderUniformTexelBufferArrayNonUniformIndexing ||
				descriptorIndexingFeatures.shaderStorageTexelBufferArrayNonUniformIndexing		!= vulkan12Features.shaderStorageTexelBufferArrayNonUniformIndexing ||
				descriptorIndexingFeatures.descriptorBindingUniformBufferUpdateAfterBind		!= vulkan12Features.descriptorBindingUniformBufferUpdateAfterBind ||
				descriptorIndexingFeatures.descriptorBindingSampledImageUpdateAfterBind			!= vulkan12Features.descriptorBindingSampledImageUpdateAfterBind ||
				descriptorIndexingFeatures.descriptorBindingStorageImageUpdateAfterBind			!= vulkan12Features.descriptorBindingStorageImageUpdateAfterBind ||
				descriptorIndexingFeatures.descriptorBindingStorageBufferUpdateAfterBind		!= vulkan12Features.descriptorBindingStorageBufferUpdateAfterBind ||
				descriptorIndexingFeatures.descriptorBindingUniformTexelBufferUpdateAfterBind	!= vulkan12Features.descriptorBindingUniformTexelBufferUpdateAfterBind ||
				descriptorIndexingFeatures.descriptorBindingStorageTexelBufferUpdateAfterBind	!= vulkan12Features.descriptorBindingStorageTexelBufferUpdateAfterBind ||
				descriptorIndexingFeatures.descriptorBindingUpdateUnusedWhilePending			!= vulkan12Features.descriptorBindingUpdateUnusedWhilePending ||
				descriptorIndexingFeatures.descriptorBindingPartiallyBound						!= vulkan12Features.descriptorBindingPartiallyBound ||
				descriptorIndexingFeatures.descriptorBindingVariableDescriptorCount				!= vulkan12Features.descriptorBindingVariableDescriptorCount ||
				descriptorIndexingFeatures.runtimeDescriptorArray								!= vulkan12Features.runtimeDescriptorArray ))
		{
			TCU_FAIL("Mismatch between VkPhysicalDeviceDescriptorIndexingFeatures and VkPhysicalDeviceVulkan12Features");
		}

		if ((	scalarBlockLayoutFeatures.scalarBlockLayout != vulkan12Features.scalarBlockLayout ))
		{
			TCU_FAIL("Mismatch between VkPhysicalDeviceScalarBlockLayoutFeatures and VkPhysicalDeviceVulkan12Features");
		}

		if ((	imagelessFramebufferFeatures.imagelessFramebuffer != vulkan12Features.imagelessFramebuffer ))
		{
			TCU_FAIL("Mismatch between VkPhysicalDeviceImagelessFramebufferFeatures and VkPhysicalDeviceVulkan12Features");
		}

		if ((	uniformBufferStandardLayoutFeatures.uniformBufferStandardLayout != vulkan12Features.uniformBufferStandardLayout ))
		{
			TCU_FAIL("Mismatch between VkPhysicalDeviceUniformBufferStandardLayoutFeatures and VkPhysicalDeviceVulkan12Features");
		}

		if ((	shaderSubgroupExtendedTypesFeatures.shaderSubgroupExtendedTypes != vulkan12Features.shaderSubgroupExtendedTypes ))
		{
			TCU_FAIL("Mismatch between VkPhysicalDeviceShaderSubgroupExtendedTypesFeatures and VkPhysicalDeviceVulkan12Features");
		}

		if ((	separateDepthStencilLayoutsFeatures.separateDepthStencilLayouts != vulkan12Features.separateDepthStencilLayouts ))
		{
			TCU_FAIL("Mismatch between VkPhysicalDeviceSeparateDepthStencilLayoutsFeatures and VkPhysicalDeviceVulkan12Features");
		}

		if ((	hostQueryResetFeatures.hostQueryReset != vulkan12Features.hostQueryReset ))
		{
			TCU_FAIL("Mismatch between VkPhysicalDeviceHostQueryResetFeatures and VkPhysicalDeviceVulkan12Features");
		}

		if ((	timelineSemaphoreFeatures.timelineSemaphore != vulkan12Features.timelineSemaphore ))
		{
			TCU_FAIL("Mismatch between VkPhysicalDeviceTimelineSemaphoreFeatures and VkPhysicalDeviceVulkan12Features");
		}

		if ((	bufferDeviceAddressFeatures.bufferDeviceAddress					!= vulkan12Features.bufferDeviceAddress ||
				bufferDeviceAddressFeatures.bufferDeviceAddressCaptureReplay	!= vulkan12Features.bufferDeviceAddressCaptureReplay ||
				bufferDeviceAddressFeatures.bufferDeviceAddressMultiDevice		!= vulkan12Features.bufferDeviceAddressMultiDevice ))
		{
			TCU_FAIL("Mismatch between VkPhysicalDeviceBufferDeviceAddressFeatures and VkPhysicalDeviceVulkan12Features");
		}

		if ((	vulkanMemoryModelFeatures.vulkanMemoryModel								!= vulkan12Features.vulkanMemoryModel ||
				vulkanMemoryModelFeatures.vulkanMemoryModelDeviceScope					!= vulkan12Features.vulkanMemoryModelDeviceScope ||
				vulkanMemoryModelFeatures.vulkanMemoryModelAvailabilityVisibilityChains	!= vulkan12Features.vulkanMemoryModelAvailabilityVisibilityChains ))
		{
			TCU_FAIL("Mismatch between VkPhysicalDeviceVulkanMemoryModelFeatures and VkPhysicalDeviceVulkan12Features");
		}
	}

	return tcu::TestStatus::pass("Vulkan 1.2 device features are consistent with extensions");
}

tcu::TestStatus deviceFeatureExtensionsConsistencyVulkan13(Context& context)
{
	TestLog&							log					= context.getTestContext().getLog();
	const VkPhysicalDevice				physicalDevice		= context.getPhysicalDevice();
	const CustomInstance				instance			= createCustomInstanceWithExtension(context, "VK_KHR_get_physical_device_properties2");
	const InstanceDriver&				vki					= instance.getDriver();

	if (!context.contextSupports(vk::ApiVersion(1, 3, 0)))
		TCU_THROW(NotSupportedError, "At least Vulkan 1.3 required to run test");

	VkPhysicalDeviceVulkan13Features					vulkan13Features				= initVulkanStructure();
	VkPhysicalDeviceFeatures2							extFeatures						= initVulkanStructure(&vulkan13Features);

	vki.getPhysicalDeviceFeatures2(physicalDevice, &extFeatures);

	log << TestLog::Message << vulkan13Features << TestLog::EndMessage;

	// Validate if required VkPhysicalDeviceVulkan13Features fields are set
	std::pair<const char*, VkBool32> features2validate[]
	{
		{ { "VkPhysicalDeviceVulkan13Features.robustImageAccess" },										vulkan13Features.robustImageAccess },
		{ { "VkPhysicalDeviceVulkan13Features.inlineUniformBlock" },									vulkan13Features.inlineUniformBlock },
		{ { "VkPhysicalDeviceVulkan13Features.descriptorBindingInlineUniformBlockUpdateAfterBind" },	vulkan13Features.descriptorBindingInlineUniformBlockUpdateAfterBind },
		{ { "VkPhysicalDeviceVulkan13Features.pipelineCreationCacheControl" },							vulkan13Features.pipelineCreationCacheControl },
		{ { "VkPhysicalDeviceVulkan13Features.privateData" },											vulkan13Features.privateData },
		{ { "VkPhysicalDeviceVulkan13Features.shaderDemoteToHelperInvocation" },						vulkan13Features.shaderDemoteToHelperInvocation },
		{ { "VkPhysicalDeviceVulkan13Features.shaderTerminateInvocation" },								vulkan13Features.shaderTerminateInvocation },
		{ { "VkPhysicalDeviceVulkan13Features.subgroupSizeControl" },									vulkan13Features.subgroupSizeControl },
		{ { "VkPhysicalDeviceVulkan13Features.computeFullSubgroups" },									vulkan13Features.computeFullSubgroups },
		{ { "VkPhysicalDeviceVulkan13Features.synchronization2" },										vulkan13Features.synchronization2 },
		{ { "VkPhysicalDeviceVulkan13Features.shaderZeroInitializeWorkgroupMemory" },					vulkan13Features.shaderZeroInitializeWorkgroupMemory },
		{ { "VkPhysicalDeviceVulkan13Features.dynamicRendering" },										vulkan13Features.dynamicRendering },
		{ { "VkPhysicalDeviceVulkan13Features.shaderIntegerDotProduct" },								vulkan13Features.shaderIntegerDotProduct },
		{ { "VkPhysicalDeviceVulkan13Features.maintenance4" },											vulkan13Features.maintenance4 },
	};
	for (const auto& feature : features2validate)
	{
		if (!feature.second)
			TCU_FAIL(string("Required feature ") + feature.first + " is not set");
	}

	// collect all extension features
	{
		VkPhysicalDeviceImageRobustnessFeatures					imageRobustnessFeatures					= initVulkanStructure();
		VkPhysicalDeviceInlineUniformBlockFeatures				inlineUniformBlockFeatures				= initVulkanStructure(&imageRobustnessFeatures);
		VkPhysicalDevicePipelineCreationCacheControlFeatures	pipelineCreationCacheControlFeatures	= initVulkanStructure(&inlineUniformBlockFeatures);
		VkPhysicalDevicePrivateDataFeatures						privateDataFeatures						= initVulkanStructure(&pipelineCreationCacheControlFeatures);
		VkPhysicalDeviceShaderDemoteToHelperInvocationFeatures	shaderDemoteToHelperInvocationFeatures	= initVulkanStructure(&privateDataFeatures);
		VkPhysicalDeviceShaderTerminateInvocationFeatures		shaderTerminateInvocationFeatures		= initVulkanStructure(&shaderDemoteToHelperInvocationFeatures);
		VkPhysicalDeviceSubgroupSizeControlFeatures				subgroupSizeControlFeatures				= initVulkanStructure(&shaderTerminateInvocationFeatures);
		VkPhysicalDeviceSynchronization2Features				synchronization2Features				= initVulkanStructure(&subgroupSizeControlFeatures);
		VkPhysicalDeviceZeroInitializeWorkgroupMemoryFeatures	zeroInitializeWorkgroupMemoryFeatures	= initVulkanStructure(&synchronization2Features);
		VkPhysicalDeviceDynamicRenderingFeatures				dynamicRenderingFeatures				= initVulkanStructure(&zeroInitializeWorkgroupMemoryFeatures);
		VkPhysicalDeviceShaderIntegerDotProductFeatures			shaderIntegerDotProductFeatures			= initVulkanStructure(&dynamicRenderingFeatures);
		VkPhysicalDeviceMaintenance4Features					maintenance4Features					= initVulkanStructure(&shaderIntegerDotProductFeatures);

		// those two structures are part of extensions promoted in vk1.2 but now in 1.3 have required features
		VkPhysicalDeviceVulkanMemoryModelFeatures				vulkanMemoryModelFeatures				= initVulkanStructure(&maintenance4Features);
		VkPhysicalDeviceBufferDeviceAddressFeatures				bufferDeviceAddressFeatures				= initVulkanStructure(&vulkanMemoryModelFeatures);

		extFeatures = initVulkanStructure(&bufferDeviceAddressFeatures);

		vki.getPhysicalDeviceFeatures2(physicalDevice, &extFeatures);

		log << TestLog::Message << extFeatures << TestLog::EndMessage;
		log << TestLog::Message << imageRobustnessFeatures << TestLog::EndMessage;
		log << TestLog::Message << inlineUniformBlockFeatures << TestLog::EndMessage;
		log << TestLog::Message << pipelineCreationCacheControlFeatures << TestLog::EndMessage;
		log << TestLog::Message << privateDataFeatures << TestLog::EndMessage;
		log << TestLog::Message << shaderDemoteToHelperInvocationFeatures << TestLog::EndMessage;
		log << TestLog::Message << shaderTerminateInvocationFeatures << TestLog::EndMessage;
		log << TestLog::Message << subgroupSizeControlFeatures << TestLog::EndMessage;
		log << TestLog::Message << synchronization2Features << TestLog::EndMessage;
		log << TestLog::Message << zeroInitializeWorkgroupMemoryFeatures << TestLog::EndMessage;
		log << TestLog::Message << dynamicRenderingFeatures << TestLog::EndMessage;
		log << TestLog::Message << shaderIntegerDotProductFeatures << TestLog::EndMessage;
		log << TestLog::Message << maintenance4Features << TestLog::EndMessage;

		if (imageRobustnessFeatures.robustImageAccess != vulkan13Features.robustImageAccess)
			TCU_FAIL("Mismatch between VkPhysicalDeviceImageRobustnessFeatures and VkPhysicalDeviceVulkan13Features");

		if ((inlineUniformBlockFeatures.inlineUniformBlock != vulkan13Features.inlineUniformBlock) ||
			(inlineUniformBlockFeatures.descriptorBindingInlineUniformBlockUpdateAfterBind != vulkan13Features.descriptorBindingInlineUniformBlockUpdateAfterBind))
		{
			TCU_FAIL("Mismatch between VkPhysicalDeviceInlineUniformBlockFeatures and VkPhysicalDeviceVulkan13Features");
		}

		if (pipelineCreationCacheControlFeatures.pipelineCreationCacheControl != vulkan13Features.pipelineCreationCacheControl)
			TCU_FAIL("Mismatch between VkPhysicalDevicePipelineCreationCacheControlFeatures and VkPhysicalDeviceVulkan13Features");

		if (privateDataFeatures.privateData != vulkan13Features.privateData)
			TCU_FAIL("Mismatch between VkPhysicalDevicePrivateDataFeatures and VkPhysicalDeviceVulkan13Features");

		if (shaderDemoteToHelperInvocationFeatures.shaderDemoteToHelperInvocation != vulkan13Features.shaderDemoteToHelperInvocation)
			TCU_FAIL("Mismatch between VkPhysicalDeviceShaderDemoteToHelperInvocationFeatures and VkPhysicalDeviceVulkan13Features");

		if (shaderTerminateInvocationFeatures.shaderTerminateInvocation != vulkan13Features.shaderTerminateInvocation)
			TCU_FAIL("Mismatch between VkPhysicalDeviceShaderTerminateInvocationFeatures and VkPhysicalDeviceVulkan13Features");

		if ((subgroupSizeControlFeatures.subgroupSizeControl != vulkan13Features.subgroupSizeControl) ||
			(subgroupSizeControlFeatures.computeFullSubgroups != vulkan13Features.computeFullSubgroups))
		{
			TCU_FAIL("Mismatch between VkPhysicalDeviceSubgroupSizeControlFeatures and VkPhysicalDeviceVulkan13Features");
		}

		if (synchronization2Features.synchronization2 != vulkan13Features.synchronization2)
			TCU_FAIL("Mismatch between VkPhysicalDeviceSynchronization2Features and VkPhysicalDeviceVulkan13Features");

		if (zeroInitializeWorkgroupMemoryFeatures.shaderZeroInitializeWorkgroupMemory != vulkan13Features.shaderZeroInitializeWorkgroupMemory)
			TCU_FAIL("Mismatch between VkPhysicalDeviceZeroInitializeWorkgroupMemoryFeatures and VkPhysicalDeviceVulkan13Features");

		if (dynamicRenderingFeatures.dynamicRendering != vulkan13Features.dynamicRendering)
			TCU_FAIL("Mismatch between VkPhysicalDeviceDynamicRenderingFeatures and VkPhysicalDeviceVulkan13Features");

		if (shaderIntegerDotProductFeatures.shaderIntegerDotProduct != vulkan13Features.shaderIntegerDotProduct)
			TCU_FAIL("Mismatch between VkPhysicalDeviceShaderIntegerDotProductFeatures and VkPhysicalDeviceVulkan13Features");

		if (maintenance4Features.maintenance4 != vulkan13Features.maintenance4)
			TCU_FAIL("Mismatch between VkPhysicalDeviceMaintenance4Features and VkPhysicalDeviceVulkan13Features");

		// check required features from extensions that were promoted in earlier vulkan version
		if (!vulkanMemoryModelFeatures.vulkanMemoryModel)
			TCU_FAIL("vulkanMemoryModel feature from VkPhysicalDeviceVulkanMemoryModelFeatures is required");
		if (!vulkanMemoryModelFeatures.vulkanMemoryModelDeviceScope)
			TCU_FAIL("vulkanMemoryModelDeviceScope feature from VkPhysicalDeviceVulkanMemoryModelFeatures is required");
		if (!bufferDeviceAddressFeatures.bufferDeviceAddress)
			TCU_FAIL("bufferDeviceAddress feature from VkPhysicalDeviceBufferDeviceAddressFeatures is required");
	}

	return tcu::TestStatus::pass("Vulkan 1.3 device features are consistent with extensions");
}

tcu::TestStatus devicePropertyExtensionsConsistencyVulkan12(Context& context)
{
	TestLog&										log											= context.getTestContext().getLog();
	const VkPhysicalDevice							physicalDevice								= context.getPhysicalDevice();
	const CustomInstance							instance									(createCustomInstanceWithExtension(context, "VK_KHR_get_physical_device_properties2"));
	const InstanceDriver&							vki											= instance.getDriver();

	if (!context.contextSupports(vk::ApiVersion(1, 2, 0)))
		TCU_THROW(NotSupportedError, "At least Vulkan 1.2 required to run test");

	VkPhysicalDeviceVulkan12Properties				vulkan12Properties							= initVulkanStructure();
	VkPhysicalDeviceVulkan11Properties				vulkan11Properties							= initVulkanStructure(&vulkan12Properties);
	VkPhysicalDeviceProperties2						extProperties								= initVulkanStructure(&vulkan11Properties);

	vki.getPhysicalDeviceProperties2(physicalDevice, &extProperties);

	log << TestLog::Message << vulkan11Properties << TestLog::EndMessage;
	log << TestLog::Message << vulkan12Properties << TestLog::EndMessage;

	// Validate all fields initialized matching to extension structures
	{
		VkPhysicalDeviceIDProperties					idProperties								= initVulkanStructure();
		VkPhysicalDeviceSubgroupProperties				subgroupProperties							= initVulkanStructure(&idProperties);
		VkPhysicalDevicePointClippingProperties			pointClippingProperties						= initVulkanStructure(&subgroupProperties);
		VkPhysicalDeviceMultiviewProperties				multiviewProperties							= initVulkanStructure(&pointClippingProperties);
		VkPhysicalDeviceProtectedMemoryProperties		protectedMemoryPropertiesKHR				= initVulkanStructure(&multiviewProperties);
		VkPhysicalDeviceMaintenance3Properties			maintenance3Properties						= initVulkanStructure(&protectedMemoryPropertiesKHR);
		VkPhysicalDeviceDriverProperties				driverProperties							= initVulkanStructure(&maintenance3Properties);
		VkPhysicalDeviceFloatControlsProperties			floatControlsProperties						= initVulkanStructure(&driverProperties);
		VkPhysicalDeviceDescriptorIndexingProperties	descriptorIndexingProperties				= initVulkanStructure(&floatControlsProperties);
		VkPhysicalDeviceDepthStencilResolveProperties	depthStencilResolveProperties				= initVulkanStructure(&descriptorIndexingProperties);
		VkPhysicalDeviceSamplerFilterMinmaxProperties	samplerFilterMinmaxProperties				= initVulkanStructure(&depthStencilResolveProperties);
		VkPhysicalDeviceTimelineSemaphoreProperties		timelineSemaphoreProperties					= initVulkanStructure(&samplerFilterMinmaxProperties);
		extProperties = initVulkanStructure(&timelineSemaphoreProperties);

		vki.getPhysicalDeviceProperties2(physicalDevice, &extProperties);

		if ((deMemCmp(idProperties.deviceUUID, vulkan11Properties.deviceUUID, VK_UUID_SIZE) != 0) ||
			(deMemCmp(idProperties.driverUUID, vulkan11Properties.driverUUID, VK_UUID_SIZE) != 0) ||
			(idProperties.deviceLUIDValid != vulkan11Properties.deviceLUIDValid))
		{
			TCU_FAIL("Mismatch between VkPhysicalDeviceIDProperties and VkPhysicalDeviceVulkan11Properties");
		}
		else if (idProperties.deviceLUIDValid)
		{
			// If deviceLUIDValid is VK_FALSE, the contents of deviceLUID and deviceNodeMask are undefined
			// so thay can only be compared when deviceLUIDValid is VK_TRUE.
			if ((deMemCmp(idProperties.deviceLUID, vulkan11Properties.deviceLUID, VK_LUID_SIZE) != 0) ||
				(idProperties.deviceNodeMask != vulkan11Properties.deviceNodeMask))
			{
				TCU_FAIL("Mismatch between VkPhysicalDeviceIDProperties and VkPhysicalDeviceVulkan11Properties");
			}
		}

		if ((subgroupProperties.subgroupSize				!= vulkan11Properties.subgroupSize ||
			 subgroupProperties.supportedStages				!= vulkan11Properties.subgroupSupportedStages ||
			 subgroupProperties.supportedOperations			!= vulkan11Properties.subgroupSupportedOperations ||
			 subgroupProperties.quadOperationsInAllStages	!= vulkan11Properties.subgroupQuadOperationsInAllStages))
		{
			TCU_FAIL("Mismatch between VkPhysicalDeviceSubgroupProperties and VkPhysicalDeviceVulkan11Properties");
		}

		if ((pointClippingProperties.pointClippingBehavior	!= vulkan11Properties.pointClippingBehavior))
		{
			TCU_FAIL("Mismatch between VkPhysicalDevicePointClippingProperties and VkPhysicalDeviceVulkan11Properties");
		}

		if ((multiviewProperties.maxMultiviewViewCount		!= vulkan11Properties.maxMultiviewViewCount ||
			 multiviewProperties.maxMultiviewInstanceIndex	!= vulkan11Properties.maxMultiviewInstanceIndex))
		{
			TCU_FAIL("Mismatch between VkPhysicalDeviceMultiviewProperties and VkPhysicalDeviceVulkan11Properties");
		}

		if ((protectedMemoryPropertiesKHR.protectedNoFault	!= vulkan11Properties.protectedNoFault))
		{
			TCU_FAIL("Mismatch between VkPhysicalDeviceProtectedMemoryProperties and VkPhysicalDeviceVulkan11Properties");
		}

		if ((maintenance3Properties.maxPerSetDescriptors	!= vulkan11Properties.maxPerSetDescriptors ||
			 maintenance3Properties.maxMemoryAllocationSize	!= vulkan11Properties.maxMemoryAllocationSize))
		{
			TCU_FAIL("Mismatch between VkPhysicalDeviceMaintenance3Properties and VkPhysicalDeviceVulkan11Properties");
		}

		if ((driverProperties.driverID												!= vulkan12Properties.driverID ||
			 strncmp(driverProperties.driverName, vulkan12Properties.driverName, VK_MAX_DRIVER_NAME_SIZE)	!= 0 ||
			 strncmp(driverProperties.driverInfo, vulkan12Properties.driverInfo, VK_MAX_DRIVER_INFO_SIZE)	!= 0 ||
			 driverProperties.conformanceVersion.major								!= vulkan12Properties.conformanceVersion.major ||
			 driverProperties.conformanceVersion.minor								!= vulkan12Properties.conformanceVersion.minor ||
			 driverProperties.conformanceVersion.subminor							!= vulkan12Properties.conformanceVersion.subminor ||
			 driverProperties.conformanceVersion.patch								!= vulkan12Properties.conformanceVersion.patch))
		{
			TCU_FAIL("Mismatch between VkPhysicalDeviceDriverProperties and VkPhysicalDeviceVulkan12Properties");
		}

		if ((floatControlsProperties.denormBehaviorIndependence				!= vulkan12Properties.denormBehaviorIndependence ||
			 floatControlsProperties.roundingModeIndependence				!= vulkan12Properties.roundingModeIndependence ||
			 floatControlsProperties.shaderSignedZeroInfNanPreserveFloat16	!= vulkan12Properties.shaderSignedZeroInfNanPreserveFloat16 ||
			 floatControlsProperties.shaderSignedZeroInfNanPreserveFloat32	!= vulkan12Properties.shaderSignedZeroInfNanPreserveFloat32 ||
			 floatControlsProperties.shaderSignedZeroInfNanPreserveFloat64	!= vulkan12Properties.shaderSignedZeroInfNanPreserveFloat64 ||
			 floatControlsProperties.shaderDenormPreserveFloat16			!= vulkan12Properties.shaderDenormPreserveFloat16 ||
			 floatControlsProperties.shaderDenormPreserveFloat32			!= vulkan12Properties.shaderDenormPreserveFloat32 ||
			 floatControlsProperties.shaderDenormPreserveFloat64			!= vulkan12Properties.shaderDenormPreserveFloat64 ||
			 floatControlsProperties.shaderDenormFlushToZeroFloat16			!= vulkan12Properties.shaderDenormFlushToZeroFloat16 ||
			 floatControlsProperties.shaderDenormFlushToZeroFloat32			!= vulkan12Properties.shaderDenormFlushToZeroFloat32 ||
			 floatControlsProperties.shaderDenormFlushToZeroFloat64			!= vulkan12Properties.shaderDenormFlushToZeroFloat64 ||
			 floatControlsProperties.shaderRoundingModeRTEFloat16			!= vulkan12Properties.shaderRoundingModeRTEFloat16 ||
			 floatControlsProperties.shaderRoundingModeRTEFloat32			!= vulkan12Properties.shaderRoundingModeRTEFloat32 ||
			 floatControlsProperties.shaderRoundingModeRTEFloat64			!= vulkan12Properties.shaderRoundingModeRTEFloat64 ||
			 floatControlsProperties.shaderRoundingModeRTZFloat16			!= vulkan12Properties.shaderRoundingModeRTZFloat16 ||
			 floatControlsProperties.shaderRoundingModeRTZFloat32			!= vulkan12Properties.shaderRoundingModeRTZFloat32 ||
			 floatControlsProperties.shaderRoundingModeRTZFloat64			!= vulkan12Properties.shaderRoundingModeRTZFloat64 ))
		{
			TCU_FAIL("Mismatch between VkPhysicalDeviceFloatControlsProperties and VkPhysicalDeviceVulkan12Properties");
		}

		if ((descriptorIndexingProperties.maxUpdateAfterBindDescriptorsInAllPools				!= vulkan12Properties.maxUpdateAfterBindDescriptorsInAllPools ||
			 descriptorIndexingProperties.shaderUniformBufferArrayNonUniformIndexingNative		!= vulkan12Properties.shaderUniformBufferArrayNonUniformIndexingNative ||
			 descriptorIndexingProperties.shaderSampledImageArrayNonUniformIndexingNative		!= vulkan12Properties.shaderSampledImageArrayNonUniformIndexingNative ||
			 descriptorIndexingProperties.shaderStorageBufferArrayNonUniformIndexingNative		!= vulkan12Properties.shaderStorageBufferArrayNonUniformIndexingNative ||
			 descriptorIndexingProperties.shaderStorageImageArrayNonUniformIndexingNative		!= vulkan12Properties.shaderStorageImageArrayNonUniformIndexingNative ||
			 descriptorIndexingProperties.shaderInputAttachmentArrayNonUniformIndexingNative	!= vulkan12Properties.shaderInputAttachmentArrayNonUniformIndexingNative ||
			 descriptorIndexingProperties.robustBufferAccessUpdateAfterBind						!= vulkan12Properties.robustBufferAccessUpdateAfterBind ||
			 descriptorIndexingProperties.quadDivergentImplicitLod								!= vulkan12Properties.quadDivergentImplicitLod ||
			 descriptorIndexingProperties.maxPerStageDescriptorUpdateAfterBindSamplers			!= vulkan12Properties.maxPerStageDescriptorUpdateAfterBindSamplers ||
			 descriptorIndexingProperties.maxPerStageDescriptorUpdateAfterBindUniformBuffers	!= vulkan12Properties.maxPerStageDescriptorUpdateAfterBindUniformBuffers ||
			 descriptorIndexingProperties.maxPerStageDescriptorUpdateAfterBindStorageBuffers	!= vulkan12Properties.maxPerStageDescriptorUpdateAfterBindStorageBuffers ||
			 descriptorIndexingProperties.maxPerStageDescriptorUpdateAfterBindSampledImages		!= vulkan12Properties.maxPerStageDescriptorUpdateAfterBindSampledImages ||
			 descriptorIndexingProperties.maxPerStageDescriptorUpdateAfterBindStorageImages		!= vulkan12Properties.maxPerStageDescriptorUpdateAfterBindStorageImages ||
			 descriptorIndexingProperties.maxPerStageDescriptorUpdateAfterBindInputAttachments	!= vulkan12Properties.maxPerStageDescriptorUpdateAfterBindInputAttachments ||
			 descriptorIndexingProperties.maxPerStageUpdateAfterBindResources					!= vulkan12Properties.maxPerStageUpdateAfterBindResources ||
			 descriptorIndexingProperties.maxDescriptorSetUpdateAfterBindSamplers				!= vulkan12Properties.maxDescriptorSetUpdateAfterBindSamplers ||
			 descriptorIndexingProperties.maxDescriptorSetUpdateAfterBindUniformBuffers			!= vulkan12Properties.maxDescriptorSetUpdateAfterBindUniformBuffers ||
			 descriptorIndexingProperties.maxDescriptorSetUpdateAfterBindUniformBuffersDynamic	!= vulkan12Properties.maxDescriptorSetUpdateAfterBindUniformBuffersDynamic ||
			 descriptorIndexingProperties.maxDescriptorSetUpdateAfterBindStorageBuffers			!= vulkan12Properties.maxDescriptorSetUpdateAfterBindStorageBuffers ||
			 descriptorIndexingProperties.maxDescriptorSetUpdateAfterBindStorageBuffersDynamic	!= vulkan12Properties.maxDescriptorSetUpdateAfterBindStorageBuffersDynamic ||
			 descriptorIndexingProperties.maxDescriptorSetUpdateAfterBindSampledImages			!= vulkan12Properties.maxDescriptorSetUpdateAfterBindSampledImages ||
			 descriptorIndexingProperties.maxDescriptorSetUpdateAfterBindStorageImages			!= vulkan12Properties.maxDescriptorSetUpdateAfterBindStorageImages ||
			 descriptorIndexingProperties.maxDescriptorSetUpdateAfterBindInputAttachments		!= vulkan12Properties.maxDescriptorSetUpdateAfterBindInputAttachments ))
		{
			TCU_FAIL("Mismatch between VkPhysicalDeviceDescriptorIndexingProperties and VkPhysicalDeviceVulkan12Properties");
		}

		if ((depthStencilResolveProperties.supportedDepthResolveModes	!= vulkan12Properties.supportedDepthResolveModes ||
			 depthStencilResolveProperties.supportedStencilResolveModes	!= vulkan12Properties.supportedStencilResolveModes ||
			 depthStencilResolveProperties.independentResolveNone		!= vulkan12Properties.independentResolveNone ||
			 depthStencilResolveProperties.independentResolve			!= vulkan12Properties.independentResolve))
		{
			TCU_FAIL("Mismatch between VkPhysicalDeviceDepthStencilResolveProperties and VkPhysicalDeviceVulkan12Properties");
		}

		if ((samplerFilterMinmaxProperties.filterMinmaxSingleComponentFormats	!= vulkan12Properties.filterMinmaxSingleComponentFormats ||
			 samplerFilterMinmaxProperties.filterMinmaxImageComponentMapping	!= vulkan12Properties.filterMinmaxImageComponentMapping))
		{
			TCU_FAIL("Mismatch between VkPhysicalDeviceSamplerFilterMinmaxProperties and VkPhysicalDeviceVulkan12Properties");
		}

		if ((timelineSemaphoreProperties.maxTimelineSemaphoreValueDifference	!= vulkan12Properties.maxTimelineSemaphoreValueDifference))
		{
			TCU_FAIL("Mismatch between VkPhysicalDeviceTimelineSemaphoreProperties and VkPhysicalDeviceVulkan12Properties");
		}
	}

	return tcu::TestStatus::pass("Vulkan 1.2 device properties are consistent with extension properties");
}

tcu::TestStatus devicePropertyExtensionsConsistencyVulkan13(Context& context)
{
	TestLog&					log					= context.getTestContext().getLog();
	const VkPhysicalDevice		physicalDevice		= context.getPhysicalDevice();
	const CustomInstance		instance			= createCustomInstanceWithExtension(context, "VK_KHR_get_physical_device_properties2");
	const InstanceDriver&		vki					= instance.getDriver();

	if (!context.contextSupports(vk::ApiVersion(1, 3, 0)))
		TCU_THROW(NotSupportedError, "At least Vulkan 1.3 required to run test");

	VkPhysicalDeviceVulkan13Properties		vulkan13Properties		= initVulkanStructure();
	VkPhysicalDeviceProperties2				extProperties			= initVulkanStructure(&vulkan13Properties);

	vki.getPhysicalDeviceProperties2(physicalDevice, &extProperties);

	log << TestLog::Message << vulkan13Properties << TestLog::EndMessage;

	// Validate all fields initialized matching to extension structures
	{
		VkPhysicalDeviceSubgroupSizeControlProperties		subgroupSizeControlProperties		= initVulkanStructure();
		VkPhysicalDeviceInlineUniformBlockProperties		inlineUniformBlockProperties		= initVulkanStructure(&subgroupSizeControlProperties);
		VkPhysicalDeviceShaderIntegerDotProductProperties	shaderIntegerDotProductProperties	= initVulkanStructure(&inlineUniformBlockProperties);
		VkPhysicalDeviceTexelBufferAlignmentProperties		texelBufferAlignmentProperties		= initVulkanStructure(&shaderIntegerDotProductProperties);
		VkPhysicalDeviceMaintenance4Properties				maintenance4Properties				= initVulkanStructure(&texelBufferAlignmentProperties);
		extProperties = initVulkanStructure(&maintenance4Properties);

		vki.getPhysicalDeviceProperties2(physicalDevice, &extProperties);

		if (subgroupSizeControlProperties.minSubgroupSize				!= vulkan13Properties.minSubgroupSize ||
			subgroupSizeControlProperties.maxSubgroupSize				!= vulkan13Properties.maxSubgroupSize ||
			subgroupSizeControlProperties.maxComputeWorkgroupSubgroups	!= vulkan13Properties.maxComputeWorkgroupSubgroups ||
			subgroupSizeControlProperties.requiredSubgroupSizeStages	!= vulkan13Properties.requiredSubgroupSizeStages)
		{
			TCU_FAIL("Mismatch between VkPhysicalDeviceSubgroupSizeControlProperties and VkPhysicalDeviceVulkan13Properties");
		}

		if (inlineUniformBlockProperties.maxInlineUniformBlockSize									!= vulkan13Properties.maxInlineUniformBlockSize ||
			inlineUniformBlockProperties.maxPerStageDescriptorInlineUniformBlocks					!= vulkan13Properties.maxPerStageDescriptorInlineUniformBlocks ||
			inlineUniformBlockProperties.maxPerStageDescriptorUpdateAfterBindInlineUniformBlocks	!= vulkan13Properties.maxPerStageDescriptorUpdateAfterBindInlineUniformBlocks ||
			inlineUniformBlockProperties.maxDescriptorSetInlineUniformBlocks						!= vulkan13Properties.maxDescriptorSetInlineUniformBlocks ||
			inlineUniformBlockProperties.maxDescriptorSetUpdateAfterBindInlineUniformBlocks			!= vulkan13Properties.maxDescriptorSetUpdateAfterBindInlineUniformBlocks)
		{
			TCU_FAIL("Mismatch between VkPhysicalDeviceInlineUniformBlockProperties and VkPhysicalDeviceVulkan13Properties");
		}

		if (shaderIntegerDotProductProperties.integerDotProduct8BitUnsignedAccelerated											!= vulkan13Properties.integerDotProduct8BitUnsignedAccelerated ||
			shaderIntegerDotProductProperties.integerDotProduct8BitSignedAccelerated											!= vulkan13Properties.integerDotProduct8BitSignedAccelerated ||
			shaderIntegerDotProductProperties.integerDotProduct8BitMixedSignednessAccelerated									!= vulkan13Properties.integerDotProduct8BitMixedSignednessAccelerated ||
			shaderIntegerDotProductProperties.integerDotProduct4x8BitPackedUnsignedAccelerated									!= vulkan13Properties.integerDotProduct4x8BitPackedUnsignedAccelerated ||
			shaderIntegerDotProductProperties.integerDotProduct4x8BitPackedSignedAccelerated									!= vulkan13Properties.integerDotProduct4x8BitPackedSignedAccelerated ||
			shaderIntegerDotProductProperties.integerDotProduct4x8BitPackedMixedSignednessAccelerated							!= vulkan13Properties.integerDotProduct4x8BitPackedMixedSignednessAccelerated ||
			shaderIntegerDotProductProperties.integerDotProduct16BitUnsignedAccelerated											!= vulkan13Properties.integerDotProduct16BitUnsignedAccelerated ||
			shaderIntegerDotProductProperties.integerDotProduct16BitSignedAccelerated											!= vulkan13Properties.integerDotProduct16BitSignedAccelerated ||
			shaderIntegerDotProductProperties.integerDotProduct16BitMixedSignednessAccelerated									!= vulkan13Properties.integerDotProduct16BitMixedSignednessAccelerated ||
			shaderIntegerDotProductProperties.integerDotProduct32BitUnsignedAccelerated											!= vulkan13Properties.integerDotProduct32BitUnsignedAccelerated ||
			shaderIntegerDotProductProperties.integerDotProduct32BitSignedAccelerated											!= vulkan13Properties.integerDotProduct32BitSignedAccelerated ||
			shaderIntegerDotProductProperties.integerDotProduct32BitMixedSignednessAccelerated									!= vulkan13Properties.integerDotProduct32BitMixedSignednessAccelerated ||
			shaderIntegerDotProductProperties.integerDotProduct64BitUnsignedAccelerated											!= vulkan13Properties.integerDotProduct64BitUnsignedAccelerated ||
			shaderIntegerDotProductProperties.integerDotProduct64BitSignedAccelerated											!= vulkan13Properties.integerDotProduct64BitSignedAccelerated ||
			shaderIntegerDotProductProperties.integerDotProduct64BitMixedSignednessAccelerated									!= vulkan13Properties.integerDotProduct64BitMixedSignednessAccelerated ||
			shaderIntegerDotProductProperties.integerDotProductAccumulatingSaturating8BitUnsignedAccelerated					!= vulkan13Properties.integerDotProductAccumulatingSaturating8BitUnsignedAccelerated ||
			shaderIntegerDotProductProperties.integerDotProductAccumulatingSaturating8BitSignedAccelerated						!= vulkan13Properties.integerDotProductAccumulatingSaturating8BitSignedAccelerated ||
			shaderIntegerDotProductProperties.integerDotProductAccumulatingSaturating8BitMixedSignednessAccelerated				!= vulkan13Properties.integerDotProductAccumulatingSaturating8BitMixedSignednessAccelerated ||
			shaderIntegerDotProductProperties.integerDotProductAccumulatingSaturating4x8BitPackedUnsignedAccelerated			!= vulkan13Properties.integerDotProductAccumulatingSaturating4x8BitPackedUnsignedAccelerated ||
			shaderIntegerDotProductProperties.integerDotProductAccumulatingSaturating4x8BitPackedSignedAccelerated				!= vulkan13Properties.integerDotProductAccumulatingSaturating4x8BitPackedSignedAccelerated ||
			shaderIntegerDotProductProperties.integerDotProductAccumulatingSaturating4x8BitPackedMixedSignednessAccelerated		!= vulkan13Properties.integerDotProductAccumulatingSaturating4x8BitPackedMixedSignednessAccelerated ||
			shaderIntegerDotProductProperties.integerDotProductAccumulatingSaturating16BitUnsignedAccelerated					!= vulkan13Properties.integerDotProductAccumulatingSaturating16BitUnsignedAccelerated ||
			shaderIntegerDotProductProperties.integerDotProductAccumulatingSaturating16BitSignedAccelerated						!= vulkan13Properties.integerDotProductAccumulatingSaturating16BitSignedAccelerated ||
			shaderIntegerDotProductProperties.integerDotProductAccumulatingSaturating16BitMixedSignednessAccelerated			!= vulkan13Properties.integerDotProductAccumulatingSaturating16BitMixedSignednessAccelerated ||
			shaderIntegerDotProductProperties.integerDotProductAccumulatingSaturating32BitUnsignedAccelerated					!= vulkan13Properties.integerDotProductAccumulatingSaturating32BitUnsignedAccelerated ||
			shaderIntegerDotProductProperties.integerDotProductAccumulatingSaturating32BitSignedAccelerated						!= vulkan13Properties.integerDotProductAccumulatingSaturating32BitSignedAccelerated ||
			shaderIntegerDotProductProperties.integerDotProductAccumulatingSaturating32BitMixedSignednessAccelerated			!= vulkan13Properties.integerDotProductAccumulatingSaturating32BitMixedSignednessAccelerated ||
			shaderIntegerDotProductProperties.integerDotProductAccumulatingSaturating64BitUnsignedAccelerated					!= vulkan13Properties.integerDotProductAccumulatingSaturating64BitUnsignedAccelerated ||
			shaderIntegerDotProductProperties.integerDotProductAccumulatingSaturating64BitSignedAccelerated						!= vulkan13Properties.integerDotProductAccumulatingSaturating64BitSignedAccelerated ||
			shaderIntegerDotProductProperties.integerDotProductAccumulatingSaturating64BitMixedSignednessAccelerated			!= vulkan13Properties.integerDotProductAccumulatingSaturating64BitMixedSignednessAccelerated)
		{
			TCU_FAIL("Mismatch between VkPhysicalDeviceShaderIntegerDotProductProperties and VkPhysicalDeviceVulkan13Properties");
		}

		if (texelBufferAlignmentProperties.storageTexelBufferOffsetAlignmentBytes		!= vulkan13Properties.storageTexelBufferOffsetAlignmentBytes ||
			texelBufferAlignmentProperties.storageTexelBufferOffsetSingleTexelAlignment	!= vulkan13Properties.storageTexelBufferOffsetSingleTexelAlignment ||
			texelBufferAlignmentProperties.uniformTexelBufferOffsetAlignmentBytes		!= vulkan13Properties.uniformTexelBufferOffsetAlignmentBytes ||
			texelBufferAlignmentProperties.uniformTexelBufferOffsetSingleTexelAlignment	!= vulkan13Properties.uniformTexelBufferOffsetSingleTexelAlignment)
		{
			TCU_FAIL("Mismatch between VkPhysicalDeviceTexelBufferAlignmentProperties and VkPhysicalDeviceVulkan13Properties");
		}

		if (maintenance4Properties.maxBufferSize != vulkan13Properties.maxBufferSize)
		{
			TCU_FAIL("Mismatch between VkPhysicalDeviceMaintenance4Properties and VkPhysicalDeviceVulkan13Properties");
		}
	}

	return tcu::TestStatus::pass("Vulkan 1.3 device properties are consistent with extension properties");
}

tcu::TestStatus imageFormatProperties2 (Context& context, const VkFormat format, const VkImageType imageType, const VkImageTiling tiling)
{
	if (isYCbCrFormat(format))
		// check if Ycbcr format enums are valid given the version and extensions
		checkYcbcrApiSupport(context);

	TestLog&						log				= context.getTestContext().getLog();

	const VkPhysicalDevice			physicalDevice	= context.getPhysicalDevice();
	const CustomInstance			instance		(createCustomInstanceWithExtension(context, "VK_KHR_get_physical_device_properties2"));
	const InstanceDriver&			vki				(instance.getDriver());

	const VkImageCreateFlags		ycbcrFlags		= isYCbCrFormat(format) ? (VkImageCreateFlags)VK_IMAGE_CREATE_DISJOINT_BIT_KHR : (VkImageCreateFlags)0u;
	const VkImageUsageFlags			allUsageFlags	= VK_IMAGE_USAGE_TRANSFER_SRC_BIT
													| VK_IMAGE_USAGE_TRANSFER_DST_BIT
													| VK_IMAGE_USAGE_SAMPLED_BIT
													| VK_IMAGE_USAGE_STORAGE_BIT
													| VK_IMAGE_USAGE_COLOR_ATTACHMENT_BIT
													| VK_IMAGE_USAGE_DEPTH_STENCIL_ATTACHMENT_BIT
													| VK_IMAGE_USAGE_TRANSIENT_ATTACHMENT_BIT
													| VK_IMAGE_USAGE_INPUT_ATTACHMENT_BIT;
	const VkImageCreateFlags		allCreateFlags	= VK_IMAGE_CREATE_SPARSE_BINDING_BIT
													| VK_IMAGE_CREATE_SPARSE_RESIDENCY_BIT
													| VK_IMAGE_CREATE_SPARSE_ALIASED_BIT
													| VK_IMAGE_CREATE_MUTABLE_FORMAT_BIT
													| VK_IMAGE_CREATE_CUBE_COMPATIBLE_BIT
													| ycbcrFlags;

	for (VkImageUsageFlags curUsageFlags = (VkImageUsageFlags)1; curUsageFlags <= allUsageFlags; curUsageFlags++)
	{
		if (!isValidImageUsageFlagCombination(curUsageFlags))
			continue;

		for (VkImageCreateFlags curCreateFlags = 0; curCreateFlags <= allCreateFlags; curCreateFlags++)
		{
			const VkPhysicalDeviceImageFormatInfo2	imageFormatInfo	=
			{
				VK_STRUCTURE_TYPE_PHYSICAL_DEVICE_IMAGE_FORMAT_INFO_2,
				DE_NULL,
				format,
				imageType,
				tiling,
				curUsageFlags,
				curCreateFlags
			};

			VkImageFormatProperties						coreProperties;
			VkImageFormatProperties2					extProperties;
			VkResult									coreResult;
			VkResult									extResult;

			deMemset(&coreProperties, 0xcd, sizeof(VkImageFormatProperties));
			deMemset(&extProperties, 0xcd, sizeof(VkImageFormatProperties2));

			extProperties.sType = VK_STRUCTURE_TYPE_IMAGE_FORMAT_PROPERTIES_2;
			extProperties.pNext = DE_NULL;

			coreResult	= vki.getPhysicalDeviceImageFormatProperties(physicalDevice, imageFormatInfo.format, imageFormatInfo.type, imageFormatInfo.tiling, imageFormatInfo.usage, imageFormatInfo.flags, &coreProperties);
			extResult	= vki.getPhysicalDeviceImageFormatProperties2(physicalDevice, &imageFormatInfo, &extProperties);

			TCU_CHECK(extProperties.sType == VK_STRUCTURE_TYPE_IMAGE_FORMAT_PROPERTIES_2);
			TCU_CHECK(extProperties.pNext == DE_NULL);

			if ((coreResult != extResult) ||
				(deMemCmp(&coreProperties, &extProperties.imageFormatProperties, sizeof(VkImageFormatProperties)) != 0))
			{
				log << TestLog::Message << "ERROR: device mismatch with query " << imageFormatInfo << TestLog::EndMessage
					<< TestLog::Message << "vkGetPhysicalDeviceImageFormatProperties() returned " << coreResult << ", " << coreProperties << TestLog::EndMessage
					<< TestLog::Message << "vkGetPhysicalDeviceImageFormatProperties2() returned " << extResult << ", " << extProperties << TestLog::EndMessage;
				TCU_FAIL("Mismatch between image format properties reported by vkGetPhysicalDeviceImageFormatProperties and vkGetPhysicalDeviceImageFormatProperties2");
			}
		}
	}

	return tcu::TestStatus::pass("Querying image format properties succeeded");
}

tcu::TestStatus sparseImageFormatProperties2 (Context& context, const VkFormat format, const VkImageType imageType, const VkImageTiling tiling)
{
	TestLog&						log				= context.getTestContext().getLog();

	const VkPhysicalDevice			physicalDevice	= context.getPhysicalDevice();
	const CustomInstance			instance		(createCustomInstanceWithExtension(context, "VK_KHR_get_physical_device_properties2"));
	const InstanceDriver&			vki				(instance.getDriver());

	const VkImageUsageFlags			allUsageFlags	= VK_IMAGE_USAGE_TRANSFER_SRC_BIT
													| VK_IMAGE_USAGE_TRANSFER_DST_BIT
													| VK_IMAGE_USAGE_SAMPLED_BIT
													| VK_IMAGE_USAGE_STORAGE_BIT
													| VK_IMAGE_USAGE_COLOR_ATTACHMENT_BIT
													| VK_IMAGE_USAGE_DEPTH_STENCIL_ATTACHMENT_BIT
													| VK_IMAGE_USAGE_TRANSIENT_ATTACHMENT_BIT
													| VK_IMAGE_USAGE_INPUT_ATTACHMENT_BIT;

	for (deUint32 sampleCountBit = VK_SAMPLE_COUNT_1_BIT; sampleCountBit <= VK_SAMPLE_COUNT_64_BIT; sampleCountBit = (sampleCountBit << 1u))
	{
		for (VkImageUsageFlags curUsageFlags = (VkImageUsageFlags)1; curUsageFlags <= allUsageFlags; curUsageFlags++)
		{
			if (!isValidImageUsageFlagCombination(curUsageFlags))
				continue;

			const VkPhysicalDeviceSparseImageFormatInfo2	imageFormatInfo	=
			{
				VK_STRUCTURE_TYPE_PHYSICAL_DEVICE_SPARSE_IMAGE_FORMAT_INFO_2,
				DE_NULL,
				format,
				imageType,
				(VkSampleCountFlagBits)sampleCountBit,
				curUsageFlags,
				tiling,
			};

			deUint32	numCoreProperties	= 0u;
			deUint32	numExtProperties	= 0u;

			// Query count
			vki.getPhysicalDeviceSparseImageFormatProperties(physicalDevice, imageFormatInfo.format, imageFormatInfo.type, imageFormatInfo.samples, imageFormatInfo.usage, imageFormatInfo.tiling, &numCoreProperties, DE_NULL);
			vki.getPhysicalDeviceSparseImageFormatProperties2(physicalDevice, &imageFormatInfo, &numExtProperties, DE_NULL);

			if (numCoreProperties != numExtProperties)
			{
				log << TestLog::Message << "ERROR: different number of properties reported for " << imageFormatInfo << TestLog::EndMessage;
				TCU_FAIL("Mismatch in reported property count");
			}

			if (!context.getDeviceFeatures().sparseBinding)
			{
				// There is no support for sparse binding, getPhysicalDeviceSparseImageFormatProperties* MUST report no properties
				// Only have to check one of the entrypoints as a mismatch in count is already caught.
				if (numCoreProperties > 0)
				{
					log << TestLog::Message << "ERROR: device does not support sparse binding but claims support for " << numCoreProperties << " properties in vkGetPhysicalDeviceSparseImageFormatProperties with parameters " << imageFormatInfo << TestLog::EndMessage;
					TCU_FAIL("Claimed format properties inconsistent with overall sparseBinding feature");
				}
			}

			if (numCoreProperties > 0)
			{
				std::vector<VkSparseImageFormatProperties>		coreProperties	(numCoreProperties);
				std::vector<VkSparseImageFormatProperties2>		extProperties	(numExtProperties);

				deMemset(&coreProperties[0], 0xcd, sizeof(VkSparseImageFormatProperties)*numCoreProperties);
				deMemset(&extProperties[0], 0xcd, sizeof(VkSparseImageFormatProperties2)*numExtProperties);

				for (deUint32 ndx = 0; ndx < numExtProperties; ++ndx)
				{
					extProperties[ndx].sType = VK_STRUCTURE_TYPE_SPARSE_IMAGE_FORMAT_PROPERTIES_2;
					extProperties[ndx].pNext = DE_NULL;
				}

				vki.getPhysicalDeviceSparseImageFormatProperties(physicalDevice, imageFormatInfo.format, imageFormatInfo.type, imageFormatInfo.samples, imageFormatInfo.usage, imageFormatInfo.tiling, &numCoreProperties, &coreProperties[0]);
				vki.getPhysicalDeviceSparseImageFormatProperties2(physicalDevice, &imageFormatInfo, &numExtProperties, &extProperties[0]);

				TCU_CHECK((size_t)numCoreProperties == coreProperties.size());
				TCU_CHECK((size_t)numExtProperties == extProperties.size());

				for (deUint32 ndx = 0; ndx < numCoreProperties; ++ndx)
				{
					TCU_CHECK(extProperties[ndx].sType == VK_STRUCTURE_TYPE_SPARSE_IMAGE_FORMAT_PROPERTIES_2);
					TCU_CHECK(extProperties[ndx].pNext == DE_NULL);

					if ((deMemCmp(&coreProperties[ndx], &extProperties[ndx].properties, sizeof(VkSparseImageFormatProperties)) != 0))
					{
						log << TestLog::Message << "ERROR: device mismatch with query " << imageFormatInfo << " property " << ndx << TestLog::EndMessage
							<< TestLog::Message << "vkGetPhysicalDeviceSparseImageFormatProperties() returned " << coreProperties[ndx] << TestLog::EndMessage
							<< TestLog::Message << "vkGetPhysicalDeviceSparseImageFormatProperties2() returned " << extProperties[ndx] << TestLog::EndMessage;
						TCU_FAIL("Mismatch between image format properties reported by vkGetPhysicalDeviceSparseImageFormatProperties and vkGetPhysicalDeviceSparseImageFormatProperties2");
					}
				}
			}
		}
	}

	return tcu::TestStatus::pass("Querying sparse image format properties succeeded");
}

tcu::TestStatus execImageFormatTest (Context& context, ImageFormatPropertyCase testCase)
{
	return testCase.testFunction(context, testCase.format, testCase.imageType, testCase.tiling);
}

void createImageFormatTypeTilingTests (tcu::TestCaseGroup* testGroup, ImageFormatPropertyCase params)
{
	DE_ASSERT(params.format == VK_FORMAT_UNDEFINED);

	static const struct
	{
		VkFormat								begin;
		VkFormat								end;
		ImageFormatPropertyCase					params;
	} s_formatRanges[] =
	{
		// core formats
		{ (VkFormat)(VK_FORMAT_UNDEFINED + 1),		VK_CORE_FORMAT_LAST,										params },

		// YCbCr formats
		{ VK_FORMAT_G8B8G8R8_422_UNORM_KHR,			(VkFormat)(VK_FORMAT_G16_B16_R16_3PLANE_444_UNORM_KHR + 1),	params },

		// YCbCr extended formats
		{ VK_FORMAT_G8_B8R8_2PLANE_444_UNORM_EXT,	(VkFormat)(VK_FORMAT_G16_B16R16_2PLANE_444_UNORM_EXT+1),	params },
	};

	for (int rangeNdx = 0; rangeNdx < DE_LENGTH_OF_ARRAY(s_formatRanges); ++rangeNdx)
	{
		const VkFormat								rangeBegin		= s_formatRanges[rangeNdx].begin;
		const VkFormat								rangeEnd		= s_formatRanges[rangeNdx].end;

		for (VkFormat format = rangeBegin; format != rangeEnd; format = (VkFormat)(format+1))
		{
			const bool			isYCbCr		= isYCbCrFormat(format);
			const bool			isSparse	= (params.testFunction == sparseImageFormatProperties2);

			if (isYCbCr && isSparse)
				continue;

			if (isYCbCr && params.imageType != VK_IMAGE_TYPE_2D)
				continue;

			const char* const	enumName	= getFormatName(format);
			const string		caseName	= de::toLower(string(enumName).substr(10));

			params.format = format;

			addFunctionCase(testGroup, caseName, enumName, execImageFormatTest, params);
		}
	}
}

void createImageFormatTypeTests (tcu::TestCaseGroup* testGroup, ImageFormatPropertyCase params)
{
	DE_ASSERT(params.tiling == VK_CORE_IMAGE_TILING_LAST);

	testGroup->addChild(createTestGroup(testGroup->getTestContext(), "optimal",	"",	createImageFormatTypeTilingTests, ImageFormatPropertyCase(params.testFunction, VK_FORMAT_UNDEFINED, params.imageType, VK_IMAGE_TILING_OPTIMAL)));
	testGroup->addChild(createTestGroup(testGroup->getTestContext(), "linear",	"",	createImageFormatTypeTilingTests, ImageFormatPropertyCase(params.testFunction, VK_FORMAT_UNDEFINED, params.imageType, VK_IMAGE_TILING_LINEAR)));
}

void createImageFormatTests (tcu::TestCaseGroup* testGroup, ImageFormatPropertyCase::Function testFunction)
{
	testGroup->addChild(createTestGroup(testGroup->getTestContext(), "1d", "", createImageFormatTypeTests, ImageFormatPropertyCase(testFunction, VK_FORMAT_UNDEFINED, VK_IMAGE_TYPE_1D, VK_CORE_IMAGE_TILING_LAST)));
	testGroup->addChild(createTestGroup(testGroup->getTestContext(), "2d", "", createImageFormatTypeTests, ImageFormatPropertyCase(testFunction, VK_FORMAT_UNDEFINED, VK_IMAGE_TYPE_2D, VK_CORE_IMAGE_TILING_LAST)));
	testGroup->addChild(createTestGroup(testGroup->getTestContext(), "3d", "", createImageFormatTypeTests, ImageFormatPropertyCase(testFunction, VK_FORMAT_UNDEFINED, VK_IMAGE_TYPE_3D, VK_CORE_IMAGE_TILING_LAST)));
}


// Android CTS -specific tests

namespace android
{

void checkExtensions (tcu::ResultCollector& results, const set<string>& allowedExtensions, const vector<VkExtensionProperties>& reportedExtensions)
{
	for (vector<VkExtensionProperties>::const_iterator extension = reportedExtensions.begin(); extension != reportedExtensions.end(); ++extension)
	{
		const string	extensionName	(extension->extensionName);
		const bool		mustBeKnown		= de::beginsWith(extensionName, "VK_GOOGLE_")	||
										  de::beginsWith(extensionName, "VK_ANDROID_");

		if (mustBeKnown && !de::contains(allowedExtensions, extensionName))
			results.fail("Unknown extension: " + extensionName);
	}
}

tcu::TestStatus testNoUnknownExtensions (Context& context)
{
	TestLog&				log					= context.getTestContext().getLog();
	tcu::ResultCollector	results				(log);
	set<string>				allowedInstanceExtensions;
	set<string>				allowedDeviceExtensions;

	// All known extensions should be added to allowedExtensions:
	// allowedExtensions.insert("VK_GOOGLE_extension1");
	allowedDeviceExtensions.insert("VK_ANDROID_external_memory_android_hardware_buffer");
	allowedDeviceExtensions.insert("VK_GOOGLE_display_timing");
	allowedDeviceExtensions.insert("VK_GOOGLE_decorate_string");
	allowedDeviceExtensions.insert("VK_GOOGLE_hlsl_functionality1");

	// Instance extensions
	checkExtensions(results,
					allowedInstanceExtensions,
					enumerateInstanceExtensionProperties(context.getPlatformInterface(), DE_NULL));

	// Extensions exposed by instance layers
	{
		const vector<VkLayerProperties>	layers	= enumerateInstanceLayerProperties(context.getPlatformInterface());

		for (vector<VkLayerProperties>::const_iterator layer = layers.begin(); layer != layers.end(); ++layer)
		{
			checkExtensions(results,
							allowedInstanceExtensions,
							enumerateInstanceExtensionProperties(context.getPlatformInterface(), layer->layerName));
		}
	}

	// Device extensions
	checkExtensions(results,
					allowedDeviceExtensions,
					enumerateDeviceExtensionProperties(context.getInstanceInterface(), context.getPhysicalDevice(), DE_NULL));

	// Extensions exposed by device layers
	{
		const vector<VkLayerProperties>	layers	= enumerateDeviceLayerProperties(context.getInstanceInterface(), context.getPhysicalDevice());

		for (vector<VkLayerProperties>::const_iterator layer = layers.begin(); layer != layers.end(); ++layer)
		{
			checkExtensions(results,
							allowedDeviceExtensions,
							enumerateDeviceExtensionProperties(context.getInstanceInterface(), context.getPhysicalDevice(), layer->layerName));
		}
	}

	return tcu::TestStatus(results.getResult(), results.getMessage());
}

tcu::TestStatus testNoLayers (Context& context)
{
	TestLog&				log		= context.getTestContext().getLog();
	tcu::ResultCollector	results	(log);

	{
		const vector<VkLayerProperties>	layers	= enumerateInstanceLayerProperties(context.getPlatformInterface());

		for (vector<VkLayerProperties>::const_iterator layer = layers.begin(); layer != layers.end(); ++layer)
			results.fail(string("Instance layer enumerated: ") + layer->layerName);
	}

	{
		const vector<VkLayerProperties>	layers	= enumerateDeviceLayerProperties(context.getInstanceInterface(), context.getPhysicalDevice());

		for (vector<VkLayerProperties>::const_iterator layer = layers.begin(); layer != layers.end(); ++layer)
			results.fail(string("Device layer enumerated: ") + layer->layerName);
	}

	return tcu::TestStatus(results.getResult(), results.getMessage());
}

tcu::TestStatus testMandatoryExtensions (Context& context)
{
	TestLog&				log		= context.getTestContext().getLog();
	tcu::ResultCollector	results	(log);

	// Instance extensions
	{
		static const string mandatoryExtensions[]	=
		{
			"VK_KHR_get_physical_device_properties2",
		};

		for (const auto &ext : mandatoryExtensions)
		{
			if (!context.isInstanceFunctionalitySupported(ext))
				results.fail(ext + " is not supported");
		}
	}

	// Device extensions
	{
		static const string mandatoryExtensions[] =
		{
			"VK_KHR_maintenance1",
		};

		for (const auto &ext : mandatoryExtensions)
		{
			if (!context.isDeviceFunctionalitySupported(ext))
				results.fail(ext + " is not supported");
		}
	}

	return tcu::TestStatus(results.getResult(), results.getMessage());
}

} // android

} // anonymous

tcu::TestCaseGroup* createFeatureInfoTests (tcu::TestContext& testCtx)
{
	de::MovePtr<tcu::TestCaseGroup>	infoTests	(new tcu::TestCaseGroup(testCtx, "info", "Platform Information Tests"));

	infoTests->addChild(createTestGroup(testCtx, "format_properties",		"VkGetPhysicalDeviceFormatProperties() Tests",		createFormatTests));
	infoTests->addChild(createTestGroup(testCtx, "image_format_properties",	"VkGetPhysicalDeviceImageFormatProperties() Tests",	createImageFormatTests,	imageFormatProperties));

	{
		de::MovePtr<tcu::TestCaseGroup> extCoreVersionGrp (new tcu::TestCaseGroup(testCtx, "extension_core_versions", "Tests checking extension required core versions"));

		addFunctionCase(extCoreVersionGrp.get(), "extension_core_versions", "", extensionCoreVersions);

		infoTests->addChild(extCoreVersionGrp.release());
	}

	{
		de::MovePtr<tcu::TestCaseGroup> extendedPropertiesTests (new tcu::TestCaseGroup(testCtx, "get_physical_device_properties2", "VK_KHR_get_physical_device_properties2"));

		addFunctionCase(extendedPropertiesTests.get(), "features",					"Extended Device Features",					deviceFeatures2);
		addFunctionCase(extendedPropertiesTests.get(), "properties",				"Extended Device Properties",				deviceProperties2);
		addFunctionCase(extendedPropertiesTests.get(), "format_properties",			"Extended Device Format Properties",		deviceFormatProperties2);
		addFunctionCase(extendedPropertiesTests.get(), "queue_family_properties",	"Extended Device Queue Family Properties",	deviceQueueFamilyProperties2);
		addFunctionCase(extendedPropertiesTests.get(), "memory_properties",			"Extended Device Memory Properties",		deviceMemoryProperties2);

		infoTests->addChild(extendedPropertiesTests.release());
	}

	{
		de::MovePtr<tcu::TestCaseGroup> extendedPropertiesTests (new tcu::TestCaseGroup(testCtx, "vulkan1p2", "Vulkan 1.2 related tests"));

		addFunctionCase(extendedPropertiesTests.get(), "features",							"Extended Vulkan 1.2 Device Features",						deviceFeaturesVulkan12);
		addFunctionCase(extendedPropertiesTests.get(), "properties",						"Extended Vulkan 1.2 Device Properties",					devicePropertiesVulkan12);
		addFunctionCase(extendedPropertiesTests.get(), "feature_extensions_consistency",	"Vulkan 1.2 consistency between Features and Extensions",	deviceFeatureExtensionsConsistencyVulkan12);
		addFunctionCase(extendedPropertiesTests.get(), "property_extensions_consistency",	"Vulkan 1.2 consistency between Properties and Extensions", devicePropertyExtensionsConsistencyVulkan12);
		addFunctionCase(extendedPropertiesTests.get(), "feature_bits_influence",			"Validate feature bits influence on feature activation",	checkApiVersionSupport<1,2>, featureBitInfluenceOnDeviceCreate<VK_API_VERSION_1_2>);

		infoTests->addChild(extendedPropertiesTests.release());
	}

	{
		de::MovePtr<tcu::TestCaseGroup> extendedPropertiesTests (new tcu::TestCaseGroup(testCtx, "vulkan1p3", "Vulkan 1.3 related tests"));

		addFunctionCase(extendedPropertiesTests.get(), "features",							"Extended Vulkan 1.3 Device Features",						deviceFeaturesVulkan13);
		addFunctionCase(extendedPropertiesTests.get(), "properties",						"Extended Vulkan 1.3 Device Properties",					devicePropertiesVulkan13);
		addFunctionCase(extendedPropertiesTests.get(), "feature_extensions_consistency",	"Vulkan 1.3 consistency between Features and Extensions",	deviceFeatureExtensionsConsistencyVulkan13);
		addFunctionCase(extendedPropertiesTests.get(), "property_extensions_consistency",	"Vulkan 1.3 consistency between Properties and Extensions", devicePropertyExtensionsConsistencyVulkan13);
		addFunctionCase(extendedPropertiesTests.get(), "feature_bits_influence",			"Validate feature bits influence on feature activation",	checkApiVersionSupport<1, 3>, featureBitInfluenceOnDeviceCreate<VK_API_VERSION_1_3>);

		infoTests->addChild(extendedPropertiesTests.release());
	}

	{
		de::MovePtr<tcu::TestCaseGroup> limitsValidationTests (new tcu::TestCaseGroup(testCtx, "vulkan1p2_limits_validation", "Vulkan 1.2 and core extensions limits validation"));

		addFunctionCase(limitsValidationTests.get(), "general",							"Vulkan 1.2 Limit validation",							checkApiVersionSupport<1, 2>,				validateLimits12);
		addFunctionCase(limitsValidationTests.get(), "khr_push_descriptor",				"VK_KHR_push_descriptor limit validation",				checkSupportKhrPushDescriptor,				validateLimitsKhrPushDescriptor);
		addFunctionCase(limitsValidationTests.get(), "khr_multiview",					"VK_KHR_multiview limit validation",					checkSupportKhrMultiview,					validateLimitsKhrMultiview);
		addFunctionCase(limitsValidationTests.get(), "ext_discard_rectangles",			"VK_EXT_discard_rectangles limit validation",			checkSupportExtDiscardRectangles,			validateLimitsExtDiscardRectangles);
		addFunctionCase(limitsValidationTests.get(), "ext_sample_locations",			"VK_EXT_sample_locations limit validation",				checkSupportExtSampleLocations,				validateLimitsExtSampleLocations);
		addFunctionCase(limitsValidationTests.get(), "ext_external_memory_host",		"VK_EXT_external_memory_host limit validation",			checkSupportExtExternalMemoryHost,			validateLimitsExtExternalMemoryHost);
		addFunctionCase(limitsValidationTests.get(), "ext_blend_operation_advanced",	"VK_EXT_blend_operation_advanced limit validation",		checkSupportExtBlendOperationAdvanced,		validateLimitsExtBlendOperationAdvanced);
		addFunctionCase(limitsValidationTests.get(), "khr_maintenance_3",				"VK_KHR_maintenance3 limit validation",					checkSupportKhrMaintenance3,				validateLimitsKhrMaintenance3);
		addFunctionCase(limitsValidationTests.get(), "ext_conservative_rasterization",	"VK_EXT_conservative_rasterization limit validation",	checkSupportExtConservativeRasterization,	validateLimitsExtConservativeRasterization);
		addFunctionCase(limitsValidationTests.get(), "ext_descriptor_indexing",			"VK_EXT_descriptor_indexing limit validation",			checkSupportExtDescriptorIndexing,			validateLimitsExtDescriptorIndexing);
		addFunctionCase(limitsValidationTests.get(), "ext_inline_uniform_block",		"VK_EXT_inline_uniform_block limit validation",			checkSupportExtInlineUniformBlock,			validateLimitsExtInlineUniformBlock);
		addFunctionCase(limitsValidationTests.get(), "ext_vertex_attribute_divisor",	"VK_EXT_vertex_attribute_divisor limit validation",		checkSupportExtVertexAttributeDivisor,		validateLimitsExtVertexAttributeDivisor);
		addFunctionCase(limitsValidationTests.get(), "nv_mesh_shader",					"VK_NV_mesh_shader limit validation",					checkSupportNvMeshShader,					validateLimitsNvMeshShader);
		addFunctionCase(limitsValidationTests.get(), "ext_transform_feedback",			"VK_EXT_transform_feedback limit validation",			checkSupportExtTransformFeedback,			validateLimitsExtTransformFeedback);
		addFunctionCase(limitsValidationTests.get(), "fragment_density_map",			"VK_EXT_fragment_density_map limit validation",			checkSupportExtFragmentDensityMap,			validateLimitsExtFragmentDensityMap);
		addFunctionCase(limitsValidationTests.get(), "nv_ray_tracing",					"VK_NV_ray_tracing limit validation",					checkSupportNvRayTracing,					validateLimitsNvRayTracing);
		addFunctionCase(limitsValidationTests.get(), "timeline_semaphore",				"VK_KHR_timeline_semaphore limit validation",			checkSupportKhrTimelineSemaphore,			validateLimitsKhrTimelineSemaphore);
		addFunctionCase(limitsValidationTests.get(), "ext_line_rasterization",			"VK_EXT_line_rasterization limit validation",			checkSupportExtLineRasterization,			validateLimitsExtLineRasterization);

		infoTests->addChild(limitsValidationTests.release());
	}

	{
		de::MovePtr<tcu::TestCaseGroup> limitsValidationTests(new tcu::TestCaseGroup(testCtx, "vulkan1p3_limits_validation", "Vulkan 1.3 and core extensions limits validation"));

		addFunctionCase(limitsValidationTests.get(), "khr_maintenance4",				"VK_KHR_maintenance4",									checkSupportKhrMaintenance4,				validateLimitsKhrMaintenance4);
		addFunctionCase(limitsValidationTests.get(), "max_inline_uniform_total_size",	"maxInlineUniformTotalSize limit validation",			checkApiVersionSupport<1, 3>,				validateLimitsMaxInlineUniformTotalSize);

		infoTests->addChild(limitsValidationTests.release());
	}

	infoTests->addChild(createTestGroup(testCtx, "image_format_properties2",		"VkGetPhysicalDeviceImageFormatProperties2() Tests",		createImageFormatTests, imageFormatProperties2));
	infoTests->addChild(createTestGroup(testCtx, "sparse_image_format_properties2",	"VkGetPhysicalDeviceSparseImageFormatProperties2() Tests",	createImageFormatTests, sparseImageFormatProperties2));

	{
		de::MovePtr<tcu::TestCaseGroup> profilesValidationTests(new tcu::TestCaseGroup(testCtx, "profiles", "Profiles limits and features validation"));

		addFunctionCase(profilesValidationTests.get(), "roadmap_2022", "Limits and features check for roadmap 2022", checkApiVersionSupport<1, 3>, validateRoadmap2022);

		infoTests->addChild(profilesValidationTests.release());
	}

	{
		de::MovePtr<tcu::TestCaseGroup>	androidTests	(new tcu::TestCaseGroup(testCtx, "android", "Android CTS Tests"));

		addFunctionCase(androidTests.get(),	"mandatory_extensions",		"Test that all mandatory extensions are supported",	android::testMandatoryExtensions);
		addFunctionCase(androidTests.get(), "no_unknown_extensions",	"Test for unknown device or instance extensions",	android::testNoUnknownExtensions);
		addFunctionCase(androidTests.get(), "no_layers",				"Test that no layers are enumerated",				android::testNoLayers);

		infoTests->addChild(androidTests.release());
	}

	return infoTests.release();
}

void createFeatureInfoInstanceTests(tcu::TestCaseGroup* testGroup)
{
	addFunctionCase(testGroup, "physical_devices",					"Physical devices",						enumeratePhysicalDevices);
	addFunctionCase(testGroup, "physical_device_groups",			"Physical devices Groups",				enumeratePhysicalDeviceGroups);
	addFunctionCase(testGroup, "instance_layers",					"Layers",								enumerateInstanceLayers);
	addFunctionCase(testGroup, "instance_extensions",				"Extensions",							enumerateInstanceExtensions);
}

void createFeatureInfoDeviceTests(tcu::TestCaseGroup* testGroup)
{
	addFunctionCase(testGroup, "device_features",					"Device Features",						deviceFeatures);
	addFunctionCase(testGroup, "device_properties",					"Device Properties",					deviceProperties);
	addFunctionCase(testGroup, "device_queue_family_properties",	"Queue family properties",				deviceQueueFamilyProperties);
	addFunctionCase(testGroup, "device_memory_properties",			"Memory properties",					deviceMemoryProperties);
	addFunctionCase(testGroup, "device_layers",						"Layers",								enumerateDeviceLayers);
	addFunctionCase(testGroup, "device_extensions",					"Extensions",							enumerateDeviceExtensions);
	addFunctionCase(testGroup, "device_no_khx_extensions",			"KHX extensions",						testNoKhxExtensions);
	addFunctionCase(testGroup, "device_memory_budget",				"Memory budget",						deviceMemoryBudgetProperties);
	addFunctionCase(testGroup, "device_mandatory_features",			"Mandatory features",					deviceMandatoryFeatures);
}

void createFeatureInfoDeviceGroupTests(tcu::TestCaseGroup* testGroup)
{
	addFunctionCase(testGroup, "device_group_peer_memory_features",	"Device Group peer memory features",	deviceGroupPeerMemoryFeatures);
}

} // api
} // vkt<|MERGE_RESOLUTION|>--- conflicted
+++ resolved
@@ -212,11 +212,7 @@
 		{ LIMIT(viewportBoundsRange[0]),							0, 0, 0, -8192.0f, LIMIT_FORMAT_FLOAT, LIMIT_TYPE_MAX, -1, false },
 		{ LIMIT(viewportBoundsRange[1]),							0, 0, 0, 8191.0f, LIMIT_FORMAT_FLOAT, LIMIT_TYPE_MIN, -1, false },
 		{ LIMIT(viewportSubPixelBits),								0, 0, 0, 0.0f, LIMIT_FORMAT_UNSIGNED_INT, LIMIT_TYPE_MIN, -1, false },
-<<<<<<< HEAD
 		{ LIMIT(minMemoryMapAlignment),								64, 0, 0, 0.0f, LIMIT_FORMAT_UNSIGNED_INT, LIMIT_TYPE_MIN, -1, true },
-=======
-		{ LIMIT(minMemoryMapAlignment),								64, 0, 0, 0.0f, LIMIT_FORMAT_UNSIGNED_INT, LIMIT_TYPE_MIN, -1, false },
->>>>>>> bfa1e03a
 		{ LIMIT(minTexelBufferOffsetAlignment),						0, 0, 1, 0.0f, LIMIT_FORMAT_DEVICE_SIZE, LIMIT_TYPE_MIN, -1, true },
 		{ LIMIT(minTexelBufferOffsetAlignment),						0, 0, 256, 0.0f, LIMIT_FORMAT_DEVICE_SIZE, LIMIT_TYPE_MAX, -1, true },
 		{ LIMIT(minUniformBufferOffsetAlignment),					0, 0, 1, 0.0f, LIMIT_FORMAT_DEVICE_SIZE, LIMIT_TYPE_MIN, -1, true },
@@ -343,11 +339,7 @@
 
 				if (featureLimitTable[ndx].pot)
 				{
-<<<<<<< HEAD
 					if (*((deUint32*)((deUint8*)limits + featureLimitTable[ndx].offset)) == 0 || !deIntIsPow2(*((deUint32*)((deUint8*)limits + featureLimitTable[ndx].offset))))
-=======
-					if (!deIntIsPow2(*((deUint32*)((deUint8*)limits + featureLimitTable[ndx].offset))))
->>>>>>> bfa1e03a
 					{
 						log << TestLog::Message << "limit Validation failed " << featureLimitTable[ndx].name
 							<< " is not a power of two." << TestLog::EndMessage;
@@ -4376,17 +4368,12 @@
 	const bool khr_shader_float_controls			= checkExtension(properties, "VK_KHR_shader_float_controls")			||	context.contextSupports(vk::ApiVersion(1, 2, 0));
 	const bool khr_descriptor_indexing				= checkExtension(properties, "VK_EXT_descriptor_indexing")				||	context.contextSupports(vk::ApiVersion(1, 2, 0));
 	const bool khr_sampler_filter_minmax			= checkExtension(properties, "VK_EXT_sampler_filter_minmax")			||	context.contextSupports(vk::ApiVersion(1, 2, 0));
-<<<<<<< HEAD
-	const bool khr_integer_dot_product				= checkExtension(properties, "VK_KHR_shader_integer_dot_product");
-	const bool khr_texel_buffer_alignment			= checkExtension(properties, "VK_EXT_texel_buffer_alignment");
 	const bool khr_acceleration_structure			= checkExtension(properties, "VK_KHR_acceleration_structure");
-=======
 	const bool khr_integer_dot_product				= checkExtension(properties, "VK_KHR_shader_integer_dot_product")		||	context.contextSupports(vk::ApiVersion(1, 3, 0));
 	const bool khr_inline_uniform_block				= checkExtension(properties, "VK_EXT_inline_uniform_block")				||	context.contextSupports(vk::ApiVersion(1, 3, 0));
 	const bool khr_maintenance4						= checkExtension(properties, "VK_KHR_maintenance4")						||	context.contextSupports(vk::ApiVersion(1, 3, 0));
 	const bool khr_subgroup_size_control			= checkExtension(properties, "VK_EXT_subgroup_size_control")			||	context.contextSupports(vk::ApiVersion(1, 3, 0));
 	const bool khr_texel_buffer_alignment			= checkExtension(properties, "VK_EXT_texel_buffer_alignment")			||	context.contextSupports(vk::ApiVersion(1, 3, 0));
->>>>>>> bfa1e03a
 
 	VkPhysicalDeviceIDProperties							idProperties[count];
 	VkPhysicalDeviceMultiviewProperties						multiviewProperties[count];
@@ -4399,17 +4386,12 @@
 	VkPhysicalDeviceFloatControlsProperties					floatControlsProperties[count];
 	VkPhysicalDeviceDescriptorIndexingProperties			descriptorIndexingProperties[count];
 	VkPhysicalDeviceSamplerFilterMinmaxProperties			samplerFilterMinmaxProperties[count];
-<<<<<<< HEAD
-	VkPhysicalDeviceShaderIntegerDotProductPropertiesKHR	integerDotProductProperties[count];
-	VkPhysicalDeviceTexelBufferAlignmentPropertiesEXT		texelBufferAlignmentProperties[count];
 	VkPhysicalDeviceAccelerationStructurePropertiesKHR		accelerationStructureProperties[count];
-=======
 	VkPhysicalDeviceShaderIntegerDotProductProperties		integerDotProductProperties[count];
 	VkPhysicalDeviceInlineUniformBlockProperties			inlineUniformBlockProperties[count];
 	VkPhysicalDeviceMaintenance4Properties					maintenance4Properties[count];
 	VkPhysicalDeviceSubgroupSizeControlProperties			subgroupSizeControlProperties[count];
 	VkPhysicalDeviceTexelBufferAlignmentProperties			texelBufferAlignmentProperties[count];
->>>>>>> bfa1e03a
 
 	for (int ndx = 0; ndx < count; ++ndx)
 	{
@@ -4425,15 +4407,11 @@
 		deMemset(&descriptorIndexingProperties[ndx],	0xFF*ndx, sizeof(VkPhysicalDeviceDescriptorIndexingProperties			));
 		deMemset(&samplerFilterMinmaxProperties[ndx],	0xFF*ndx, sizeof(VkPhysicalDeviceSamplerFilterMinmaxProperties			));
 		deMemset(&integerDotProductProperties[ndx],		0xFF*ndx, sizeof(VkPhysicalDeviceShaderIntegerDotProductPropertiesKHR	));
-<<<<<<< HEAD
-		deMemset(&texelBufferAlignmentProperties[ndx],	0xFF*ndx, sizeof(VkPhysicalDeviceTexelBufferAlignmentPropertiesEXT	));
 		deMemset(&accelerationStructureProperties[ndx],	0xFF*ndx, sizeof(VkPhysicalDeviceAccelerationStructurePropertiesKHR	));
-=======
 		deMemset(&inlineUniformBlockProperties[ndx],	0xFF*ndx, sizeof(VkPhysicalDeviceInlineUniformBlockProperties			));
 		deMemset(&maintenance4Properties[ndx],			0xFF*ndx, sizeof(VkPhysicalDeviceMaintenance4Properties					));
 		deMemset(&subgroupSizeControlProperties[ndx],	0xFF*ndx, sizeof(VkPhysicalDeviceSubgroupSizeControlProperties			));
 		deMemset(&texelBufferAlignmentProperties[ndx],	0xFF*ndx, sizeof(VkPhysicalDeviceTexelBufferAlignmentProperties			));
->>>>>>> bfa1e03a
 
 		idProperties[ndx].sType						= VK_STRUCTURE_TYPE_PHYSICAL_DEVICE_ID_PROPERTIES;
 		idProperties[ndx].pNext						= &multiviewProperties[ndx];
@@ -4469,16 +4447,10 @@
 		samplerFilterMinmaxProperties[ndx].pNext	= &integerDotProductProperties[ndx];
 
 		integerDotProductProperties[ndx].sType		= VK_STRUCTURE_TYPE_PHYSICAL_DEVICE_SHADER_INTEGER_DOT_PRODUCT_PROPERTIES_KHR;
-<<<<<<< HEAD
-		integerDotProductProperties[ndx].pNext		= &texelBufferAlignmentProperties[ndx];
-
-		texelBufferAlignmentProperties[ndx].sType	= VK_STRUCTURE_TYPE_PHYSICAL_DEVICE_TEXEL_BUFFER_ALIGNMENT_PROPERTIES_EXT;
-		texelBufferAlignmentProperties[ndx].pNext	= &accelerationStructureProperties[ndx];
+		integerDotProductProperties[ndx].pNext		= &accelerationStructureProperties[ndx];
 
 		accelerationStructureProperties[ndx].sType	= VK_STRUCTURE_TYPE_PHYSICAL_DEVICE_ACCELERATION_STRUCTURE_PROPERTIES_KHR;
-		accelerationStructureProperties[ndx].pNext	= DE_NULL;
-=======
-		integerDotProductProperties[ndx].pNext		= &inlineUniformBlockProperties[ndx];
+		accelerationStructureProperties[ndx].pNext	= &inlineUniformBlockProperties[ndx];
 
 		inlineUniformBlockProperties[ndx].sType		= VK_STRUCTURE_TYPE_PHYSICAL_DEVICE_INLINE_UNIFORM_BLOCK_PROPERTIES;
 		inlineUniformBlockProperties[ndx].pNext		= &maintenance4Properties[ndx];
@@ -4491,7 +4463,6 @@
 
 		texelBufferAlignmentProperties[ndx].sType	= VK_STRUCTURE_TYPE_PHYSICAL_DEVICE_TEXEL_BUFFER_ALIGNMENT_PROPERTIES;
 		texelBufferAlignmentProperties[ndx].pNext	= DE_NULL;
->>>>>>> bfa1e03a
 
 		extProperties.pNext							= &idProperties[ndx];
 
@@ -4522,13 +4493,8 @@
 		log << TestLog::Message << samplerFilterMinmaxProperties[0] << TestLog::EndMessage;
 	if (khr_integer_dot_product)
 		log << TestLog::Message << integerDotProductProperties[0] << TestLog::EndMessage;
-<<<<<<< HEAD
-	if (khr_texel_buffer_alignment)
-		log << TestLog::Message << texelBufferAlignmentProperties[0] << TestLog::EndMessage;
 	if (khr_acceleration_structure)
 		log << TestLog::Message << accelerationStructureProperties[0] << TestLog::EndMessage;
-
-=======
 	if (khr_inline_uniform_block)
 		log << TestLog::Message << inlineUniformBlockProperties[0] << TestLog::EndMessage;
 	if (khr_maintenance4)
@@ -4537,10 +4503,6 @@
 		log << TestLog::Message << subgroupSizeControlProperties[0] << TestLog::EndMessage;
 	if (khr_texel_buffer_alignment)
 		log << TestLog::Message << texelBufferAlignmentProperties[0] << TestLog::EndMessage;
-
-	if (khr_integer_dot_product)
-		log << TestLog::Message << integerDotProductProperties[0] << TestLog::EndMessage;
->>>>>>> bfa1e03a
 
 	if ( khr_external_fence_capabilities || khr_external_memory_capabilities || khr_external_semaphore_capabilities )
 	{
