/*-------------------------------------------------------------------------
 * Vulkan Conformance Tests
 * ------------------------
 *
 * Copyright (c) 2016 Google Inc.
 *
 * Licensed under the Apache License, Version 2.0 (the "License");
 * you may not use this file except in compliance with the License.
 * You may obtain a copy of the License at
 *
 *      http://www.apache.org/licenses/LICENSE-2.0
 *
 * Unless required by applicable law or agreed to in writing, software
 * distributed under the License is distributed on an "AS IS" BASIS,
 * WITHOUT WARRANTIES OR CONDITIONS OF ANY KIND, either express or implied.
 * See the License for the specific language governing permissions and
 * limitations under the License.
 *
 * \brief Vulkan external memory API tests
 *//*--------------------------------------------------------------------*/

#include "vktApiExternalMemoryTests.hpp"

#include "vktTestCaseUtil.hpp"
#include "vkRefUtil.hpp"
#include "vkDeviceUtil.hpp"
#include "vkQueryUtil.hpp"
#include "vkPlatform.hpp"
#include "vkMemUtil.hpp"
#include "vkApiVersion.hpp"

#include "tcuTestLog.hpp"

#include "deUniquePtr.hpp"
#include "deStringUtil.hpp"
#include "deRandom.hpp"

#include "deMemory.h"

#include "vktExternalMemoryUtil.hpp"

#if (DE_OS == DE_OS_ANDROID) || (DE_OS == DE_OS_UNIX)
#	include <unistd.h>
#	include <fcntl.h>
#	include <errno.h>
#	include <sys/types.h>
#	include <sys/socket.h>
#endif

#if (DE_OS == DE_OS_WIN32)
#	define WIN32_LEAN_AND_MEAN
#	include <windows.h>
#	include <Dxgi1_2.h>
#endif

using tcu::TestLog;
using namespace vkt::ExternalMemoryUtil;

namespace vkt
{
namespace api
{
namespace
{

vk::VkMemoryDedicatedRequirements getMemoryDedicatedRequirements (const vk::DeviceInterface&	vkd,
																  vk::VkDevice					device,
																  vk::VkBuffer					buffer)
{
	const vk::VkBufferMemoryRequirementsInfo2	requirementInfo			=
	{
		vk::VK_STRUCTURE_TYPE_BUFFER_MEMORY_REQUIREMENTS_INFO_2,
		DE_NULL,
		buffer
	};
	vk::VkMemoryDedicatedRequirements			dedicatedRequirements	=
	{
		vk::VK_STRUCTURE_TYPE_MEMORY_DEDICATED_REQUIREMENTS,
		DE_NULL,
		VK_FALSE,
		VK_FALSE
	};
	vk::VkMemoryRequirements2					requirements			=
	{
		vk::VK_STRUCTURE_TYPE_MEMORY_REQUIREMENTS_2,
		&dedicatedRequirements,
		{ 0u, 0u, 0u }
	};

	vkd.getBufferMemoryRequirements2(device, &requirementInfo, &requirements);

	return dedicatedRequirements;
}

vk::VkMemoryDedicatedRequirements getMemoryDedicatedRequirements (const vk::DeviceInterface&	vkd,
																  vk::VkDevice					device,
																  vk::VkImage					image)
{
	const vk::VkImageMemoryRequirementsInfo2	requirementInfo		=
	{
		vk::VK_STRUCTURE_TYPE_IMAGE_MEMORY_REQUIREMENTS_INFO_2,
		DE_NULL,
		image
	};
	vk::VkMemoryDedicatedRequirements		dedicatedRequirements	=
	{
		vk::VK_STRUCTURE_TYPE_MEMORY_DEDICATED_REQUIREMENTS,
		DE_NULL,
		VK_FALSE,
		VK_FALSE
	};
	vk::VkMemoryRequirements2				requirements			=
	{
		vk::VK_STRUCTURE_TYPE_MEMORY_REQUIREMENTS_2,
		&dedicatedRequirements,
		{ 0u, 0u, 0u }
	};

	vkd.getImageMemoryRequirements2(device, &requirementInfo, &requirements);

	return dedicatedRequirements;
}

void writeHostMemory (const vk::DeviceInterface&	vkd,
					  vk::VkDevice					device,
					  vk::VkDeviceMemory			memory,
					  size_t						size,
					  const void*					data)
{
	void* const ptr = vk::mapMemory(vkd, device, memory, 0, size, 0);

	deMemcpy(ptr, data, size);

	vkd.unmapMemory(device, memory);
}

void checkHostMemory (const vk::DeviceInterface&	vkd,
					  vk::VkDevice					device,
					  vk::VkDeviceMemory			memory,
					  size_t						size,
					  const void*					data)
{
	void* const ptr = vk::mapMemory(vkd, device, memory, 0, size, 0);

	if (deMemCmp(ptr, data, size) != 0)
		TCU_FAIL("Memory contents don't match");

	vkd.unmapMemory(device, memory);
}

std::vector<deUint8> genTestData (deUint32 seed, size_t size)
{
	de::Random				rng		(seed);
	std::vector<deUint8>	data	(size);

	for (size_t ndx = 0; ndx < size; ndx++)
	{
		data[ndx] = rng.getUint8();
	}

	return data;
}

deUint32 chooseQueueFamilyIndex (const vk::InstanceInterface&	vki,
								 vk::VkPhysicalDevice			device,
								 vk::VkQueueFlags				requireFlags)
{
	const std::vector<vk::VkQueueFamilyProperties> properties (vk::getPhysicalDeviceQueueFamilyProperties(vki, device));

	for (deUint32 queueFamilyIndex = 0; queueFamilyIndex < (deUint32)properties.size(); queueFamilyIndex++)
	{
		if ((properties[queueFamilyIndex].queueFlags & requireFlags) == requireFlags)
			return queueFamilyIndex;
	}

	TCU_THROW(NotSupportedError, "Queue type not supported");
}

std::vector<std::string> getInstanceExtensions (const deUint32 instanceVersion,
												const vk::VkExternalSemaphoreHandleTypeFlags	externalSemaphoreTypes,
												const vk::VkExternalMemoryHandleTypeFlags		externalMemoryTypes,
												const vk::VkExternalFenceHandleTypeFlags		externalFenceTypes)
{
	std::vector<std::string> instanceExtensions;

	if (!vk::isCoreInstanceExtension(instanceVersion, "VK_KHR_get_physical_device_properties2"))
		instanceExtensions.push_back("VK_KHR_get_physical_device_properties2");

	if (externalSemaphoreTypes != 0)
		if (!vk::isCoreInstanceExtension(instanceVersion, "VK_KHR_external_semaphore_capabilities"))
			instanceExtensions.push_back("VK_KHR_external_semaphore_capabilities");

	if (externalMemoryTypes != 0)
		if (!vk::isCoreInstanceExtension(instanceVersion, "VK_KHR_external_memory_capabilities"))
			instanceExtensions.push_back("VK_KHR_external_memory_capabilities");

	if (externalFenceTypes != 0)
		if (!vk::isCoreInstanceExtension(instanceVersion, "VK_KHR_external_fence_capabilities"))
			instanceExtensions.push_back("VK_KHR_external_fence_capabilities");

	return instanceExtensions;
}

vk::Move<vk::VkInstance> createInstance (const vk::PlatformInterface&					vkp,
										 const vk::VkExternalSemaphoreHandleTypeFlags	externalSemaphoreTypes,
										 const vk::VkExternalMemoryHandleTypeFlags		externalMemoryTypes,
										 const vk::VkExternalFenceHandleTypeFlags		externalFenceTypes)
{
	try
	{
		deUint32 version = 0u;
		vkp.enumerateInstanceVersion(&version);
		return vk::createDefaultInstance(vkp, version, std::vector<std::string>(), getInstanceExtensions(version, externalSemaphoreTypes, externalMemoryTypes, externalFenceTypes));
	}
	catch (const vk::Error& error)
	{
		if (error.getError() == vk::VK_ERROR_EXTENSION_NOT_PRESENT)
			TCU_THROW(NotSupportedError, "Required extensions not supported");

		throw;
	}
}

vk::Move<vk::VkDevice> createDevice (const deUint32									apiVersion,
									 const vk::InstanceInterface&					vki,
									 vk::VkPhysicalDevice							physicalDevice,
									 const vk::VkExternalSemaphoreHandleTypeFlags	externalSemaphoreTypes,
									 const vk::VkExternalMemoryHandleTypeFlags		externalMemoryTypes,
									 const vk::VkExternalFenceHandleTypeFlags		externalFenceTypes,
									 deUint32										queueFamilyIndex,
									 bool											useDedicatedAllocs = false)
{
	std::vector<const char*>	deviceExtensions;

	if ((externalSemaphoreTypes
			& (vk::VK_EXTERNAL_SEMAPHORE_HANDLE_TYPE_SYNC_FD_BIT
				| vk::VK_EXTERNAL_SEMAPHORE_HANDLE_TYPE_OPAQUE_FD_BIT)) != 0)
	{
		deviceExtensions.push_back("VK_KHR_external_semaphore_fd");
	}

	if ((externalFenceTypes
			& (vk::VK_EXTERNAL_FENCE_HANDLE_TYPE_SYNC_FD_BIT
				| vk::VK_EXTERNAL_FENCE_HANDLE_TYPE_OPAQUE_FD_BIT)) != 0)
	{
		deviceExtensions.push_back("VK_KHR_external_fence_fd");
	}

	if (useDedicatedAllocs)
	{
		if (!vk::isCoreDeviceExtension(apiVersion, "VK_KHR_dedicated_allocation"))
			deviceExtensions.push_back("VK_KHR_dedicated_allocation");
		if (!vk::isCoreDeviceExtension(apiVersion, "VK_KHR_get_memory_requirements2"))
			deviceExtensions.push_back("VK_KHR_get_memory_requirements2");
	}

	if ((externalMemoryTypes
			& vk::VK_EXTERNAL_MEMORY_HANDLE_TYPE_OPAQUE_FD_BIT) != 0)
	{
		deviceExtensions.push_back("VK_KHR_external_memory_fd");
	}

	if ((externalSemaphoreTypes
			& (vk::VK_EXTERNAL_SEMAPHORE_HANDLE_TYPE_OPAQUE_WIN32_BIT
				| vk::VK_EXTERNAL_SEMAPHORE_HANDLE_TYPE_OPAQUE_WIN32_KMT_BIT)) != 0)
	{
		deviceExtensions.push_back("VK_KHR_external_semaphore_win32");
	}

	if ((externalFenceTypes
			& (vk::VK_EXTERNAL_FENCE_HANDLE_TYPE_OPAQUE_WIN32_BIT
				| vk::VK_EXTERNAL_FENCE_HANDLE_TYPE_OPAQUE_WIN32_KMT_BIT)) != 0)
	{
		deviceExtensions.push_back("VK_KHR_external_fence_win32");
	}

	if ((externalMemoryTypes
			& (vk::VK_EXTERNAL_MEMORY_HANDLE_TYPE_OPAQUE_WIN32_BIT
			   | vk::VK_EXTERNAL_MEMORY_HANDLE_TYPE_OPAQUE_WIN32_KMT_BIT
			   | vk::VK_EXTERNAL_MEMORY_HANDLE_TYPE_D3D11_TEXTURE_BIT
			   | vk::VK_EXTERNAL_MEMORY_HANDLE_TYPE_D3D11_TEXTURE_KMT_BIT
			   | vk::VK_EXTERNAL_MEMORY_HANDLE_TYPE_D3D12_HEAP_BIT
			   | vk::VK_EXTERNAL_MEMORY_HANDLE_TYPE_D3D12_RESOURCE_BIT)) != 0)
	{
		deviceExtensions.push_back("VK_KHR_external_memory_win32");
	}

	const float								priority				= 0.5f;
	const vk::VkDeviceQueueCreateInfo		queues[]				=
	{
		{
			vk::VK_STRUCTURE_TYPE_DEVICE_QUEUE_CREATE_INFO,
			DE_NULL,
			0u,

			queueFamilyIndex,
			1u,
			&priority
		}
	};
	const vk::VkDeviceCreateInfo			deviceCreateInfo		=
	{
		vk::VK_STRUCTURE_TYPE_DEVICE_CREATE_INFO,
		DE_NULL,
		0u,

		DE_LENGTH_OF_ARRAY(queues),
		queues,

		0u,
		DE_NULL,

		(deUint32)deviceExtensions.size(),
		deviceExtensions.empty() ? DE_NULL : &deviceExtensions[0],
		DE_NULL
	};

	try
	{
		return vk::createDevice(vki, physicalDevice, &deviceCreateInfo);
	}
	catch (const vk::Error& error)
	{
		if (error.getError() == vk::VK_ERROR_EXTENSION_NOT_PRESENT)
			TCU_THROW(NotSupportedError, "Required extensions not supported");

		throw;
	}
}

vk::VkQueue getQueue (const vk::DeviceInterface&	vkd,
					  vk::VkDevice					device,
					  deUint32						queueFamilyIndex)
{
	vk::VkQueue queue;

	vkd.getDeviceQueue(device, queueFamilyIndex, 0, &queue);

	return queue;
}

void checkSemaphoreSupport (const vk::InstanceInterface&				vki,
							vk::VkPhysicalDevice						device,
							vk::VkExternalSemaphoreHandleTypeFlagBits	externalType)
{
	const vk::VkPhysicalDeviceExternalSemaphoreInfo	info		=
	{
		vk::VK_STRUCTURE_TYPE_PHYSICAL_DEVICE_EXTERNAL_SEMAPHORE_INFO,
		DE_NULL,
		externalType
	};
	vk::VkExternalSemaphoreProperties				properties	=
	{
		vk::VK_STRUCTURE_TYPE_EXTERNAL_SEMAPHORE_PROPERTIES,
		DE_NULL,
		0u,
		0u,
		0u
	};

	vki.getPhysicalDeviceExternalSemaphoreProperties(device, &info, &properties);

	if ((properties.externalSemaphoreFeatures & vk::VK_EXTERNAL_SEMAPHORE_FEATURE_EXPORTABLE_BIT) == 0)
		TCU_THROW(NotSupportedError, "Semaphore doesn't support exporting in external type");

	if ((properties.externalSemaphoreFeatures & vk::VK_EXTERNAL_SEMAPHORE_FEATURE_IMPORTABLE_BIT) == 0)
		TCU_THROW(NotSupportedError, "Semaphore doesn't support importing in external type");
}

void checkFenceSupport (const vk::InstanceInterface&			vki,
						vk::VkPhysicalDevice					device,
						vk::VkExternalFenceHandleTypeFlagBits	externalType)
{
	const vk::VkPhysicalDeviceExternalFenceInfo	info		=
	{
		vk::VK_STRUCTURE_TYPE_PHYSICAL_DEVICE_EXTERNAL_FENCE_INFO,
		DE_NULL,
		externalType
	};
	vk::VkExternalFenceProperties				properties	=
	{
		vk::VK_STRUCTURE_TYPE_EXTERNAL_FENCE_PROPERTIES,
		DE_NULL,
		0u,
		0u,
		0u
	};

	vki.getPhysicalDeviceExternalFenceProperties(device, &info, &properties);

	if ((properties.externalFenceFeatures & vk::VK_EXTERNAL_FENCE_FEATURE_EXPORTABLE_BIT) == 0)
		TCU_THROW(NotSupportedError, "Fence doesn't support exporting in external type");

	if ((properties.externalFenceFeatures & vk::VK_EXTERNAL_FENCE_FEATURE_IMPORTABLE_BIT) == 0)
		TCU_THROW(NotSupportedError, "Fence doesn't support importing in external type");
}

void checkBufferSupport (const vk::InstanceInterface&				vki,
						 vk::VkPhysicalDevice						device,
						 vk::VkExternalMemoryHandleTypeFlagBits		externalType,
						 vk::VkBufferViewCreateFlags				createFlag,
						 vk::VkBufferUsageFlags						usageFlag,
						 bool										dedicated)
{
	const vk::VkPhysicalDeviceExternalBufferInfo	info		=
	{
		vk::VK_STRUCTURE_TYPE_PHYSICAL_DEVICE_EXTERNAL_BUFFER_INFO,
		DE_NULL,

		createFlag,
		usageFlag,
		externalType
	};
	vk::VkExternalBufferProperties					properties	=
	{
		vk::VK_STRUCTURE_TYPE_EXTERNAL_BUFFER_PROPERTIES,
		DE_NULL,

		{ 0u, 0u, 0u }
	};

	vki.getPhysicalDeviceExternalBufferProperties(device, &info, &properties);

	if ((properties.externalMemoryProperties.externalMemoryFeatures & vk::VK_EXTERNAL_MEMORY_FEATURE_EXPORTABLE_BIT) == 0)
		TCU_THROW(NotSupportedError, "External handle type doesn't support exporting buffer");

	if ((properties.externalMemoryProperties.externalMemoryFeatures & vk::VK_EXTERNAL_MEMORY_FEATURE_IMPORTABLE_BIT) == 0)
		TCU_THROW(NotSupportedError, "External handle type doesn't support importing buffer");

	if (!dedicated && (properties.externalMemoryProperties.externalMemoryFeatures & vk::VK_EXTERNAL_MEMORY_FEATURE_DEDICATED_ONLY_BIT) != 0)
		TCU_THROW(NotSupportedError, "External handle type requires dedicated allocation");
}

void checkImageSupport (const vk::InstanceInterface&						vki,
						 vk::VkPhysicalDevice								device,
						 vk::VkExternalMemoryHandleTypeFlagBits				externalType,
						 vk::VkImageViewCreateFlags							createFlag,
						 vk::VkImageUsageFlags								usageFlag,
						 vk::VkFormat										format,
						 vk::VkImageTiling									tiling,
						 bool												dedicated)
{
	const vk::VkPhysicalDeviceExternalImageFormatInfo	externalInfo		=
	{
		vk::VK_STRUCTURE_TYPE_PHYSICAL_DEVICE_EXTERNAL_IMAGE_FORMAT_INFO,
		DE_NULL,
		externalType
	};
	const vk::VkPhysicalDeviceImageFormatInfo2			info				=
	{
		vk::VK_STRUCTURE_TYPE_PHYSICAL_DEVICE_IMAGE_FORMAT_INFO_2,
		&externalInfo,

		format,
		vk::VK_IMAGE_TYPE_2D,
		tiling,
		usageFlag,
		createFlag,
	};
	vk::VkExternalImageFormatProperties					externalProperties	=
	{
		vk::VK_STRUCTURE_TYPE_EXTERNAL_IMAGE_FORMAT_PROPERTIES,
		DE_NULL,
		{ 0u, 0u, 0u }
	};
	vk::VkImageFormatProperties2						properties			=
	{
		vk::VK_STRUCTURE_TYPE_IMAGE_FORMAT_PROPERTIES_2,
		&externalProperties,
		{
			{ 0u, 0u, 0u },
			0u,
			0u,
			0u,
			0u
		}
	};

	vki.getPhysicalDeviceImageFormatProperties2(device, &info, &properties);

	if ((externalProperties.externalMemoryProperties.externalMemoryFeatures & vk::VK_EXTERNAL_MEMORY_FEATURE_EXPORTABLE_BIT) == 0)
		TCU_THROW(NotSupportedError, "External handle type doesn't support exporting image");

	if ((externalProperties.externalMemoryProperties.externalMemoryFeatures & vk::VK_EXTERNAL_MEMORY_FEATURE_IMPORTABLE_BIT) == 0)
		TCU_THROW(NotSupportedError, "External handle type doesn't support importing image");

	if (!dedicated && (externalProperties.externalMemoryProperties.externalMemoryFeatures & vk::VK_EXTERNAL_MEMORY_FEATURE_DEDICATED_ONLY_BIT) != 0)
		TCU_THROW(NotSupportedError, "External handle type requires dedicated allocation");
}

void submitDummySignal (const vk::DeviceInterface&	vkd,
						vk::VkQueue					queue,
						vk::VkSemaphore				semaphore)
{
	const vk::VkSubmitInfo submit =
	{
		vk::VK_STRUCTURE_TYPE_SUBMIT_INFO,
		DE_NULL,

		0u,
		DE_NULL,
		DE_NULL,

		0u,
		DE_NULL,

		1u,
		&semaphore
	};

	VK_CHECK(vkd.queueSubmit(queue, 1, &submit, (vk::VkFence)0u));
}

void submitDummySignalAndGetSemaphoreNative (	const vk::DeviceInterface&						vk,
												vk::VkDevice									device,
												vk::VkQueue										queue,
												deUint32										queueFamilyIndex,
												vk::VkSemaphore									semaphore,
												vk::VkExternalSemaphoreHandleTypeFlagBitsKHR	externalType,
												NativeHandle&									nativeHandle)
{
	const vk::Unique<vk::VkCommandPool>		cmdPool(createCommandPool(vk, device, vk::VK_COMMAND_POOL_CREATE_TRANSIENT_BIT, queueFamilyIndex, DE_NULL));
	const vk::Unique<vk::VkCommandBuffer>	cmdBuffer(allocateCommandBuffer(vk, device, *cmdPool, vk::VK_COMMAND_BUFFER_LEVEL_PRIMARY));

	const vk::VkEventCreateInfo eventCreateInfo =
	{
		vk::VK_STRUCTURE_TYPE_EVENT_CREATE_INFO,
		DE_NULL,
		0u
	};

	const vk::Unique<vk::VkEvent> event(createEvent(vk, device, &eventCreateInfo, DE_NULL));

	const vk::VkCommandBufferBeginInfo cmdBufferBeginInfo =
	{
		vk::VK_STRUCTURE_TYPE_COMMAND_BUFFER_BEGIN_INFO,
		DE_NULL,
		vk::VK_COMMAND_BUFFER_USAGE_ONE_TIME_SUBMIT_BIT,
		DE_NULL,
	};

	VK_CHECK(vk.beginCommandBuffer(*cmdBuffer, &cmdBufferBeginInfo));
	/*
		The submitDummySignal function calls vkQueueSubmit with an empty VkSubmitInfo structure and a
		VkSemaphore to be signalled when the work is finished. Because there is no work in the submission, vkQueueSubmit
		may signal the semaphore immediately. When a semaphore's file descriptor is obtained using vkGetFenceFdKHR, if the
		handle type is VK_EXTERNAL_FENCE_HANDLE_TYPE_SYNC_FD_BIT_KHR, vkGetFenceFdKHR is allowed to return -1 if the fence
		is already signalled, instead of a file descriptor, . In order to make sure that a valid file descriptor is returned
		we use vkCmdWaitEvents to make sure that vkQueueSubmit doesn't signal the fence.
	*/
	vk.cmdWaitEvents(*cmdBuffer, 1, &event.get(), vk::VK_PIPELINE_STAGE_BOTTOM_OF_PIPE_BIT, vk::VK_PIPELINE_STAGE_TOP_OF_PIPE_BIT, 0, DE_NULL, 0, DE_NULL, 0, DE_NULL);
	vk.endCommandBuffer(*cmdBuffer);

	const vk::VkSubmitInfo submit =
	{
		vk::VK_STRUCTURE_TYPE_SUBMIT_INFO,
		DE_NULL,

		0u,
		DE_NULL,
		DE_NULL,

		1u,
		&cmdBuffer.get(),

		1u,
		&semaphore
	};

	VK_CHECK(vk.queueSubmit(queue, 1, &submit, (vk::VkFence)0u));

	getSemaphoreNative(vk, device, semaphore, externalType, nativeHandle);

	VK_CHECK(vk.setEvent(device, *event));

	VK_CHECK(vk.queueWaitIdle(queue));
}

void submitDummyWait (const vk::DeviceInterface&	vkd,
					  vk::VkQueue					queue,
					  vk::VkSemaphore				semaphore)
{
	const vk::VkPipelineStageFlags	stage	= vk::VK_PIPELINE_STAGE_ALL_COMMANDS_BIT;
	const vk::VkSubmitInfo			submit	=
	{
		vk::VK_STRUCTURE_TYPE_SUBMIT_INFO,
		DE_NULL,

		1u,
		&semaphore,
		&stage,

		0u,
		DE_NULL,

		0u,
		DE_NULL,
	};

	VK_CHECK(vkd.queueSubmit(queue, 1, &submit, (vk::VkFence)0u));
}

void submitDummySignal (const vk::DeviceInterface&	vkd,
						vk::VkQueue					queue,
						vk::VkFence					fence)
{
	const vk::VkSubmitInfo submit =
	{
		vk::VK_STRUCTURE_TYPE_SUBMIT_INFO,
		DE_NULL,

		0u,
		DE_NULL,
		DE_NULL,

		0u,
		DE_NULL,

		0u,
		DE_NULL
	};

	VK_CHECK(vkd.queueSubmit(queue, 1, &submit, fence));
}

<<<<<<< HEAD
tcu::TestStatus testSemaphoreQueries (Context& context, vk::VkExternalSemaphoreHandleTypeFlagBits externalType)
=======
void submitDummySignalAndGetFenceNative (	const vk::DeviceInterface&					vk,
											vk::VkDevice								device,
											vk::VkQueue									queue,
											deUint32									queueFamilyIndex,
											vk::VkFence									fence,
											vk::VkExternalFenceHandleTypeFlagBitsKHR	externalType,
											NativeHandle&								nativeHandle)
{
	const vk::Unique<vk::VkCommandPool>		cmdPool(createCommandPool(vk, device, vk::VK_COMMAND_POOL_CREATE_TRANSIENT_BIT, queueFamilyIndex, DE_NULL));
	const vk::Unique<vk::VkCommandBuffer>	cmdBuffer(allocateCommandBuffer(vk, device, *cmdPool, vk::VK_COMMAND_BUFFER_LEVEL_PRIMARY));

	const vk::VkEventCreateInfo eventCreateInfo =
	{
		vk::VK_STRUCTURE_TYPE_EVENT_CREATE_INFO,
		DE_NULL,
		0u
	};

	const vk::Unique<vk::VkEvent> event(createEvent(vk, device, &eventCreateInfo, DE_NULL));

	const vk::VkCommandBufferBeginInfo cmdBufferBeginInfo =
	{
		vk::VK_STRUCTURE_TYPE_COMMAND_BUFFER_BEGIN_INFO,
		DE_NULL,
		vk::VK_COMMAND_BUFFER_USAGE_ONE_TIME_SUBMIT_BIT,
		DE_NULL,
	};

	VK_CHECK(vk.beginCommandBuffer(*cmdBuffer, &cmdBufferBeginInfo));
	/*
		The submitDummySignal function calls vkQueueSubmit with an empty VkSubmitInfo structure and a
		VkFence to be signalled when the work is finished. Because there is no work in the submission, vkQueueSubmit
		could signal the fence immediately. When a fence's file descriptor is obtained using vkGetFenceFdKHR, if the
		handle type is VK_EXTERNAL_FENCE_HANDLE_TYPE_SYNC_FD_BIT_KHR, vkGetFenceFdKHR is allowed to return -1 instead of a
		file descriptor, if the fence is already signalled. In order to make sure that a valid file descriptor is returned
		we use vkCmdWaitEvents to make sure that vkQueueSubmit doesn't signal the fence.
	*/
	vk.cmdWaitEvents(*cmdBuffer, 1, &event.get(), vk::VK_PIPELINE_STAGE_BOTTOM_OF_PIPE_BIT, vk::VK_PIPELINE_STAGE_TOP_OF_PIPE_BIT, 0, DE_NULL, 0, DE_NULL, 0, DE_NULL);
	vk.endCommandBuffer(*cmdBuffer);

	const vk::VkSubmitInfo submit =
	{
		vk::VK_STRUCTURE_TYPE_SUBMIT_INFO,
		DE_NULL,

		0u,
		DE_NULL,
		DE_NULL,

		1u,
		&cmdBuffer.get(),

		0u,
		DE_NULL
	};

	VK_CHECK(vk.queueSubmit(queue, 1, &submit, fence));

	getFenceNative(vk, device, fence, externalType, nativeHandle);

	VK_CHECK(vk.setEvent(device, *event));

	VK_CHECK(vk.queueWaitIdle(queue));
}

tcu::TestStatus testSemaphoreQueries (Context& context, vk::VkExternalSemaphoreHandleTypeFlagBitsKHR externalType)
>>>>>>> 1bef38a2
{
	const vk::PlatformInterface&		vkp				(context.getPlatformInterface());
	const vk::Unique<vk::VkInstance>	instance		(createInstance(vkp, externalType, 0u, 0u));
	const vk::InstanceDriver			vki				(vkp, *instance);
	const vk::VkPhysicalDevice			device			(vk::chooseDevice(vki, *instance, context.getTestContext().getCommandLine()));

	TestLog&							log				= context.getTestContext().getLog();

	const vk::VkPhysicalDeviceExternalSemaphoreInfo	info		=
	{
		vk::VK_STRUCTURE_TYPE_PHYSICAL_DEVICE_EXTERNAL_SEMAPHORE_INFO,
		DE_NULL,
		externalType
	};
	vk::VkExternalSemaphoreProperties				properties	=
	{
		vk::VK_STRUCTURE_TYPE_EXTERNAL_SEMAPHORE_PROPERTIES,
		DE_NULL,
		0u,
		0u,
		0u
	};

	vki.getPhysicalDeviceExternalSemaphoreProperties(device, &info, &properties);
	log << TestLog::Message << properties << TestLog::EndMessage;

	TCU_CHECK(properties.pNext == DE_NULL);
	TCU_CHECK(properties.sType == vk::VK_STRUCTURE_TYPE_EXTERNAL_SEMAPHORE_PROPERTIES);

	return tcu::TestStatus::pass("Pass");
}

struct SemaphoreTestConfig
{
													SemaphoreTestConfig	(vk::VkExternalSemaphoreHandleTypeFlagBits	externalType_,
																		 Permanence										permanence_)
		: externalType		(externalType_)
		, permanence		(permanence_)
	{
	}

	vk::VkExternalSemaphoreHandleTypeFlagBits	externalType;
	Permanence									permanence;
};

tcu::TestStatus testSemaphoreWin32Create (Context&					context,
										  const SemaphoreTestConfig	config)
{
#if (DE_OS == DE_OS_WIN32)
	const Transference					transference		(getHandelTypeTransferences(config.externalType));
	const vk::PlatformInterface&		vkp					(context.getPlatformInterface());
	const vk::Unique<vk::VkInstance>	instance			(createInstance(vkp, config.externalType, 0u, 0u));
	const vk::InstanceDriver			vki					(vkp, *instance);
	const vk::VkPhysicalDevice			physicalDevice		(vk::chooseDevice(vki, *instance, context.getTestContext().getCommandLine()));
	const deUint32						queueFamilyIndex	(chooseQueueFamilyIndex(vki, physicalDevice, 0u));

	checkSemaphoreSupport(vki, physicalDevice, config.externalType);

	{
		const vk::Unique<vk::VkDevice>					device			(createDevice(context.getUsedApiVersion(), vki, physicalDevice, config.externalType, 0u, 0u, queueFamilyIndex));
		const vk::DeviceDriver							vkd				(vki, *device);
		const vk::VkQueue								queue			(getQueue(vkd, *device, queueFamilyIndex));
		const vk::VkExportSemaphoreWin32HandleInfoKHR	win32ExportInfo	=
		{
			vk::VK_STRUCTURE_TYPE_EXPORT_SEMAPHORE_WIN32_HANDLE_INFO_KHR,
			DE_NULL,

			(vk::pt::Win32SecurityAttributesPtr)DE_NULL,
			DXGI_SHARED_RESOURCE_READ | DXGI_SHARED_RESOURCE_WRITE,
			DE_NULL
		};
		const vk::VkExportSemaphoreCreateInfo			exportCreateInfo=
		{
			vk::VK_STRUCTURE_TYPE_EXPORT_SEMAPHORE_CREATE_INFO,
			&win32ExportInfo,
			(vk::VkExternalMemoryHandleTypeFlags)config.externalType
		};
		const vk::VkSemaphoreCreateInfo					createInfo		=
		{
			vk::VK_STRUCTURE_TYPE_SEMAPHORE_CREATE_INFO,
			&exportCreateInfo,
			0u
		};
		const vk::Unique<vk::VkSemaphore>				semaphore		(vk::createSemaphore(vkd, *device, &createInfo));

		if (transference == TRANSFERENCE_COPY)
			submitDummySignal(vkd, queue, *semaphore);

		NativeHandle									handleA;
		getSemaphoreNative(vkd, *device, *semaphore, config.externalType, handleA);

		{
			const vk::VkSemaphoreImportFlags			flags			= config.permanence == PERMANENCE_TEMPORARY ? vk::VK_SEMAPHORE_IMPORT_TEMPORARY_BIT : (vk::VkSemaphoreImportFlagBits)0u;
			const vk::Unique<vk::VkSemaphore>			semaphoreA		(createAndImportSemaphore(vkd, *device, config.externalType, handleA, flags));

			if (transference == TRANSFERENCE_COPY)
				submitDummyWait(vkd, queue, *semaphoreA);
			else if (transference == TRANSFERENCE_REFERENCE)
			{
				submitDummySignal(vkd, queue, *semaphore);
				submitDummyWait(vkd, queue, *semaphoreA);
			}
			else
				DE_FATAL("Unknown transference.");

			VK_CHECK(vkd.queueWaitIdle(queue));
		}

		return tcu::TestStatus::pass("Pass");
	}
#else
	DE_UNREF(context);
	DE_UNREF(config);
	TCU_THROW(NotSupportedError, "Platform doesn't support win32 handles");
#endif
}

tcu::TestStatus testSemaphoreImportTwice (Context&					context,
										  const SemaphoreTestConfig	config)
{
	const Transference					transference		(getHandelTypeTransferences(config.externalType));
	const vk::PlatformInterface&		vkp					(context.getPlatformInterface());
	const vk::Unique<vk::VkInstance>	instance			(createInstance(vkp, config.externalType, 0u, 0u));
	const vk::InstanceDriver			vki					(vkp, *instance);
	const vk::VkPhysicalDevice			physicalDevice		(vk::chooseDevice(vki, *instance, context.getTestContext().getCommandLine()));
	const deUint32						queueFamilyIndex	(chooseQueueFamilyIndex(vki, physicalDevice, 0u));

	checkSemaphoreSupport(vki, physicalDevice, config.externalType);

	{
		const vk::Unique<vk::VkDevice>		device			(createDevice(context.getUsedApiVersion(), vki, physicalDevice, config.externalType, 0u, 0u, queueFamilyIndex));
		const vk::DeviceDriver				vkd				(vki, *device);
		const vk::VkQueue					queue			(getQueue(vkd, *device, queueFamilyIndex));
		const vk::Unique<vk::VkSemaphore>	semaphore		(createExportableSemaphore(vkd, *device, config.externalType));
		NativeHandle						handleA;

		if (transference == TRANSFERENCE_COPY)
			submitDummySignalAndGetSemaphoreNative(vkd, *device, queue, queueFamilyIndex, *semaphore, config.externalType, handleA);
		else
			getSemaphoreNative(vkd, *device, *semaphore, config.externalType, handleA);

		{
			NativeHandle						handleB		(handleA);
			const vk::VkSemaphoreImportFlags	flags		= config.permanence == PERMANENCE_TEMPORARY ? vk::VK_SEMAPHORE_IMPORT_TEMPORARY_BIT : (vk::VkSemaphoreImportFlagBits)0u;
			const vk::Unique<vk::VkSemaphore>	semaphoreA	(createAndImportSemaphore(vkd, *device, config.externalType, handleA, flags));
			const vk::Unique<vk::VkSemaphore>	semaphoreB	(createAndImportSemaphore(vkd, *device, config.externalType, handleB, flags));

			if (transference == TRANSFERENCE_COPY)
				submitDummyWait(vkd, queue, *semaphoreA);
			else if (transference == TRANSFERENCE_REFERENCE)
			{
				submitDummySignal(vkd, queue, *semaphoreA);
				submitDummyWait(vkd, queue, *semaphoreB);
			}
			else
				DE_FATAL("Unknown transference.");

			VK_CHECK(vkd.queueWaitIdle(queue));
		}

		return tcu::TestStatus::pass("Pass");
	}
}

tcu::TestStatus testSemaphoreImportReimport (Context&					context,
											 const SemaphoreTestConfig	config)
{
	const Transference					transference		(getHandelTypeTransferences(config.externalType));
	const vk::PlatformInterface&		vkp					(context.getPlatformInterface());
	const vk::Unique<vk::VkInstance>	instance			(createInstance(vkp, config.externalType, 0u, 0u));
	const vk::InstanceDriver			vki					(vkp, *instance);
	const vk::VkPhysicalDevice			physicalDevice		(vk::chooseDevice(vki, *instance, context.getTestContext().getCommandLine()));
	const deUint32						queueFamilyIndex	(chooseQueueFamilyIndex(vki, physicalDevice, 0u));

	checkSemaphoreSupport(vki, physicalDevice, config.externalType);

	{
		const vk::Unique<vk::VkDevice>		device			(createDevice(context.getUsedApiVersion(), vki, physicalDevice, config.externalType, 0u, 0u, queueFamilyIndex));
		const vk::DeviceDriver				vkd				(vki, *device);
		const vk::VkQueue					queue			(getQueue(vkd, *device, queueFamilyIndex));

		const vk::Unique<vk::VkSemaphore>	semaphoreA		(createExportableSemaphore(vkd, *device, config.externalType));
		NativeHandle						handleA;

		if (transference == TRANSFERENCE_COPY)
			submitDummySignalAndGetSemaphoreNative(vkd, *device, queue, queueFamilyIndex, *semaphoreA, config.externalType, handleA);
		else
			getSemaphoreNative(vkd, *device, *semaphoreA, config.externalType, handleA);

		NativeHandle						handleB		(handleA);
		const vk::VkSemaphoreImportFlags	flags		= config.permanence == PERMANENCE_TEMPORARY ? vk::VK_SEMAPHORE_IMPORT_TEMPORARY_BIT : (vk::VkSemaphoreImportFlagBits)0u;
		const vk::Unique<vk::VkSemaphore>	semaphoreB	(createAndImportSemaphore(vkd, *device, config.externalType, handleA, flags));

		importSemaphore(vkd, *device, *semaphoreB, config.externalType, handleB, flags);

		if (transference == TRANSFERENCE_COPY)
			submitDummyWait(vkd, queue, *semaphoreB);
		else if (transference == TRANSFERENCE_REFERENCE)
		{
			submitDummySignal(vkd, queue, *semaphoreA);
			submitDummyWait(vkd, queue, *semaphoreB);
		}
		else
			DE_FATAL("Unknown transference.");

		VK_CHECK(vkd.queueWaitIdle(queue));

		return tcu::TestStatus::pass("Pass");
	}
}

tcu::TestStatus testSemaphoreSignalExportImportWait (Context&					context,
													 const SemaphoreTestConfig	config)
{
	const vk::PlatformInterface&		vkp					(context.getPlatformInterface());
	const vk::Unique<vk::VkInstance>	instance			(createInstance(vkp, config.externalType, 0u, 0u));
	const vk::InstanceDriver			vki					(vkp, *instance);
	const vk::VkPhysicalDevice			physicalDevice		(vk::chooseDevice(vki, *instance, context.getTestContext().getCommandLine()));
	const deUint32						queueFamilyIndex	(chooseQueueFamilyIndex(vki, physicalDevice, 0u));

	checkSemaphoreSupport(vki, physicalDevice, config.externalType);

	{
		const vk::Unique<vk::VkDevice>		device				(createDevice(context.getUsedApiVersion(), vki, physicalDevice, config.externalType, 0u, 0u, queueFamilyIndex));
		const vk::DeviceDriver				vkd					(vki, *device);
		const vk::VkQueue					queue				(getQueue(vkd, *device, queueFamilyIndex));
		const vk::Unique<vk::VkSemaphore>	semaphoreA			(createExportableSemaphore(vkd, *device, config.externalType));
		{
			NativeHandle	handle;

			submitDummySignalAndGetSemaphoreNative(vkd, *device, queue, queueFamilyIndex, *semaphoreA, config.externalType, handle);

			{
				const vk::VkSemaphoreImportFlags	flags		= config.permanence == PERMANENCE_TEMPORARY ? vk::VK_SEMAPHORE_IMPORT_TEMPORARY_BIT : (vk::VkSemaphoreImportFlagBits)0u;
				const vk::Unique<vk::VkSemaphore>	semaphoreB	(createAndImportSemaphore(vkd, *device, config.externalType, handle, flags));
				submitDummyWait(vkd, queue, *semaphoreB);

				VK_CHECK(vkd.queueWaitIdle(queue));
			}
		}

		return tcu::TestStatus::pass("Pass");
	}
}

tcu::TestStatus testSemaphoreExportSignalImportWait (Context&					context,
													 const SemaphoreTestConfig	config)
{
	const vk::PlatformInterface&		vkp					(context.getPlatformInterface());
	const vk::Unique<vk::VkInstance>	instance			(createInstance(vkp, config.externalType, 0u, 0u));
	const vk::InstanceDriver			vki					(vkp, *instance);
	const vk::VkPhysicalDevice			physicalDevice		(vk::chooseDevice(vki, *instance, context.getTestContext().getCommandLine()));
	const deUint32						queueFamilyIndex	(chooseQueueFamilyIndex(vki, physicalDevice, 0u));
	const vk::VkSemaphoreImportFlags	flags				= config.permanence == PERMANENCE_TEMPORARY ? vk::VK_SEMAPHORE_IMPORT_TEMPORARY_BIT : (vk::VkSemaphoreImportFlagBits)0u;

	DE_ASSERT(getHandelTypeTransferences(config.externalType) == TRANSFERENCE_REFERENCE);
	checkSemaphoreSupport(vki, physicalDevice, config.externalType);

	{
		const vk::Unique<vk::VkDevice>		device				(createDevice(context.getUsedApiVersion(), vki, physicalDevice, config.externalType, 0u, 0u, queueFamilyIndex));
		const vk::DeviceDriver				vkd					(vki, *device);
		const vk::VkQueue					queue				(getQueue(vkd, *device, queueFamilyIndex));

		const vk::Unique<vk::VkSemaphore>	semaphoreA			(createExportableSemaphore(vkd, *device, config.externalType));
		NativeHandle						handle;

		getSemaphoreNative(vkd, *device, *semaphoreA, config.externalType, handle);

		submitDummySignal(vkd, queue, *semaphoreA);
		{
			{
				const vk::Unique<vk::VkSemaphore>	semaphoreB	(createAndImportSemaphore(vkd, *device, config.externalType, handle, flags));

				submitDummyWait(vkd, queue, *semaphoreB);
				VK_CHECK(vkd.queueWaitIdle(queue));
			}
		}

		return tcu::TestStatus::pass("Pass");
	}
}

tcu::TestStatus testSemaphoreExportImportSignalWait (Context&					context,
													 const SemaphoreTestConfig	config)
{
	const vk::PlatformInterface&		vkp					(context.getPlatformInterface());
	const vk::Unique<vk::VkInstance>	instance			(createInstance(vkp, config.externalType, 0u, 0u));
	const vk::InstanceDriver			vki					(vkp, *instance);
	const vk::VkPhysicalDevice			physicalDevice		(vk::chooseDevice(vki, *instance, context.getTestContext().getCommandLine()));
	const deUint32						queueFamilyIndex	(chooseQueueFamilyIndex(vki, physicalDevice, 0u));

	DE_ASSERT(getHandelTypeTransferences(config.externalType) == TRANSFERENCE_REFERENCE);
	checkSemaphoreSupport(vki, physicalDevice, config.externalType);

	{
		const vk::VkSemaphoreImportFlags	flags		= config.permanence == PERMANENCE_TEMPORARY ? vk::VK_SEMAPHORE_IMPORT_TEMPORARY_BIT : (vk::VkSemaphoreImportFlagBits)0u;
		const vk::Unique<vk::VkDevice>		device		(createDevice(context.getUsedApiVersion(), vki, physicalDevice, config.externalType, 0u, 0u, queueFamilyIndex));
		const vk::DeviceDriver				vkd			(vki, *device);
		const vk::VkQueue					queue		(getQueue(vkd, *device, queueFamilyIndex));

		const vk::Unique<vk::VkSemaphore>	semaphoreA	(createExportableSemaphore(vkd, *device, config.externalType));
		NativeHandle						handle;

		submitDummySignalAndGetSemaphoreNative(vkd, *device, queue, queueFamilyIndex, *semaphoreA, config.externalType, handle);

		const vk::Unique<vk::VkSemaphore>	semaphoreB	(createAndImportSemaphore(vkd, *device, config.externalType, handle, flags));

		submitDummySignal(vkd, queue, *semaphoreA);
		submitDummyWait(vkd, queue, *semaphoreB);

		VK_CHECK(vkd.queueWaitIdle(queue));

		return tcu::TestStatus::pass("Pass");
	}
}

tcu::TestStatus testSemaphoreSignalImport (Context&						context,
										   const SemaphoreTestConfig	config)
{
	const Transference					transference		(getHandelTypeTransferences(config.externalType));
	const vk::PlatformInterface&		vkp					(context.getPlatformInterface());
	const vk::Unique<vk::VkInstance>	instance			(createInstance(vkp, config.externalType, 0u, 0u));
	const vk::InstanceDriver			vki					(vkp, *instance);
	const vk::VkPhysicalDevice			physicalDevice		(vk::chooseDevice(vki, *instance, context.getTestContext().getCommandLine()));
	const deUint32						queueFamilyIndex	(chooseQueueFamilyIndex(vki, physicalDevice, 0u));

	checkSemaphoreSupport(vki, physicalDevice, config.externalType);

	{
		const vk::VkSemaphoreImportFlags	flags		= config.permanence == PERMANENCE_TEMPORARY ? vk::VK_SEMAPHORE_IMPORT_TEMPORARY_BIT : (vk::VkSemaphoreImportFlagBits)0u;
		const vk::Unique<vk::VkDevice>		device		(createDevice(context.getUsedApiVersion(), vki, physicalDevice, config.externalType, 0u, 0u, queueFamilyIndex));
		const vk::DeviceDriver				vkd			(vki, *device);
		const vk::VkQueue					queue		(getQueue(vkd, *device, queueFamilyIndex));

		const vk::Unique<vk::VkSemaphore>	semaphoreA	(createExportableSemaphore(vkd, *device, config.externalType));
		const vk::Unique<vk::VkSemaphore>	semaphoreB	(createSemaphore(vkd, *device));
		NativeHandle						handle;

		submitDummySignal(vkd, queue, *semaphoreB);
		VK_CHECK(vkd.queueWaitIdle(queue));

		if (transference == TRANSFERENCE_COPY)
			submitDummySignalAndGetSemaphoreNative(vkd, *device, queue, queueFamilyIndex, *semaphoreA, config.externalType, handle);
		else
			getSemaphoreNative(vkd, *device, *semaphoreA, config.externalType, handle);

		importSemaphore(vkd, *device, *semaphoreB, config.externalType, handle, flags);

		if (transference == TRANSFERENCE_COPY)
			submitDummyWait(vkd, queue, *semaphoreB);
		else if (transference == TRANSFERENCE_REFERENCE)
		{
			submitDummySignal(vkd, queue, *semaphoreA);
			submitDummyWait(vkd, queue, *semaphoreB);
		}
		else
			DE_FATAL("Unknown transference.");

		VK_CHECK(vkd.queueWaitIdle(queue));

		return tcu::TestStatus::pass("Pass");
	}
}

tcu::TestStatus testSemaphoreSignalWaitImport (Context&						context,
											   const SemaphoreTestConfig	config)
{
	const Transference					transference		(getHandelTypeTransferences(config.externalType));
	const vk::PlatformInterface&		vkp					(context.getPlatformInterface());
	const vk::Unique<vk::VkInstance>	instance			(createInstance(vkp, config.externalType, 0u, 0u));
	const vk::InstanceDriver			vki					(vkp, *instance);
	const vk::VkPhysicalDevice			physicalDevice		(vk::chooseDevice(vki, *instance, context.getTestContext().getCommandLine()));
	const deUint32						queueFamilyIndex	(chooseQueueFamilyIndex(vki, physicalDevice, 0u));

	checkSemaphoreSupport(vki, physicalDevice, config.externalType);

	{
		const vk::VkSemaphoreImportFlags	flags		= config.permanence == PERMANENCE_TEMPORARY ? vk::VK_SEMAPHORE_IMPORT_TEMPORARY_BIT : (vk::VkSemaphoreImportFlagBits)0u;
		const vk::Unique<vk::VkDevice>		device		(createDevice(context.getUsedApiVersion(), vki, physicalDevice, config.externalType, 0u, 0u, queueFamilyIndex));
		const vk::DeviceDriver				vkd			(vki, *device);
		const vk::VkQueue					queue		(getQueue(vkd, *device, queueFamilyIndex));

		const vk::Unique<vk::VkSemaphore>	semaphoreA	(createExportableSemaphore(vkd, *device, config.externalType));
		const vk::Unique<vk::VkSemaphore>	semaphoreB	(createSemaphore(vkd, *device));
		NativeHandle						handle;

		if (transference == TRANSFERENCE_COPY)
			submitDummySignalAndGetSemaphoreNative(vkd, *device, queue, queueFamilyIndex, *semaphoreA, config.externalType, handle);
		else
			getSemaphoreNative(vkd, *device, *semaphoreA, config.externalType, handle);

		submitDummySignal(vkd, queue, *semaphoreB);
		submitDummyWait(vkd, queue, *semaphoreB);

		VK_CHECK(vkd.queueWaitIdle(queue));

		importSemaphore(vkd, *device, *semaphoreB, config.externalType, handle, flags);

		if (transference == TRANSFERENCE_COPY)
			submitDummyWait(vkd, queue, *semaphoreB);
		else if (transference == TRANSFERENCE_REFERENCE)
		{
			submitDummySignal(vkd, queue, *semaphoreA);
			submitDummyWait(vkd, queue, *semaphoreB);
		}
		else
			DE_FATAL("Unknown transference.");

		VK_CHECK(vkd.queueWaitIdle(queue));

		return tcu::TestStatus::pass("Pass");
	}
}

tcu::TestStatus testSemaphoreMultipleExports (Context&					context,
											  const SemaphoreTestConfig	config)
{
	const size_t						exportCount			= 4 * 1024;
	const Transference					transference		(getHandelTypeTransferences(config.externalType));
	const vk::PlatformInterface&		vkp					(context.getPlatformInterface());
	const vk::Unique<vk::VkInstance>	instance			(createInstance(vkp, config.externalType, 0u, 0u));
	const vk::InstanceDriver			vki					(vkp, *instance);
	const vk::VkPhysicalDevice			physicalDevice		(vk::chooseDevice(vki, *instance, context.getTestContext().getCommandLine()));
	const deUint32						queueFamilyIndex	(chooseQueueFamilyIndex(vki, physicalDevice, 0u));

	checkSemaphoreSupport(vki, physicalDevice, config.externalType);

	{
		const vk::Unique<vk::VkDevice>		device		(createDevice(context.getUsedApiVersion(), vki, physicalDevice, config.externalType, 0u, 0u, queueFamilyIndex));
		const vk::DeviceDriver				vkd			(vki, *device);
		const vk::VkQueue					queue		(getQueue(vkd, *device, queueFamilyIndex));
		const vk::Unique<vk::VkSemaphore>	semaphore	(createExportableSemaphore(vkd, *device, config.externalType));

		for (size_t exportNdx = 0; exportNdx < exportCount; exportNdx++)
		{
			NativeHandle handle;

			if (transference == TRANSFERENCE_COPY)
				submitDummySignalAndGetSemaphoreNative(vkd, *device, queue, queueFamilyIndex, *semaphore, config.externalType, handle);
			else
				getSemaphoreNative(vkd, *device, *semaphore, config.externalType, handle);
		}

		submitDummySignal(vkd, queue, *semaphore);
		submitDummyWait(vkd, queue, *semaphore);

		VK_CHECK(vkd.queueWaitIdle(queue));
	}

	return tcu::TestStatus::pass("Pass");
}

tcu::TestStatus testSemaphoreMultipleImports (Context&					context,
											  const SemaphoreTestConfig	config)
{
	const size_t						importCount			= 4 * 1024;
	const Transference					transference		(getHandelTypeTransferences(config.externalType));
	const vk::PlatformInterface&		vkp					(context.getPlatformInterface());
	const vk::Unique<vk::VkInstance>	instance			(createInstance(vkp, config.externalType, 0u, 0u));
	const vk::InstanceDriver			vki					(vkp, *instance);
	const vk::VkPhysicalDevice			physicalDevice		(vk::chooseDevice(vki, *instance, context.getTestContext().getCommandLine()));
	const deUint32						queueFamilyIndex	(chooseQueueFamilyIndex(vki, physicalDevice, 0u));

	checkSemaphoreSupport(vki, physicalDevice, config.externalType);

	{
		const vk::VkSemaphoreImportFlags	flags		= config.permanence == PERMANENCE_TEMPORARY ? vk::VK_SEMAPHORE_IMPORT_TEMPORARY_BIT : (vk::VkSemaphoreImportFlagBits)0u;
		const vk::Unique<vk::VkDevice>		device		(createDevice(context.getUsedApiVersion(), vki, physicalDevice, config.externalType, 0u, 0u, queueFamilyIndex));
		const vk::DeviceDriver				vkd			(vki, *device);
		const vk::VkQueue					queue		(getQueue(vkd, *device, queueFamilyIndex));
		const vk::Unique<vk::VkSemaphore>	semaphoreA	(createExportableSemaphore(vkd, *device, config.externalType));
		NativeHandle						handleA;

		if (transference == TRANSFERENCE_COPY)
			submitDummySignalAndGetSemaphoreNative(vkd, *device, queue, queueFamilyIndex, *semaphoreA, config.externalType, handleA);
		else
			getSemaphoreNative(vkd, *device, *semaphoreA, config.externalType, handleA);

		for (size_t importNdx = 0; importNdx < importCount; importNdx++)
		{
			NativeHandle						handleB		(handleA);
			const vk::Unique<vk::VkSemaphore>	semaphoreB	(createAndImportSemaphore(vkd, *device, config.externalType, handleB, flags));
		}

		if (transference == TRANSFERENCE_COPY)
		{
			importSemaphore(vkd, *device, *semaphoreA, config.externalType, handleA, flags);
			submitDummyWait(vkd, queue, *semaphoreA);
		}
		else if (transference == TRANSFERENCE_REFERENCE)
		{
			submitDummySignal(vkd, queue, *semaphoreA);
			submitDummyWait(vkd, queue, *semaphoreA);
		}
		else
			DE_FATAL("Unknown transference.");

		VK_CHECK(vkd.queueWaitIdle(queue));
	}

	return tcu::TestStatus::pass("Pass");
}

tcu::TestStatus testSemaphoreTransference (Context&						context,
										   const SemaphoreTestConfig	config)
{
	const Transference					transference		(getHandelTypeTransferences(config.externalType));
	const vk::PlatformInterface&		vkp					(context.getPlatformInterface());
	const vk::Unique<vk::VkInstance>	instance			(createInstance(vkp, config.externalType, 0u, 0u));
	const vk::InstanceDriver			vki					(vkp, *instance);
	const vk::VkPhysicalDevice			physicalDevice		(vk::chooseDevice(vki, *instance, context.getTestContext().getCommandLine()));
	const deUint32						queueFamilyIndex	(chooseQueueFamilyIndex(vki, physicalDevice, 0u));

	checkSemaphoreSupport(vki, physicalDevice, config.externalType);

	{
		const vk::VkSemaphoreImportFlags	flags		= config.permanence == PERMANENCE_TEMPORARY ? vk::VK_SEMAPHORE_IMPORT_TEMPORARY_BIT : (vk::VkSemaphoreImportFlagBits)0u;
		const vk::Unique<vk::VkDevice>		device		(createDevice(context.getUsedApiVersion(), vki, physicalDevice, config.externalType, 0u, 0u, queueFamilyIndex));
		const vk::DeviceDriver				vkd			(vki, *device);
		const vk::VkQueue					queue		(getQueue(vkd, *device, queueFamilyIndex));

		const vk::Unique<vk::VkSemaphore>	semaphoreA	(createExportableSemaphore(vkd, *device, config.externalType));
		NativeHandle						handle;

		submitDummySignalAndGetSemaphoreNative(vkd, *device, queue, queueFamilyIndex, *semaphoreA, config.externalType, handle);

		{
			const vk::Unique<vk::VkSemaphore>	semaphoreB			(createAndImportSemaphore(vkd, *device, config.externalType, handle, flags));

			if (config.permanence == PERMANENCE_PERMANENT)
			{
				if (transference == TRANSFERENCE_COPY)
				{
					submitDummySignal(vkd, queue, *semaphoreA);
					submitDummyWait(vkd, queue, *semaphoreB);
					VK_CHECK(vkd.queueWaitIdle(queue));

					submitDummySignal(vkd, queue, *semaphoreB);

					submitDummyWait(vkd, queue, *semaphoreA);
					submitDummyWait(vkd, queue, *semaphoreB);
					VK_CHECK(vkd.queueWaitIdle(queue));
				}
				else if (transference== TRANSFERENCE_REFERENCE)
				{
					submitDummyWait(vkd, queue, *semaphoreB);
					VK_CHECK(vkd.queueWaitIdle(queue));

					submitDummySignal(vkd, queue, *semaphoreA);
					submitDummyWait(vkd, queue, *semaphoreB);

					submitDummySignal(vkd, queue, *semaphoreB);
					submitDummyWait(vkd, queue, *semaphoreA);
					VK_CHECK(vkd.queueWaitIdle(queue));
				}
				else
					DE_FATAL("Unknown transference.");
			}
			else if (config.permanence == PERMANENCE_TEMPORARY)
			{
				if (transference == TRANSFERENCE_COPY)
				{
					submitDummySignal(vkd, queue, *semaphoreA);
					submitDummyWait(vkd, queue, *semaphoreB);
					VK_CHECK(vkd.queueWaitIdle(queue));

					submitDummySignal(vkd, queue, *semaphoreB);

					submitDummyWait(vkd, queue, *semaphoreA);
					submitDummyWait(vkd, queue, *semaphoreB);
					VK_CHECK(vkd.queueWaitIdle(queue));
				}
				else if (transference== TRANSFERENCE_REFERENCE)
				{
					submitDummyWait(vkd, queue, *semaphoreB);
					VK_CHECK(vkd.queueWaitIdle(queue));

					submitDummySignal(vkd, queue, *semaphoreA);
					submitDummySignal(vkd, queue, *semaphoreB);

					submitDummyWait(vkd, queue, *semaphoreB);
					submitDummyWait(vkd, queue, *semaphoreA);
					VK_CHECK(vkd.queueWaitIdle(queue));
				}
				else
					DE_FATAL("Unknown transference.");
			}
			else
				DE_FATAL("Unknown permanence.");
		}

		return tcu::TestStatus::pass("Pass");
	}
}

tcu::TestStatus testSemaphoreFdDup (Context&					context,
									const SemaphoreTestConfig	config)
{
#if (DE_OS == DE_OS_ANDROID) || (DE_OS == DE_OS_UNIX)
	const Transference					transference		(getHandelTypeTransferences(config.externalType));
	const vk::PlatformInterface&		vkp					(context.getPlatformInterface());
	const vk::Unique<vk::VkInstance>	instance			(createInstance(vkp, config.externalType, 0u, 0u));
	const vk::InstanceDriver			vki					(vkp, *instance);
	const vk::VkPhysicalDevice			physicalDevice		(vk::chooseDevice(vki, *instance, context.getTestContext().getCommandLine()));
	const deUint32						queueFamilyIndex	(chooseQueueFamilyIndex(vki, physicalDevice, 0u));

	checkSemaphoreSupport(vki, physicalDevice, config.externalType);

	{
		const vk::VkSemaphoreImportFlags	flags		= config.permanence == PERMANENCE_TEMPORARY ? vk::VK_SEMAPHORE_IMPORT_TEMPORARY_BIT : (vk::VkSemaphoreImportFlagBits)0u;
		const vk::Unique<vk::VkDevice>		device		(createDevice(context.getUsedApiVersion(), vki, physicalDevice, config.externalType, 0u, 0u, queueFamilyIndex));
		const vk::DeviceDriver				vkd			(vki, *device);
		const vk::VkQueue					queue		(getQueue(vkd, *device, queueFamilyIndex));

		TestLog&							log			= context.getTestContext().getLog();
		const vk::Unique<vk::VkSemaphore>	semaphoreA	(createExportableSemaphore(vkd, *device, config.externalType));

		{
			NativeHandle		fd;

			if (transference == TRANSFERENCE_COPY)
				submitDummySignalAndGetSemaphoreNative(vkd, *device, queue, queueFamilyIndex, *semaphoreA, config.externalType, fd);
			else
				getSemaphoreNative(vkd, *device, *semaphoreA, config.externalType, fd);

			NativeHandle		newFd	(dup(fd.getFd()));

			if (newFd.getFd() < 0)
				log << TestLog::Message << "dup() failed: '" << strerror(errno) << "'" << TestLog::EndMessage;

			TCU_CHECK_MSG(newFd.getFd() >= 0, "Failed to call dup() for semaphores fd");

			{
				const vk::Unique<vk::VkSemaphore> semaphoreB (createAndImportSemaphore(vkd, *device, config.externalType, newFd, flags));

				if (transference == TRANSFERENCE_COPY)
					submitDummyWait(vkd, queue, *semaphoreB);
				else if (transference == TRANSFERENCE_REFERENCE)
				{
					submitDummySignal(vkd, queue, *semaphoreA);
					submitDummyWait(vkd, queue, *semaphoreB);
				}
				else
					DE_FATAL("Unknown permanence.");
			}
		}

		VK_CHECK(vkd.queueWaitIdle(queue));

		return tcu::TestStatus::pass("Pass");
	}
#else
	DE_UNREF(context);
	DE_UNREF(config);
	TCU_THROW(NotSupportedError, "Platform doesn't support dup()");
#endif
}

tcu::TestStatus testSemaphoreFdDup2 (Context&					context,
									 const SemaphoreTestConfig	config)
{
#if (DE_OS == DE_OS_ANDROID) || (DE_OS == DE_OS_UNIX)
	const Transference					transference		(getHandelTypeTransferences(config.externalType));
	const vk::PlatformInterface&		vkp					(context.getPlatformInterface());
	const vk::Unique<vk::VkInstance>	instance			(createInstance(vkp, config.externalType, 0u, 0u));
	const vk::InstanceDriver			vki					(vkp, *instance);
	const vk::VkPhysicalDevice			physicalDevice		(vk::chooseDevice(vki, *instance, context.getTestContext().getCommandLine()));
	const deUint32						queueFamilyIndex	(chooseQueueFamilyIndex(vki, physicalDevice, 0u));

	checkSemaphoreSupport(vki, physicalDevice, config.externalType);

	{
		const vk::VkSemaphoreImportFlags	flags		= config.permanence == PERMANENCE_TEMPORARY ? vk::VK_SEMAPHORE_IMPORT_TEMPORARY_BIT : (vk::VkSemaphoreImportFlagBits)0u;
		const vk::Unique<vk::VkDevice>		device		(createDevice(context.getUsedApiVersion(), vki, physicalDevice, config.externalType, 0u, 0u, queueFamilyIndex));
		const vk::DeviceDriver				vkd			(vki, *device);
		const vk::VkQueue					queue		(getQueue(vkd, *device, queueFamilyIndex));

		TestLog&							log			= context.getTestContext().getLog();
		const vk::Unique<vk::VkSemaphore>	semaphoreA	(createExportableSemaphore(vkd, *device, config.externalType));
		const vk::Unique<vk::VkSemaphore>	semaphoreB	(createExportableSemaphore(vkd, *device, config.externalType));

		{
			NativeHandle		fd, secondFd;

			if (transference == TRANSFERENCE_COPY)
			{
				submitDummySignalAndGetSemaphoreNative(vkd, *device, queue, queueFamilyIndex, *semaphoreA, config.externalType, fd);
				submitDummySignalAndGetSemaphoreNative(vkd, *device, queue, queueFamilyIndex, *semaphoreB, config.externalType, secondFd);
			}
			else
			{
				getSemaphoreNative(vkd, *device, *semaphoreA, config.externalType, fd);
				getSemaphoreNative(vkd, *device, *semaphoreB, config.externalType, secondFd);
			}

			int					newFd		(dup2(fd.getFd(), secondFd.getFd()));

			if (newFd < 0)
				log << TestLog::Message << "dup2() failed: '" << strerror(errno) << "'" << TestLog::EndMessage;

			TCU_CHECK_MSG(newFd >= 0, "Failed to call dup2() for fences fd");

			{
				const vk::Unique<vk::VkSemaphore> semaphoreC (createAndImportSemaphore(vkd, *device, config.externalType, secondFd, flags));

				if (transference == TRANSFERENCE_COPY)
					submitDummyWait(vkd, queue, *semaphoreC);
				else if (transference == TRANSFERENCE_REFERENCE)
				{
					submitDummySignal(vkd, queue, *semaphoreA);
					submitDummyWait(vkd, queue, *semaphoreC);
				}
				else
					DE_FATAL("Unknown permanence.");
			}
		}

		VK_CHECK(vkd.queueWaitIdle(queue));

		return tcu::TestStatus::pass("Pass");
	}
#else
	DE_UNREF(context);
	DE_UNREF(config);
	TCU_THROW(NotSupportedError, "Platform doesn't support dup2()");
#endif
}

tcu::TestStatus testSemaphoreFdDup3 (Context&					context,
									 const SemaphoreTestConfig	config)
{
#if (DE_OS == DE_OS_UNIX) && defined(_GNU_SOURCE)
	const Transference					transference		(getHandelTypeTransferences(config.externalType));
	const vk::PlatformInterface&		vkp					(context.getPlatformInterface());
	const vk::Unique<vk::VkInstance>	instance			(createInstance(vkp, config.externalType, 0u, 0u));
	const vk::InstanceDriver			vki					(vkp, *instance);
	const vk::VkPhysicalDevice			physicalDevice		(vk::chooseDevice(vki, *instance, context.getTestContext().getCommandLine()));
	const deUint32						queueFamilyIndex	(chooseQueueFamilyIndex(vki, physicalDevice, 0u));

	checkSemaphoreSupport(vki, physicalDevice, config.externalType);

	{
		const vk::Unique<vk::VkDevice>		device		(createDevice(context.getUsedApiVersion(), vki, physicalDevice, config.externalType, 0u, 0u, queueFamilyIndex));
		const vk::DeviceDriver				vkd			(vki, *device);
		const vk::VkQueue					queue		(getQueue(vkd, *device, queueFamilyIndex));

		TestLog&							log			= context.getTestContext().getLog();
		const vk::Unique<vk::VkSemaphore>	semaphoreA	(createExportableSemaphore(vkd, *device, config.externalType));
		const vk::Unique<vk::VkSemaphore>	semaphoreB	(createExportableSemaphore(vkd, *device, config.externalType));

		{
			NativeHandle						fd, secondFd;

			if (transference == TRANSFERENCE_COPY)
			{
				submitDummySignalAndGetSemaphoreNative(vkd, *device, queue, queueFamilyIndex, *semaphoreA, config.externalType, fd);
				submitDummySignalAndGetSemaphoreNative(vkd, *device, queue, queueFamilyIndex, *semaphoreB, config.externalType, secondFd);
			}
			else
			{
				getSemaphoreNative(vkd, *device, *semaphoreA, config.externalType, fd);
				getSemaphoreNative(vkd, *device, *semaphoreB, config.externalType, secondFd);
			}

<<<<<<< HEAD
		{
			const vk::VkSemaphoreImportFlags	flags		= config.permanence == PERMANENCE_TEMPORARY ? vk::VK_SEMAPHORE_IMPORT_TEMPORARY_BIT : (vk::VkSemaphoreImportFlagBits)0u;
			const NativeHandle					fd			(getSemaphoreFd(vkd, *device, *semaphoreA, config.externalType));
			NativeHandle						secondFd	(getSemaphoreFd(vkd, *device, *semaphoreB, config.externalType));
=======
			const vk::VkSemaphoreImportFlagsKHR	flags		= config.permanence == PERMANENCE_TEMPORARY ? vk::VK_SEMAPHORE_IMPORT_TEMPORARY_BIT_KHR : (vk::VkSemaphoreImportFlagBitsKHR)0u;
>>>>>>> 1bef38a2
			const int							newFd		(dup3(fd.getFd(), secondFd.getFd(), 0));

			if (newFd < 0)
				log << TestLog::Message << "dup3() failed: '" << strerror(errno) << "'" << TestLog::EndMessage;

			TCU_CHECK_MSG(newFd >= 0, "Failed to call dup3() for fences fd");

			{
				const vk::Unique<vk::VkSemaphore> semaphoreC (createAndImportSemaphore(vkd, *device, config.externalType, secondFd, flags));

				if (transference == TRANSFERENCE_COPY)
					submitDummyWait(vkd, queue, *semaphoreC);
				else if (transference == TRANSFERENCE_REFERENCE)
				{
					submitDummySignal(vkd, queue, *semaphoreA);
					submitDummyWait(vkd, queue, *semaphoreC);
				}
				else
					DE_FATAL("Unknown permanence.");
			}
		}

		VK_CHECK(vkd.queueWaitIdle(queue));

		return tcu::TestStatus::pass("Pass");
	}
#else
	DE_UNREF(context);
	DE_UNREF(config);
	TCU_THROW(NotSupportedError, "Platform doesn't support dup3()");
#endif
}

tcu::TestStatus testSemaphoreFdSendOverSocket (Context&						context,
											   const SemaphoreTestConfig	config)
{
#if (DE_OS == DE_OS_ANDROID) || (DE_OS == DE_OS_UNIX)
	const Transference					transference		(getHandelTypeTransferences(config.externalType));
	const vk::PlatformInterface&		vkp					(context.getPlatformInterface());
	const vk::Unique<vk::VkInstance>	instance			(createInstance(vkp, config.externalType, 0u, 0u));
	const vk::InstanceDriver			vki					(vkp, *instance);
	const vk::VkPhysicalDevice			physicalDevice		(vk::chooseDevice(vki, *instance, context.getTestContext().getCommandLine()));
	const deUint32						queueFamilyIndex	(chooseQueueFamilyIndex(vki, physicalDevice, 0u));

	checkSemaphoreSupport(vki, physicalDevice, config.externalType);

	{
		const vk::Unique<vk::VkDevice>		device		(createDevice(context.getUsedApiVersion(), vki, physicalDevice, config.externalType, 0u, 0u, queueFamilyIndex));
		const vk::DeviceDriver				vkd			(vki, *device);
		const vk::VkQueue					queue		(getQueue(vkd, *device, queueFamilyIndex));

		TestLog&							log			= context.getTestContext().getLog();
		const vk::Unique<vk::VkSemaphore>	semaphore	(createExportableSemaphore(vkd, *device, config.externalType));
		NativeHandle						fd;

		if (transference == TRANSFERENCE_COPY)
			submitDummySignalAndGetSemaphoreNative(vkd, *device, queue, queueFamilyIndex, *semaphore, config.externalType, fd);
		else
			getSemaphoreNative(vkd, *device, *semaphore, config.externalType, fd);

		{
			int sv[2];

			if (socketpair(AF_UNIX, SOCK_STREAM, 0, sv) != 0)
			{
				log << TestLog::Message << "Failed to create socket pair: '" << strerror(errno) << "'" << TestLog::EndMessage;
				TCU_FAIL("Failed to create socket pair");
			}

			{
				const NativeHandle	srcSocket	(sv[0]);
				const NativeHandle	dstSocket	(sv[1]);
				std::string			sendData	("deqp");

				// Send FD
				{
					const int			fdRaw	(fd.getFd());
					msghdr				msg;
					cmsghdr*			cmsg;
					char				buffer[CMSG_SPACE(sizeof(int))];
					iovec				iov		= { &sendData[0], sendData.length()};

					deMemset(&msg, 0, sizeof(msg));

					msg.msg_control		= buffer;
					msg.msg_controllen	= sizeof(buffer);
					msg.msg_iovlen		= 1;
					msg.msg_iov			= &iov;

					cmsg				= CMSG_FIRSTHDR(&msg);
					cmsg->cmsg_level	= SOL_SOCKET;
					cmsg->cmsg_type		= SCM_RIGHTS;
					cmsg->cmsg_len		= CMSG_LEN(sizeof(int));

					deMemcpy(CMSG_DATA(cmsg), &fdRaw, sizeof(int));
					msg.msg_controllen = cmsg->cmsg_len;

					if (sendmsg(srcSocket.getFd(), &msg, 0) < 0)
					{
						log << TestLog::Message << "Failed to send fd over socket: '" << strerror(errno) << "'" << TestLog::EndMessage;
						TCU_FAIL("Failed to send fd over socket");
					}
				}

				// Recv FD
				{
					msghdr			msg;
					char			buffer[CMSG_SPACE(sizeof(int))];
					std::string		recvData	(4, '\0');
					iovec			iov			= { &recvData[0], recvData.length() };

					deMemset(&msg, 0, sizeof(msg));

					msg.msg_control		= buffer;
					msg.msg_controllen	= sizeof(buffer);
					msg.msg_iovlen		= 1;
					msg.msg_iov			= &iov;

					const ssize_t	bytes = recvmsg(dstSocket.getFd(), &msg, 0);

					if (bytes < 0)
					{
						log << TestLog::Message << "Failed to recv fd over socket: '" << strerror(errno) << "'" << TestLog::EndMessage;
						TCU_FAIL("Failed to recv fd over socket");

					}
					else if (bytes != (ssize_t)sendData.length())
					{
						TCU_FAIL("recvmsg() returned unpexpected number of bytes");
					}
					else
					{
						const vk::VkSemaphoreImportFlags	flags	= config.permanence == PERMANENCE_TEMPORARY ? vk::VK_SEMAPHORE_IMPORT_TEMPORARY_BIT : (vk::VkSemaphoreImportFlagBits)0u;
						const cmsghdr* const				cmsg	= CMSG_FIRSTHDR(&msg);
						int									newFd_;
						deMemcpy(&newFd_, CMSG_DATA(cmsg), sizeof(int));
						NativeHandle						newFd	(newFd_);

						TCU_CHECK(cmsg->cmsg_level == SOL_SOCKET);
						TCU_CHECK(cmsg->cmsg_type == SCM_RIGHTS);
						TCU_CHECK(cmsg->cmsg_len == CMSG_LEN(sizeof(int)));
						TCU_CHECK(recvData == sendData);
						TCU_CHECK_MSG(newFd.getFd() >= 0, "Didn't receive valid fd from socket");

						{
							const vk::Unique<vk::VkSemaphore> newSemaphore (createAndImportSemaphore(vkd, *device, config.externalType, newFd, flags));

							if (transference == TRANSFERENCE_COPY)
								submitDummyWait(vkd, queue, *newSemaphore);
							else if (transference == TRANSFERENCE_REFERENCE)
							{
								submitDummySignal(vkd, queue, *newSemaphore);
								submitDummyWait(vkd, queue, *newSemaphore);
							}
							else
								DE_FATAL("Unknown permanence.");

							VK_CHECK(vkd.queueWaitIdle(queue));
						}
					}
				}
			}
		}
	}

	return tcu::TestStatus::pass("Pass");
#else
	DE_UNREF(context);
	DE_UNREF(config);
	TCU_THROW(NotSupportedError, "Platform doesn't support sending file descriptors over socket");
#endif
}

tcu::TestStatus testFenceQueries (Context& context, vk::VkExternalFenceHandleTypeFlagBits externalType)
{
	const vk::PlatformInterface&					vkp			(context.getPlatformInterface());
	const vk::Unique<vk::VkInstance>				instance	(createInstance(vkp, 0u, 0u, externalType));
	const vk::InstanceDriver						vki			(vkp, *instance);
	const vk::VkPhysicalDevice						device		(vk::chooseDevice(vki, *instance, context.getTestContext().getCommandLine()));

	TestLog&										log			= context.getTestContext().getLog();

	const vk::VkPhysicalDeviceExternalFenceInfo		info		=
	{
		vk::VK_STRUCTURE_TYPE_PHYSICAL_DEVICE_EXTERNAL_FENCE_INFO,
		DE_NULL,
		externalType
	};
	vk::VkExternalFenceProperties					properties	=
	{
		vk::VK_STRUCTURE_TYPE_EXTERNAL_FENCE_PROPERTIES,
		DE_NULL,
		0u,
		0u,
		0u
	};

	vki.getPhysicalDeviceExternalFenceProperties(device, &info, &properties);
	log << TestLog::Message << properties << TestLog::EndMessage;

	TCU_CHECK(properties.pNext == DE_NULL);
	TCU_CHECK(properties.sType == vk::VK_STRUCTURE_TYPE_EXTERNAL_FENCE_PROPERTIES);

	return tcu::TestStatus::pass("Pass");
}

struct FenceTestConfig
{
												FenceTestConfig	(vk::VkExternalFenceHandleTypeFlagBits	externalType_,
																 Permanence									permanence_)
		: externalType		(externalType_)
		, permanence		(permanence_)
	{
	}

	vk::VkExternalFenceHandleTypeFlagBits	externalType;
	Permanence								permanence;
};


tcu::TestStatus testFenceWin32Create (Context&				context,
									  const FenceTestConfig	config)
{
#if (DE_OS == DE_OS_WIN32)
	const Transference					transference		(getHandelTypeTransferences(config.externalType));
	const vk::PlatformInterface&		vkp					(context.getPlatformInterface());
	const vk::Unique<vk::VkInstance>	instance			(createInstance(vkp, 0u, 0u, config.externalType));
	const vk::InstanceDriver			vki					(vkp, *instance);
	const vk::VkPhysicalDevice			physicalDevice		(vk::chooseDevice(vki, *instance, context.getTestContext().getCommandLine()));
	const deUint32						queueFamilyIndex	(chooseQueueFamilyIndex(vki, physicalDevice, 0u));

	checkFenceSupport(vki, physicalDevice, config.externalType);

	{
		const vk::Unique<vk::VkDevice>				device			(createDevice(context.getUsedApiVersion(), vki, physicalDevice, 0u, 0u, config.externalType, queueFamilyIndex));
		const vk::DeviceDriver						vkd				(vki, *device);
		const vk::VkQueue							queue			(getQueue(vkd, *device, queueFamilyIndex));
		const vk::VkExportFenceWin32HandleInfoKHR	win32ExportInfo	=
		{
			vk::VK_STRUCTURE_TYPE_EXPORT_FENCE_WIN32_HANDLE_INFO_KHR,
			DE_NULL,

			(vk::pt::Win32SecurityAttributesPtr)DE_NULL,
			DXGI_SHARED_RESOURCE_READ | DXGI_SHARED_RESOURCE_WRITE,
			DE_NULL
		};
		const vk::VkExportFenceCreateInfo			exportCreateInfo=
		{
			vk::VK_STRUCTURE_TYPE_EXPORT_FENCE_CREATE_INFO,
			&win32ExportInfo,
			(vk::VkExternalFenceHandleTypeFlags)config.externalType
		};
		const vk::VkFenceCreateInfo					createInfo		=
		{
			vk::VK_STRUCTURE_TYPE_FENCE_CREATE_INFO,
			&exportCreateInfo,
			0u
		};
		const vk::Unique<vk::VkFence>				fence			(vk::createFence(vkd, *device, &createInfo));

		if (transference == TRANSFERENCE_COPY)
			submitDummySignal(vkd, queue, *fence);

		NativeHandle								handleA;
		getFenceNative(vkd, *device, *fence, config.externalType, handleA);

		{
			const vk::VkFenceImportFlags			flags			= config.permanence == PERMANENCE_TEMPORARY ? vk::VK_FENCE_IMPORT_TEMPORARY_BIT : (vk::VkFenceImportFlagBits)0u;
			const vk::Unique<vk::VkFence>			fenceA			(createAndImportFence(vkd, *device, config.externalType, handleA, flags));

			if (transference == TRANSFERENCE_COPY)
				VK_CHECK(vkd.waitForFences(*device, 1u, &*fenceA, VK_TRUE, ~0ull));
			else if (transference == TRANSFERENCE_REFERENCE)
			{
				submitDummySignal(vkd, queue, *fence);
				VK_CHECK(vkd.waitForFences(*device, 1u, &*fenceA, VK_TRUE, ~0ull));
			}
			else
				DE_FATAL("Unknown transference.");

			VK_CHECK(vkd.queueWaitIdle(queue));
		}

		return tcu::TestStatus::pass("Pass");
	}
#else
	DE_UNREF(context);
	DE_UNREF(config);
	TCU_THROW(NotSupportedError, "Platform doesn't support win32 handles");
#endif
}

tcu::TestStatus testFenceImportTwice (Context&				context,
									  const FenceTestConfig	config)
{
	const Transference					transference		(getHandelTypeTransferences(config.externalType));
	const vk::PlatformInterface&		vkp					(context.getPlatformInterface());
	const vk::Unique<vk::VkInstance>	instance			(createInstance(vkp, 0u, 0u, config.externalType));
	const vk::InstanceDriver			vki					(vkp, *instance);
	const vk::VkPhysicalDevice			physicalDevice		(vk::chooseDevice(vki, *instance, context.getTestContext().getCommandLine()));
	const deUint32						queueFamilyIndex	(chooseQueueFamilyIndex(vki, physicalDevice, 0u));

	checkFenceSupport(vki, physicalDevice, config.externalType);

	{
		const vk::Unique<vk::VkDevice>	device		(createDevice(context.getUsedApiVersion(), vki, physicalDevice, 0u, 0u, config.externalType, queueFamilyIndex));
		const vk::DeviceDriver			vkd			(vki, *device);
		const vk::VkQueue				queue		(getQueue(vkd, *device, queueFamilyIndex));
		const vk::Unique<vk::VkFence>	fence		(createExportableFence(vkd, *device, config.externalType));
		NativeHandle					handleA;

		if (transference == TRANSFERENCE_COPY)
			submitDummySignalAndGetFenceNative(vkd, *device, queue, queueFamilyIndex, *fence, config.externalType, handleA);
		else
			getFenceNative(vkd, *device, *fence, config.externalType, handleA);

		{
			NativeHandle					handleB	(handleA);
			const vk::VkFenceImportFlags	flags	= config.permanence == PERMANENCE_TEMPORARY ? vk::VK_FENCE_IMPORT_TEMPORARY_BIT : (vk::VkFenceImportFlagBits)0u;
			const vk::Unique<vk::VkFence>	fenceA	(createAndImportFence(vkd, *device, config.externalType, handleA, flags));
			const vk::Unique<vk::VkFence>	fenceB	(createAndImportFence(vkd, *device, config.externalType, handleB, flags));

			if (transference == TRANSFERENCE_COPY)
				VK_CHECK(vkd.waitForFences(*device, 1u, &*fenceA, VK_TRUE, ~0ull));
			else if (transference == TRANSFERENCE_REFERENCE)
			{
				submitDummySignal(vkd, queue, *fenceA);
				VK_CHECK(vkd.waitForFences(*device, 1u, &*fenceB, VK_TRUE, ~0ull));
			}
			else
				DE_FATAL("Unknown transference.");

			VK_CHECK(vkd.queueWaitIdle(queue));
		}

		return tcu::TestStatus::pass("Pass");
	}
}

tcu::TestStatus testFenceImportReimport (Context&				context,
										 const FenceTestConfig	config)
{
	const Transference					transference		(getHandelTypeTransferences(config.externalType));
	const vk::PlatformInterface&		vkp					(context.getPlatformInterface());
	const vk::Unique<vk::VkInstance>	instance			(createInstance(vkp, 0u, 0u, config.externalType));
	const vk::InstanceDriver			vki					(vkp, *instance);
	const vk::VkPhysicalDevice			physicalDevice		(vk::chooseDevice(vki, *instance, context.getTestContext().getCommandLine()));
	const deUint32						queueFamilyIndex	(chooseQueueFamilyIndex(vki, physicalDevice, 0u));

	checkFenceSupport(vki, physicalDevice, config.externalType);

	{
		const vk::Unique<vk::VkDevice>	device	(createDevice(context.getUsedApiVersion(), vki, physicalDevice, 0u, 0u, config.externalType, queueFamilyIndex));
		const vk::DeviceDriver			vkd		(vki, *device);
		const vk::VkQueue				queue	(getQueue(vkd, *device, queueFamilyIndex));

		const vk::Unique<vk::VkFence>	fenceA	(createExportableFence(vkd, *device, config.externalType));
		NativeHandle					handleA;

		if (transference == TRANSFERENCE_COPY)
			submitDummySignalAndGetFenceNative(vkd, *device, queue, queueFamilyIndex, *fenceA, config.externalType, handleA);
		else
			getFenceNative(vkd, *device, *fenceA, config.externalType, handleA);

		NativeHandle					handleB	(handleA);
		const vk::VkFenceImportFlags	flags	= config.permanence == PERMANENCE_TEMPORARY ? vk::VK_FENCE_IMPORT_TEMPORARY_BIT : (vk::VkFenceImportFlagBits)0u;
		const vk::Unique<vk::VkFence>	fenceB	(createAndImportFence(vkd, *device, config.externalType, handleA, flags));

		importFence(vkd, *device, *fenceB, config.externalType, handleB, flags);

		if (transference == TRANSFERENCE_COPY)
			VK_CHECK(vkd.waitForFences(*device, 1u, &*fenceB, VK_TRUE, ~0ull));
		else if (transference == TRANSFERENCE_REFERENCE)
		{
			submitDummySignal(vkd, queue, *fenceA);
			VK_CHECK(vkd.waitForFences(*device, 1u, &*fenceB, VK_TRUE, ~0ull));
		}
		else
			DE_FATAL("Unknown transference.");

		VK_CHECK(vkd.queueWaitIdle(queue));

		return tcu::TestStatus::pass("Pass");
	}
}

tcu::TestStatus testFenceSignalExportImportWait (Context&				context,
												 const FenceTestConfig	config)
{
	const vk::PlatformInterface&		vkp					(context.getPlatformInterface());
	const vk::Unique<vk::VkInstance>	instance			(createInstance(vkp, 0u, 0u, config.externalType));
	const vk::InstanceDriver			vki					(vkp, *instance);
	const vk::VkPhysicalDevice			physicalDevice		(vk::chooseDevice(vki, *instance, context.getTestContext().getCommandLine()));
	const deUint32						queueFamilyIndex	(chooseQueueFamilyIndex(vki, physicalDevice, 0u));

	checkFenceSupport(vki, physicalDevice, config.externalType);

	{
		const vk::Unique<vk::VkDevice>	device	(createDevice(context.getUsedApiVersion(), vki, physicalDevice, 0u, 0u, config.externalType, queueFamilyIndex));
		const vk::DeviceDriver			vkd		(vki, *device);
		const vk::VkQueue				queue	(getQueue(vkd, *device, queueFamilyIndex));
		const vk::Unique<vk::VkFence>	fenceA	(createExportableFence(vkd, *device, config.externalType));

		{
			NativeHandle	handle;

			submitDummySignalAndGetFenceNative(vkd, *device, queue, queueFamilyIndex, *fenceA, config.externalType, handle);

			{
				const vk::VkFenceImportFlags	flags	= config.permanence == PERMANENCE_TEMPORARY ? vk::VK_FENCE_IMPORT_TEMPORARY_BIT : (vk::VkFenceImportFlagBits)0u;
				const vk::Unique<vk::VkFence>	fenceB	(createAndImportFence(vkd, *device, config.externalType, handle, flags));
				VK_CHECK(vkd.waitForFences(*device, 1u, &*fenceB, VK_TRUE, ~0ull));

				VK_CHECK(vkd.queueWaitIdle(queue));
			}
		}

		return tcu::TestStatus::pass("Pass");
	}
}

tcu::TestStatus testFenceExportSignalImportWait (Context&				context,
												 const FenceTestConfig	config)
{
	const vk::PlatformInterface&		vkp					(context.getPlatformInterface());
	const vk::Unique<vk::VkInstance>	instance			(createInstance(vkp, 0u, 0u, config.externalType));
	const vk::InstanceDriver			vki					(vkp, *instance);
	const vk::VkPhysicalDevice			physicalDevice		(vk::chooseDevice(vki, *instance, context.getTestContext().getCommandLine()));
	const deUint32						queueFamilyIndex	(chooseQueueFamilyIndex(vki, physicalDevice, 0u));
	const vk::VkFenceImportFlags		flags				= config.permanence == PERMANENCE_TEMPORARY ? vk::VK_FENCE_IMPORT_TEMPORARY_BIT : (vk::VkFenceImportFlagBits)0u;

	DE_ASSERT(getHandelTypeTransferences(config.externalType) == TRANSFERENCE_REFERENCE);
	checkFenceSupport(vki, physicalDevice, config.externalType);

	{
		const vk::Unique<vk::VkDevice>	device	(createDevice(context.getUsedApiVersion(), vki, physicalDevice, 0u, 0u, config.externalType, queueFamilyIndex));
		const vk::DeviceDriver			vkd		(vki, *device);
		const vk::VkQueue				queue	(getQueue(vkd, *device, queueFamilyIndex));

		const vk::Unique<vk::VkFence>	fenceA	(createExportableFence(vkd, *device, config.externalType));
		NativeHandle					handle;

		getFenceNative(vkd, *device, *fenceA, config.externalType, handle);

		submitDummySignal(vkd, queue, *fenceA);
		{
			{
				const vk::Unique<vk::VkFence>	fenceB	(createAndImportFence(vkd, *device, config.externalType, handle, flags));

				VK_CHECK(vkd.waitForFences(*device, 1u, &*fenceB, VK_TRUE, ~0ull));
				VK_CHECK(vkd.queueWaitIdle(queue));
			}
		}

		return tcu::TestStatus::pass("Pass");
	}
}

tcu::TestStatus testFenceExportImportSignalWait (Context&				context,
												 const FenceTestConfig	config)
{
	const vk::PlatformInterface&		vkp					(context.getPlatformInterface());
	const vk::Unique<vk::VkInstance>	instance			(createInstance(vkp, 0u, 0u, config.externalType));
	const vk::InstanceDriver			vki					(vkp, *instance);
	const vk::VkPhysicalDevice			physicalDevice		(vk::chooseDevice(vki, *instance, context.getTestContext().getCommandLine()));
	const deUint32						queueFamilyIndex	(chooseQueueFamilyIndex(vki, physicalDevice, 0u));

	DE_ASSERT(getHandelTypeTransferences(config.externalType) == TRANSFERENCE_REFERENCE);
	checkFenceSupport(vki, physicalDevice, config.externalType);

	{
		const vk::VkFenceImportFlags	flags		= config.permanence == PERMANENCE_TEMPORARY ? vk::VK_FENCE_IMPORT_TEMPORARY_BIT : (vk::VkFenceImportFlagBits)0u;
		const vk::Unique<vk::VkDevice>	device		(createDevice(context.getUsedApiVersion(), vki, physicalDevice, 0u, 0u, config.externalType, queueFamilyIndex));
		const vk::DeviceDriver			vkd			(vki, *device);
		const vk::VkQueue				queue		(getQueue(vkd, *device, queueFamilyIndex));

		const vk::Unique<vk::VkFence>	fenceA	(createExportableFence(vkd, *device, config.externalType));
		NativeHandle					handle;

		getFenceNative(vkd, *device, *fenceA, config.externalType, handle);

		const vk::Unique<vk::VkFence>	fenceB	(createAndImportFence(vkd, *device, config.externalType, handle, flags));

		submitDummySignal(vkd, queue, *fenceA);
		VK_CHECK(vkd.waitForFences(*device, 1u, &*fenceB, VK_TRUE, ~0ull));

		VK_CHECK(vkd.queueWaitIdle(queue));

		return tcu::TestStatus::pass("Pass");
	}
}

tcu::TestStatus testFenceSignalImport (Context&					context,
									   const FenceTestConfig	config)
{
	const Transference					transference		(getHandelTypeTransferences(config.externalType));
	const vk::PlatformInterface&		vkp					(context.getPlatformInterface());
	const vk::Unique<vk::VkInstance>	instance			(createInstance(vkp, 0u, 0u, config.externalType));
	const vk::InstanceDriver			vki					(vkp, *instance);
	const vk::VkPhysicalDevice			physicalDevice		(vk::chooseDevice(vki, *instance, context.getTestContext().getCommandLine()));
	const deUint32						queueFamilyIndex	(chooseQueueFamilyIndex(vki, physicalDevice, 0u));

	checkFenceSupport(vki, physicalDevice, config.externalType);

	{
		const vk::VkFenceImportFlags	flags	= config.permanence == PERMANENCE_TEMPORARY ? vk::VK_FENCE_IMPORT_TEMPORARY_BIT : (vk::VkFenceImportFlagBits)0u;
		const vk::Unique<vk::VkDevice>	device	(createDevice(context.getUsedApiVersion(), vki, physicalDevice, 0u, 0u, config.externalType, queueFamilyIndex));
		const vk::DeviceDriver			vkd		(vki, *device);
		const vk::VkQueue				queue	(getQueue(vkd, *device, queueFamilyIndex));

		const vk::Unique<vk::VkFence>	fenceA	(createExportableFence(vkd, *device, config.externalType));
		const vk::Unique<vk::VkFence>	fenceB	(createFence(vkd, *device));
		NativeHandle					handle;

		submitDummySignal(vkd, queue, *fenceB);
		VK_CHECK(vkd.queueWaitIdle(queue));

		if (transference == TRANSFERENCE_COPY)
			submitDummySignalAndGetFenceNative(vkd, *device, queue, queueFamilyIndex, *fenceA, config.externalType, handle);
		else
			getFenceNative(vkd, *device, *fenceA, config.externalType, handle);

		importFence(vkd, *device, *fenceB, config.externalType, handle, flags);

		if (transference == TRANSFERENCE_COPY)
			VK_CHECK(vkd.waitForFences(*device, 1u, &*fenceB, VK_TRUE, ~0ull));
		else if (transference == TRANSFERENCE_REFERENCE)
		{
			submitDummySignal(vkd, queue, *fenceA);
			VK_CHECK(vkd.waitForFences(*device, 1u, &*fenceB, VK_TRUE, ~0ull));
		}
		else
			DE_FATAL("Unknown transference.");

		VK_CHECK(vkd.queueWaitIdle(queue));

		return tcu::TestStatus::pass("Pass");
	}
}

tcu::TestStatus testFenceReset (Context&				context,
								const FenceTestConfig	config)
{
	const Transference					transference		(getHandelTypeTransferences(config.externalType));
	const vk::PlatformInterface&		vkp					(context.getPlatformInterface());
	const vk::Unique<vk::VkInstance>	instance			(createInstance(vkp, 0u, 0u, config.externalType));
	const vk::InstanceDriver			vki					(vkp, *instance);
	const vk::VkPhysicalDevice			physicalDevice		(vk::chooseDevice(vki, *instance, context.getTestContext().getCommandLine()));
	const deUint32						queueFamilyIndex	(chooseQueueFamilyIndex(vki, physicalDevice, 0u));

	checkFenceSupport(vki, physicalDevice, config.externalType);

	{
		const vk::VkFenceImportFlags	flags	= config.permanence == PERMANENCE_TEMPORARY ? vk::VK_FENCE_IMPORT_TEMPORARY_BIT : (vk::VkFenceImportFlagBits)0u;
		const vk::Unique<vk::VkDevice>	device	(createDevice(context.getUsedApiVersion(), vki, physicalDevice, 0u, 0u, config.externalType, queueFamilyIndex));
		const vk::DeviceDriver			vkd		(vki, *device);
		const vk::VkQueue				queue	(getQueue(vkd, *device, queueFamilyIndex));

		const vk::Unique<vk::VkFence>	fenceA	(createExportableFence(vkd, *device, config.externalType));
		const vk::Unique<vk::VkFence>	fenceB	(createFence(vkd, *device));
		const vk::Unique<vk::VkFence>	fenceC	(createFence(vkd, *device));
		NativeHandle					handle;

		submitDummySignal(vkd, queue, *fenceB);
		VK_CHECK(vkd.queueWaitIdle(queue));

		submitDummySignalAndGetFenceNative(vkd, *device, queue, queueFamilyIndex, *fenceA, config.externalType, handle);
		{
			NativeHandle					handleB	(handle);
			importFence(vkd, *device, *fenceB, config.externalType, handleB, flags);
		}
		importFence(vkd, *device, *fenceC, config.externalType, handle, flags);

		VK_CHECK(vkd.queueWaitIdle(queue));
		VK_CHECK(vkd.resetFences(*device, 1u, &*fenceB));

		if (config.permanence == PERMANENCE_TEMPORARY || transference == TRANSFERENCE_COPY)
		{
			// vkResetFences() should restore fenceBs prior payload and reset that no affecting fenceCs payload
			// or fenceB should be separate copy of the payload and not affect fenceC
			VK_CHECK(vkd.waitForFences(*device, 1u, &*fenceC, VK_TRUE, ~0ull));

			// vkResetFences() should have restored fenceBs prior state and should be now reset
			// or fenceB should have it's separate payload
			submitDummySignal(vkd, queue, *fenceB);
			VK_CHECK(vkd.waitForFences(*device, 1u, &*fenceB, VK_TRUE, ~0ull));
		}
		else if (config.permanence == PERMANENCE_PERMANENT)
		{
			DE_ASSERT(transference == TRANSFERENCE_REFERENCE);

			// Reset fences should have reset all of the fences
			submitDummySignal(vkd, queue, *fenceC);

			VK_CHECK(vkd.waitForFences(*device, 1u, &*fenceA, VK_TRUE, ~0ull));
			VK_CHECK(vkd.waitForFences(*device, 1u, &*fenceB, VK_TRUE, ~0ull));
			VK_CHECK(vkd.waitForFences(*device, 1u, &*fenceC, VK_TRUE, ~0ull));
		}
		else
			DE_FATAL("Unknown permanence");

		VK_CHECK(vkd.queueWaitIdle(queue));

		return tcu::TestStatus::pass("Pass");
	}
}

tcu::TestStatus testFenceSignalWaitImport (Context&					context,
										   const FenceTestConfig	config)
{
	const Transference					transference		(getHandelTypeTransferences(config.externalType));
	const vk::PlatformInterface&		vkp					(context.getPlatformInterface());
	const vk::Unique<vk::VkInstance>	instance			(createInstance(vkp, 0u, 0u, config.externalType));
	const vk::InstanceDriver			vki					(vkp, *instance);
	const vk::VkPhysicalDevice			physicalDevice		(vk::chooseDevice(vki, *instance, context.getTestContext().getCommandLine()));
	const deUint32						queueFamilyIndex	(chooseQueueFamilyIndex(vki, physicalDevice, 0u));

	checkFenceSupport(vki, physicalDevice, config.externalType);

	{
		const vk::VkFenceImportFlags	flags		= config.permanence == PERMANENCE_TEMPORARY ? vk::VK_FENCE_IMPORT_TEMPORARY_BIT : (vk::VkFenceImportFlagBits)0u;
		const vk::Unique<vk::VkDevice>	device		(createDevice(context.getUsedApiVersion(), vki, physicalDevice, 0u, 0u, config.externalType, queueFamilyIndex));
		const vk::DeviceDriver			vkd			(vki, *device);
		const vk::VkQueue				queue		(getQueue(vkd, *device, queueFamilyIndex));

		const vk::Unique<vk::VkFence>	fenceA	(createExportableFence(vkd, *device, config.externalType));
		const vk::Unique<vk::VkFence>	fenceB	(createFence(vkd, *device));
		NativeHandle					handle;

		if (transference == TRANSFERENCE_COPY)
			submitDummySignalAndGetFenceNative(vkd, *device, queue, queueFamilyIndex, *fenceA, config.externalType, handle);
		else
			getFenceNative(vkd, *device, *fenceA, config.externalType, handle);

		submitDummySignal(vkd, queue, *fenceB);
		VK_CHECK(vkd.waitForFences(*device, 1u, &*fenceB, VK_TRUE, ~0ull));

		VK_CHECK(vkd.queueWaitIdle(queue));

		importFence(vkd, *device, *fenceB, config.externalType, handle, flags);

		if (transference == TRANSFERENCE_COPY)
			VK_CHECK(vkd.waitForFences(*device, 1u, &*fenceB, VK_TRUE, ~0ull));
		else if (transference == TRANSFERENCE_REFERENCE)
		{
			submitDummySignal(vkd, queue, *fenceA);
			VK_CHECK(vkd.waitForFences(*device, 1u, &*fenceB, VK_TRUE, ~0ull));
		}
		else
			DE_FATAL("Unknown transference.");

		VK_CHECK(vkd.queueWaitIdle(queue));

		return tcu::TestStatus::pass("Pass");
	}
}

tcu::TestStatus testFenceMultipleExports (Context&				context,
										  const FenceTestConfig	config)
{
	const size_t						exportCount			= 4 * 1024;
	const Transference					transference		(getHandelTypeTransferences(config.externalType));
	const vk::PlatformInterface&		vkp					(context.getPlatformInterface());
	const vk::Unique<vk::VkInstance>	instance			(createInstance(vkp, 0u, 0u, config.externalType));
	const vk::InstanceDriver			vki					(vkp, *instance);
	const vk::VkPhysicalDevice			physicalDevice		(vk::chooseDevice(vki, *instance, context.getTestContext().getCommandLine()));
	const deUint32						queueFamilyIndex	(chooseQueueFamilyIndex(vki, physicalDevice, 0u));

	checkFenceSupport(vki, physicalDevice, config.externalType);

	{
		const vk::Unique<vk::VkDevice>	device	(createDevice(context.getUsedApiVersion(), vki, physicalDevice, 0u, 0u, config.externalType, queueFamilyIndex));
		const vk::DeviceDriver			vkd		(vki, *device);
		const vk::VkQueue				queue	(getQueue(vkd, *device, queueFamilyIndex));
		const vk::Unique<vk::VkFence>	fence	(createExportableFence(vkd, *device, config.externalType));

		for (size_t exportNdx = 0; exportNdx < exportCount; exportNdx++)
		{
			NativeHandle handle;

			if (transference == TRANSFERENCE_COPY)
				submitDummySignalAndGetFenceNative(vkd, *device, queue, queueFamilyIndex, *fence, config.externalType, handle);
			else
				getFenceNative(vkd, *device, *fence, config.externalType, handle);
		}

		submitDummySignal(vkd, queue, *fence);
		VK_CHECK(vkd.waitForFences(*device, 1u, &*fence, VK_TRUE, ~0ull));

		VK_CHECK(vkd.queueWaitIdle(queue));
	}

	return tcu::TestStatus::pass("Pass");
}

tcu::TestStatus testFenceMultipleImports (Context&				context,
										  const FenceTestConfig	config)
{
	const size_t						importCount			= 4 * 1024;
	const Transference					transference		(getHandelTypeTransferences(config.externalType));
	const vk::PlatformInterface&		vkp					(context.getPlatformInterface());
	const vk::Unique<vk::VkInstance>	instance			(createInstance(vkp, 0u, 0u, config.externalType));
	const vk::InstanceDriver			vki					(vkp, *instance);
	const vk::VkPhysicalDevice			physicalDevice		(vk::chooseDevice(vki, *instance, context.getTestContext().getCommandLine()));
	const deUint32						queueFamilyIndex	(chooseQueueFamilyIndex(vki, physicalDevice, 0u));

	checkFenceSupport(vki, physicalDevice, config.externalType);

	{
		const vk::VkFenceImportFlags	flags	= config.permanence == PERMANENCE_TEMPORARY ? vk::VK_FENCE_IMPORT_TEMPORARY_BIT : (vk::VkFenceImportFlagBits)0u;
		const vk::Unique<vk::VkDevice>	device	(createDevice(context.getUsedApiVersion(), vki, physicalDevice, 0u, 0u, config.externalType, queueFamilyIndex));
		const vk::DeviceDriver			vkd		(vki, *device);
		const vk::VkQueue				queue	(getQueue(vkd, *device, queueFamilyIndex));
		const vk::Unique<vk::VkFence>	fenceA	(createExportableFence(vkd, *device, config.externalType));
		NativeHandle					handleA;

		if (transference == TRANSFERENCE_COPY)
			submitDummySignalAndGetFenceNative(vkd, *device, queue, queueFamilyIndex, *fenceA, config.externalType, handleA);
		else
			getFenceNative(vkd, *device, *fenceA, config.externalType, handleA);

		for (size_t importNdx = 0; importNdx < importCount; importNdx++)
		{
			NativeHandle					handleB		(handleA);
			const vk::Unique<vk::VkFence>	fenceB	(createAndImportFence(vkd, *device, config.externalType, handleB, flags));
		}

		if (transference == TRANSFERENCE_COPY)
		{
			importFence(vkd, *device, *fenceA, config.externalType, handleA, flags);
			VK_CHECK(vkd.waitForFences(*device, 1u, &*fenceA, VK_TRUE, ~0ull));
		}
		else if (transference == TRANSFERENCE_REFERENCE)
		{
			submitDummySignal(vkd, queue, *fenceA);
			VK_CHECK(vkd.waitForFences(*device, 1u, &*fenceA, VK_TRUE, ~0ull));
		}
		else
			DE_FATAL("Unknown transference.");

		VK_CHECK(vkd.queueWaitIdle(queue));
	}

	return tcu::TestStatus::pass("Pass");
}

tcu::TestStatus testFenceTransference (Context&					context,
									   const FenceTestConfig	config)
{
	const Transference					transference		(getHandelTypeTransferences(config.externalType));
	const vk::PlatformInterface&		vkp					(context.getPlatformInterface());
	const vk::Unique<vk::VkInstance>	instance			(createInstance(vkp, 0u, 0u, config.externalType));
	const vk::InstanceDriver			vki					(vkp, *instance);
	const vk::VkPhysicalDevice			physicalDevice		(vk::chooseDevice(vki, *instance, context.getTestContext().getCommandLine()));
	const deUint32						queueFamilyIndex	(chooseQueueFamilyIndex(vki, physicalDevice, 0u));

	checkFenceSupport(vki, physicalDevice, config.externalType);

	{
		const vk::VkFenceImportFlags	flags	= config.permanence == PERMANENCE_TEMPORARY ? vk::VK_FENCE_IMPORT_TEMPORARY_BIT : (vk::VkFenceImportFlagBits)0u;
		const vk::Unique<vk::VkDevice>	device	(createDevice(context.getUsedApiVersion(), vki, physicalDevice, 0u, 0u, config.externalType, queueFamilyIndex));
		const vk::DeviceDriver			vkd		(vki, *device);
		const vk::VkQueue				queue	(getQueue(vkd, *device, queueFamilyIndex));

		const vk::Unique<vk::VkFence>	fenceA	(createExportableFence(vkd, *device, config.externalType));
		NativeHandle					handle;

		submitDummySignalAndGetFenceNative(vkd, *device, queue, queueFamilyIndex, *fenceA, config.externalType, handle);

		{
			const vk::Unique<vk::VkFence>	fenceB	(createAndImportFence(vkd, *device, config.externalType, handle, flags));

			if (config.permanence == PERMANENCE_PERMANENT)
			{
				if (transference == TRANSFERENCE_COPY)
				{
					submitDummySignal(vkd, queue, *fenceA);
					VK_CHECK(vkd.waitForFences(*device, 1u, &*fenceB, VK_TRUE, ~0ull));
					VK_CHECK(vkd.queueWaitIdle(queue));

					VK_CHECK(vkd.resetFences(*device, 1u, &*fenceB));
					submitDummySignal(vkd, queue, *fenceB);

					VK_CHECK(vkd.waitForFences(*device, 1u, &*fenceA, VK_TRUE, ~0ull));
					VK_CHECK(vkd.waitForFences(*device, 1u, &*fenceB, VK_TRUE, ~0ull));
					VK_CHECK(vkd.queueWaitIdle(queue));
				}
				else if (transference== TRANSFERENCE_REFERENCE)
				{
					VK_CHECK(vkd.waitForFences(*device, 1u, &*fenceB, VK_TRUE, ~0ull));
					VK_CHECK(vkd.queueWaitIdle(queue));

					VK_CHECK(vkd.resetFences(*device, 1u, &*fenceB));
					submitDummySignal(vkd, queue, *fenceA);
					VK_CHECK(vkd.waitForFences(*device, 1u, &*fenceB, VK_TRUE, ~0ull));

					VK_CHECK(vkd.resetFences(*device, 1u, &*fenceA));
					submitDummySignal(vkd, queue, *fenceB);
					VK_CHECK(vkd.waitForFences(*device, 1u, &*fenceA, VK_TRUE, ~0ull));
					VK_CHECK(vkd.queueWaitIdle(queue));
				}
				else
					DE_FATAL("Unknown transference.");
			}
			else if (config.permanence == PERMANENCE_TEMPORARY)
			{
				if (transference == TRANSFERENCE_COPY)
				{
					submitDummySignal(vkd, queue, *fenceA);
					VK_CHECK(vkd.waitForFences(*device, 1u, &*fenceB, VK_TRUE, ~0ull));
					VK_CHECK(vkd.queueWaitIdle(queue));

					VK_CHECK(vkd.resetFences(*device, 1u, &*fenceB));
					submitDummySignal(vkd, queue, *fenceB);

					VK_CHECK(vkd.waitForFences(*device, 1u, &*fenceA, VK_TRUE, ~0ull));
					VK_CHECK(vkd.waitForFences(*device, 1u, &*fenceB, VK_TRUE, ~0ull));
					VK_CHECK(vkd.queueWaitIdle(queue));
				}
				else if (transference == TRANSFERENCE_REFERENCE)
				{
					VK_CHECK(vkd.waitForFences(*device, 1u, &*fenceB, VK_TRUE, ~0ull));
					VK_CHECK(vkd.queueWaitIdle(queue));

					VK_CHECK(vkd.resetFences(*device, 1u, &*fenceA));
					VK_CHECK(vkd.resetFences(*device, 1u, &*fenceB));
					submitDummySignal(vkd, queue, *fenceA);
					submitDummySignal(vkd, queue, *fenceB);

					VK_CHECK(vkd.waitForFences(*device, 1u, &*fenceB, VK_TRUE, ~0ull));
					VK_CHECK(vkd.waitForFences(*device, 1u, &*fenceA, VK_TRUE, ~0ull));
					VK_CHECK(vkd.queueWaitIdle(queue));
				}
				else
					DE_FATAL("Unknown transference.");
			}
			else
				DE_FATAL("Unknown permanence.");
		}

		return tcu::TestStatus::pass("Pass");
	}
}

tcu::TestStatus testFenceFdDup (Context&				context,
								const FenceTestConfig	config)
{
#if (DE_OS == DE_OS_ANDROID) || (DE_OS == DE_OS_UNIX)
	const Transference					transference		(getHandelTypeTransferences(config.externalType));
	const vk::PlatformInterface&		vkp					(context.getPlatformInterface());
	const vk::Unique<vk::VkInstance>	instance			(createInstance(vkp, 0u, 0u, config.externalType));
	const vk::InstanceDriver			vki					(vkp, *instance);
	const vk::VkPhysicalDevice			physicalDevice		(vk::chooseDevice(vki, *instance, context.getTestContext().getCommandLine()));
	const deUint32						queueFamilyIndex	(chooseQueueFamilyIndex(vki, physicalDevice, 0u));

	checkFenceSupport(vki, physicalDevice, config.externalType);

	{
		const vk::VkFenceImportFlags	flags	= config.permanence == PERMANENCE_TEMPORARY ? vk::VK_FENCE_IMPORT_TEMPORARY_BIT : (vk::VkFenceImportFlagBits)0u;
		const vk::Unique<vk::VkDevice>	device	(createDevice(context.getUsedApiVersion(), vki, physicalDevice, 0u, 0u, config.externalType, queueFamilyIndex));
		const vk::DeviceDriver			vkd		(vki, *device);
		const vk::VkQueue				queue	(getQueue(vkd, *device, queueFamilyIndex));

		TestLog&						log		= context.getTestContext().getLog();
		const vk::Unique<vk::VkFence>	fenceA	(createExportableFence(vkd, *device, config.externalType));

		{
			NativeHandle		fd;

			if (transference == TRANSFERENCE_COPY)
				submitDummySignalAndGetFenceNative(vkd, *device, queue, queueFamilyIndex, *fenceA, config.externalType, fd);
			else
				getFenceNative(vkd, *device, *fenceA, config.externalType, fd);

			NativeHandle		newFd	(dup(fd.getFd()));

			if (newFd.getFd() < 0)
				log << TestLog::Message << "dup() failed: '" << strerror(errno) << "'" << TestLog::EndMessage;

			TCU_CHECK_MSG(newFd.getFd() >= 0, "Failed to call dup() for fences fd");

			{
				const vk::Unique<vk::VkFence> fenceB (createAndImportFence(vkd, *device, config.externalType, newFd, flags));

				if (transference == TRANSFERENCE_COPY)
					VK_CHECK(vkd.waitForFences(*device, 1u, &*fenceB, VK_TRUE, ~0ull));
				else if (transference == TRANSFERENCE_REFERENCE)
				{
					submitDummySignal(vkd, queue, *fenceA);
					VK_CHECK(vkd.waitForFences(*device, 1u, &*fenceB, VK_TRUE, ~0ull));
				}
				else
					DE_FATAL("Unknown permanence.");
			}
		}

		VK_CHECK(vkd.queueWaitIdle(queue));

		return tcu::TestStatus::pass("Pass");
	}
#else
	DE_UNREF(context);
	DE_UNREF(config);
	TCU_THROW(NotSupportedError, "Platform doesn't support dup()");
#endif
}

tcu::TestStatus testFenceFdDup2 (Context&				context,
								 const FenceTestConfig	config)
{
#if (DE_OS == DE_OS_ANDROID) || (DE_OS == DE_OS_UNIX)
	const Transference					transference		(getHandelTypeTransferences(config.externalType));
	const vk::PlatformInterface&		vkp					(context.getPlatformInterface());
	const vk::Unique<vk::VkInstance>	instance			(createInstance(vkp, 0u, 0u, config.externalType));
	const vk::InstanceDriver			vki					(vkp, *instance);
	const vk::VkPhysicalDevice			physicalDevice		(vk::chooseDevice(vki, *instance, context.getTestContext().getCommandLine()));
	const deUint32						queueFamilyIndex	(chooseQueueFamilyIndex(vki, physicalDevice, 0u));

	checkFenceSupport(vki, physicalDevice, config.externalType);

	{
		const vk::VkFenceImportFlags	flags	= config.permanence == PERMANENCE_TEMPORARY ? vk::VK_FENCE_IMPORT_TEMPORARY_BIT : (vk::VkFenceImportFlagBits)0u;
		const vk::Unique<vk::VkDevice>	device	(createDevice(context.getUsedApiVersion(), vki, physicalDevice, 0u, 0u, config.externalType, queueFamilyIndex));
		const vk::DeviceDriver			vkd		(vki, *device);
		const vk::VkQueue				queue	(getQueue(vkd, *device, queueFamilyIndex));

		TestLog&						log		= context.getTestContext().getLog();
		const vk::Unique<vk::VkFence>	fenceA	(createExportableFence(vkd, *device, config.externalType));
		const vk::Unique<vk::VkFence>	fenceB	(createExportableFence(vkd, *device, config.externalType));

		{
			NativeHandle		fd, secondFd;

			if (transference == TRANSFERENCE_COPY)
			{
				submitDummySignalAndGetFenceNative(vkd, *device, queue, queueFamilyIndex, *fenceA, config.externalType, fd);
				submitDummySignalAndGetFenceNative(vkd, *device, queue, queueFamilyIndex, *fenceB, config.externalType, secondFd);
			}
			else
			{
				getFenceNative(vkd, *device, *fenceA, config.externalType, fd);
				getFenceNative(vkd, *device, *fenceB, config.externalType, secondFd);
			}

			int					newFd		(dup2(fd.getFd(), secondFd.getFd()));

			if (newFd < 0)
				log << TestLog::Message << "dup2() failed: '" << strerror(errno) << "'" << TestLog::EndMessage;

			TCU_CHECK_MSG(newFd >= 0, "Failed to call dup2() for fences fd");

			{
				const vk::Unique<vk::VkFence> fenceC (createAndImportFence(vkd, *device, config.externalType, secondFd, flags));

				if (transference == TRANSFERENCE_COPY)
					VK_CHECK(vkd.waitForFences(*device, 1u, &*fenceC, VK_TRUE, ~0ull));
				else if (transference == TRANSFERENCE_REFERENCE)
				{
					submitDummySignal(vkd, queue, *fenceA);
					VK_CHECK(vkd.waitForFences(*device, 1u, &*fenceC, VK_TRUE, ~0ull));
				}
				else
					DE_FATAL("Unknown permanence.");
			}
		}

		VK_CHECK(vkd.queueWaitIdle(queue));

		return tcu::TestStatus::pass("Pass");
	}
#else
	DE_UNREF(context);
	DE_UNREF(config);
	TCU_THROW(NotSupportedError, "Platform doesn't support dup2()");
#endif
}

tcu::TestStatus testFenceFdDup3 (Context&				context,
								 const FenceTestConfig	config)
{
#if (DE_OS == DE_OS_UNIX) && defined(_GNU_SOURCE)
	const Transference					transference		(getHandelTypeTransferences(config.externalType));
	const vk::PlatformInterface&		vkp					(context.getPlatformInterface());
	const vk::Unique<vk::VkInstance>	instance			(createInstance(vkp, 0u, 0u, config.externalType));
	const vk::InstanceDriver			vki					(vkp, *instance);
	const vk::VkPhysicalDevice			physicalDevice		(vk::chooseDevice(vki, *instance, context.getTestContext().getCommandLine()));
	const deUint32						queueFamilyIndex	(chooseQueueFamilyIndex(vki, physicalDevice, 0u));

	checkFenceSupport(vki, physicalDevice, config.externalType);

	{
		const vk::Unique<vk::VkDevice>	device	(createDevice(context.getUsedApiVersion(), vki, physicalDevice, 0u, 0u, config.externalType, queueFamilyIndex));
		const vk::DeviceDriver			vkd		(vki, *device);
		const vk::VkQueue				queue	(getQueue(vkd, *device, queueFamilyIndex));

		TestLog&						log		= context.getTestContext().getLog();
		const vk::Unique<vk::VkFence>	fenceA	(createExportableFence(vkd, *device, config.externalType));
		const vk::Unique<vk::VkFence>	fenceB	(createExportableFence(vkd, *device, config.externalType));

		{
			NativeHandle					fd, secondFd;

			if (transference == TRANSFERENCE_COPY)
			{
				submitDummySignalAndGetFenceNative(vkd, *device, queue, queueFamilyIndex, *fenceA, config.externalType, fd);
				submitDummySignalAndGetFenceNative(vkd, *device, queue, queueFamilyIndex, *fenceB, config.externalType, secondFd);
			}
			else
			{
				getFenceNative(vkd, *device, *fenceA, config.externalType, fd);
				getFenceNative(vkd, *device, *fenceB, config.externalType, secondFd);
			}

<<<<<<< HEAD
		{
			const vk::VkFenceImportFlags	flags		= config.permanence == PERMANENCE_TEMPORARY ? vk::VK_FENCE_IMPORT_TEMPORARY_BIT : (vk::VkFenceImportFlagBits)0u;
			const NativeHandle				fd			(getFenceFd(vkd, *device, *fenceA, config.externalType));
			NativeHandle					secondFd	(getFenceFd(vkd, *device, *fenceB, config.externalType));
=======
			const vk::VkFenceImportFlagsKHR	flags		= config.permanence == PERMANENCE_TEMPORARY ? vk::VK_FENCE_IMPORT_TEMPORARY_BIT_KHR : (vk::VkFenceImportFlagBitsKHR)0u;
>>>>>>> 1bef38a2
			const int						newFd		(dup3(fd.getFd(), secondFd.getFd(), 0));

			if (newFd < 0)
				log << TestLog::Message << "dup3() failed: '" << strerror(errno) << "'" << TestLog::EndMessage;

			TCU_CHECK_MSG(newFd >= 0, "Failed to call dup3() for fences fd");

			{
				const vk::Unique<vk::VkFence> fenceC (createAndImportFence(vkd, *device, config.externalType, secondFd, flags));

				if (transference == TRANSFERENCE_COPY)
					VK_CHECK(vkd.waitForFences(*device, 1u, &*fenceC, VK_TRUE, ~0ull));
				else if (transference == TRANSFERENCE_REFERENCE)
				{
					submitDummySignal(vkd, queue, *fenceA);
					VK_CHECK(vkd.waitForFences(*device, 1u, &*fenceC, VK_TRUE, ~0ull));
				}
				else
					DE_FATAL("Unknown permanence.");
			}
		}

		VK_CHECK(vkd.queueWaitIdle(queue));

		return tcu::TestStatus::pass("Pass");
	}
#else
	DE_UNREF(context);
	DE_UNREF(config);
	TCU_THROW(NotSupportedError, "Platform doesn't support dup3()");
#endif
}

tcu::TestStatus testFenceFdSendOverSocket (Context&					context,
										   const FenceTestConfig	config)
{
#if (DE_OS == DE_OS_ANDROID) || (DE_OS == DE_OS_UNIX)
	const Transference					transference		(getHandelTypeTransferences(config.externalType));
	const vk::PlatformInterface&		vkp					(context.getPlatformInterface());
	const vk::Unique<vk::VkInstance>	instance			(createInstance(vkp, 0u, 0u, config.externalType));
	const vk::InstanceDriver			vki					(vkp, *instance);
	const vk::VkPhysicalDevice			physicalDevice		(vk::chooseDevice(vki, *instance, context.getTestContext().getCommandLine()));
	const deUint32						queueFamilyIndex	(chooseQueueFamilyIndex(vki, physicalDevice, 0u));

	checkFenceSupport(vki, physicalDevice, config.externalType);

	{
		const vk::Unique<vk::VkDevice>	device	(createDevice(context.getUsedApiVersion(), vki, physicalDevice, 0u, 0u, config.externalType, queueFamilyIndex));
		const vk::DeviceDriver			vkd		(vki, *device);
		const vk::VkQueue				queue	(getQueue(vkd, *device, queueFamilyIndex));

		TestLog&						log		= context.getTestContext().getLog();
		const vk::Unique<vk::VkFence>	fence	(createExportableFence(vkd, *device, config.externalType));
		NativeHandle					fd;

		if (transference == TRANSFERENCE_COPY)
			submitDummySignalAndGetFenceNative(vkd, *device, queue, queueFamilyIndex, *fence, config.externalType, fd);
		else
			getFenceNative(vkd, *device, *fence, config.externalType, fd);

		{
			int sv[2];

			if (socketpair(AF_UNIX, SOCK_STREAM, 0, sv) != 0)
			{
				log << TestLog::Message << "Failed to create socket pair: '" << strerror(errno) << "'" << TestLog::EndMessage;
				TCU_FAIL("Failed to create socket pair");
			}

			{
				const NativeHandle	srcSocket	(sv[0]);
				const NativeHandle	dstSocket	(sv[1]);
				std::string			sendData	("deqp");

				// Send FD
				{
					const int			fdRaw	(fd.getFd());
					msghdr				msg;
					cmsghdr*			cmsg;
					char				buffer[CMSG_SPACE(sizeof(int))];
					iovec				iov		= { &sendData[0], sendData.length()};

					deMemset(&msg, 0, sizeof(msg));

					msg.msg_control		= buffer;
					msg.msg_controllen	= sizeof(buffer);
					msg.msg_iovlen		= 1;
					msg.msg_iov			= &iov;

					cmsg				= CMSG_FIRSTHDR(&msg);
					cmsg->cmsg_level	= SOL_SOCKET;
					cmsg->cmsg_type		= SCM_RIGHTS;
					cmsg->cmsg_len		= CMSG_LEN(sizeof(int));

					deMemcpy(CMSG_DATA(cmsg), &fdRaw, sizeof(int));
					msg.msg_controllen = cmsg->cmsg_len;

					if (sendmsg(srcSocket.getFd(), &msg, 0) < 0)
					{
						log << TestLog::Message << "Failed to send fd over socket: '" << strerror(errno) << "'" << TestLog::EndMessage;
						TCU_FAIL("Failed to send fd over socket");
					}
				}

				// Recv FD
				{
					msghdr			msg;
					char			buffer[CMSG_SPACE(sizeof(int))];
					std::string		recvData	(4, '\0');
					iovec			iov			= { &recvData[0], recvData.length() };

					deMemset(&msg, 0, sizeof(msg));

					msg.msg_control		= buffer;
					msg.msg_controllen	= sizeof(buffer);
					msg.msg_iovlen		= 1;
					msg.msg_iov			= &iov;

					const ssize_t	bytes = recvmsg(dstSocket.getFd(), &msg, 0);

					if (bytes < 0)
					{
						log << TestLog::Message << "Failed to recv fd over socket: '" << strerror(errno) << "'" << TestLog::EndMessage;
						TCU_FAIL("Failed to recv fd over socket");

					}
					else if (bytes != (ssize_t)sendData.length())
					{
						TCU_FAIL("recvmsg() returned unpexpected number of bytes");
					}
					else
					{
						const vk::VkFenceImportFlags		flags	= config.permanence == PERMANENCE_TEMPORARY ? vk::VK_FENCE_IMPORT_TEMPORARY_BIT : (vk::VkFenceImportFlagBits)0u;
						const cmsghdr* const				cmsg	= CMSG_FIRSTHDR(&msg);
						int									newFd_;
						deMemcpy(&newFd_, CMSG_DATA(cmsg), sizeof(int));
						NativeHandle						newFd	(newFd_);

						TCU_CHECK(cmsg->cmsg_level == SOL_SOCKET);
						TCU_CHECK(cmsg->cmsg_type == SCM_RIGHTS);
						TCU_CHECK(cmsg->cmsg_len == CMSG_LEN(sizeof(int)));
						TCU_CHECK(recvData == sendData);
						TCU_CHECK_MSG(newFd.getFd() >= 0, "Didn't receive valid fd from socket");

						{
							const vk::Unique<vk::VkFence> newFence (createAndImportFence(vkd, *device, config.externalType, newFd, flags));

							if (transference == TRANSFERENCE_COPY)
								VK_CHECK(vkd.waitForFences(*device, 1u, &*newFence, VK_TRUE, ~0ull));
							else if (transference == TRANSFERENCE_REFERENCE)
							{
								submitDummySignal(vkd, queue, *newFence);
								VK_CHECK(vkd.waitForFences(*device, 1u, &*newFence, VK_TRUE, ~0ull));
							}
							else
								DE_FATAL("Unknown permanence.");

							VK_CHECK(vkd.queueWaitIdle(queue));
						}
					}
				}
			}
		}
	}

	return tcu::TestStatus::pass("Pass");
#else
	DE_UNREF(context);
	DE_UNREF(config);
	TCU_THROW(NotSupportedError, "Platform doesn't support sending file descriptors over socket");
#endif
}

tcu::TestStatus testBufferQueries (Context& context, vk::VkExternalMemoryHandleTypeFlagBits externalType)
{
	const vk::VkBufferCreateFlags		createFlags[]		=
	{
		0u,
		vk::VK_BUFFER_CREATE_SPARSE_BINDING_BIT,
		vk::VK_BUFFER_CREATE_SPARSE_BINDING_BIT|vk::VK_BUFFER_CREATE_SPARSE_RESIDENCY_BIT,
		vk::VK_BUFFER_CREATE_SPARSE_BINDING_BIT|vk::VK_BUFFER_CREATE_SPARSE_ALIASED_BIT
	};
	const vk::VkBufferUsageFlags		usageFlags[]		=
	{
		vk::VK_BUFFER_USAGE_TRANSFER_SRC_BIT,
		vk::VK_BUFFER_USAGE_TRANSFER_DST_BIT,
		vk::VK_BUFFER_USAGE_UNIFORM_TEXEL_BUFFER_BIT,
		vk::VK_BUFFER_USAGE_STORAGE_TEXEL_BUFFER_BIT,
		vk::VK_BUFFER_USAGE_UNIFORM_BUFFER_BIT,
		vk::VK_BUFFER_USAGE_STORAGE_BUFFER_BIT,
		vk::VK_BUFFER_USAGE_INDEX_BUFFER_BIT,
		vk::VK_BUFFER_USAGE_VERTEX_BUFFER_BIT,
		vk::VK_BUFFER_USAGE_INDIRECT_BUFFER_BIT
	};
	const vk::PlatformInterface&		vkp					(context.getPlatformInterface());
	const vk::Unique<vk::VkInstance>	instance			(createInstance(vkp, 0u, externalType, 0u));
	const vk::InstanceDriver			vki					(vkp, *instance);
	const vk::VkPhysicalDevice			physicalDevice		(vk::chooseDevice(vki, *instance, context.getTestContext().getCommandLine()));
	const vk::VkPhysicalDeviceFeatures	deviceFeatures		(vk::getPhysicalDeviceFeatures(vki, physicalDevice));
	const deUint32						queueFamilyIndex	(chooseQueueFamilyIndex(vki, physicalDevice, 0u));

	// VkDevice is only created if physical device claims to support any of these types.
	vk::Move<vk::VkDevice>				device;
	de::MovePtr<vk::DeviceDriver>		vkd;
	bool								deviceHasDedicated	= false;

	TestLog&							log					= context.getTestContext().getLog();

	for (size_t createFlagNdx = 0; createFlagNdx < DE_LENGTH_OF_ARRAY(createFlags); createFlagNdx++)
	for (size_t usageFlagNdx = 0; usageFlagNdx < DE_LENGTH_OF_ARRAY(usageFlags); usageFlagNdx++)
	{
		const vk::VkBufferViewCreateFlags				createFlag		= createFlags[createFlagNdx];
		const vk::VkBufferUsageFlags					usageFlag		= usageFlags[usageFlagNdx];
		const vk::VkPhysicalDeviceExternalBufferInfo	info			=
		{
			vk::VK_STRUCTURE_TYPE_PHYSICAL_DEVICE_EXTERNAL_BUFFER_INFO,
			DE_NULL,
			createFlag,
			usageFlag,
			externalType
		};
		vk::VkExternalBufferProperties					properties		=
		{
			vk::VK_STRUCTURE_TYPE_EXTERNAL_BUFFER_PROPERTIES,
			DE_NULL,
			{ 0u, 0u, 0u }
		};

		if (((createFlag & vk::VK_BUFFER_CREATE_SPARSE_BINDING_BIT) != 0) &&
			(deviceFeatures.sparseBinding == VK_FALSE))
			continue;

		if (((createFlag & vk::VK_BUFFER_CREATE_SPARSE_ALIASED_BIT) != 0) &&
			(deviceFeatures.sparseResidencyAliased == VK_FALSE))
			continue;

		if (((createFlag & vk::VK_BUFFER_CREATE_SPARSE_RESIDENCY_BIT) != 0) &&
			(deviceFeatures.sparseResidencyBuffer == VK_FALSE))
			continue;

		vki.getPhysicalDeviceExternalBufferProperties(physicalDevice, &info, &properties);

		log << TestLog::Message << properties << TestLog::EndMessage;

		TCU_CHECK(properties.sType == vk::VK_STRUCTURE_TYPE_EXTERNAL_BUFFER_PROPERTIES);
		TCU_CHECK(properties.pNext == DE_NULL);
		// \todo [2017-06-06 pyry] Can we validate anything else? Compatible types?

		if ((properties.externalMemoryProperties.externalMemoryFeatures & (vk::VK_EXTERNAL_MEMORY_FEATURE_EXPORTABLE_BIT|vk::VK_EXTERNAL_MEMORY_FEATURE_IMPORTABLE_BIT)) != 0)
		{
			const bool	requiresDedicated	= (properties.externalMemoryProperties.externalMemoryFeatures & vk::VK_EXTERNAL_MEMORY_FEATURE_DEDICATED_ONLY_BIT) != 0;

			if (!device || (requiresDedicated && !deviceHasDedicated))
			{
				// \note We need to re-create with dedicated mem extensions if previous device instance didn't have them
				try
				{
					device				= createDevice(context.getUsedApiVersion(), vki, physicalDevice, 0u, externalType, 0u, queueFamilyIndex, requiresDedicated);
					vkd					= de::MovePtr<vk::DeviceDriver>(new vk::DeviceDriver(vki, *device));
					deviceHasDedicated	= requiresDedicated;
				}
				catch (const tcu::NotSupportedError& e)
				{
					log << e;
					TCU_FAIL("Physical device claims to support handle type but required extensions are not supported");
				}
			}
		}

		if ((properties.externalMemoryProperties.externalMemoryFeatures & vk::VK_EXTERNAL_MEMORY_FEATURE_EXPORTABLE_BIT) != 0)
		{
			DE_ASSERT(!!device);
			DE_ASSERT(vkd);

			if (deviceHasDedicated)
			{
				const vk::Unique<vk::VkBuffer>				buffer						(createExternalBuffer(*vkd, *device, queueFamilyIndex, externalType, 1024u, createFlag, usageFlag));
				const vk::VkMemoryDedicatedRequirements		reqs						(getMemoryDedicatedRequirements(*vkd, *device, *buffer));
				const bool									propertiesRequiresDedicated	= (properties.externalMemoryProperties.externalMemoryFeatures & vk::VK_EXTERNAL_MEMORY_FEATURE_DEDICATED_ONLY_BIT) != 0;
				const bool									objectRequiresDedicated		= (reqs.requiresDedicatedAllocation != VK_FALSE);

				if (propertiesRequiresDedicated != objectRequiresDedicated)
					TCU_FAIL("vkGetPhysicalDeviceExternalBufferProperties and vkGetBufferMemoryRequirements2 report different dedicated requirements");
			}
			else
			{
				// We can't query whether dedicated memory is required or not on per-object basis.
				// This check should be redundant as the code above tries to create device with
				// VK_KHR_dedicated_allocation & VK_KHR_get_memory_requirements2 if dedicated memory
				// is required. However, checking again doesn't hurt.
				TCU_CHECK((properties.externalMemoryProperties.externalMemoryFeatures & vk::VK_EXTERNAL_MEMORY_FEATURE_DEDICATED_ONLY_BIT) == 0);
			}
		}
	}

	return tcu::TestStatus::pass("Pass");
}

struct MemoryTestConfig
{
												MemoryTestConfig	(vk::VkExternalMemoryHandleTypeFlagBits	externalType_,
																	 bool										hostVisible_,
																	 bool										dedicated_)
		: externalType	(externalType_)
		, hostVisible	(hostVisible_)
		, dedicated		(dedicated_)
	{
	}

	vk::VkExternalMemoryHandleTypeFlagBits	externalType;
	bool									hostVisible;
	bool									dedicated;
};

#if (DE_OS == DE_OS_WIN32)
deUint32 chooseMemoryType (deUint32 bits)
{
	if (bits == 0)
		TCU_THROW(NotSupportedError, "No compatible memory type found");

	return deCtz32(bits);
}
#endif

tcu::TestStatus testMemoryWin32Create (Context& context, MemoryTestConfig config)
{
#if (DE_OS == DE_OS_WIN32)
	const vk::PlatformInterface&				vkp					(context.getPlatformInterface());
	const vk::Unique<vk::VkInstance>			instance			(createInstance(vkp, 0u, config.externalType, 0u));
	const vk::InstanceDriver					vki					(vkp, *instance);
	const vk::VkPhysicalDevice					physicalDevice		(vk::chooseDevice(vki, *instance, context.getTestContext().getCommandLine()));
	const deUint32								queueFamilyIndex	(chooseQueueFamilyIndex(vki, physicalDevice, 0u));
	const vk::Unique<vk::VkDevice>				device				(createDevice(context.getUsedApiVersion(), vki, physicalDevice, 0u, config.externalType, 0u, queueFamilyIndex));
	const vk::DeviceDriver						vkd					(vki, *device);
	const vk::VkBufferUsageFlags				usage				= vk::VK_BUFFER_USAGE_TRANSFER_SRC_BIT|vk::VK_BUFFER_USAGE_TRANSFER_DST_BIT;
	const deUint32								seed				= 1261033864u;
	const vk::VkDeviceSize						bufferSize			= 1024;
	const std::vector<deUint8>					testData			(genTestData(seed, (size_t)bufferSize));

	const vk::VkPhysicalDeviceMemoryProperties	memoryProps			= vk::getPhysicalDeviceMemoryProperties(context.getInstanceInterface(), context.getPhysicalDevice());
	const deUint32								compatibleMemTypes	= vk::getCompatibleMemoryTypes(memoryProps, config.hostVisible ? vk::MemoryRequirement::HostVisible : vk::MemoryRequirement::Any);

	checkBufferSupport(vki, physicalDevice, config.externalType, 0u, usage, config.dedicated);

	// \note Buffer is only allocated to get memory requirements
	deUint32									exportedMemoryTypeIndex	= ~0U;
	const vk::Unique<vk::VkBuffer>				buffer					(createExternalBuffer(vkd, *device, queueFamilyIndex, config.externalType, bufferSize, 0u, usage));
	const vk::VkMemoryRequirements				requirements			(getBufferMemoryRequirements(vkd, *device, *buffer));
	const vk::VkExportMemoryWin32HandleInfoKHR	win32Info				=
	{
		vk::VK_STRUCTURE_TYPE_EXPORT_MEMORY_WIN32_HANDLE_INFO_KHR,
		DE_NULL,

		(vk::pt::Win32SecurityAttributesPtr)DE_NULL,
		DXGI_SHARED_RESOURCE_READ | DXGI_SHARED_RESOURCE_WRITE,
		DE_NULL
	};
	const vk::VkExportMemoryAllocateInfo		exportInfo			=
	{
		vk::VK_STRUCTURE_TYPE_EXPORT_MEMORY_ALLOCATE_INFO,
		&win32Info,
		(vk::VkExternalMemoryHandleTypeFlags)config.externalType
	};

	exportedMemoryTypeIndex = chooseMemoryType(requirements.memoryTypeBits & compatibleMemTypes);
	const vk::VkMemoryAllocateInfo				info				=
	{
		vk::VK_STRUCTURE_TYPE_MEMORY_ALLOCATE_INFO,
		&exportInfo,
		requirements.size,
		exportedMemoryTypeIndex
	};
	const vk::Unique<vk::VkDeviceMemory>		memory				(vk::allocateMemory(vkd, *device, &info));
	NativeHandle								handleA;

	if (config.hostVisible)
		writeHostMemory(vkd, *device, *memory, testData.size(), &testData[0]);

	getMemoryNative(vkd, *device, *memory, config.externalType, handleA);

	{
		const vk::Unique<vk::VkDeviceMemory>	memoryA	(importMemory(vkd, *device, requirements, config.externalType, exportedMemoryTypeIndex, handleA));

		if (config.hostVisible)
		{
			const std::vector<deUint8>		testDataA		(genTestData(seed ^ 124798807u, (size_t)bufferSize));
			const std::vector<deUint8>		testDataB		(genTestData(seed ^ 970834278u, (size_t)bufferSize));

			checkHostMemory(vkd, *device, *memoryA, testData.size(), &testData[0]);
			checkHostMemory(vkd, *device, *memory,  testData.size(), &testData[0]);

			writeHostMemory(vkd, *device, *memoryA, testDataA.size(), &testDataA[0]);
			writeHostMemory(vkd, *device, *memory,  testDataA.size(), &testDataB[0]);

			checkHostMemory(vkd, *device, *memoryA, testData.size(), &testDataB[0]);
			checkHostMemory(vkd, *device, *memory,  testData.size(), &testDataB[0]);
		}
	}

	return tcu::TestStatus::pass("Pass");
#else
	DE_UNREF(context);
	DE_UNREF(config);
	TCU_THROW(NotSupportedError, "Platform doesn't support win32 handles");
#endif
}

tcu::TestStatus testMemoryImportTwice (Context& context, MemoryTestConfig config)
{
	const vk::PlatformInterface&			vkp					(context.getPlatformInterface());
	const vk::Unique<vk::VkInstance>		instance			(createInstance(vkp, 0u, config.externalType, 0u));
	const vk::InstanceDriver				vki					(vkp, *instance);
	const vk::VkPhysicalDevice				physicalDevice		(vk::chooseDevice(vki, *instance, context.getTestContext().getCommandLine()));
	const deUint32							queueFamilyIndex	(chooseQueueFamilyIndex(vki, physicalDevice, 0u));
	const vk::Unique<vk::VkDevice>			device				(createDevice(context.getUsedApiVersion(), vki, physicalDevice, 0u, config.externalType, 0u, queueFamilyIndex));
	const vk::DeviceDriver					vkd					(vki, *device);
	const vk::VkBufferUsageFlags			usage				= vk::VK_BUFFER_USAGE_TRANSFER_SRC_BIT|vk::VK_BUFFER_USAGE_TRANSFER_DST_BIT;
	const deUint32							seed				= 1261033864u;
	const vk::VkDeviceSize					bufferSize			= 1024;
	const std::vector<deUint8>				testData			(genTestData(seed, (size_t)bufferSize));

	checkBufferSupport(vki, physicalDevice, config.externalType, 0u, usage, config.dedicated);

	deUint32								exportedMemoryTypeIndex	= ~0U;
	// \note Buffer is only allocated to get memory requirements
	const vk::Unique<vk::VkBuffer>			buffer					(createExternalBuffer(vkd, *device, queueFamilyIndex, config.externalType, bufferSize, 0u, usage));
	const vk::VkMemoryRequirements			requirements			(getBufferMemoryRequirements(vkd, *device, *buffer));
	const vk::Unique<vk::VkDeviceMemory>	memory					(allocateExportableMemory(vki, physicalDevice, vkd, *device, requirements, config.externalType, config.hostVisible, config.dedicated ? *buffer : (vk::VkBuffer)0, exportedMemoryTypeIndex));
	NativeHandle							handleA;

	if (config.hostVisible)
		writeHostMemory(vkd, *device, *memory, testData.size(), &testData[0]);

	getMemoryNative(vkd, *device, *memory, config.externalType, handleA);

	{
		NativeHandle							handleB	(handleA);
		const vk::Unique<vk::VkDeviceMemory>	memoryA	(importMemory(vkd, *device, requirements, config.externalType, exportedMemoryTypeIndex, handleA));
		const vk::Unique<vk::VkDeviceMemory>	memoryB	(importMemory(vkd, *device, requirements, config.externalType, exportedMemoryTypeIndex, handleB));

		if (config.hostVisible)
		{
			const std::vector<deUint8>		testDataA		(genTestData(seed ^ 124798807u, (size_t)bufferSize));
			const std::vector<deUint8>		testDataB		(genTestData(seed ^ 970834278u, (size_t)bufferSize));

			checkHostMemory(vkd, *device, *memoryA, testData.size(), &testData[0]);
			checkHostMemory(vkd, *device, *memoryB, testData.size(), &testData[0]);

			writeHostMemory(vkd, *device, *memoryA, testData.size(), &testDataA[0]);
			writeHostMemory(vkd, *device, *memoryB, testData.size(), &testDataB[0]);

			checkHostMemory(vkd, *device, *memoryA, testData.size(), &testDataB[0]);
			checkHostMemory(vkd, *device, *memory, testData.size(), &testDataB[0]);
		}
	}

	return tcu::TestStatus::pass("Pass");
}

tcu::TestStatus testMemoryMultimpleImports (Context& context, MemoryTestConfig config)
{
	const size_t							count				= 4 * 1024;
	const vk::PlatformInterface&			vkp					(context.getPlatformInterface());
	const vk::Unique<vk::VkInstance>		instance			(createInstance(vkp, 0u, config.externalType, 0u));
	const vk::InstanceDriver				vki					(vkp, *instance);
	const vk::VkPhysicalDevice				physicalDevice		(vk::chooseDevice(vki, *instance, context.getTestContext().getCommandLine()));
	const deUint32							queueFamilyIndex	(chooseQueueFamilyIndex(vki, physicalDevice, 0u));
	const vk::Unique<vk::VkDevice>			device				(createDevice(context.getUsedApiVersion(), vki, physicalDevice, 0u, config.externalType, 0u, queueFamilyIndex));
	const vk::DeviceDriver					vkd					(vki, *device);
	const vk::VkBufferUsageFlags			usage				= vk::VK_BUFFER_USAGE_TRANSFER_SRC_BIT|vk::VK_BUFFER_USAGE_TRANSFER_DST_BIT;
	const vk::VkDeviceSize					bufferSize			= 1024;

	checkBufferSupport(vki, physicalDevice, config.externalType, 0u, usage, config.dedicated);

	deUint32								exportedMemoryTypeIndex	= ~0U;
	// \note Buffer is only allocated to get memory requirements
	const vk::Unique<vk::VkBuffer>			buffer					(createExternalBuffer(vkd, *device, queueFamilyIndex, config.externalType, bufferSize, 0u, usage));
	const vk::VkMemoryRequirements			requirements			(getBufferMemoryRequirements(vkd, *device, *buffer));
	const vk::Unique<vk::VkDeviceMemory>	memory					(allocateExportableMemory(vki, physicalDevice, vkd, *device, requirements, config.externalType, config.hostVisible, config.dedicated ? *buffer : (vk::VkBuffer)0, exportedMemoryTypeIndex));
	NativeHandle							handleA;

	getMemoryNative(vkd, *device, *memory, config.externalType, handleA);

	for (size_t ndx = 0; ndx < count; ndx++)
	{
		NativeHandle							handleB	(handleA);
		const vk::Unique<vk::VkDeviceMemory>	memoryB	(importMemory(vkd, *device, requirements, config.externalType, exportedMemoryTypeIndex, handleB));
	}

	return tcu::TestStatus::pass("Pass");
}

tcu::TestStatus testMemoryMultimpleExports (Context& context, MemoryTestConfig config)
{
	const size_t							count				= 4 * 1024;
	const vk::PlatformInterface&			vkp					(context.getPlatformInterface());
	const vk::Unique<vk::VkInstance>		instance			(createInstance(vkp, 0u, config.externalType, 0u));
	const vk::InstanceDriver				vki					(vkp, *instance);
	const vk::VkPhysicalDevice				physicalDevice		(vk::chooseDevice(vki, *instance, context.getTestContext().getCommandLine()));
	const deUint32							queueFamilyIndex	(chooseQueueFamilyIndex(vki, physicalDevice, 0u));
	const vk::Unique<vk::VkDevice>			device				(createDevice(context.getUsedApiVersion(), vki, physicalDevice, 0u, config.externalType, 0u, queueFamilyIndex));
	const vk::DeviceDriver					vkd					(vki, *device);
	const vk::VkBufferUsageFlags			usage				= vk::VK_BUFFER_USAGE_TRANSFER_SRC_BIT|vk::VK_BUFFER_USAGE_TRANSFER_DST_BIT;
	const vk::VkDeviceSize					bufferSize			= 1024;

	checkBufferSupport(vki, physicalDevice, config.externalType, 0u, usage, config.dedicated);

	deUint32								exportedMemoryTypeIndex	= ~0U;
	// \note Buffer is only allocated to get memory requirements
	const vk::Unique<vk::VkBuffer>			buffer					(createExternalBuffer(vkd, *device, queueFamilyIndex, config.externalType, bufferSize, 0u, usage));
	const vk::VkMemoryRequirements			requirements			(getBufferMemoryRequirements(vkd, *device, *buffer));
	const vk::Unique<vk::VkDeviceMemory>	memory					(allocateExportableMemory(vki, physicalDevice, vkd, *device, requirements, config.externalType, config.hostVisible, config.dedicated ? *buffer : (vk::VkBuffer)0, exportedMemoryTypeIndex));

	for (size_t ndx = 0; ndx < count; ndx++)
	{
		NativeHandle	handle;
		getMemoryNative(vkd, *device, *memory, config.externalType, handle);
	}

	return tcu::TestStatus::pass("Pass");
}

tcu::TestStatus testMemoryFdDup (Context& context, MemoryTestConfig config)
{
#if (DE_OS == DE_OS_ANDROID) || (DE_OS == DE_OS_UNIX)
	const vk::PlatformInterface&		vkp					(context.getPlatformInterface());
	const vk::Unique<vk::VkInstance>	instance			(createInstance(vkp, 0u, config.externalType, 0u));
	const vk::InstanceDriver			vki					(vkp, *instance);
	const vk::VkPhysicalDevice			physicalDevice		(vk::chooseDevice(vki, *instance, context.getTestContext().getCommandLine()));
	const deUint32						queueFamilyIndex	(chooseQueueFamilyIndex(vki, physicalDevice, 0u));

	{
		const vk::Unique<vk::VkDevice>			device			(createDevice(context.getUsedApiVersion(), vki, physicalDevice, 0u, config.externalType, 0u, queueFamilyIndex));
		const vk::DeviceDriver					vkd				(vki, *device);

		TestLog&								log				= context.getTestContext().getLog();
		const vk::VkBufferUsageFlags			usage			= vk::VK_BUFFER_USAGE_TRANSFER_SRC_BIT|vk::VK_BUFFER_USAGE_TRANSFER_DST_BIT;
		const vk::VkDeviceSize					bufferSize		= 1024;
		const deUint32							seed			= 851493858u;
		const std::vector<deUint8>				testData		(genTestData(seed, (size_t)bufferSize));

		checkBufferSupport(vki, physicalDevice, config.externalType, 0u, usage, config.dedicated);

		deUint32								exportedMemoryTypeIndex	= ~0U;
		// \note Buffer is only allocated to get memory requirements
		const vk::Unique<vk::VkBuffer>			buffer					(createExternalBuffer(vkd, *device, queueFamilyIndex, config.externalType, bufferSize, 0u, usage));
		const vk::VkMemoryRequirements			requirements			(getBufferMemoryRequirements(vkd, *device, *buffer));
		const vk::Unique<vk::VkDeviceMemory>	memory					(allocateExportableMemory(vki, physicalDevice, vkd, *device, requirements, config.externalType, config.hostVisible, config.dedicated ? *buffer : (vk::VkBuffer)0, exportedMemoryTypeIndex));

		if (config.hostVisible)
			writeHostMemory(vkd, *device, *memory, testData.size(), &testData[0]);

		const NativeHandle						fd				(getMemoryFd(vkd, *device, *memory, config.externalType));
		NativeHandle							newFd			(dup(fd.getFd()));

		if (newFd.getFd() < 0)
			log << TestLog::Message << "dup() failed: '" << strerror(errno) << "'" << TestLog::EndMessage;

		TCU_CHECK_MSG(newFd.getFd() >= 0, "Failed to call dup() for memorys fd");

		{
			const vk::Unique<vk::VkDeviceMemory>	newMemory	(importMemory(vkd, *device, requirements, config.externalType, exportedMemoryTypeIndex, newFd));

			if (config.hostVisible)
			{
				const std::vector<deUint8>	testDataA	(genTestData(seed ^ 672929437u, (size_t)bufferSize));

				checkHostMemory(vkd, *device, *newMemory, testData.size(), &testData[0]);

				writeHostMemory(vkd, *device, *newMemory, testDataA.size(), &testDataA[0]);
				checkHostMemory(vkd, *device, *memory, testDataA.size(), &testDataA[0]);
			}
		}

		return tcu::TestStatus::pass("Pass");
	}
#else
	DE_UNREF(context);
	DE_UNREF(config);
	TCU_THROW(NotSupportedError, "Platform doesn't support dup()");
#endif
}

tcu::TestStatus testMemoryFdDup2 (Context& context, MemoryTestConfig config)
{
#if (DE_OS == DE_OS_ANDROID) || (DE_OS == DE_OS_UNIX)
	const vk::PlatformInterface&		vkp					(context.getPlatformInterface());
	const vk::Unique<vk::VkInstance>	instance			(createInstance(vkp, 0u, config.externalType, 0u));
	const vk::InstanceDriver			vki					(vkp, *instance);
	const vk::VkPhysicalDevice			physicalDevice		(vk::chooseDevice(vki, *instance, context.getTestContext().getCommandLine()));
	const deUint32						queueFamilyIndex	(chooseQueueFamilyIndex(vki, physicalDevice, 0u));

	{
		const vk::Unique<vk::VkDevice>			device			(createDevice(context.getUsedApiVersion(), vki, physicalDevice, 0u, config.externalType, 0u, queueFamilyIndex));
		const vk::DeviceDriver					vkd				(vki, *device);

		TestLog&								log				= context.getTestContext().getLog();
		const vk::VkBufferUsageFlags			usage			= vk::VK_BUFFER_USAGE_TRANSFER_SRC_BIT|vk::VK_BUFFER_USAGE_TRANSFER_DST_BIT;
		const vk::VkDeviceSize					bufferSize		= 1024;
		const deUint32							seed			= 224466865u;
		const std::vector<deUint8>				testData		(genTestData(seed, (size_t)bufferSize));

		checkBufferSupport(vki, physicalDevice, config.externalType, 0u, usage, config.dedicated);

		deUint32								exportedMemoryTypeIndex	= ~0U;
		// \note Buffer is only allocated to get memory requirements
		const vk::Unique<vk::VkBuffer>			buffer					(createExternalBuffer(vkd, *device, queueFamilyIndex, config.externalType, bufferSize, 0u, usage));
		const vk::VkMemoryRequirements			requirements			(getBufferMemoryRequirements(vkd, *device, *buffer));
		const vk::Unique<vk::VkDeviceMemory>	memory					(allocateExportableMemory(vki, physicalDevice, vkd, *device, requirements, config.externalType, config.hostVisible, config.dedicated ? *buffer : (vk::VkBuffer)0, exportedMemoryTypeIndex));

		if (config.hostVisible)
			writeHostMemory(vkd, *device, *memory, testData.size(), &testData[0]);

		const NativeHandle						fd				(getMemoryFd(vkd, *device, *memory, config.externalType));
		NativeHandle							secondFd		(getMemoryFd(vkd, *device, *memory, config.externalType));
		const int								newFd			(dup2(fd.getFd(), secondFd.getFd()));

		if (newFd < 0)
			log << TestLog::Message << "dup2() failed: '" << strerror(errno) << "'" << TestLog::EndMessage;

		TCU_CHECK_MSG(newFd >= 0, "Failed to call dup2() for memorys fd");

		{
			const vk::Unique<vk::VkDeviceMemory>	newMemory	(importMemory(vkd, *device, requirements, config.externalType, exportedMemoryTypeIndex, secondFd));

			if (config.hostVisible)
			{
				const std::vector<deUint8>	testDataA	(genTestData(seed ^ 99012346u, (size_t)bufferSize));

				checkHostMemory(vkd, *device, *newMemory, testData.size(), &testData[0]);

				writeHostMemory(vkd, *device, *newMemory, testDataA.size(), &testDataA[0]);
				checkHostMemory(vkd, *device, *memory, testDataA.size(), &testDataA[0]);
			}
		}

		return tcu::TestStatus::pass("Pass");
	}
#else
	DE_UNREF(context);
	DE_UNREF(config);
	TCU_THROW(NotSupportedError, "Platform doesn't support dup()");
#endif
}

tcu::TestStatus testMemoryFdDup3 (Context& context, MemoryTestConfig config)
{
#if (DE_OS == DE_OS_UNIX) && defined(_GNU_SOURCE)
	const vk::PlatformInterface&		vkp					(context.getPlatformInterface());
	const vk::Unique<vk::VkInstance>	instance			(createInstance(vkp, 0u, config.externalType, 0u));
	const vk::InstanceDriver			vki					(vkp, *instance);
	const vk::VkPhysicalDevice			physicalDevice		(vk::chooseDevice(vki, *instance, context.getTestContext().getCommandLine()));
	const deUint32						queueFamilyIndex	(chooseQueueFamilyIndex(vki, physicalDevice, 0u));

	{
		const vk::Unique<vk::VkDevice>			device			(createDevice(context.getUsedApiVersion(), vki, physicalDevice, 0u, config.externalType, 0u, queueFamilyIndex));
		const vk::DeviceDriver					vkd				(vki, *device);

		TestLog&								log				= context.getTestContext().getLog();
		const vk::VkBufferUsageFlags			usage			= vk::VK_BUFFER_USAGE_TRANSFER_SRC_BIT|vk::VK_BUFFER_USAGE_TRANSFER_DST_BIT;
		const vk::VkDeviceSize					bufferSize		= 1024;
		const deUint32							seed			= 2554088961u;
		const std::vector<deUint8>				testData		(genTestData(seed, (size_t)bufferSize));

		checkBufferSupport(vki, physicalDevice, config.externalType, 0u, usage, config.dedicated);

		deUint32								exportedMemoryTypeIndex	= ~0U;
		// \note Buffer is only allocated to get memory requirements
		const vk::Unique<vk::VkBuffer>			buffer					(createExternalBuffer(vkd, *device, queueFamilyIndex, config.externalType, bufferSize, 0u, usage));
		const vk::VkMemoryRequirements			requirements			(getBufferMemoryRequirements(vkd, *device, *buffer));
		const vk::Unique<vk::VkDeviceMemory>	memory					(allocateExportableMemory(vki, physicalDevice, vkd, *device, requirements, config.externalType, config.hostVisible, config.dedicated ? *buffer : (vk::VkBuffer)0, exportedMemoryTypeIndex));

		if (config.hostVisible)
			writeHostMemory(vkd, *device, *memory, testData.size(), &testData[0]);

		const NativeHandle						fd				(getMemoryFd(vkd, *device, *memory, config.externalType));
		NativeHandle							secondFd		(getMemoryFd(vkd, *device, *memory, config.externalType));
		const int								newFd			(dup3(fd.getFd(), secondFd.getFd(), 0));

		if (newFd < 0)
			log << TestLog::Message << "dup3() failed: '" << strerror(errno) << "'" << TestLog::EndMessage;

		TCU_CHECK_MSG(newFd >= 0, "Failed to call dup3() for memorys fd");

		{
			const vk::Unique<vk::VkDeviceMemory>	newMemory	(importMemory(vkd, *device, requirements, config.externalType, exportedMemoryTypeIndex, secondFd));

			if (config.hostVisible)
			{
				const std::vector<deUint8>	testDataA	(genTestData(seed ^ 4210342378u, (size_t)bufferSize));

				checkHostMemory(vkd, *device, *newMemory, testData.size(), &testData[0]);

				writeHostMemory(vkd, *device, *newMemory, testDataA.size(), &testDataA[0]);
				checkHostMemory(vkd, *device, *memory, testDataA.size(), &testDataA[0]);
			}
		}

		return tcu::TestStatus::pass("Pass");
	}
#else
	DE_UNREF(context);
	DE_UNREF(config);
	TCU_THROW(NotSupportedError, "Platform doesn't support dup()");
#endif
}

tcu::TestStatus testMemoryFdSendOverSocket (Context& context, MemoryTestConfig config)
{
#if (DE_OS == DE_OS_ANDROID) || (DE_OS == DE_OS_UNIX)
	const vk::PlatformInterface&				vkp					(context.getPlatformInterface());
	const vk::Unique<vk::VkInstance>			instance			(createInstance(vkp, 0u, config.externalType, 0u));
	const vk::InstanceDriver					vki					(vkp, *instance);
	const vk::VkPhysicalDevice					physicalDevice		(vk::chooseDevice(vki, *instance, context.getTestContext().getCommandLine()));
	const deUint32								queueFamilyIndex	(chooseQueueFamilyIndex(vki, physicalDevice, 0u));

	{
		const vk::Unique<vk::VkDevice>			device				(createDevice(context.getUsedApiVersion(), vki, physicalDevice, 0u, config.externalType, 0u, queueFamilyIndex));
		const vk::DeviceDriver					vkd					(vki, *device);

		TestLog&								log					= context.getTestContext().getLog();
		const vk::VkBufferUsageFlags			usage				= vk::VK_BUFFER_USAGE_TRANSFER_SRC_BIT|vk::VK_BUFFER_USAGE_TRANSFER_DST_BIT;
		const vk::VkDeviceSize					bufferSize			= 1024;
		const deUint32							seed				= 3403586456u;
		const std::vector<deUint8>				testData			(genTestData(seed, (size_t)bufferSize));

		checkBufferSupport(vki, physicalDevice, config.externalType, 0u, usage, config.dedicated);

		deUint32								exportedMemoryTypeIndex	= ~0U;
		// \note Buffer is only allocated to get memory requirements
		const vk::Unique<vk::VkBuffer>			buffer					(createExternalBuffer(vkd, *device, queueFamilyIndex, config.externalType, bufferSize, 0u, usage));
		const vk::VkMemoryRequirements			requirements			(getBufferMemoryRequirements(vkd, *device, *buffer));
		const vk::Unique<vk::VkDeviceMemory>	memory					(allocateExportableMemory(vki, physicalDevice, vkd, *device, requirements, config.externalType, config.hostVisible, config.dedicated ? *buffer : (vk::VkBuffer)0, exportedMemoryTypeIndex));

		if (config.hostVisible)
			writeHostMemory(vkd, *device, *memory, testData.size(), &testData[0]);

		const NativeHandle						fd					(getMemoryFd(vkd, *device, *memory, config.externalType));

		{
			int sv[2];

			if (socketpair(AF_UNIX, SOCK_STREAM, 0, sv) != 0)
			{
				log << TestLog::Message << "Failed to create socket pair: '" << strerror(errno) << "'" << TestLog::EndMessage;
				TCU_FAIL("Failed to create socket pair");
			}

			{
				const NativeHandle	srcSocket	(sv[0]);
				const NativeHandle	dstSocket	(sv[1]);
				std::string			sendData	("deqp");

				// Send FD
				{
					const int			fdRaw	(fd.getFd());
					msghdr				msg;
					cmsghdr*			cmsg;
					char				tmpBuffer[CMSG_SPACE(sizeof(int))];
					iovec				iov		= { &sendData[0], sendData.length()};

					deMemset(&msg, 0, sizeof(msg));

					msg.msg_control		= tmpBuffer;
					msg.msg_controllen	= sizeof(tmpBuffer);
					msg.msg_iovlen		= 1;
					msg.msg_iov			= &iov;

					cmsg				= CMSG_FIRSTHDR(&msg);
					cmsg->cmsg_level	= SOL_SOCKET;
					cmsg->cmsg_type		= SCM_RIGHTS;
					cmsg->cmsg_len		= CMSG_LEN(sizeof(int));

					deMemcpy(CMSG_DATA(cmsg), &fdRaw, sizeof(int));
					msg.msg_controllen = cmsg->cmsg_len;

					if (sendmsg(srcSocket.getFd(), &msg, 0) < 0)
					{
						log << TestLog::Message << "Failed to send fd over socket: '" << strerror(errno) << "'" << TestLog::EndMessage;
						TCU_FAIL("Failed to send fd over socket");
					}
				}

				// Recv FD
				{
					msghdr			msg;
					char			tmpBuffer[CMSG_SPACE(sizeof(int))];
					std::string		recvData	(4, '\0');
					iovec			iov			= { &recvData[0], recvData.length() };

					deMemset(&msg, 0, sizeof(msg));

					msg.msg_control		= tmpBuffer;
					msg.msg_controllen	= sizeof(tmpBuffer);
					msg.msg_iovlen		= 1;
					msg.msg_iov			= &iov;

					const ssize_t	bytes = recvmsg(dstSocket.getFd(), &msg, 0);

					if (bytes < 0)
					{
						log << TestLog::Message << "Failed to recv fd over socket: '" << strerror(errno) << "'" << TestLog::EndMessage;
						TCU_FAIL("Failed to recv fd over socket");

					}
					else if (bytes != (ssize_t)sendData.length())
					{
						TCU_FAIL("recvmsg() returned unpexpected number of bytes");
					}
					else
					{
						const cmsghdr* const	cmsg	= CMSG_FIRSTHDR(&msg);
						int						newFd_;
						deMemcpy(&newFd_, CMSG_DATA(cmsg), sizeof(int));
						NativeHandle			newFd	(newFd_);

						TCU_CHECK(cmsg->cmsg_level == SOL_SOCKET);
						TCU_CHECK(cmsg->cmsg_type == SCM_RIGHTS);
						TCU_CHECK(cmsg->cmsg_len == CMSG_LEN(sizeof(int)));
						TCU_CHECK(recvData == sendData);
						TCU_CHECK_MSG(newFd.getFd() >= 0, "Didn't receive valid fd from socket");

						{
							const vk::Unique<vk::VkDeviceMemory> newMemory (importMemory(vkd, *device, requirements, config.externalType, exportedMemoryTypeIndex, newFd));

							if (config.hostVisible)
							{
								const std::vector<deUint8>	testDataA	(genTestData(seed ^ 23478978u, (size_t)bufferSize));

								checkHostMemory(vkd, *device, *newMemory, testData.size(), &testData[0]);

								writeHostMemory(vkd, *device, *newMemory, testDataA.size(), &testDataA[0]);
								checkHostMemory(vkd, *device, *memory, testDataA.size(), &testDataA[0]);
							}
						}
					}
				}
			}
		}
	}

	return tcu::TestStatus::pass("Pass");
#else
	DE_UNREF(context);
	DE_UNREF(config);
	TCU_THROW(NotSupportedError, "Platform doesn't support sending file descriptors over socket");
#endif
}

struct BufferTestConfig
{
											BufferTestConfig	(vk::VkExternalMemoryHandleTypeFlagBits		externalType_,
																 bool										dedicated_)
		: externalType	(externalType_)
		, dedicated		(dedicated_)
	{
	}

	vk::VkExternalMemoryHandleTypeFlagBits	externalType;
	bool									dedicated;
};

tcu::TestStatus testBufferBindExportImportBind (Context&				context,
												const BufferTestConfig	config)
{
	const vk::PlatformInterface&			vkp					(context.getPlatformInterface());
	const vk::Unique<vk::VkInstance>		instance			(createInstance(vkp, 0u, config.externalType, 0u));
	const vk::InstanceDriver				vki					(vkp, *instance);
	const vk::VkPhysicalDevice				physicalDevice		(vk::chooseDevice(vki, *instance, context.getTestContext().getCommandLine()));
	const deUint32							queueFamilyIndex	(chooseQueueFamilyIndex(vki, physicalDevice, 0u));
	const vk::Unique<vk::VkDevice>			device				(createDevice(context.getUsedApiVersion(), vki, physicalDevice, 0u, config.externalType, 0u, queueFamilyIndex, config.dedicated));
	const vk::DeviceDriver					vkd					(vki, *device);
	const vk::VkBufferUsageFlags			usage				= vk::VK_BUFFER_USAGE_TRANSFER_SRC_BIT|vk::VK_BUFFER_USAGE_TRANSFER_DST_BIT;
	const vk::VkDeviceSize					bufferSize			= 1024;

	checkBufferSupport(vki, physicalDevice, config.externalType, 0u, usage, config.dedicated);

	deUint32								exportedMemoryTypeIndex	= ~0U;
	// \note Buffer is only allocated to get memory requirements
	const vk::Unique<vk::VkBuffer>			bufferA					(createExternalBuffer(vkd, *device, queueFamilyIndex, config.externalType, bufferSize, 0u, usage));
	const vk::VkMemoryRequirements			requirements			(getBufferMemoryRequirements(vkd, *device, *bufferA));
	const vk::Unique<vk::VkDeviceMemory>	memoryA					(allocateExportableMemory(vkd, *device, requirements, config.externalType, config.dedicated ? *bufferA : (vk::VkBuffer)0, exportedMemoryTypeIndex));
	NativeHandle							handle;

	VK_CHECK(vkd.bindBufferMemory(*device, *bufferA, *memoryA, 0u));

	getMemoryNative(vkd, *device, *memoryA, config.externalType, handle);

	{
		const vk::Unique<vk::VkDeviceMemory>	memoryB	(importMemory(vkd, *device, requirements, config.externalType, exportedMemoryTypeIndex, handle));
		const vk::Unique<vk::VkBuffer>			bufferB	(createExternalBuffer(vkd, *device, queueFamilyIndex, config.externalType, bufferSize, 0u, usage));

		VK_CHECK(vkd.bindBufferMemory(*device, *bufferB, *memoryB, 0u));
	}

	return tcu::TestStatus::pass("Pass");
}

tcu::TestStatus testBufferExportBindImportBind (Context&				context,
												const BufferTestConfig	config)
{
	const vk::PlatformInterface&			vkp					(context.getPlatformInterface());
	const vk::Unique<vk::VkInstance>		instance			(createInstance(vkp, 0u, config.externalType, 0u));
	const vk::InstanceDriver				vki					(vkp, *instance);
	const vk::VkPhysicalDevice				physicalDevice		(vk::chooseDevice(vki, *instance, context.getTestContext().getCommandLine()));
	const deUint32							queueFamilyIndex	(chooseQueueFamilyIndex(vki, physicalDevice, 0u));
	const vk::Unique<vk::VkDevice>			device				(createDevice(context.getUsedApiVersion(), vki, physicalDevice, 0u, config.externalType, 0u, queueFamilyIndex, config.dedicated));
	const vk::DeviceDriver					vkd					(vki, *device);
	const vk::VkBufferUsageFlags			usage				= vk::VK_BUFFER_USAGE_TRANSFER_SRC_BIT|vk::VK_BUFFER_USAGE_TRANSFER_DST_BIT;
	const vk::VkDeviceSize					bufferSize			= 1024;

	checkBufferSupport(vki, physicalDevice, config.externalType, 0u, usage, config.dedicated);

	deUint32								exportedMemoryTypeIndex	= ~0U;
	// \note Buffer is only allocated to get memory requirements
	const vk::Unique<vk::VkBuffer>			bufferA					(createExternalBuffer(vkd, *device, queueFamilyIndex, config.externalType, bufferSize, 0u, usage));
	const vk::VkMemoryRequirements			requirements			(getBufferMemoryRequirements(vkd, *device, *bufferA));
	const vk::Unique<vk::VkDeviceMemory>	memoryA					(allocateExportableMemory(vkd, *device, requirements, config.externalType, config.dedicated ? *bufferA : (vk::VkBuffer)0, exportedMemoryTypeIndex));
	NativeHandle							handle;

	getMemoryNative(vkd, *device, *memoryA, config.externalType, handle);
	VK_CHECK(vkd.bindBufferMemory(*device, *bufferA, *memoryA, 0u));

	{
		const vk::Unique<vk::VkDeviceMemory>	memoryB	(importMemory(vkd, *device, requirements, config.externalType, exportedMemoryTypeIndex, handle));
		const vk::Unique<vk::VkBuffer>			bufferB	(createExternalBuffer(vkd, *device, queueFamilyIndex, config.externalType, bufferSize, 0u, usage));

		VK_CHECK(vkd.bindBufferMemory(*device, *bufferB, *memoryB, 0u));
	}

	return tcu::TestStatus::pass("Pass");
}

tcu::TestStatus testBufferExportImportBindBind (Context&				context,
												const BufferTestConfig	config)
{
	const vk::PlatformInterface&			vkp					(context.getPlatformInterface());
	const vk::Unique<vk::VkInstance>		instance			(createInstance(vkp, 0u, config.externalType, 0u));
	const vk::InstanceDriver				vki					(vkp, *instance);
	const vk::VkPhysicalDevice				physicalDevice		(vk::chooseDevice(vki, *instance, context.getTestContext().getCommandLine()));
	const deUint32							queueFamilyIndex	(chooseQueueFamilyIndex(vki, physicalDevice, 0u));
	const vk::Unique<vk::VkDevice>			device				(createDevice(context.getUsedApiVersion(), vki, physicalDevice, 0u, config.externalType, 0u, queueFamilyIndex, config.dedicated));
	const vk::DeviceDriver					vkd					(vki, *device);
	const vk::VkBufferUsageFlags			usage				= vk::VK_BUFFER_USAGE_TRANSFER_SRC_BIT|vk::VK_BUFFER_USAGE_TRANSFER_DST_BIT;
	const vk::VkDeviceSize					bufferSize			= 1024;

	checkBufferSupport(vki, physicalDevice, config.externalType, 0u, usage, config.dedicated);

	deUint32								exportedMemoryTypeIndex	= ~0U;
	// \note Buffer is only allocated to get memory requirements
	const vk::Unique<vk::VkBuffer>			bufferA					(createExternalBuffer(vkd, *device, queueFamilyIndex, config.externalType, bufferSize, 0u, usage));
	const vk::VkMemoryRequirements			requirements			(getBufferMemoryRequirements(vkd, *device, *bufferA));
	const vk::Unique<vk::VkDeviceMemory>	memoryA					(allocateExportableMemory(vkd, *device, requirements, config.externalType, config.dedicated ? *bufferA : (vk::VkBuffer)0, exportedMemoryTypeIndex));
	NativeHandle							handle;

	getMemoryNative(vkd, *device, *memoryA, config.externalType, handle);

	{
		const vk::Unique<vk::VkDeviceMemory>	memoryB	(importMemory(vkd, *device, requirements, config.externalType, exportedMemoryTypeIndex, handle));
		const vk::Unique<vk::VkBuffer>			bufferB	(createExternalBuffer(vkd, *device, queueFamilyIndex, config.externalType, bufferSize, 0u, usage));

		VK_CHECK(vkd.bindBufferMemory(*device, *bufferA, *memoryA, 0u));
		VK_CHECK(vkd.bindBufferMemory(*device, *bufferB, *memoryB, 0u));
	}

	return tcu::TestStatus::pass("Pass");
}

tcu::TestStatus testImageQueries (Context& context, vk::VkExternalMemoryHandleTypeFlagBits externalType)
{
	const vk::VkImageCreateFlags		createFlags[]		=
	{
		0u,
		vk::VK_IMAGE_CREATE_SPARSE_BINDING_BIT,
		vk::VK_IMAGE_CREATE_SPARSE_BINDING_BIT|vk::VK_IMAGE_CREATE_SPARSE_RESIDENCY_BIT,
		vk::VK_IMAGE_CREATE_SPARSE_BINDING_BIT|vk::VK_IMAGE_CREATE_SPARSE_ALIASED_BIT,
		vk::VK_IMAGE_CREATE_MUTABLE_FORMAT_BIT,
		vk::VK_IMAGE_CREATE_CUBE_COMPATIBLE_BIT,
		vk::VK_IMAGE_CREATE_2D_ARRAY_COMPATIBLE_BIT
	};
	const vk::VkImageUsageFlags			usageFlags[]		=
	{
		vk::VK_IMAGE_USAGE_TRANSFER_SRC_BIT,
		vk::VK_IMAGE_USAGE_TRANSFER_DST_BIT,
		vk::VK_IMAGE_USAGE_SAMPLED_BIT,
		vk::VK_IMAGE_USAGE_STORAGE_BIT,
		vk::VK_IMAGE_USAGE_COLOR_ATTACHMENT_BIT,
		vk::VK_IMAGE_USAGE_DEPTH_STENCIL_ATTACHMENT_BIT,
		vk::VK_IMAGE_USAGE_TRANSIENT_ATTACHMENT_BIT,
		vk::VK_IMAGE_USAGE_INPUT_ATTACHMENT_BIT
	};
	const vk::PlatformInterface&		vkp					(context.getPlatformInterface());
	const vk::Unique<vk::VkInstance>	instance			(createInstance(vkp, 0u, externalType, 0u));
	const vk::InstanceDriver			vki					(vkp, *instance);
	const vk::VkPhysicalDevice			physicalDevice		(vk::chooseDevice(vki, *instance, context.getTestContext().getCommandLine()));
	const vk::VkPhysicalDeviceFeatures	deviceFeatures		(vk::getPhysicalDeviceFeatures(vki, physicalDevice));
	const deUint32						queueFamilyIndex	(chooseQueueFamilyIndex(vki, physicalDevice, 0u));

	// VkDevice is only created if physical device claims to support any of these types.
	vk::Move<vk::VkDevice>				device;
	de::MovePtr<vk::DeviceDriver>		vkd;
	bool								deviceHasDedicated	= false;

	TestLog&							log					= context.getTestContext().getLog();

	for (size_t createFlagNdx = 0; createFlagNdx < DE_LENGTH_OF_ARRAY(createFlags); createFlagNdx++)
	for (size_t usageFlagNdx = 0; usageFlagNdx < DE_LENGTH_OF_ARRAY(usageFlags); usageFlagNdx++)
	{
		const vk::VkImageViewCreateFlags						createFlag		= createFlags[createFlagNdx];
		const vk::VkImageUsageFlags								usageFlag		= usageFlags[usageFlagNdx];
		const vk::VkFormat										format			= vk::VK_FORMAT_R8G8B8A8_UNORM;
		const vk::VkImageType									type			= vk::VK_IMAGE_TYPE_2D;
		const vk::VkImageTiling									tiling			= vk::VK_IMAGE_TILING_OPTIMAL;
		const vk::VkPhysicalDeviceExternalImageFormatInfo		externalInfo	=
		{
			vk::VK_STRUCTURE_TYPE_PHYSICAL_DEVICE_EXTERNAL_IMAGE_FORMAT_INFO,
			DE_NULL,
			externalType
		};
		const vk::VkPhysicalDeviceImageFormatInfo2				info			=
		{
			vk::VK_STRUCTURE_TYPE_PHYSICAL_DEVICE_IMAGE_FORMAT_INFO_2,
			&externalInfo,

			format,
			type,
			tiling,
			usageFlag,
			createFlag,
		};
		vk::VkExternalImageFormatProperties						externalProperties	=
		{
			vk::VK_STRUCTURE_TYPE_EXTERNAL_IMAGE_FORMAT_PROPERTIES,
			DE_NULL,
			{ 0u, 0u, 0u }
		};
		vk::VkImageFormatProperties2							properties			=
		{
			vk::VK_STRUCTURE_TYPE_IMAGE_FORMAT_PROPERTIES_2,
			&externalProperties,
			{
				{ 0u, 0u, 0u },
				0u,
				0u,
				0u,
				0u
			}
		};

		if (((createFlag & vk::VK_IMAGE_CREATE_SPARSE_BINDING_BIT) != 0) &&
			(deviceFeatures.sparseBinding == VK_FALSE))
			continue;

		if (((createFlag & vk::VK_IMAGE_CREATE_SPARSE_RESIDENCY_BIT) != 0) &&
			(deviceFeatures.sparseResidencyImage2D == VK_FALSE))
			continue;

		if (((createFlag & vk::VK_IMAGE_CREATE_SPARSE_ALIASED_BIT) != 0) &&
			(deviceFeatures.sparseResidencyAliased == VK_FALSE))
			continue;

		vki.getPhysicalDeviceImageFormatProperties2(physicalDevice, &info, &properties);

		log << TestLog::Message << externalProperties << TestLog::EndMessage;
		TCU_CHECK(externalProperties.sType == vk::VK_STRUCTURE_TYPE_EXTERNAL_IMAGE_FORMAT_PROPERTIES);
		TCU_CHECK(externalProperties.pNext == DE_NULL);
		// \todo [2017-06-06 pyry] Can we validate anything else? Compatible types?

		if ((externalProperties.externalMemoryProperties.externalMemoryFeatures & (vk::VK_EXTERNAL_MEMORY_FEATURE_EXPORTABLE_BIT|vk::VK_EXTERNAL_MEMORY_FEATURE_IMPORTABLE_BIT)) != 0)
		{
			const bool	requiresDedicated	= (externalProperties.externalMemoryProperties.externalMemoryFeatures & vk::VK_EXTERNAL_MEMORY_FEATURE_DEDICATED_ONLY_BIT) != 0;

			if (!device || (requiresDedicated && !deviceHasDedicated))
			{
				// \note We need to re-create with dedicated mem extensions if previous device instance didn't have them
				try
				{
					device				= createDevice(context.getUsedApiVersion(), vki, physicalDevice, 0u, externalType, 0u, queueFamilyIndex, requiresDedicated);
					vkd					= de::MovePtr<vk::DeviceDriver>(new vk::DeviceDriver(vki, *device));
					deviceHasDedicated	= requiresDedicated;
				}
				catch (const tcu::NotSupportedError& e)
				{
					log << e;
					TCU_FAIL("Physical device claims to support handle type but required extensions are not supported");
				}
			}
		}

		if ((externalProperties.externalMemoryProperties.externalMemoryFeatures & vk::VK_EXTERNAL_MEMORY_FEATURE_EXPORTABLE_BIT) != 0)
		{
			DE_ASSERT(!!device);
			DE_ASSERT(vkd);

			if (deviceHasDedicated)
			{
				const vk::Unique<vk::VkImage>				image						(createExternalImage(*vkd, *device, queueFamilyIndex, externalType, format, 16u, 16u, tiling, createFlag, usageFlag));
				const vk::VkMemoryDedicatedRequirements		reqs						(getMemoryDedicatedRequirements(*vkd, *device, *image));
				const bool									propertiesRequiresDedicated	= (externalProperties.externalMemoryProperties.externalMemoryFeatures & vk::VK_EXTERNAL_MEMORY_FEATURE_DEDICATED_ONLY_BIT) != 0;
				const bool									objectRequiresDedicated		= (reqs.requiresDedicatedAllocation != VK_FALSE);

				if (propertiesRequiresDedicated != objectRequiresDedicated)
					TCU_FAIL("vkGetPhysicalDeviceExternalBufferProperties and vkGetBufferMemoryRequirements2 report different dedicated requirements");
			}
			else
			{
				// We can't query whether dedicated memory is required or not on per-object basis.
				// This check should be redundant as the code above tries to create device with
				// VK_KHR_dedicated_allocation & VK_KHR_get_memory_requirements2 if dedicated memory
				// is required. However, checking again doesn't hurt.
				TCU_CHECK((externalProperties.externalMemoryProperties.externalMemoryFeatures & vk::VK_EXTERNAL_MEMORY_FEATURE_DEDICATED_ONLY_BIT) == 0);
			}
		}
	}

	return tcu::TestStatus::pass("Pass");
}

struct ImageTestConfig
{
											ImageTestConfig	(vk::VkExternalMemoryHandleTypeFlagBits		externalType_,
															 bool										dedicated_)
		: externalType	(externalType_)
		, dedicated		(dedicated_)
	{
	}

	vk::VkExternalMemoryHandleTypeFlagBits	externalType;
	bool									dedicated;
};

tcu::TestStatus testImageBindExportImportBind (Context&					context,
											   const ImageTestConfig	config)
{
	const vk::PlatformInterface&			vkp					(context.getPlatformInterface());
	const vk::Unique<vk::VkInstance>		instance			(createInstance(vkp, 0u, config.externalType, 0u));
	const vk::InstanceDriver				vki					(vkp, *instance);
	const vk::VkPhysicalDevice				physicalDevice		(vk::chooseDevice(vki, *instance, context.getTestContext().getCommandLine()));
	const deUint32							queueFamilyIndex	(chooseQueueFamilyIndex(vki, physicalDevice, 0u));
	const vk::Unique<vk::VkDevice>			device				(createDevice(context.getUsedApiVersion(), vki, physicalDevice, 0u, config.externalType, 0u, queueFamilyIndex, config.dedicated));
	const vk::DeviceDriver					vkd					(vki, *device);
	const vk::VkImageUsageFlags				usage				= vk::VK_BUFFER_USAGE_TRANSFER_SRC_BIT|vk::VK_BUFFER_USAGE_TRANSFER_DST_BIT;
	const vk::VkFormat						format				= vk::VK_FORMAT_R8G8B8A8_UNORM;
	const deUint32							width				= 64u;
	const deUint32							height				= 64u;
	const vk::VkImageTiling					tiling				= vk::VK_IMAGE_TILING_OPTIMAL;

	checkImageSupport(vki, physicalDevice, config.externalType, 0u, usage, format, tiling, config.dedicated);

	deUint32								exportedMemoryTypeIndex	= ~0U;
	const vk::Unique<vk::VkImage>			imageA					(createExternalImage(vkd, *device, queueFamilyIndex, config.externalType, format, width, height, tiling, 0u, usage));
	const vk::VkMemoryRequirements			requirements			(getImageMemoryRequirements(vkd, *device, *imageA));
	const vk::Unique<vk::VkDeviceMemory>	memoryA					(allocateExportableMemory(vkd, *device, requirements, config.externalType, config.dedicated ? *imageA : (vk::VkImage)0, exportedMemoryTypeIndex));
	NativeHandle							handle;

	VK_CHECK(vkd.bindImageMemory(*device, *imageA, *memoryA, 0u));

	getMemoryNative(vkd, *device, *memoryA, config.externalType, handle);

	{
		const vk::Unique<vk::VkImage>			imageB	(createExternalImage(vkd, *device, queueFamilyIndex, config.externalType, format, width, height, tiling, 0u, usage));
		const vk::Unique<vk::VkDeviceMemory>	memoryB	(config.dedicated
														 ? importDedicatedMemory(vkd, *device, *imageB, requirements, config.externalType, exportedMemoryTypeIndex, handle)
														 : importMemory(vkd, *device, requirements, config.externalType, exportedMemoryTypeIndex, handle));

		VK_CHECK(vkd.bindImageMemory(*device, *imageB, *memoryB, 0u));
	}

	return tcu::TestStatus::pass("Pass");
}

tcu::TestStatus testImageExportBindImportBind (Context&					context,
											   const ImageTestConfig	config)
{
	const vk::PlatformInterface&			vkp					(context.getPlatformInterface());
	const vk::Unique<vk::VkInstance>		instance			(createInstance(vkp, 0u, config.externalType, 0u));
	const vk::InstanceDriver				vki					(vkp, *instance);
	const vk::VkPhysicalDevice				physicalDevice		(vk::chooseDevice(vki, *instance, context.getTestContext().getCommandLine()));
	const deUint32							queueFamilyIndex	(chooseQueueFamilyIndex(vki, physicalDevice, 0u));
	const vk::Unique<vk::VkDevice>			device				(createDevice(context.getUsedApiVersion(), vki, physicalDevice, 0u, config.externalType, 0u, queueFamilyIndex, config.dedicated));
	const vk::DeviceDriver					vkd					(vki, *device);
	const vk::VkImageUsageFlags				usage				= vk::VK_BUFFER_USAGE_TRANSFER_SRC_BIT|vk::VK_BUFFER_USAGE_TRANSFER_DST_BIT;
	const vk::VkFormat						format				= vk::VK_FORMAT_R8G8B8A8_UNORM;
	const deUint32							width				= 64u;
	const deUint32							height				= 64u;
	const vk::VkImageTiling					tiling				= vk::VK_IMAGE_TILING_OPTIMAL;

	checkImageSupport(vki, physicalDevice, config.externalType, 0u, usage, format, tiling, config.dedicated);

	deUint32								exportedMemoryTypeIndex	= ~0U;
	const vk::Unique<vk::VkImage>			imageA					(createExternalImage(vkd, *device, queueFamilyIndex, config.externalType, format, width, height, tiling, 0u, usage));
	const vk::VkMemoryRequirements			requirements			(getImageMemoryRequirements(vkd, *device, *imageA));
	const vk::Unique<vk::VkDeviceMemory>	memoryA					(allocateExportableMemory(vkd, *device, requirements, config.externalType, config.dedicated ? *imageA : (vk::VkImage)0, exportedMemoryTypeIndex));
	NativeHandle							handle;

	getMemoryNative(vkd, *device, *memoryA, config.externalType, handle);
	VK_CHECK(vkd.bindImageMemory(*device, *imageA, *memoryA, 0u));

	{
		const vk::Unique<vk::VkImage>			imageB	(createExternalImage(vkd, *device, queueFamilyIndex, config.externalType, format, width, height, tiling, 0u, usage));
		const vk::Unique<vk::VkDeviceMemory>	memoryB	(config.dedicated
														 ? importDedicatedMemory(vkd, *device, *imageB, requirements, config.externalType, exportedMemoryTypeIndex, handle)
														 : importMemory(vkd, *device, requirements, config.externalType, exportedMemoryTypeIndex, handle));

		VK_CHECK(vkd.bindImageMemory(*device, *imageB, *memoryB, 0u));
	}

	return tcu::TestStatus::pass("Pass");
}

tcu::TestStatus testImageExportImportBindBind (Context&					context,
											   const ImageTestConfig	config)
{
	const vk::PlatformInterface&			vkp					(context.getPlatformInterface());
	const vk::Unique<vk::VkInstance>		instance			(createInstance(vkp, 0u, config.externalType, 0u));
	const vk::InstanceDriver				vki					(vkp, *instance);
	const vk::VkPhysicalDevice				physicalDevice		(vk::chooseDevice(vki, *instance, context.getTestContext().getCommandLine()));
	const deUint32							queueFamilyIndex	(chooseQueueFamilyIndex(vki, physicalDevice, 0u));
	const vk::Unique<vk::VkDevice>			device				(createDevice(context.getUsedApiVersion(), vki, physicalDevice, 0u, config.externalType, 0u, queueFamilyIndex, config.dedicated));
	const vk::DeviceDriver					vkd					(vki, *device);
	const vk::VkImageUsageFlags				usage				= vk::VK_BUFFER_USAGE_TRANSFER_SRC_BIT|vk::VK_BUFFER_USAGE_TRANSFER_DST_BIT;
	const vk::VkFormat						format				= vk::VK_FORMAT_R8G8B8A8_UNORM;
	const deUint32							width				= 64u;
	const deUint32							height				= 64u;
	const vk::VkImageTiling					tiling				= vk::VK_IMAGE_TILING_OPTIMAL;

	checkImageSupport(vki, physicalDevice, config.externalType, 0u, usage, format, tiling, config.dedicated);

	deUint32								exportedMemoryTypeIndex	= ~0U;
	// \note Image is only allocated to get memory requirements
	const vk::Unique<vk::VkImage>			imageA					(createExternalImage(vkd, *device, queueFamilyIndex, config.externalType, format, width, height, tiling, 0u, usage));
	const vk::VkMemoryRequirements			requirements			(getImageMemoryRequirements(vkd, *device, *imageA));
	const vk::Unique<vk::VkDeviceMemory>	memoryA					(allocateExportableMemory(vkd, *device, requirements, config.externalType, config.dedicated ? *imageA : (vk::VkImage)0, exportedMemoryTypeIndex));
	NativeHandle							handle;

	getMemoryNative(vkd, *device, *memoryA, config.externalType, handle);

	{
		const vk::Unique<vk::VkImage>			imageB	(createExternalImage(vkd, *device, queueFamilyIndex, config.externalType, format, width, height, tiling, 0u, usage));
		const vk::Unique<vk::VkDeviceMemory>	memoryB	(config.dedicated
														 ? importDedicatedMemory(vkd, *device, *imageB, requirements, config.externalType, exportedMemoryTypeIndex, handle)
														 : importMemory(vkd, *device, requirements, config.externalType, exportedMemoryTypeIndex, handle));

		VK_CHECK(vkd.bindImageMemory(*device, *imageA, *memoryA, 0u));
		VK_CHECK(vkd.bindImageMemory(*device, *imageB, *memoryB, 0u));
	}

	return tcu::TestStatus::pass("Pass");
}
de::MovePtr<tcu::TestCaseGroup> createFenceTests (tcu::TestContext& testCtx, vk::VkExternalFenceHandleTypeFlagBits externalType)
{
	const struct
	{
		const char* const	name;
		const Permanence	permanence;
	} permanences[] =
	{
		{ "temporary", PERMANENCE_TEMPORARY	},
		{ "permanent", PERMANENCE_PERMANENT	}
	};

	de::MovePtr<tcu::TestCaseGroup> fenceGroup (new tcu::TestCaseGroup(testCtx, externalFenceTypeToName(externalType), externalFenceTypeToName(externalType)));

	addFunctionCase(fenceGroup.get(), "info",	"Test external fence queries.",	testFenceQueries,	externalType);

	for (size_t permanenceNdx = 0; permanenceNdx < DE_LENGTH_OF_ARRAY(permanences); permanenceNdx++)
	{
		const Permanence		permanence		(permanences[permanenceNdx].permanence);
		const char* const		permanenceName	(permanences[permanenceNdx].name);
		const FenceTestConfig	config			(externalType, permanence);

		if (!isSupportedPermanence(externalType, permanence))
			continue;

		if (externalType == vk::VK_EXTERNAL_FENCE_HANDLE_TYPE_OPAQUE_WIN32_BIT
			|| externalType == vk::VK_EXTERNAL_FENCE_HANDLE_TYPE_OPAQUE_WIN32_KMT_BIT)
		{
			addFunctionCase(fenceGroup.get(), std::string("create_win32_") + permanenceName,	"Test creating fence with win32 properties.",	testFenceWin32Create,	config);
		}

		addFunctionCase(fenceGroup.get(), std::string("import_twice_") + permanenceName,				"Test importing fence twice.",											testFenceImportTwice,				config);
		addFunctionCase(fenceGroup.get(), std::string("reimport_") + permanenceName,					"Test importing again over previously imported fence.",					testFenceImportReimport,			config);
		addFunctionCase(fenceGroup.get(), std::string("import_multiple_times_") + permanenceName,		"Test importing fence multiple times.",									testFenceMultipleImports,			config);
		addFunctionCase(fenceGroup.get(), std::string("signal_export_import_wait_") + permanenceName,	"Test signaling, exporting, importing and waiting for the sempahore.",	testFenceSignalExportImportWait,	config);
		addFunctionCase(fenceGroup.get(), std::string("signal_import_") + permanenceName,				"Test signaling and importing the fence.",								testFenceSignalImport,				config);
		addFunctionCase(fenceGroup.get(), std::string("reset_") + permanenceName,						"Test resetting the fence.",											testFenceReset,						config);
		addFunctionCase(fenceGroup.get(), std::string("transference_") + permanenceName,				"Test fences transference.",											testFenceTransference,				config);

		if (externalType == vk::VK_EXTERNAL_FENCE_HANDLE_TYPE_SYNC_FD_BIT
			|| externalType == vk::VK_EXTERNAL_FENCE_HANDLE_TYPE_OPAQUE_FD_BIT)
		{
			// \note Not supported on WIN32 handles
			addFunctionCase(fenceGroup.get(), std::string("export_multiple_times_") + permanenceName,	"Test exporting fence multiple times.",		testFenceMultipleExports,	config);

			addFunctionCase(fenceGroup.get(), std::string("dup_") + permanenceName,						"Test calling dup() on exported fence.",	testFenceFdDup,				config);
			addFunctionCase(fenceGroup.get(), std::string("dup2_") + permanenceName,					"Test calling dup2() on exported fence.",	testFenceFdDup2,			config);
			addFunctionCase(fenceGroup.get(), std::string("dup3_") + permanenceName,					"Test calling dup3() on exported fence.",	testFenceFdDup3,			config);
			addFunctionCase(fenceGroup.get(), std::string("send_over_socket_") + permanenceName,		"Test sending fence fd over socket.",		testFenceFdSendOverSocket,	config);
		}

		if (getHandelTypeTransferences(externalType) == TRANSFERENCE_REFERENCE)
		{
			addFunctionCase(fenceGroup.get(), std::string("signal_wait_import_") + permanenceName,			"Test signaling and then waiting for the the sepmahore.",			testFenceSignalWaitImport,			config);
			addFunctionCase(fenceGroup.get(), std::string("export_signal_import_wait_") + permanenceName,	"Test exporting, signaling, importing and waiting for the fence.",	testFenceExportSignalImportWait,	config);
			addFunctionCase(fenceGroup.get(), std::string("export_import_signal_wait_") + permanenceName,	"Test exporting, importing, signaling and waiting for the fence.",	testFenceExportImportSignalWait,	config);
		}
	}

	return fenceGroup;
}

de::MovePtr<tcu::TestCaseGroup> createFenceTests (tcu::TestContext& testCtx)
{
	de::MovePtr<tcu::TestCaseGroup> fenceGroup (new tcu::TestCaseGroup(testCtx, "fence", "Tests for external fences."));

	fenceGroup->addChild(createFenceTests(testCtx, vk::VK_EXTERNAL_FENCE_HANDLE_TYPE_SYNC_FD_BIT).release());
	fenceGroup->addChild(createFenceTests(testCtx, vk::VK_EXTERNAL_FENCE_HANDLE_TYPE_OPAQUE_FD_BIT).release());
	fenceGroup->addChild(createFenceTests(testCtx, vk::VK_EXTERNAL_FENCE_HANDLE_TYPE_OPAQUE_WIN32_BIT).release());
	fenceGroup->addChild(createFenceTests(testCtx, vk::VK_EXTERNAL_FENCE_HANDLE_TYPE_OPAQUE_WIN32_KMT_BIT).release());

	return fenceGroup;
}

de::MovePtr<tcu::TestCaseGroup> createSemaphoreTests (tcu::TestContext& testCtx, vk::VkExternalSemaphoreHandleTypeFlagBits externalType)
{
	const struct
	{
		const char* const	name;
		const Permanence	permanence;
	} permanences[] =
	{
		{ "temporary", PERMANENCE_TEMPORARY	},
		{ "permanent", PERMANENCE_PERMANENT	}
	};

	de::MovePtr<tcu::TestCaseGroup> semaphoreGroup (new tcu::TestCaseGroup(testCtx, externalSemaphoreTypeToName(externalType), externalSemaphoreTypeToName(externalType)));

	addFunctionCase(semaphoreGroup.get(), "info",	"Test external semaphore queries.",	testSemaphoreQueries,	externalType);

	for (size_t permanenceNdx = 0; permanenceNdx < DE_LENGTH_OF_ARRAY(permanences); permanenceNdx++)
	{
		const Permanence			permanence		(permanences[permanenceNdx].permanence);
		const char* const			permanenceName	(permanences[permanenceNdx].name);
		const SemaphoreTestConfig	config			(externalType, permanence);

		if (!isSupportedPermanence(externalType, permanence))
			continue;

		if (externalType == vk::VK_EXTERNAL_SEMAPHORE_HANDLE_TYPE_OPAQUE_WIN32_BIT
			|| externalType == vk::VK_EXTERNAL_SEMAPHORE_HANDLE_TYPE_OPAQUE_WIN32_KMT_BIT)
		{
			addFunctionCase(semaphoreGroup.get(), std::string("create_win32_") + permanenceName,	"Test creating semaphore with win32 properties.",	testSemaphoreWin32Create,	config);
		}

		addFunctionCase(semaphoreGroup.get(), std::string("import_twice_") + permanenceName,				"Test importing semaphore twice.",										testSemaphoreImportTwice,				config);
		addFunctionCase(semaphoreGroup.get(), std::string("reimport_") + permanenceName,					"Test importing again over previously imported semaphore.",				testSemaphoreImportReimport,			config);
		addFunctionCase(semaphoreGroup.get(), std::string("import_multiple_times_") + permanenceName,		"Test importing semaphore multiple times.",								testSemaphoreMultipleImports,			config);
		addFunctionCase(semaphoreGroup.get(), std::string("signal_export_import_wait_") + permanenceName,	"Test signaling, exporting, importing and waiting for the sempahore.",	testSemaphoreSignalExportImportWait,	config);
		addFunctionCase(semaphoreGroup.get(), std::string("signal_import_") + permanenceName,				"Test signaling and importing the semaphore.",							testSemaphoreSignalImport,				config);
		addFunctionCase(semaphoreGroup.get(), std::string("transference_") + permanenceName,				"Test semaphores transference.",										testSemaphoreTransference,				config);

		if (externalType == vk::VK_EXTERNAL_SEMAPHORE_HANDLE_TYPE_SYNC_FD_BIT
			|| externalType == vk::VK_EXTERNAL_SEMAPHORE_HANDLE_TYPE_OPAQUE_FD_BIT)
		{
			// \note Not supported on WIN32 handles
			addFunctionCase(semaphoreGroup.get(), std::string("export_multiple_times_") + permanenceName,	"Test exporting semaphore multiple times.",		testSemaphoreMultipleExports,	config);

			addFunctionCase(semaphoreGroup.get(), std::string("dup_") + permanenceName,						"Test calling dup() on exported semaphore.",	testSemaphoreFdDup,				config);
			addFunctionCase(semaphoreGroup.get(), std::string("dup2_") + permanenceName,					"Test calling dup2() on exported semaphore.",	testSemaphoreFdDup2,			config);
			addFunctionCase(semaphoreGroup.get(), std::string("dup3_") + permanenceName,					"Test calling dup3() on exported semaphore.",	testSemaphoreFdDup3,			config);
			addFunctionCase(semaphoreGroup.get(), std::string("send_over_socket_") + permanenceName,		"Test sending semaphore fd over socket.",		testSemaphoreFdSendOverSocket,	config);
		}

		if (getHandelTypeTransferences(externalType) == TRANSFERENCE_REFERENCE)
		{
			addFunctionCase(semaphoreGroup.get(), std::string("signal_wait_import_") + permanenceName,			"Test signaling and then waiting for the the sepmahore.",				testSemaphoreSignalWaitImport,			config);
			addFunctionCase(semaphoreGroup.get(), std::string("export_signal_import_wait_") + permanenceName,	"Test exporting, signaling, importing and waiting for the semaphore.",	testSemaphoreExportSignalImportWait,	config);
			addFunctionCase(semaphoreGroup.get(), std::string("export_import_signal_wait_") + permanenceName,	"Test exporting, importing, signaling and waiting for the semaphore.",	testSemaphoreExportImportSignalWait,	config);
		}
	}

	return semaphoreGroup;
}

de::MovePtr<tcu::TestCaseGroup> createSemaphoreTests (tcu::TestContext& testCtx)
{
	de::MovePtr<tcu::TestCaseGroup> semaphoreGroup (new tcu::TestCaseGroup(testCtx, "semaphore", "Tests for external semaphores."));

	semaphoreGroup->addChild(createSemaphoreTests(testCtx, vk::VK_EXTERNAL_SEMAPHORE_HANDLE_TYPE_SYNC_FD_BIT).release());
	semaphoreGroup->addChild(createSemaphoreTests(testCtx, vk::VK_EXTERNAL_SEMAPHORE_HANDLE_TYPE_OPAQUE_FD_BIT).release());
	semaphoreGroup->addChild(createSemaphoreTests(testCtx, vk::VK_EXTERNAL_SEMAPHORE_HANDLE_TYPE_OPAQUE_WIN32_BIT).release());
	semaphoreGroup->addChild(createSemaphoreTests(testCtx, vk::VK_EXTERNAL_SEMAPHORE_HANDLE_TYPE_OPAQUE_WIN32_KMT_BIT).release());

	return semaphoreGroup;
}

de::MovePtr<tcu::TestCaseGroup> createMemoryTests (tcu::TestContext& testCtx, vk::VkExternalMemoryHandleTypeFlagBits externalType)
{
	de::MovePtr<tcu::TestCaseGroup> group (new tcu::TestCaseGroup(testCtx, externalMemoryTypeToName(externalType), "Tests for external memory"));

	for (size_t dedicatedNdx = 0; dedicatedNdx < 2; dedicatedNdx++)
	{
		const bool						dedicated		(dedicatedNdx == 1);
		de::MovePtr<tcu::TestCaseGroup>	dedicatedGroup	(new tcu::TestCaseGroup(testCtx, dedicated ? "dedicated" : "suballocated", ""));

		for (size_t hostVisibleNdx = 0; hostVisibleNdx < 2; hostVisibleNdx++)
		{
			const bool						hostVisible			(hostVisibleNdx == 1);
			de::MovePtr<tcu::TestCaseGroup>	hostVisibleGroup	(new tcu::TestCaseGroup(testCtx, hostVisible ? "host_visible" : "device_only", ""));
			const MemoryTestConfig			memoryConfig		(externalType, hostVisible, dedicated);

			if (externalType == vk::VK_EXTERNAL_MEMORY_HANDLE_TYPE_OPAQUE_WIN32_BIT
				|| externalType == vk::VK_EXTERNAL_MEMORY_HANDLE_TYPE_OPAQUE_WIN32_KMT_BIT)
			{
				addFunctionCase(hostVisibleGroup.get(), "create_win32",	"Test creating memory with win32 properties .",		testMemoryWin32Create,	memoryConfig);
			}

			addFunctionCase(hostVisibleGroup.get(), "import_twice",				"Test importing memory object twice.",			testMemoryImportTwice,		memoryConfig);
			addFunctionCase(hostVisibleGroup.get(), "import_multiple_times",	"Test importing memory object multiple times.",	testMemoryMultimpleImports,	memoryConfig);

			if (externalType == vk::VK_EXTERNAL_MEMORY_HANDLE_TYPE_OPAQUE_FD_BIT)
			{
				addFunctionCase(hostVisibleGroup.get(), "dup",									"Test calling dup() on exported memory.",	testMemoryFdDup,			memoryConfig);
				addFunctionCase(hostVisibleGroup.get(), "dup2",									"Test calling dup2() on exported memory.",	testMemoryFdDup2,			memoryConfig);
				addFunctionCase(hostVisibleGroup.get(), "dup3",									"Test calling dup3() on exported memory.",	testMemoryFdDup3,			memoryConfig);
				addFunctionCase(hostVisibleGroup.get(), "send_over_socket",						"Test sending memory fd over socket.",		testMemoryFdSendOverSocket,	memoryConfig);
				// \note Not supported on WIN32 handles
				addFunctionCase(hostVisibleGroup.get(), "export_multiple_times",				"Test exporting memory multiple times.",	testMemoryMultimpleExports,	memoryConfig);
			}

			dedicatedGroup->addChild(hostVisibleGroup.release());
		}

		{
			de::MovePtr<tcu::TestCaseGroup>	bufferGroup		(new tcu::TestCaseGroup(testCtx, "buffer", ""));
			const BufferTestConfig			bufferConfig	(externalType, dedicated);

			addFunctionCase(bufferGroup.get(), "info",						"External buffer memory info query.",						testBufferQueries,				externalType);
			addFunctionCase(bufferGroup.get(), "bind_export_import_bind",	"Test binding, exporting, importing and binding buffer.",	testBufferBindExportImportBind,	bufferConfig);
			addFunctionCase(bufferGroup.get(), "export_bind_import_bind",	"Test exporting, binding, importing and binding buffer.",	testBufferExportBindImportBind,	bufferConfig);
			addFunctionCase(bufferGroup.get(), "export_import_bind_bind",	"Test exporting, importind and binding buffer.",			testBufferExportImportBindBind,	bufferConfig);

			dedicatedGroup->addChild(bufferGroup.release());
		}

		{
			de::MovePtr<tcu::TestCaseGroup> imageGroup	(new tcu::TestCaseGroup(testCtx, "image", ""));
			const ImageTestConfig			imageConfig	(externalType, dedicated);

			addFunctionCase(imageGroup.get(), "info",						"External image memory info query.",						testImageQueries,				externalType);
			addFunctionCase(imageGroup.get(), "bind_export_import_bind",	"Test binding, exporting, importing and binding image.",	testImageBindExportImportBind,	imageConfig);
			addFunctionCase(imageGroup.get(), "export_bind_import_bind",	"Test exporting, binding, importing and binding image.",	testImageExportBindImportBind,	imageConfig);
			addFunctionCase(imageGroup.get(), "export_import_bind_bind",	"Test exporting, importind and binding image.",				testImageExportImportBindBind,	imageConfig);

			dedicatedGroup->addChild(imageGroup.release());
		}

		group->addChild(dedicatedGroup.release());
	}

	return group;
}

de::MovePtr<tcu::TestCaseGroup> createMemoryTests (tcu::TestContext& testCtx)
{
	de::MovePtr<tcu::TestCaseGroup> group (new tcu::TestCaseGroup(testCtx, "memory", "Tests for external memory"));

	group->addChild(createMemoryTests(testCtx, vk::VK_EXTERNAL_MEMORY_HANDLE_TYPE_OPAQUE_FD_BIT).release());
	group->addChild(createMemoryTests(testCtx, vk::VK_EXTERNAL_MEMORY_HANDLE_TYPE_OPAQUE_WIN32_BIT).release());
	group->addChild(createMemoryTests(testCtx, vk::VK_EXTERNAL_MEMORY_HANDLE_TYPE_OPAQUE_WIN32_KMT_BIT).release());

	return group;
}

} // anonymous

tcu::TestCaseGroup* createExternalMemoryTests (tcu::TestContext& testCtx)
{
	de::MovePtr<tcu::TestCaseGroup> group (new tcu::TestCaseGroup(testCtx, "external", "Tests for external Vulkan objects"));

	group->addChild(createSemaphoreTests(testCtx).release());
	group->addChild(createMemoryTests(testCtx).release());
	group->addChild(createFenceTests(testCtx).release());

	return group.release();
}

} // api
} // vkt<|MERGE_RESOLUTION|>--- conflicted
+++ resolved
@@ -516,7 +516,7 @@
 												vk::VkQueue										queue,
 												deUint32										queueFamilyIndex,
 												vk::VkSemaphore									semaphore,
-												vk::VkExternalSemaphoreHandleTypeFlagBitsKHR	externalType,
+												vk::VkExternalSemaphoreHandleTypeFlagBits		externalType,
 												NativeHandle&									nativeHandle)
 {
 	const vk::Unique<vk::VkCommandPool>		cmdPool(createCommandPool(vk, device, vk::VK_COMMAND_POOL_CREATE_TRANSIENT_BIT, queueFamilyIndex, DE_NULL));
@@ -623,15 +623,12 @@
 	VK_CHECK(vkd.queueSubmit(queue, 1, &submit, fence));
 }
 
-<<<<<<< HEAD
-tcu::TestStatus testSemaphoreQueries (Context& context, vk::VkExternalSemaphoreHandleTypeFlagBits externalType)
-=======
 void submitDummySignalAndGetFenceNative (	const vk::DeviceInterface&					vk,
 											vk::VkDevice								device,
 											vk::VkQueue									queue,
 											deUint32									queueFamilyIndex,
 											vk::VkFence									fence,
-											vk::VkExternalFenceHandleTypeFlagBitsKHR	externalType,
+											vk::VkExternalFenceHandleTypeFlagBits		externalType,
 											NativeHandle&								nativeHandle)
 {
 	const vk::Unique<vk::VkCommandPool>		cmdPool(createCommandPool(vk, device, vk::VK_COMMAND_POOL_CREATE_TRANSIENT_BIT, queueFamilyIndex, DE_NULL));
@@ -691,8 +688,7 @@
 	VK_CHECK(vk.queueWaitIdle(queue));
 }
 
-tcu::TestStatus testSemaphoreQueries (Context& context, vk::VkExternalSemaphoreHandleTypeFlagBitsKHR externalType)
->>>>>>> 1bef38a2
+tcu::TestStatus testSemaphoreQueries (Context& context, vk::VkExternalSemaphoreHandleTypeFlagBits externalType)
 {
 	const vk::PlatformInterface&		vkp				(context.getPlatformInterface());
 	const vk::Unique<vk::VkInstance>	instance		(createInstance(vkp, externalType, 0u, 0u));
@@ -1457,14 +1453,7 @@
 				getSemaphoreNative(vkd, *device, *semaphoreB, config.externalType, secondFd);
 			}
 
-<<<<<<< HEAD
-		{
 			const vk::VkSemaphoreImportFlags	flags		= config.permanence == PERMANENCE_TEMPORARY ? vk::VK_SEMAPHORE_IMPORT_TEMPORARY_BIT : (vk::VkSemaphoreImportFlagBits)0u;
-			const NativeHandle					fd			(getSemaphoreFd(vkd, *device, *semaphoreA, config.externalType));
-			NativeHandle						secondFd	(getSemaphoreFd(vkd, *device, *semaphoreB, config.externalType));
-=======
-			const vk::VkSemaphoreImportFlagsKHR	flags		= config.permanence == PERMANENCE_TEMPORARY ? vk::VK_SEMAPHORE_IMPORT_TEMPORARY_BIT_KHR : (vk::VkSemaphoreImportFlagBitsKHR)0u;
->>>>>>> 1bef38a2
 			const int							newFd		(dup3(fd.getFd(), secondFd.getFd(), 0));
 
 			if (newFd < 0)
@@ -2478,14 +2467,7 @@
 				getFenceNative(vkd, *device, *fenceB, config.externalType, secondFd);
 			}
 
-<<<<<<< HEAD
-		{
 			const vk::VkFenceImportFlags	flags		= config.permanence == PERMANENCE_TEMPORARY ? vk::VK_FENCE_IMPORT_TEMPORARY_BIT : (vk::VkFenceImportFlagBits)0u;
-			const NativeHandle				fd			(getFenceFd(vkd, *device, *fenceA, config.externalType));
-			NativeHandle					secondFd	(getFenceFd(vkd, *device, *fenceB, config.externalType));
-=======
-			const vk::VkFenceImportFlagsKHR	flags		= config.permanence == PERMANENCE_TEMPORARY ? vk::VK_FENCE_IMPORT_TEMPORARY_BIT_KHR : (vk::VkFenceImportFlagBitsKHR)0u;
->>>>>>> 1bef38a2
 			const int						newFd		(dup3(fd.getFd(), secondFd.getFd(), 0));
 
 			if (newFd < 0)
