/*-------------------------------------------------------------------------
 * Vulkan Conformance Tests
 * ------------------------
 *
 * Copyright (c) 2016 Google Inc.
 *
 * Licensed under the Apache License, Version 2.0 (the "License");
 * you may not use this file except in compliance with the License.
 * You may obtain a copy of the License at
 *
 *      http://www.apache.org/licenses/LICENSE-2.0
 *
 * Unless required by applicable law or agreed to in writing, software
 * distributed under the License is distributed on an "AS IS" BASIS,
 * WITHOUT WARRANTIES OR CONDITIONS OF ANY KIND, either express or implied.
 * See the License for the specific language governing permissions and
 * limitations under the License.
 *
 * \brief Vulkan external memory API tests
 *//*--------------------------------------------------------------------*/

#include "vktApiExternalMemoryTests.hpp"
#include "vktCustomInstancesDevices.hpp"

#include "vktTestCaseUtil.hpp"
#include "vkRefUtil.hpp"
#include "vkDeviceUtil.hpp"
#include "vkQueryUtil.hpp"
#include "vkPlatform.hpp"
#include "vkMemUtil.hpp"
#include "vkApiVersion.hpp"
#include "vkImageUtil.hpp"

#include "tcuTestLog.hpp"
#include "tcuCommandLine.hpp"

#include "deUniquePtr.hpp"
#include "deStringUtil.hpp"
#include "deRandom.hpp"

#include "deMemory.h"

#include "vktExternalMemoryUtil.hpp"

#if (DE_OS == DE_OS_ANDROID) || (DE_OS == DE_OS_UNIX)
#	include <unistd.h>
#	include <fcntl.h>
#	include <errno.h>
#	include <sys/types.h>
#	include <sys/socket.h>
#endif

#if (DE_OS == DE_OS_WIN32)
#	define WIN32_LEAN_AND_MEAN
#	include <windows.h>
#	include <Dxgi1_2.h>
#endif

using tcu::TestLog;
using namespace vkt::ExternalMemoryUtil;

namespace vkt
{
namespace api
{
namespace
{


std::string getFormatCaseName (vk::VkFormat format)
{
	return de::toLower(de::toString(getFormatStr(format)).substr(10));
}

vk::VkMemoryDedicatedRequirements getMemoryDedicatedRequirements (const vk::DeviceInterface&	vkd,
																  vk::VkDevice					device,
																  vk::VkBuffer					buffer)
{
	const vk::VkBufferMemoryRequirementsInfo2	requirementInfo			=
	{
		vk::VK_STRUCTURE_TYPE_BUFFER_MEMORY_REQUIREMENTS_INFO_2,
		DE_NULL,
		buffer
	};
	vk::VkMemoryDedicatedRequirements			dedicatedRequirements	=
	{
		vk::VK_STRUCTURE_TYPE_MEMORY_DEDICATED_REQUIREMENTS,
		DE_NULL,
		VK_FALSE,
		VK_FALSE
	};
	vk::VkMemoryRequirements2					requirements			=
	{
		vk::VK_STRUCTURE_TYPE_MEMORY_REQUIREMENTS_2,
		&dedicatedRequirements,
		{ 0u, 0u, 0u }
	};

	vkd.getBufferMemoryRequirements2(device, &requirementInfo, &requirements);

	return dedicatedRequirements;
}

vk::VkMemoryDedicatedRequirements getMemoryDedicatedRequirements (const vk::DeviceInterface&	vkd,
																  vk::VkDevice					device,
																  vk::VkImage					image)
{
	const vk::VkImageMemoryRequirementsInfo2	requirementInfo		=
	{
		vk::VK_STRUCTURE_TYPE_IMAGE_MEMORY_REQUIREMENTS_INFO_2,
		DE_NULL,
		image
	};
	vk::VkMemoryDedicatedRequirements		dedicatedRequirements	=
	{
		vk::VK_STRUCTURE_TYPE_MEMORY_DEDICATED_REQUIREMENTS,
		DE_NULL,
		VK_FALSE,
		VK_FALSE
	};
	vk::VkMemoryRequirements2				requirements			=
	{
		vk::VK_STRUCTURE_TYPE_MEMORY_REQUIREMENTS_2,
		&dedicatedRequirements,
		{ 0u, 0u, 0u }
	};

	vkd.getImageMemoryRequirements2(device, &requirementInfo, &requirements);

	return dedicatedRequirements;
}

void writeHostMemory (const vk::DeviceInterface&	vkd,
					  vk::VkDevice					device,
					  vk::VkDeviceMemory			memory,
					  size_t						size,
					  const void*					data)
{
	void* const ptr = vk::mapMemory(vkd, device, memory, 0, size, 0);

	deMemcpy(ptr, data, size);

	flushMappedMemoryRange(vkd, device, memory, 0, VK_WHOLE_SIZE);

	vkd.unmapMemory(device, memory);
}

void checkHostMemory (const vk::DeviceInterface&	vkd,
					  vk::VkDevice					device,
					  vk::VkDeviceMemory			memory,
					  size_t						size,
					  const void*					data)
{
	void* const ptr = vk::mapMemory(vkd, device, memory, 0, size, 0);

	invalidateMappedMemoryRange(vkd, device, memory, 0, VK_WHOLE_SIZE);

	if (deMemCmp(ptr, data, size) != 0)
		TCU_FAIL("Memory contents don't match");

	vkd.unmapMemory(device, memory);
}

std::vector<deUint8> genTestData (deUint32 seed, size_t size)
{
	de::Random				rng		(seed);
	std::vector<deUint8>	data	(size);

	for (size_t ndx = 0; ndx < size; ndx++)
	{
		data[ndx] = rng.getUint8();
	}

	return data;
}

deUint32 chooseQueueFamilyIndex (const vk::InstanceInterface&	vki,
								 vk::VkPhysicalDevice			device,
								 vk::VkQueueFlags				requireFlags)
{
	const std::vector<vk::VkQueueFamilyProperties> properties (vk::getPhysicalDeviceQueueFamilyProperties(vki, device));

	for (deUint32 queueFamilyIndex = 0; queueFamilyIndex < (deUint32)properties.size(); queueFamilyIndex++)
	{
		if ((properties[queueFamilyIndex].queueFlags & requireFlags) == requireFlags)
			return queueFamilyIndex;
	}

	TCU_THROW(NotSupportedError, "Queue type not supported");
}

std::vector<std::string> getInstanceExtensions (const deUint32 instanceVersion,
												const vk::VkExternalSemaphoreHandleTypeFlags	externalSemaphoreTypes,
												const vk::VkExternalMemoryHandleTypeFlags		externalMemoryTypes,
												const vk::VkExternalFenceHandleTypeFlags		externalFenceTypes)
{
	std::vector<std::string> instanceExtensions;

	if (!vk::isCoreInstanceExtension(instanceVersion, "VK_KHR_get_physical_device_properties2"))
		instanceExtensions.push_back("VK_KHR_get_physical_device_properties2");

	if (externalSemaphoreTypes != 0)
		if (!vk::isCoreInstanceExtension(instanceVersion, "VK_KHR_external_semaphore_capabilities"))
			instanceExtensions.push_back("VK_KHR_external_semaphore_capabilities");

	if (externalMemoryTypes != 0)
		if (!vk::isCoreInstanceExtension(instanceVersion, "VK_KHR_external_memory_capabilities"))
			instanceExtensions.push_back("VK_KHR_external_memory_capabilities");

	if (externalFenceTypes != 0)
		if (!vk::isCoreInstanceExtension(instanceVersion, "VK_KHR_external_fence_capabilities"))
			instanceExtensions.push_back("VK_KHR_external_fence_capabilities");

	return instanceExtensions;
}

CustomInstance createTestInstance (Context&										context,
								   const vk::VkExternalSemaphoreHandleTypeFlags	externalSemaphoreTypes,
								   const vk::VkExternalMemoryHandleTypeFlags	externalMemoryTypes,
								   const vk::VkExternalFenceHandleTypeFlags		externalFenceTypes)
{
	try
	{
		return vkt::createCustomInstanceWithExtensions(context, getInstanceExtensions(context.getUsedApiVersion(), externalSemaphoreTypes, externalMemoryTypes, externalFenceTypes));
	}
	catch (const vk::Error& error)
	{
		if (error.getError() == vk::VK_ERROR_EXTENSION_NOT_PRESENT)
			TCU_THROW(NotSupportedError, "Required extensions not supported");

		throw;
	}
}

vk::Move<vk::VkDevice> createTestDevice (const Context&									context,
										 const vk::PlatformInterface&					vkp,
										 vk::VkInstance									instance,
										 const vk::InstanceInterface&					vki,
										 vk::VkPhysicalDevice							physicalDevice,
										 const vk::VkExternalSemaphoreHandleTypeFlags	externalSemaphoreTypes,
										 const vk::VkExternalMemoryHandleTypeFlags		externalMemoryTypes,
										 const vk::VkExternalFenceHandleTypeFlags		externalFenceTypes,
										 deUint32										queueFamilyIndex,
										 bool											useDedicatedAllocs = false)
{
	const deUint32				apiVersion				= context.getUsedApiVersion();
	bool						useExternalSemaphore	= false;
	bool						useExternalFence		= false;
	bool						useExternalMemory		= false;
	std::vector<const char*>	deviceExtensions;

	if ((externalSemaphoreTypes
			& (vk::VK_EXTERNAL_SEMAPHORE_HANDLE_TYPE_SYNC_FD_BIT
				| vk::VK_EXTERNAL_SEMAPHORE_HANDLE_TYPE_OPAQUE_FD_BIT)) != 0)
	{
		deviceExtensions.push_back("VK_KHR_external_semaphore_fd");
		useExternalSemaphore = true;
	}

	if ((externalFenceTypes
			& (vk::VK_EXTERNAL_FENCE_HANDLE_TYPE_SYNC_FD_BIT
				| vk::VK_EXTERNAL_FENCE_HANDLE_TYPE_OPAQUE_FD_BIT)) != 0)
	{
		deviceExtensions.push_back("VK_KHR_external_fence_fd");
		useExternalFence = true;
	}

	if (useDedicatedAllocs)
	{
		if (!vk::isCoreDeviceExtension(apiVersion, "VK_KHR_dedicated_allocation"))
			deviceExtensions.push_back("VK_KHR_dedicated_allocation");
		if (!vk::isCoreDeviceExtension(apiVersion, "VK_KHR_get_memory_requirements2"))
			deviceExtensions.push_back("VK_KHR_get_memory_requirements2");
	}

	if ((externalMemoryTypes
			& (vk::VK_EXTERNAL_MEMORY_HANDLE_TYPE_OPAQUE_FD_BIT
				| vk::VK_EXTERNAL_MEMORY_HANDLE_TYPE_DMA_BUF_BIT_EXT)) != 0)
	{
		deviceExtensions.push_back("VK_KHR_external_memory_fd");
		useExternalMemory = true;
	}

	if ((externalMemoryTypes
			& vk::VK_EXTERNAL_MEMORY_HANDLE_TYPE_DMA_BUF_BIT_EXT) != 0)
	{
		deviceExtensions.push_back("VK_EXT_external_memory_dma_buf");
		useExternalMemory = true;
	}

	if ((externalSemaphoreTypes
			& (vk::VK_EXTERNAL_SEMAPHORE_HANDLE_TYPE_OPAQUE_WIN32_BIT
				| vk::VK_EXTERNAL_SEMAPHORE_HANDLE_TYPE_OPAQUE_WIN32_KMT_BIT)) != 0)
	{
		deviceExtensions.push_back("VK_KHR_external_semaphore_win32");
		useExternalSemaphore = true;
	}

	if ((externalFenceTypes
			& (vk::VK_EXTERNAL_FENCE_HANDLE_TYPE_OPAQUE_WIN32_BIT
				| vk::VK_EXTERNAL_FENCE_HANDLE_TYPE_OPAQUE_WIN32_KMT_BIT)) != 0)
	{
		deviceExtensions.push_back("VK_KHR_external_fence_win32");
		useExternalFence = true;
	}

	if ((externalMemoryTypes
			& (vk::VK_EXTERNAL_MEMORY_HANDLE_TYPE_OPAQUE_WIN32_BIT
			   | vk::VK_EXTERNAL_MEMORY_HANDLE_TYPE_OPAQUE_WIN32_KMT_BIT
			   | vk::VK_EXTERNAL_MEMORY_HANDLE_TYPE_D3D11_TEXTURE_BIT
			   | vk::VK_EXTERNAL_MEMORY_HANDLE_TYPE_D3D11_TEXTURE_KMT_BIT
			   | vk::VK_EXTERNAL_MEMORY_HANDLE_TYPE_D3D12_HEAP_BIT
			   | vk::VK_EXTERNAL_MEMORY_HANDLE_TYPE_D3D12_RESOURCE_BIT)) != 0)
	{
		deviceExtensions.push_back("VK_KHR_external_memory_win32");
		useExternalMemory = true;
	}

	if ((externalMemoryTypes
		& vk::VK_EXTERNAL_MEMORY_HANDLE_TYPE_ANDROID_HARDWARE_BUFFER_BIT_ANDROID) != 0)
	{
		deviceExtensions.push_back("VK_ANDROID_external_memory_android_hardware_buffer");
		useExternalMemory = true;
		if (!vk::isCoreDeviceExtension(apiVersion, "VK_KHR_sampler_ycbcr_conversion"))
			deviceExtensions.push_back("VK_KHR_sampler_ycbcr_conversion");
		if (!vk::isCoreDeviceExtension(apiVersion, "VK_EXT_queue_family_foreign"))
			deviceExtensions.push_back("VK_EXT_queue_family_foreign");
	}

	if (useExternalSemaphore)
	{
		if (!vk::isCoreDeviceExtension(apiVersion, "VK_KHR_external_semaphore"))
			deviceExtensions.push_back("VK_KHR_external_semaphore");
	}

	if (useExternalFence)
	{
		if (!vk::isCoreDeviceExtension(apiVersion, "VK_KHR_external_fence"))
			deviceExtensions.push_back("VK_KHR_external_fence");
	}

	if (useExternalMemory)
	{
		if (!vk::isCoreDeviceExtension(apiVersion, "VK_KHR_external_memory"))
			deviceExtensions.push_back("VK_KHR_external_memory");
	}

	const float								priority				= 0.5f;
	const vk::VkDeviceQueueCreateInfo		queues[]				=
	{
		{
			vk::VK_STRUCTURE_TYPE_DEVICE_QUEUE_CREATE_INFO,
			DE_NULL,
			0u,

			queueFamilyIndex,
			1u,
			&priority
		}
	};
	const vk::VkDeviceCreateInfo			deviceCreateInfo		=
	{
		vk::VK_STRUCTURE_TYPE_DEVICE_CREATE_INFO,
		DE_NULL,
		0u,

		DE_LENGTH_OF_ARRAY(queues),
		queues,

		0u,
		DE_NULL,

		(deUint32)deviceExtensions.size(),
		deviceExtensions.empty() ? DE_NULL : &deviceExtensions[0],
		DE_NULL
	};

	try
	{
		return createCustomDevice(context.getTestContext().getCommandLine().isValidationEnabled(), vkp, instance, vki, physicalDevice, &deviceCreateInfo);
	}
	catch (const vk::Error& error)
	{
		if (error.getError() == vk::VK_ERROR_EXTENSION_NOT_PRESENT)
			TCU_THROW(NotSupportedError, "Required extensions not supported");

		throw;
	}
}

vk::VkQueue getQueue (const vk::DeviceInterface&	vkd,
					  vk::VkDevice					device,
					  deUint32						queueFamilyIndex)
{
	vk::VkQueue queue;

	vkd.getDeviceQueue(device, queueFamilyIndex, 0, &queue);

	return queue;
}

void checkSemaphoreSupport (const vk::InstanceInterface&				vki,
							vk::VkPhysicalDevice						device,
							vk::VkExternalSemaphoreHandleTypeFlagBits	externalType)
{
	const vk::VkPhysicalDeviceExternalSemaphoreInfo	info		=
	{
		vk::VK_STRUCTURE_TYPE_PHYSICAL_DEVICE_EXTERNAL_SEMAPHORE_INFO,
		DE_NULL,
		externalType
	};
	vk::VkExternalSemaphoreProperties				properties	=
	{
		vk::VK_STRUCTURE_TYPE_EXTERNAL_SEMAPHORE_PROPERTIES,
		DE_NULL,
		0u,
		0u,
		0u
	};

	vki.getPhysicalDeviceExternalSemaphoreProperties(device, &info, &properties);

	if ((properties.externalSemaphoreFeatures & vk::VK_EXTERNAL_SEMAPHORE_FEATURE_EXPORTABLE_BIT) == 0)
		TCU_THROW(NotSupportedError, "Semaphore doesn't support exporting in external type");

	if ((properties.externalSemaphoreFeatures & vk::VK_EXTERNAL_SEMAPHORE_FEATURE_IMPORTABLE_BIT) == 0)
		TCU_THROW(NotSupportedError, "Semaphore doesn't support importing in external type");
}

void checkFenceSupport (const vk::InstanceInterface&			vki,
						vk::VkPhysicalDevice					device,
						vk::VkExternalFenceHandleTypeFlagBits	externalType)
{
	const vk::VkPhysicalDeviceExternalFenceInfo	info		=
	{
		vk::VK_STRUCTURE_TYPE_PHYSICAL_DEVICE_EXTERNAL_FENCE_INFO,
		DE_NULL,
		externalType
	};
	vk::VkExternalFenceProperties				properties	=
	{
		vk::VK_STRUCTURE_TYPE_EXTERNAL_FENCE_PROPERTIES,
		DE_NULL,
		0u,
		0u,
		0u
	};

	vki.getPhysicalDeviceExternalFenceProperties(device, &info, &properties);

	if ((properties.externalFenceFeatures & vk::VK_EXTERNAL_FENCE_FEATURE_EXPORTABLE_BIT) == 0)
		TCU_THROW(NotSupportedError, "Fence doesn't support exporting in external type");

	if ((properties.externalFenceFeatures & vk::VK_EXTERNAL_FENCE_FEATURE_IMPORTABLE_BIT) == 0)
		TCU_THROW(NotSupportedError, "Fence doesn't support importing in external type");
}

void checkBufferSupport (const vk::InstanceInterface&				vki,
						 vk::VkPhysicalDevice						device,
						 vk::VkExternalMemoryHandleTypeFlagBits		externalType,
						 vk::VkBufferViewCreateFlags				createFlag,
						 vk::VkBufferUsageFlags						usageFlag,
						 bool										dedicated)
{
	const vk::VkPhysicalDeviceExternalBufferInfo	info		=
	{
		vk::VK_STRUCTURE_TYPE_PHYSICAL_DEVICE_EXTERNAL_BUFFER_INFO,
		DE_NULL,

		createFlag,
		usageFlag,
		externalType
	};
	vk::VkExternalBufferProperties					properties	=
	{
		vk::VK_STRUCTURE_TYPE_EXTERNAL_BUFFER_PROPERTIES,
		DE_NULL,

		{ 0u, 0u, 0u }
	};

	vki.getPhysicalDeviceExternalBufferProperties(device, &info, &properties);

	if ((properties.externalMemoryProperties.externalMemoryFeatures & vk::VK_EXTERNAL_MEMORY_FEATURE_EXPORTABLE_BIT) == 0)
		TCU_THROW(NotSupportedError, "External handle type doesn't support exporting buffer");

	if ((properties.externalMemoryProperties.externalMemoryFeatures & vk::VK_EXTERNAL_MEMORY_FEATURE_IMPORTABLE_BIT) == 0)
		TCU_THROW(NotSupportedError, "External handle type doesn't support importing buffer");

	if (!dedicated && (properties.externalMemoryProperties.externalMemoryFeatures & vk::VK_EXTERNAL_MEMORY_FEATURE_DEDICATED_ONLY_BIT) != 0)
		TCU_THROW(NotSupportedError, "External handle type requires dedicated allocation");
}

void checkImageSupport (const vk::InstanceInterface&						vki,
						 vk::VkPhysicalDevice								device,
						 vk::VkExternalMemoryHandleTypeFlagBits				externalType,
						 vk::VkImageViewCreateFlags							createFlag,
						 vk::VkImageUsageFlags								usageFlag,
						 vk::VkFormat										format,
						 vk::VkImageTiling									tiling,
						 bool												dedicated)
{
	const vk::VkPhysicalDeviceExternalImageFormatInfo	externalInfo		=
	{
		vk::VK_STRUCTURE_TYPE_PHYSICAL_DEVICE_EXTERNAL_IMAGE_FORMAT_INFO,
		DE_NULL,
		externalType
	};
	const vk::VkPhysicalDeviceImageFormatInfo2			info				=
	{
		vk::VK_STRUCTURE_TYPE_PHYSICAL_DEVICE_IMAGE_FORMAT_INFO_2,
		&externalInfo,

		format,
		vk::VK_IMAGE_TYPE_2D,
		tiling,
		usageFlag,
		createFlag,
	};
	vk::VkExternalImageFormatProperties					externalProperties	=
	{
		vk::VK_STRUCTURE_TYPE_EXTERNAL_IMAGE_FORMAT_PROPERTIES,
		DE_NULL,
		{ 0u, 0u, 0u }
	};
	vk::VkImageFormatProperties2						properties			=
	{
		vk::VK_STRUCTURE_TYPE_IMAGE_FORMAT_PROPERTIES_2,
		&externalProperties,
		{
			{ 0u, 0u, 0u },
			0u,
			0u,
			0u,
			0u
		}
	};

	vki.getPhysicalDeviceImageFormatProperties2(device, &info, &properties);

	if ((externalProperties.externalMemoryProperties.externalMemoryFeatures & vk::VK_EXTERNAL_MEMORY_FEATURE_EXPORTABLE_BIT) == 0)
		TCU_THROW(NotSupportedError, "External handle type doesn't support exporting image");

	if ((externalProperties.externalMemoryProperties.externalMemoryFeatures & vk::VK_EXTERNAL_MEMORY_FEATURE_IMPORTABLE_BIT) == 0)
		TCU_THROW(NotSupportedError, "External handle type doesn't support importing image");

	if (!dedicated && (externalProperties.externalMemoryProperties.externalMemoryFeatures & vk::VK_EXTERNAL_MEMORY_FEATURE_DEDICATED_ONLY_BIT) != 0)
		TCU_THROW(NotSupportedError, "External handle type requires dedicated allocation");
}

void submitDummySignal (const vk::DeviceInterface&	vkd,
						vk::VkQueue					queue,
						vk::VkSemaphore				semaphore)
{
	const vk::VkSubmitInfo submit =
	{
		vk::VK_STRUCTURE_TYPE_SUBMIT_INFO,
		DE_NULL,

		0u,
		DE_NULL,
		DE_NULL,

		0u,
		DE_NULL,

		1u,
		&semaphore
	};

	VK_CHECK(vkd.queueSubmit(queue, 1, &submit, (vk::VkFence)0u));
}

void submitDummySignalAndGetSemaphoreNative (	const vk::DeviceInterface&						vk,
												vk::VkDevice									device,
												vk::VkQueue										queue,
												deUint32										queueFamilyIndex,
												vk::VkSemaphore									semaphore,
												vk::VkExternalSemaphoreHandleTypeFlagBits		externalType,
												NativeHandle&									nativeHandle)
{
	const vk::Unique<vk::VkCommandPool>		cmdPool(createCommandPool(vk, device, vk::VK_COMMAND_POOL_CREATE_TRANSIENT_BIT, queueFamilyIndex, DE_NULL));
	const vk::Unique<vk::VkCommandBuffer>	cmdBuffer(allocateCommandBuffer(vk, device, *cmdPool, vk::VK_COMMAND_BUFFER_LEVEL_PRIMARY));

	const vk::VkEventCreateInfo eventCreateInfo =
	{
		vk::VK_STRUCTURE_TYPE_EVENT_CREATE_INFO,
		DE_NULL,
		0u
	};

	const vk::Unique<vk::VkEvent> event(createEvent(vk, device, &eventCreateInfo, DE_NULL));

	const vk::VkCommandBufferBeginInfo cmdBufferBeginInfo =
	{
		vk::VK_STRUCTURE_TYPE_COMMAND_BUFFER_BEGIN_INFO,
		DE_NULL,
		vk::VK_COMMAND_BUFFER_USAGE_ONE_TIME_SUBMIT_BIT,
		DE_NULL,
	};

	VK_CHECK(vk.beginCommandBuffer(*cmdBuffer, &cmdBufferBeginInfo));
	/*
		The submitDummySignal function calls vkQueueSubmit with an empty VkSubmitInfo structure and a
		VkSemaphore to be signalled when the work is finished. Because there is no work in the submission, vkQueueSubmit
		may signal the semaphore immediately. When a semaphore's file descriptor is obtained using vkGetFenceFdKHR, if the
		handle type is VK_EXTERNAL_FENCE_HANDLE_TYPE_SYNC_FD_BIT_KHR, vkGetFenceFdKHR is allowed to return -1 if the fence
		is already signalled, instead of a file descriptor, . In order to make sure that a valid file descriptor is returned
		we use vkCmdWaitEvents to make sure that vkQueueSubmit doesn't signal the fence.
	*/
	vk.cmdWaitEvents(*cmdBuffer, 1, &event.get(), vk::VK_PIPELINE_STAGE_BOTTOM_OF_PIPE_BIT, vk::VK_PIPELINE_STAGE_TOP_OF_PIPE_BIT, 0, DE_NULL, 0, DE_NULL, 0, DE_NULL);
	vk.endCommandBuffer(*cmdBuffer);

	const vk::VkSubmitInfo submit =
	{
		vk::VK_STRUCTURE_TYPE_SUBMIT_INFO,
		DE_NULL,

		0u,
		DE_NULL,
		DE_NULL,

		1u,
		&cmdBuffer.get(),

		1u,
		&semaphore
	};

	VK_CHECK(vk.queueSubmit(queue, 1, &submit, (vk::VkFence)0u));

	getSemaphoreNative(vk, device, semaphore, externalType, nativeHandle);

	VK_CHECK(vk.setEvent(device, *event));

	VK_CHECK(vk.queueWaitIdle(queue));
}

void submitDummyWait (const vk::DeviceInterface&	vkd,
					  vk::VkQueue					queue,
					  vk::VkSemaphore				semaphore)
{
	const vk::VkPipelineStageFlags	stage	= vk::VK_PIPELINE_STAGE_ALL_COMMANDS_BIT;
	const vk::VkSubmitInfo			submit	=
	{
		vk::VK_STRUCTURE_TYPE_SUBMIT_INFO,
		DE_NULL,

		1u,
		&semaphore,
		&stage,

		0u,
		DE_NULL,

		0u,
		DE_NULL,
	};

	VK_CHECK(vkd.queueSubmit(queue, 1, &submit, (vk::VkFence)0u));
}

void submitDummySignal (const vk::DeviceInterface&	vkd,
						vk::VkQueue					queue,
						vk::VkFence					fence)
{
	const vk::VkSubmitInfo submit =
	{
		vk::VK_STRUCTURE_TYPE_SUBMIT_INFO,
		DE_NULL,

		0u,
		DE_NULL,
		DE_NULL,

		0u,
		DE_NULL,

		0u,
		DE_NULL
	};

	VK_CHECK(vkd.queueSubmit(queue, 1, &submit, fence));
}

void submitDummySignalAndGetFenceNative (	const vk::DeviceInterface&					vk,
											vk::VkDevice								device,
											vk::VkQueue									queue,
											deUint32									queueFamilyIndex,
											vk::VkFence									fence,
											vk::VkExternalFenceHandleTypeFlagBits		externalType,
											NativeHandle&								nativeHandle,
											bool										expectFenceUnsignaled = true)
{
	const vk::Unique<vk::VkCommandPool>		cmdPool(createCommandPool(vk, device, vk::VK_COMMAND_POOL_CREATE_TRANSIENT_BIT, queueFamilyIndex, DE_NULL));
	const vk::Unique<vk::VkCommandBuffer>	cmdBuffer(allocateCommandBuffer(vk, device, *cmdPool, vk::VK_COMMAND_BUFFER_LEVEL_PRIMARY));

	const vk::VkEventCreateInfo eventCreateInfo =
	{
		vk::VK_STRUCTURE_TYPE_EVENT_CREATE_INFO,
		DE_NULL,
		0u
	};

	const vk::Unique<vk::VkEvent> event(createEvent(vk, device, &eventCreateInfo, DE_NULL));

	const vk::VkCommandBufferBeginInfo cmdBufferBeginInfo =
	{
		vk::VK_STRUCTURE_TYPE_COMMAND_BUFFER_BEGIN_INFO,
		DE_NULL,
		vk::VK_COMMAND_BUFFER_USAGE_ONE_TIME_SUBMIT_BIT,
		DE_NULL,
	};

	VK_CHECK(vk.beginCommandBuffer(*cmdBuffer, &cmdBufferBeginInfo));
	/*
		The submitDummySignal function calls vkQueueSubmit with an empty VkSubmitInfo structure and a
		VkFence to be signalled when the work is finished. Because there is no work in the submission, vkQueueSubmit
		could signal the fence immediately. When a fence's file descriptor is obtained using vkGetFenceFdKHR, if the
		handle type is VK_EXTERNAL_FENCE_HANDLE_TYPE_SYNC_FD_BIT_KHR, vkGetFenceFdKHR is allowed to return -1 instead of a
		file descriptor, if the fence is already signalled. In order to make sure that a valid file descriptor is returned
		we use vkCmdWaitEvents to make sure that vkQueueSubmit doesn't signal the fence.
	*/
	vk.cmdWaitEvents(*cmdBuffer, 1, &event.get(), vk::VK_PIPELINE_STAGE_BOTTOM_OF_PIPE_BIT, vk::VK_PIPELINE_STAGE_TOP_OF_PIPE_BIT, 0, DE_NULL, 0, DE_NULL, 0, DE_NULL);
	vk.endCommandBuffer(*cmdBuffer);

	const vk::VkSubmitInfo submit =
	{
		vk::VK_STRUCTURE_TYPE_SUBMIT_INFO,
		DE_NULL,

		0u,
		DE_NULL,
		DE_NULL,

		1u,
		&cmdBuffer.get(),

		0u,
		DE_NULL
	};

	VK_CHECK(vk.queueSubmit(queue, 1, &submit, fence));

	getFenceNative(vk, device, fence, externalType, nativeHandle, expectFenceUnsignaled);

	VK_CHECK(vk.setEvent(device, *event));

	VK_CHECK(vk.queueWaitIdle(queue));
}

tcu::TestStatus testSemaphoreQueries (Context& context, vk::VkExternalSemaphoreHandleTypeFlagBits externalType)
{
	const CustomInstance				instance		(createTestInstance(context, externalType, 0u, 0u));
	const vk::InstanceDriver&			vki				(instance.getDriver());
	const vk::VkPhysicalDevice			device			(vk::chooseDevice(vki, instance, context.getTestContext().getCommandLine()));

	TestLog&							log				= context.getTestContext().getLog();

	const vk::VkPhysicalDeviceExternalSemaphoreInfo	info		=
	{
		vk::VK_STRUCTURE_TYPE_PHYSICAL_DEVICE_EXTERNAL_SEMAPHORE_INFO,
		DE_NULL,
		externalType
	};
	vk::VkExternalSemaphoreProperties				properties	=
	{
		vk::VK_STRUCTURE_TYPE_EXTERNAL_SEMAPHORE_PROPERTIES,
		DE_NULL,
		0u,
		0u,
		0u
	};

	vki.getPhysicalDeviceExternalSemaphoreProperties(device, &info, &properties);
	log << TestLog::Message << properties << TestLog::EndMessage;

	TCU_CHECK(properties.pNext == DE_NULL);
	TCU_CHECK(properties.sType == vk::VK_STRUCTURE_TYPE_EXTERNAL_SEMAPHORE_PROPERTIES);

	return tcu::TestStatus::pass("Pass");
}

struct SemaphoreTestConfig
{
													SemaphoreTestConfig	(vk::VkExternalSemaphoreHandleTypeFlagBits	externalType_,
																		 Permanence										permanence_)
		: externalType		(externalType_)
		, permanence		(permanence_)
	{
	}

	vk::VkExternalSemaphoreHandleTypeFlagBits	externalType;
	Permanence									permanence;
};

tcu::TestStatus testSemaphoreWin32Create (Context&					context,
										  const SemaphoreTestConfig	config)
{
#if (DE_OS == DE_OS_WIN32)
	const Transference					transference		(getHandelTypeTransferences(config.externalType));
	const vk::PlatformInterface&		vkp					(context.getPlatformInterface());
	const CustomInstance				instance			(createTestInstance(context, config.externalType, 0u, 0u));
	const vk::InstanceDriver&			vki					(instance.getDriver());
	const vk::VkPhysicalDevice			physicalDevice		(vk::chooseDevice(vki, instance, context.getTestContext().getCommandLine()));
	const deUint32						queueFamilyIndex	(chooseQueueFamilyIndex(vki, physicalDevice, 0u));

	checkSemaphoreSupport(vki, physicalDevice, config.externalType);

	{
		const vk::Unique<vk::VkDevice>					device			(createTestDevice(context, vkp, instance, vki, physicalDevice, config.externalType, 0u, 0u, queueFamilyIndex));
		const vk::DeviceDriver							vkd				(vkp, instance, *device);
		const vk::VkQueue								queue			(getQueue(vkd, *device, queueFamilyIndex));
		const vk::VkExportSemaphoreWin32HandleInfoKHR	win32ExportInfo	=
		{
			vk::VK_STRUCTURE_TYPE_EXPORT_SEMAPHORE_WIN32_HANDLE_INFO_KHR,
			DE_NULL,

			(vk::pt::Win32SecurityAttributesPtr)DE_NULL,
			DXGI_SHARED_RESOURCE_READ | DXGI_SHARED_RESOURCE_WRITE,
			(vk::pt::Win32LPCWSTR)DE_NULL
		};
		const vk::VkExportSemaphoreCreateInfo			exportCreateInfo=
		{
			vk::VK_STRUCTURE_TYPE_EXPORT_SEMAPHORE_CREATE_INFO,
			&win32ExportInfo,
			(vk::VkExternalMemoryHandleTypeFlags)config.externalType
		};
		const vk::VkSemaphoreCreateInfo					createInfo		=
		{
			vk::VK_STRUCTURE_TYPE_SEMAPHORE_CREATE_INFO,
			&exportCreateInfo,
			0u
		};
		const vk::Unique<vk::VkSemaphore>				semaphore		(vk::createSemaphore(vkd, *device, &createInfo));

		if (transference == TRANSFERENCE_COPY)
			submitDummySignal(vkd, queue, *semaphore);

		NativeHandle									handleA;
		getSemaphoreNative(vkd, *device, *semaphore, config.externalType, handleA);

		{
			const vk::VkSemaphoreImportFlags			flags			= config.permanence == PERMANENCE_TEMPORARY ? vk::VK_SEMAPHORE_IMPORT_TEMPORARY_BIT : (vk::VkSemaphoreImportFlagBits)0u;
			const vk::Unique<vk::VkSemaphore>			semaphoreA		(createAndImportSemaphore(vkd, *device, config.externalType, handleA, flags));

			if (transference == TRANSFERENCE_COPY)
				submitDummyWait(vkd, queue, *semaphoreA);
			else if (transference == TRANSFERENCE_REFERENCE)
			{
				submitDummySignal(vkd, queue, *semaphore);
				submitDummyWait(vkd, queue, *semaphoreA);
			}
			else
				DE_FATAL("Unknown transference.");

			VK_CHECK(vkd.queueWaitIdle(queue));
		}

		return tcu::TestStatus::pass("Pass");
	}
#else
	DE_UNREF(context);
	DE_UNREF(config);
	TCU_THROW(NotSupportedError, "Platform doesn't support win32 handles");
#endif
}

tcu::TestStatus testSemaphoreImportTwice (Context&					context,
										  const SemaphoreTestConfig	config)
{
	const Transference					transference		(getHandelTypeTransferences(config.externalType));
	const vk::PlatformInterface&		vkp					(context.getPlatformInterface());
	const CustomInstance				instance			(createTestInstance(context, config.externalType, 0u, 0u));
	const vk::InstanceDriver&			vki					(instance.getDriver());
	const vk::VkPhysicalDevice			physicalDevice		(vk::chooseDevice(vki, instance, context.getTestContext().getCommandLine()));
	const deUint32						queueFamilyIndex	(chooseQueueFamilyIndex(vki, physicalDevice, 0u));

	checkSemaphoreSupport(vki, physicalDevice, config.externalType);

	{
		const vk::Unique<vk::VkDevice>		device			(createTestDevice(context, vkp, instance, vki, physicalDevice, config.externalType, 0u, 0u, queueFamilyIndex));
		const vk::DeviceDriver				vkd				(vkp, instance, *device);
		const vk::VkQueue					queue			(getQueue(vkd, *device, queueFamilyIndex));
		const vk::Unique<vk::VkSemaphore>	semaphore		(createExportableSemaphore(vkd, *device, config.externalType));
		NativeHandle						handleA;

		if (transference == TRANSFERENCE_COPY)
			submitDummySignalAndGetSemaphoreNative(vkd, *device, queue, queueFamilyIndex, *semaphore, config.externalType, handleA);
		else
			getSemaphoreNative(vkd, *device, *semaphore, config.externalType, handleA);

		{
			NativeHandle						handleB		(handleA);
			const vk::VkSemaphoreImportFlags	flags		= config.permanence == PERMANENCE_TEMPORARY ? vk::VK_SEMAPHORE_IMPORT_TEMPORARY_BIT : (vk::VkSemaphoreImportFlagBits)0u;
			const vk::Unique<vk::VkSemaphore>	semaphoreA	(createAndImportSemaphore(vkd, *device, config.externalType, handleA, flags));
			const vk::Unique<vk::VkSemaphore>	semaphoreB	(createAndImportSemaphore(vkd, *device, config.externalType, handleB, flags));

			if (transference == TRANSFERENCE_COPY)
				submitDummyWait(vkd, queue, *semaphoreA);
			else if (transference == TRANSFERENCE_REFERENCE)
			{
				submitDummySignal(vkd, queue, *semaphoreA);
				submitDummyWait(vkd, queue, *semaphoreB);
			}
			else
				DE_FATAL("Unknown transference.");

			VK_CHECK(vkd.queueWaitIdle(queue));
		}

		return tcu::TestStatus::pass("Pass");
	}
}

tcu::TestStatus testSemaphoreImportReimport (Context&					context,
											 const SemaphoreTestConfig	config)
{
	const Transference					transference		(getHandelTypeTransferences(config.externalType));
	const vk::PlatformInterface&		vkp					(context.getPlatformInterface());
	const CustomInstance				instance			(createTestInstance(context, config.externalType, 0u, 0u));
	const vk::InstanceDriver&			vki					(instance.getDriver());
	const vk::VkPhysicalDevice			physicalDevice		(vk::chooseDevice(vki, instance, context.getTestContext().getCommandLine()));
	const deUint32						queueFamilyIndex	(chooseQueueFamilyIndex(vki, physicalDevice, 0u));

	checkSemaphoreSupport(vki, physicalDevice, config.externalType);

	{
		const vk::Unique<vk::VkDevice>		device			(createTestDevice(context, vkp, instance, vki, physicalDevice, config.externalType, 0u, 0u, queueFamilyIndex));
		const vk::DeviceDriver				vkd				(vkp, instance, *device);
		const vk::VkQueue					queue			(getQueue(vkd, *device, queueFamilyIndex));

		const vk::Unique<vk::VkSemaphore>	semaphoreA		(createExportableSemaphore(vkd, *device, config.externalType));
		NativeHandle						handleA;

		if (transference == TRANSFERENCE_COPY)
			submitDummySignalAndGetSemaphoreNative(vkd, *device, queue, queueFamilyIndex, *semaphoreA, config.externalType, handleA);
		else
			getSemaphoreNative(vkd, *device, *semaphoreA, config.externalType, handleA);

		NativeHandle						handleB		(handleA);
		const vk::VkSemaphoreImportFlags	flags		= config.permanence == PERMANENCE_TEMPORARY ? vk::VK_SEMAPHORE_IMPORT_TEMPORARY_BIT : (vk::VkSemaphoreImportFlagBits)0u;
		const vk::Unique<vk::VkSemaphore>	semaphoreB	(createAndImportSemaphore(vkd, *device, config.externalType, handleA, flags));

		importSemaphore(vkd, *device, *semaphoreB, config.externalType, handleB, flags);

		if (transference == TRANSFERENCE_COPY)
			submitDummyWait(vkd, queue, *semaphoreB);
		else if (transference == TRANSFERENCE_REFERENCE)
		{
			submitDummySignal(vkd, queue, *semaphoreA);
			submitDummyWait(vkd, queue, *semaphoreB);
		}
		else
			DE_FATAL("Unknown transference.");

		VK_CHECK(vkd.queueWaitIdle(queue));

		return tcu::TestStatus::pass("Pass");
	}
}

tcu::TestStatus testSemaphoreSignalExportImportWait (Context&					context,
													 const SemaphoreTestConfig	config)
{
	const vk::PlatformInterface&		vkp					(context.getPlatformInterface());
	const CustomInstance				instance			(createTestInstance(context, config.externalType, 0u, 0u));
	const vk::InstanceDriver&			vki					(instance.getDriver());
	const vk::VkPhysicalDevice			physicalDevice		(vk::chooseDevice(vki, instance, context.getTestContext().getCommandLine()));
	const deUint32						queueFamilyIndex	(chooseQueueFamilyIndex(vki, physicalDevice, 0u));

	checkSemaphoreSupport(vki, physicalDevice, config.externalType);

	{
		const vk::Unique<vk::VkDevice>		device				(createTestDevice(context, vkp, instance, vki, physicalDevice, config.externalType, 0u, 0u, queueFamilyIndex));
		const vk::DeviceDriver				vkd					(vkp, instance, *device);
		const vk::VkQueue					queue				(getQueue(vkd, *device, queueFamilyIndex));
		const vk::Unique<vk::VkSemaphore>	semaphoreA			(createExportableSemaphore(vkd, *device, config.externalType));
		{
			NativeHandle	handle;

			submitDummySignalAndGetSemaphoreNative(vkd, *device, queue, queueFamilyIndex, *semaphoreA, config.externalType, handle);

			{
				const vk::VkSemaphoreImportFlags	flags		= config.permanence == PERMANENCE_TEMPORARY ? vk::VK_SEMAPHORE_IMPORT_TEMPORARY_BIT : (vk::VkSemaphoreImportFlagBits)0u;
				const vk::Unique<vk::VkSemaphore>	semaphoreB	(createAndImportSemaphore(vkd, *device, config.externalType, handle, flags));
				submitDummyWait(vkd, queue, *semaphoreB);

				VK_CHECK(vkd.queueWaitIdle(queue));
			}
		}

		return tcu::TestStatus::pass("Pass");
	}
}

tcu::TestStatus testSemaphoreExportSignalImportWait (Context&					context,
													 const SemaphoreTestConfig	config)
{
	const vk::PlatformInterface&		vkp					(context.getPlatformInterface());
	const CustomInstance				instance			(createTestInstance(context, config.externalType, 0u, 0u));
	const vk::InstanceDriver&			vki					(instance.getDriver());
	const vk::VkPhysicalDevice			physicalDevice		(vk::chooseDevice(vki, instance, context.getTestContext().getCommandLine()));
	const deUint32						queueFamilyIndex	(chooseQueueFamilyIndex(vki, physicalDevice, 0u));
	const vk::VkSemaphoreImportFlags	flags				= config.permanence == PERMANENCE_TEMPORARY ? vk::VK_SEMAPHORE_IMPORT_TEMPORARY_BIT : (vk::VkSemaphoreImportFlagBits)0u;

	DE_ASSERT(getHandelTypeTransferences(config.externalType) == TRANSFERENCE_REFERENCE);
	checkSemaphoreSupport(vki, physicalDevice, config.externalType);

	{
		const vk::Unique<vk::VkDevice>		device				(createTestDevice(context, vkp, instance, vki, physicalDevice, config.externalType, 0u, 0u, queueFamilyIndex));
		const vk::DeviceDriver				vkd					(vkp, instance, *device);
		const vk::VkQueue					queue				(getQueue(vkd, *device, queueFamilyIndex));

		const vk::Unique<vk::VkSemaphore>	semaphoreA			(createExportableSemaphore(vkd, *device, config.externalType));
		NativeHandle						handle;

		getSemaphoreNative(vkd, *device, *semaphoreA, config.externalType, handle);

		submitDummySignal(vkd, queue, *semaphoreA);
		{
			{
				const vk::Unique<vk::VkSemaphore>	semaphoreB	(createAndImportSemaphore(vkd, *device, config.externalType, handle, flags));

				submitDummyWait(vkd, queue, *semaphoreB);
				VK_CHECK(vkd.queueWaitIdle(queue));
			}
		}

		return tcu::TestStatus::pass("Pass");
	}
}

tcu::TestStatus testSemaphoreExportImportSignalWait (Context&					context,
													 const SemaphoreTestConfig	config)
{
	const vk::PlatformInterface&		vkp					(context.getPlatformInterface());
	const CustomInstance				instance			(createTestInstance(context, config.externalType, 0u, 0u));
	const vk::InstanceDriver&			vki					(instance.getDriver());
	const vk::VkPhysicalDevice			physicalDevice		(vk::chooseDevice(vki, instance, context.getTestContext().getCommandLine()));
	const deUint32						queueFamilyIndex	(chooseQueueFamilyIndex(vki, physicalDevice, 0u));

	DE_ASSERT(getHandelTypeTransferences(config.externalType) == TRANSFERENCE_REFERENCE);
	checkSemaphoreSupport(vki, physicalDevice, config.externalType);

	{
		const vk::VkSemaphoreImportFlags	flags		= config.permanence == PERMANENCE_TEMPORARY ? vk::VK_SEMAPHORE_IMPORT_TEMPORARY_BIT : (vk::VkSemaphoreImportFlagBits)0u;
		const vk::Unique<vk::VkDevice>		device		(createTestDevice(context, vkp, instance, vki, physicalDevice, config.externalType, 0u, 0u, queueFamilyIndex));
		const vk::DeviceDriver				vkd			(vkp, instance, *device);
		const vk::VkQueue					queue		(getQueue(vkd, *device, queueFamilyIndex));

		const vk::Unique<vk::VkSemaphore>	semaphoreA	(createExportableSemaphore(vkd, *device, config.externalType));
		NativeHandle						handle;

		submitDummySignalAndGetSemaphoreNative(vkd, *device, queue, queueFamilyIndex, *semaphoreA, config.externalType, handle);

		const vk::Unique<vk::VkSemaphore>	semaphoreB	(createAndImportSemaphore(vkd, *device, config.externalType, handle, flags));

		submitDummySignal(vkd, queue, *semaphoreA);
		submitDummyWait(vkd, queue, *semaphoreB);

		VK_CHECK(vkd.queueWaitIdle(queue));

		return tcu::TestStatus::pass("Pass");
	}
}

tcu::TestStatus testSemaphoreSignalImport (Context&						context,
										   const SemaphoreTestConfig	config)
{
	const Transference					transference		(getHandelTypeTransferences(config.externalType));
	const vk::PlatformInterface&		vkp					(context.getPlatformInterface());
	const CustomInstance				instance			(createTestInstance(context, config.externalType, 0u, 0u));
	const vk::InstanceDriver&			vki					(instance.getDriver());
	const vk::VkPhysicalDevice			physicalDevice		(vk::chooseDevice(vki, instance, context.getTestContext().getCommandLine()));
	const deUint32						queueFamilyIndex	(chooseQueueFamilyIndex(vki, physicalDevice, 0u));

	checkSemaphoreSupport(vki, physicalDevice, config.externalType);

	{
		const vk::VkSemaphoreImportFlags	flags		= config.permanence == PERMANENCE_TEMPORARY ? vk::VK_SEMAPHORE_IMPORT_TEMPORARY_BIT : (vk::VkSemaphoreImportFlagBits)0u;
		const vk::Unique<vk::VkDevice>		device		(createTestDevice(context, vkp, instance, vki, physicalDevice, config.externalType, 0u, 0u, queueFamilyIndex));
		const vk::DeviceDriver				vkd			(vkp, instance, *device);
		const vk::VkQueue					queue		(getQueue(vkd, *device, queueFamilyIndex));

		const vk::Unique<vk::VkSemaphore>	semaphoreA	(createExportableSemaphore(vkd, *device, config.externalType));
		const vk::Unique<vk::VkSemaphore>	semaphoreB	(createSemaphore(vkd, *device));
		NativeHandle						handle;

		submitDummySignal(vkd, queue, *semaphoreB);
		VK_CHECK(vkd.queueWaitIdle(queue));

		if (transference == TRANSFERENCE_COPY)
			submitDummySignalAndGetSemaphoreNative(vkd, *device, queue, queueFamilyIndex, *semaphoreA, config.externalType, handle);
		else
			getSemaphoreNative(vkd, *device, *semaphoreA, config.externalType, handle);

		importSemaphore(vkd, *device, *semaphoreB, config.externalType, handle, flags);

		if (transference == TRANSFERENCE_COPY)
			submitDummyWait(vkd, queue, *semaphoreB);
		else if (transference == TRANSFERENCE_REFERENCE)
		{
			submitDummySignal(vkd, queue, *semaphoreA);
			submitDummyWait(vkd, queue, *semaphoreB);
		}
		else
			DE_FATAL("Unknown transference.");

		VK_CHECK(vkd.queueWaitIdle(queue));

		return tcu::TestStatus::pass("Pass");
	}
}

tcu::TestStatus testSemaphoreSignalWaitImport (Context&						context,
											   const SemaphoreTestConfig	config)
{
	const Transference					transference		(getHandelTypeTransferences(config.externalType));
	const vk::PlatformInterface&		vkp					(context.getPlatformInterface());
	const CustomInstance				instance			(createTestInstance(context, config.externalType, 0u, 0u));
	const vk::InstanceDriver&			vki					(instance.getDriver());
	const vk::VkPhysicalDevice			physicalDevice		(vk::chooseDevice(vki, instance, context.getTestContext().getCommandLine()));
	const deUint32						queueFamilyIndex	(chooseQueueFamilyIndex(vki, physicalDevice, 0u));

	checkSemaphoreSupport(vki, physicalDevice, config.externalType);

	{
		const vk::VkSemaphoreImportFlags	flags		= config.permanence == PERMANENCE_TEMPORARY ? vk::VK_SEMAPHORE_IMPORT_TEMPORARY_BIT : (vk::VkSemaphoreImportFlagBits)0u;
		const vk::Unique<vk::VkDevice>		device		(createTestDevice(context, vkp, instance, vki, physicalDevice, config.externalType, 0u, 0u, queueFamilyIndex));
		const vk::DeviceDriver				vkd			(vkp, instance, *device);
		const vk::VkQueue					queue		(getQueue(vkd, *device, queueFamilyIndex));

		const vk::Unique<vk::VkSemaphore>	semaphoreA	(createExportableSemaphore(vkd, *device, config.externalType));
		const vk::Unique<vk::VkSemaphore>	semaphoreB	(createSemaphore(vkd, *device));
		NativeHandle						handle;

		if (transference == TRANSFERENCE_COPY)
			submitDummySignalAndGetSemaphoreNative(vkd, *device, queue, queueFamilyIndex, *semaphoreA, config.externalType, handle);
		else
			getSemaphoreNative(vkd, *device, *semaphoreA, config.externalType, handle);

		submitDummySignal(vkd, queue, *semaphoreB);
		submitDummyWait(vkd, queue, *semaphoreB);

		VK_CHECK(vkd.queueWaitIdle(queue));

		importSemaphore(vkd, *device, *semaphoreB, config.externalType, handle, flags);

		if (transference == TRANSFERENCE_COPY)
			submitDummyWait(vkd, queue, *semaphoreB);
		else if (transference == TRANSFERENCE_REFERENCE)
		{
			submitDummySignal(vkd, queue, *semaphoreA);
			submitDummyWait(vkd, queue, *semaphoreB);
		}
		else
			DE_FATAL("Unknown transference.");

		VK_CHECK(vkd.queueWaitIdle(queue));

		return tcu::TestStatus::pass("Pass");
	}
}

tcu::TestStatus testSemaphoreMultipleExports (Context&					context,
											  const SemaphoreTestConfig	config)
{
	const size_t						exportCount			= 4 * 1024;
	const Transference					transference		(getHandelTypeTransferences(config.externalType));
	const vk::PlatformInterface&		vkp					(context.getPlatformInterface());
	const CustomInstance				instance			(createTestInstance(context, config.externalType, 0u, 0u));
	const vk::InstanceDriver&			vki					(instance.getDriver());
	const vk::VkPhysicalDevice			physicalDevice		(vk::chooseDevice(vki, instance, context.getTestContext().getCommandLine()));
	const deUint32						queueFamilyIndex	(chooseQueueFamilyIndex(vki, physicalDevice, 0u));

	checkSemaphoreSupport(vki, physicalDevice, config.externalType);

	{
		const vk::Unique<vk::VkDevice>		device		(createTestDevice(context, vkp, instance, vki, physicalDevice, config.externalType, 0u, 0u, queueFamilyIndex));
		const vk::DeviceDriver				vkd			(vkp, instance, *device);
		const vk::VkQueue					queue		(getQueue(vkd, *device, queueFamilyIndex));
		const vk::Unique<vk::VkSemaphore>	semaphore	(createExportableSemaphore(vkd, *device, config.externalType));

		for (size_t exportNdx = 0; exportNdx < exportCount; exportNdx++)
		{
			NativeHandle handle;

			if (transference == TRANSFERENCE_COPY)
				submitDummySignalAndGetSemaphoreNative(vkd, *device, queue, queueFamilyIndex, *semaphore, config.externalType, handle);
			else
				getSemaphoreNative(vkd, *device, *semaphore, config.externalType, handle);
		}

		submitDummySignal(vkd, queue, *semaphore);
		submitDummyWait(vkd, queue, *semaphore);

		VK_CHECK(vkd.queueWaitIdle(queue));
	}

	return tcu::TestStatus::pass("Pass");
}

tcu::TestStatus testSemaphoreMultipleImports (Context&					context,
											  const SemaphoreTestConfig	config)
{
	const size_t						importCount			= 4 * 1024;
	const Transference					transference		(getHandelTypeTransferences(config.externalType));
	const vk::PlatformInterface&		vkp					(context.getPlatformInterface());
	const CustomInstance				instance			(createTestInstance(context, config.externalType, 0u, 0u));
	const vk::InstanceDriver&			vki					(instance.getDriver());
	const vk::VkPhysicalDevice			physicalDevice		(vk::chooseDevice(vki, instance, context.getTestContext().getCommandLine()));
	const deUint32						queueFamilyIndex	(chooseQueueFamilyIndex(vki, physicalDevice, 0u));

	checkSemaphoreSupport(vki, physicalDevice, config.externalType);

	{
		const vk::VkSemaphoreImportFlags	flags		= config.permanence == PERMANENCE_TEMPORARY ? vk::VK_SEMAPHORE_IMPORT_TEMPORARY_BIT : (vk::VkSemaphoreImportFlagBits)0u;
		const vk::Unique<vk::VkDevice>		device		(createTestDevice(context, vkp, instance, vki, physicalDevice, config.externalType, 0u, 0u, queueFamilyIndex));
		const vk::DeviceDriver				vkd			(vkp, instance, *device);
		const vk::VkQueue					queue		(getQueue(vkd, *device, queueFamilyIndex));
		const vk::Unique<vk::VkSemaphore>	semaphoreA	(createExportableSemaphore(vkd, *device, config.externalType));
		NativeHandle						handleA;

		if (transference == TRANSFERENCE_COPY)
			submitDummySignalAndGetSemaphoreNative(vkd, *device, queue, queueFamilyIndex, *semaphoreA, config.externalType, handleA);
		else
			getSemaphoreNative(vkd, *device, *semaphoreA, config.externalType, handleA);

		for (size_t importNdx = 0; importNdx < importCount; importNdx++)
		{
			NativeHandle						handleB		(handleA);
			const vk::Unique<vk::VkSemaphore>	semaphoreB	(createAndImportSemaphore(vkd, *device, config.externalType, handleB, flags));
		}

		if (transference == TRANSFERENCE_COPY)
		{
			importSemaphore(vkd, *device, *semaphoreA, config.externalType, handleA, flags);
			submitDummyWait(vkd, queue, *semaphoreA);
		}
		else if (transference == TRANSFERENCE_REFERENCE)
		{
			submitDummySignal(vkd, queue, *semaphoreA);
			submitDummyWait(vkd, queue, *semaphoreA);
		}
		else
			DE_FATAL("Unknown transference.");

		VK_CHECK(vkd.queueWaitIdle(queue));
	}

	return tcu::TestStatus::pass("Pass");
}

tcu::TestStatus testSemaphoreTransference (Context&						context,
										   const SemaphoreTestConfig	config)
{
	const Transference					transference		(getHandelTypeTransferences(config.externalType));
	const vk::PlatformInterface&		vkp					(context.getPlatformInterface());
	const CustomInstance				instance			(createTestInstance(context, config.externalType, 0u, 0u));
	const vk::InstanceDriver&			vki					(instance.getDriver());
	const vk::VkPhysicalDevice			physicalDevice		(vk::chooseDevice(vki, instance, context.getTestContext().getCommandLine()));
	const deUint32						queueFamilyIndex	(chooseQueueFamilyIndex(vki, physicalDevice, 0u));

	checkSemaphoreSupport(vki, physicalDevice, config.externalType);

	{
		const vk::VkSemaphoreImportFlags	flags		= config.permanence == PERMANENCE_TEMPORARY ? vk::VK_SEMAPHORE_IMPORT_TEMPORARY_BIT : (vk::VkSemaphoreImportFlagBits)0u;
		const vk::Unique<vk::VkDevice>		device		(createTestDevice(context,  vkp, instance, vki, physicalDevice, config.externalType, 0u, 0u, queueFamilyIndex));
		const vk::DeviceDriver				vkd			(vkp, instance, *device);
		const vk::VkQueue					queue		(getQueue(vkd, *device, queueFamilyIndex));

		const vk::Unique<vk::VkSemaphore>	semaphoreA	(createExportableSemaphore(vkd, *device, config.externalType));
		NativeHandle						handle;

		submitDummySignalAndGetSemaphoreNative(vkd, *device, queue, queueFamilyIndex, *semaphoreA, config.externalType, handle);

		{
			const vk::Unique<vk::VkSemaphore>	semaphoreB			(createAndImportSemaphore(vkd, *device, config.externalType, handle, flags));

			if (config.permanence == PERMANENCE_PERMANENT)
			{
				if (transference == TRANSFERENCE_COPY)
				{
					submitDummySignal(vkd, queue, *semaphoreA);
					submitDummyWait(vkd, queue, *semaphoreB);
					VK_CHECK(vkd.queueWaitIdle(queue));

					submitDummySignal(vkd, queue, *semaphoreB);

					submitDummyWait(vkd, queue, *semaphoreA);
					submitDummyWait(vkd, queue, *semaphoreB);
					VK_CHECK(vkd.queueWaitIdle(queue));
				}
				else if (transference== TRANSFERENCE_REFERENCE)
				{
					submitDummyWait(vkd, queue, *semaphoreB);
					VK_CHECK(vkd.queueWaitIdle(queue));

					submitDummySignal(vkd, queue, *semaphoreA);
					submitDummyWait(vkd, queue, *semaphoreB);

					submitDummySignal(vkd, queue, *semaphoreB);
					submitDummyWait(vkd, queue, *semaphoreA);
					VK_CHECK(vkd.queueWaitIdle(queue));
				}
				else
					DE_FATAL("Unknown transference.");
			}
			else if (config.permanence == PERMANENCE_TEMPORARY)
			{
				if (transference == TRANSFERENCE_COPY)
				{
					submitDummySignal(vkd, queue, *semaphoreA);
					submitDummyWait(vkd, queue, *semaphoreB);
					VK_CHECK(vkd.queueWaitIdle(queue));

					submitDummySignal(vkd, queue, *semaphoreB);

					submitDummyWait(vkd, queue, *semaphoreA);
					submitDummyWait(vkd, queue, *semaphoreB);
					VK_CHECK(vkd.queueWaitIdle(queue));
				}
				else if (transference== TRANSFERENCE_REFERENCE)
				{
					submitDummyWait(vkd, queue, *semaphoreB);
					VK_CHECK(vkd.queueWaitIdle(queue));

					submitDummySignal(vkd, queue, *semaphoreA);
					submitDummySignal(vkd, queue, *semaphoreB);

					submitDummyWait(vkd, queue, *semaphoreB);
					submitDummyWait(vkd, queue, *semaphoreA);
					VK_CHECK(vkd.queueWaitIdle(queue));
				}
				else
					DE_FATAL("Unknown transference.");
			}
			else
				DE_FATAL("Unknown permanence.");
		}

		return tcu::TestStatus::pass("Pass");
	}
}

tcu::TestStatus testSemaphoreFdDup (Context&					context,
									const SemaphoreTestConfig	config)
{
#if (DE_OS == DE_OS_ANDROID) || (DE_OS == DE_OS_UNIX)
	const Transference					transference		(getHandelTypeTransferences(config.externalType));
	const vk::PlatformInterface&		vkp					(context.getPlatformInterface());
	const CustomInstance				instance			(createTestInstance(context, config.externalType, 0u, 0u));
	const vk::InstanceDriver&			vki					(instance.getDriver());
	const vk::VkPhysicalDevice			physicalDevice		(vk::chooseDevice(vki, instance, context.getTestContext().getCommandLine()));
	const deUint32						queueFamilyIndex	(chooseQueueFamilyIndex(vki, physicalDevice, 0u));

	checkSemaphoreSupport(vki, physicalDevice, config.externalType);

	{
		const vk::VkSemaphoreImportFlags	flags		= config.permanence == PERMANENCE_TEMPORARY ? vk::VK_SEMAPHORE_IMPORT_TEMPORARY_BIT : (vk::VkSemaphoreImportFlagBits)0u;
		const vk::Unique<vk::VkDevice>		device		(createTestDevice(context, vkp, instance, vki, physicalDevice, config.externalType, 0u, 0u, queueFamilyIndex));
		const vk::DeviceDriver				vkd			(vkp, instance, *device);
		const vk::VkQueue					queue		(getQueue(vkd, *device, queueFamilyIndex));

		TestLog&							log			= context.getTestContext().getLog();
		const vk::Unique<vk::VkSemaphore>	semaphoreA	(createExportableSemaphore(vkd, *device, config.externalType));

		{
			NativeHandle		fd;

			if (transference == TRANSFERENCE_COPY)
				submitDummySignalAndGetSemaphoreNative(vkd, *device, queue, queueFamilyIndex, *semaphoreA, config.externalType, fd);
			else
				getSemaphoreNative(vkd, *device, *semaphoreA, config.externalType, fd);

			NativeHandle		newFd	(dup(fd.getFd()));

			if (newFd.getFd() < 0)
				log << TestLog::Message << "dup() failed: '" << strerror(errno) << "'" << TestLog::EndMessage;

			TCU_CHECK_MSG(newFd.getFd() >= 0, "Failed to call dup() for semaphores fd");

			{
				const vk::Unique<vk::VkSemaphore> semaphoreB (createAndImportSemaphore(vkd, *device, config.externalType, newFd, flags));

				if (transference == TRANSFERENCE_COPY)
					submitDummyWait(vkd, queue, *semaphoreB);
				else if (transference == TRANSFERENCE_REFERENCE)
				{
					submitDummySignal(vkd, queue, *semaphoreA);
					submitDummyWait(vkd, queue, *semaphoreB);
				}
				else
					DE_FATAL("Unknown permanence.");

				VK_CHECK(vkd.queueWaitIdle(queue));
			}
		}

		return tcu::TestStatus::pass("Pass");
	}
#else
	DE_UNREF(context);
	DE_UNREF(config);
	TCU_THROW(NotSupportedError, "Platform doesn't support dup()");
#endif
}

tcu::TestStatus testSemaphoreFdDup2 (Context&					context,
									 const SemaphoreTestConfig	config)
{
#if (DE_OS == DE_OS_ANDROID) || (DE_OS == DE_OS_UNIX)
	const Transference					transference		(getHandelTypeTransferences(config.externalType));
	const vk::PlatformInterface&		vkp					(context.getPlatformInterface());
	const CustomInstance				instance			(createTestInstance(context, config.externalType, 0u, 0u));
	const vk::InstanceDriver&			vki					(instance.getDriver());
	const vk::VkPhysicalDevice			physicalDevice		(vk::chooseDevice(vki, instance, context.getTestContext().getCommandLine()));
	const deUint32						queueFamilyIndex	(chooseQueueFamilyIndex(vki, physicalDevice, 0u));

	checkSemaphoreSupport(vki, physicalDevice, config.externalType);

	{
		const vk::VkSemaphoreImportFlags	flags		= config.permanence == PERMANENCE_TEMPORARY ? vk::VK_SEMAPHORE_IMPORT_TEMPORARY_BIT : (vk::VkSemaphoreImportFlagBits)0u;
		const vk::Unique<vk::VkDevice>		device		(createTestDevice(context, vkp, instance, vki, physicalDevice, config.externalType, 0u, 0u, queueFamilyIndex));
		const vk::DeviceDriver				vkd			(vkp, instance, *device);
		const vk::VkQueue					queue		(getQueue(vkd, *device, queueFamilyIndex));

		TestLog&							log			= context.getTestContext().getLog();
		const vk::Unique<vk::VkSemaphore>	semaphoreA	(createExportableSemaphore(vkd, *device, config.externalType));
		const vk::Unique<vk::VkSemaphore>	semaphoreB	(createExportableSemaphore(vkd, *device, config.externalType));

		{
			NativeHandle		fd, secondFd;

			if (transference == TRANSFERENCE_COPY)
			{
				submitDummySignalAndGetSemaphoreNative(vkd, *device, queue, queueFamilyIndex, *semaphoreA, config.externalType, fd);
				submitDummySignalAndGetSemaphoreNative(vkd, *device, queue, queueFamilyIndex, *semaphoreB, config.externalType, secondFd);
			}
			else
			{
				getSemaphoreNative(vkd, *device, *semaphoreA, config.externalType, fd);
				getSemaphoreNative(vkd, *device, *semaphoreB, config.externalType, secondFd);
			}

			int					newFd		(dup2(fd.getFd(), secondFd.getFd()));

			if (newFd < 0)
				log << TestLog::Message << "dup2() failed: '" << strerror(errno) << "'" << TestLog::EndMessage;

			TCU_CHECK_MSG(newFd >= 0, "Failed to call dup2() for fences fd");

			{
				const vk::Unique<vk::VkSemaphore> semaphoreC (createAndImportSemaphore(vkd, *device, config.externalType, secondFd, flags));

				if (transference == TRANSFERENCE_COPY)
					submitDummyWait(vkd, queue, *semaphoreC);
				else if (transference == TRANSFERENCE_REFERENCE)
				{
					submitDummySignal(vkd, queue, *semaphoreA);
					submitDummyWait(vkd, queue, *semaphoreC);
				}
				else
					DE_FATAL("Unknown permanence.");

				VK_CHECK(vkd.queueWaitIdle(queue));
			}
		}

		return tcu::TestStatus::pass("Pass");
	}
#else
	DE_UNREF(context);
	DE_UNREF(config);
	TCU_THROW(NotSupportedError, "Platform doesn't support dup2()");
#endif
}

tcu::TestStatus testSemaphoreFdDup3 (Context&					context,
									 const SemaphoreTestConfig	config)
{
#if (DE_OS == DE_OS_UNIX) && defined(_GNU_SOURCE)
	const Transference					transference		(getHandelTypeTransferences(config.externalType));
	const vk::PlatformInterface&		vkp					(context.getPlatformInterface());
	const CustomInstance				instance			(createTestInstance(context, config.externalType, 0u, 0u));
	const vk::InstanceDriver&			vki					(instance.getDriver());
	const vk::VkPhysicalDevice			physicalDevice		(vk::chooseDevice(vki, instance, context.getTestContext().getCommandLine()));
	const deUint32						queueFamilyIndex	(chooseQueueFamilyIndex(vki, physicalDevice, 0u));

	checkSemaphoreSupport(vki, physicalDevice, config.externalType);

	{
		const vk::Unique<vk::VkDevice>		device		(createTestDevice(context, vkp, instance, vki, physicalDevice, config.externalType, 0u, 0u, queueFamilyIndex));
		const vk::DeviceDriver				vkd			(vkp, instance, *device);
		const vk::VkQueue					queue		(getQueue(vkd, *device, queueFamilyIndex));

		TestLog&							log			= context.getTestContext().getLog();
		const vk::Unique<vk::VkSemaphore>	semaphoreA	(createExportableSemaphore(vkd, *device, config.externalType));
		const vk::Unique<vk::VkSemaphore>	semaphoreB	(createExportableSemaphore(vkd, *device, config.externalType));

		{
			NativeHandle						fd, secondFd;

			if (transference == TRANSFERENCE_COPY)
			{
				submitDummySignalAndGetSemaphoreNative(vkd, *device, queue, queueFamilyIndex, *semaphoreA, config.externalType, fd);
				submitDummySignalAndGetSemaphoreNative(vkd, *device, queue, queueFamilyIndex, *semaphoreB, config.externalType, secondFd);
			}
			else
			{
				getSemaphoreNative(vkd, *device, *semaphoreA, config.externalType, fd);
				getSemaphoreNative(vkd, *device, *semaphoreB, config.externalType, secondFd);
			}

			const vk::VkSemaphoreImportFlags	flags		= config.permanence == PERMANENCE_TEMPORARY ? vk::VK_SEMAPHORE_IMPORT_TEMPORARY_BIT : (vk::VkSemaphoreImportFlagBits)0u;
			const int							newFd		(dup3(fd.getFd(), secondFd.getFd(), 0));

			if (newFd < 0)
				log << TestLog::Message << "dup3() failed: '" << strerror(errno) << "'" << TestLog::EndMessage;

			TCU_CHECK_MSG(newFd >= 0, "Failed to call dup3() for fences fd");

			{
				const vk::Unique<vk::VkSemaphore> semaphoreC (createAndImportSemaphore(vkd, *device, config.externalType, secondFd, flags));

				if (transference == TRANSFERENCE_COPY)
					submitDummyWait(vkd, queue, *semaphoreC);
				else if (transference == TRANSFERENCE_REFERENCE)
				{
					submitDummySignal(vkd, queue, *semaphoreA);
					submitDummyWait(vkd, queue, *semaphoreC);
				}
				else
					DE_FATAL("Unknown permanence.");

				VK_CHECK(vkd.queueWaitIdle(queue));
			}
		}

		return tcu::TestStatus::pass("Pass");
	}
#else
	DE_UNREF(context);
	DE_UNREF(config);
	TCU_THROW(NotSupportedError, "Platform doesn't support dup3()");
#endif
}

tcu::TestStatus testSemaphoreFdSendOverSocket (Context&						context,
											   const SemaphoreTestConfig	config)
{
#if (DE_OS == DE_OS_ANDROID) || (DE_OS == DE_OS_UNIX)
	const Transference					transference		(getHandelTypeTransferences(config.externalType));
	const vk::PlatformInterface&		vkp					(context.getPlatformInterface());
	const CustomInstance				instance			(createTestInstance(context, config.externalType, 0u, 0u));
	const vk::InstanceDriver&			vki					(instance.getDriver());
	const vk::VkPhysicalDevice			physicalDevice		(vk::chooseDevice(vki, instance, context.getTestContext().getCommandLine()));
	const deUint32						queueFamilyIndex	(chooseQueueFamilyIndex(vki, physicalDevice, 0u));

	checkSemaphoreSupport(vki, physicalDevice, config.externalType);

	{
		const vk::Unique<vk::VkDevice>		device		(createTestDevice(context, vkp, instance, vki, physicalDevice, config.externalType, 0u, 0u, queueFamilyIndex));
		const vk::DeviceDriver				vkd			(vkp, instance, *device);
		const vk::VkQueue					queue		(getQueue(vkd, *device, queueFamilyIndex));

		TestLog&							log			= context.getTestContext().getLog();
		const vk::Unique<vk::VkSemaphore>	semaphore	(createExportableSemaphore(vkd, *device, config.externalType));
		NativeHandle						fd;

		if (transference == TRANSFERENCE_COPY)
			submitDummySignalAndGetSemaphoreNative(vkd, *device, queue, queueFamilyIndex, *semaphore, config.externalType, fd);
		else
			getSemaphoreNative(vkd, *device, *semaphore, config.externalType, fd);

		{
			int sv[2];

			if (socketpair(AF_UNIX, SOCK_STREAM, 0, sv) != 0)
			{
				log << TestLog::Message << "Failed to create socket pair: '" << strerror(errno) << "'" << TestLog::EndMessage;
				TCU_FAIL("Failed to create socket pair");
			}

			{
				const NativeHandle	srcSocket	(sv[0]);
				const NativeHandle	dstSocket	(sv[1]);
				std::string			sendData	("deqp");

				// Send FD
				{
					const int			fdRaw	(fd.getFd());
					msghdr				msg;
					cmsghdr*			cmsg;
					char				buffer[CMSG_SPACE(sizeof(int))];
					iovec				iov		= { &sendData[0], sendData.length()};

					deMemset(&msg, 0, sizeof(msg));

					msg.msg_control		= buffer;
					msg.msg_controllen	= sizeof(buffer);
					msg.msg_iovlen		= 1;
					msg.msg_iov			= &iov;

					cmsg				= CMSG_FIRSTHDR(&msg);
					cmsg->cmsg_level	= SOL_SOCKET;
					cmsg->cmsg_type		= SCM_RIGHTS;
					cmsg->cmsg_len		= CMSG_LEN(sizeof(int));

					deMemcpy(CMSG_DATA(cmsg), &fdRaw, sizeof(int));
					msg.msg_controllen = cmsg->cmsg_len;

					if (sendmsg(srcSocket.getFd(), &msg, 0) < 0)
					{
						log << TestLog::Message << "Failed to send fd over socket: '" << strerror(errno) << "'" << TestLog::EndMessage;
						TCU_FAIL("Failed to send fd over socket");
					}
				}

				// Recv FD
				{
					msghdr			msg;
					char			buffer[CMSG_SPACE(sizeof(int))];
					std::string		recvData	(4, '\0');
					iovec			iov			= { &recvData[0], recvData.length() };

					deMemset(&msg, 0, sizeof(msg));

					msg.msg_control		= buffer;
					msg.msg_controllen	= sizeof(buffer);
					msg.msg_iovlen		= 1;
					msg.msg_iov			= &iov;

					const ssize_t	bytes = recvmsg(dstSocket.getFd(), &msg, 0);

					if (bytes < 0)
					{
						log << TestLog::Message << "Failed to recv fd over socket: '" << strerror(errno) << "'" << TestLog::EndMessage;
						TCU_FAIL("Failed to recv fd over socket");

					}
					else if (bytes != (ssize_t)sendData.length())
					{
						TCU_FAIL("recvmsg() returned unpexpected number of bytes");
					}
					else
					{
						const vk::VkSemaphoreImportFlags	flags	= config.permanence == PERMANENCE_TEMPORARY ? vk::VK_SEMAPHORE_IMPORT_TEMPORARY_BIT : (vk::VkSemaphoreImportFlagBits)0u;
						const cmsghdr* const				cmsg	= CMSG_FIRSTHDR(&msg);
						int									newFd_;
						deMemcpy(&newFd_, CMSG_DATA(cmsg), sizeof(int));
						NativeHandle						newFd	(newFd_);

						TCU_CHECK(cmsg->cmsg_level == SOL_SOCKET);
						TCU_CHECK(cmsg->cmsg_type == SCM_RIGHTS);
						TCU_CHECK(cmsg->cmsg_len == CMSG_LEN(sizeof(int)));
						TCU_CHECK(recvData == sendData);
						TCU_CHECK_MSG(newFd.getFd() >= 0, "Didn't receive valid fd from socket");

						{
							const vk::Unique<vk::VkSemaphore> newSemaphore (createAndImportSemaphore(vkd, *device, config.externalType, newFd, flags));

							if (transference == TRANSFERENCE_COPY)
								submitDummyWait(vkd, queue, *newSemaphore);
							else if (transference == TRANSFERENCE_REFERENCE)
							{
								submitDummySignal(vkd, queue, *newSemaphore);
								submitDummyWait(vkd, queue, *newSemaphore);
							}
							else
								DE_FATAL("Unknown permanence.");

							VK_CHECK(vkd.queueWaitIdle(queue));
						}
					}
				}
			}
		}
	}

	return tcu::TestStatus::pass("Pass");
#else
	DE_UNREF(context);
	DE_UNREF(config);
	TCU_THROW(NotSupportedError, "Platform doesn't support sending file descriptors over socket");
#endif
}

tcu::TestStatus testFenceQueries (Context& context, vk::VkExternalFenceHandleTypeFlagBits externalType)
{
	const CustomInstance							instance	(createTestInstance(context, 0u, 0u, externalType));
	const vk::InstanceDriver&						vki			(instance.getDriver());
	const vk::VkPhysicalDevice						device		(vk::chooseDevice(vki, instance, context.getTestContext().getCommandLine()));

	TestLog&										log			= context.getTestContext().getLog();

	const vk::VkPhysicalDeviceExternalFenceInfo		info		=
	{
		vk::VK_STRUCTURE_TYPE_PHYSICAL_DEVICE_EXTERNAL_FENCE_INFO,
		DE_NULL,
		externalType
	};
	vk::VkExternalFenceProperties					properties	=
	{
		vk::VK_STRUCTURE_TYPE_EXTERNAL_FENCE_PROPERTIES,
		DE_NULL,
		0u,
		0u,
		0u
	};

	vki.getPhysicalDeviceExternalFenceProperties(device, &info, &properties);
	log << TestLog::Message << properties << TestLog::EndMessage;

	TCU_CHECK(properties.pNext == DE_NULL);
	TCU_CHECK(properties.sType == vk::VK_STRUCTURE_TYPE_EXTERNAL_FENCE_PROPERTIES);

	return tcu::TestStatus::pass("Pass");
}

struct FenceTestConfig
{
												FenceTestConfig	(vk::VkExternalFenceHandleTypeFlagBits	externalType_,
																 Permanence									permanence_)
		: externalType		(externalType_)
		, permanence		(permanence_)
	{
	}

	vk::VkExternalFenceHandleTypeFlagBits	externalType;
	Permanence								permanence;
};


tcu::TestStatus testFenceWin32Create (Context&				context,
									  const FenceTestConfig	config)
{
#if (DE_OS == DE_OS_WIN32)
	const Transference					transference		(getHandelTypeTransferences(config.externalType));
	const vk::PlatformInterface&		vkp					(context.getPlatformInterface());
	const CustomInstance				instance			(createTestInstance(context, 0u, 0u, config.externalType));
	const vk::InstanceDriver&			vki					(instance.getDriver());
	const vk::VkPhysicalDevice			physicalDevice		(vk::chooseDevice(vki, instance, context.getTestContext().getCommandLine()));
	const deUint32						queueFamilyIndex	(chooseQueueFamilyIndex(vki, physicalDevice, 0u));

	checkFenceSupport(vki, physicalDevice, config.externalType);

	{
		const vk::Unique<vk::VkDevice>				device			(createTestDevice(context, vkp, instance, vki, physicalDevice, 0u, 0u, config.externalType, queueFamilyIndex));
		const vk::DeviceDriver						vkd				(vkp, instance, *device);
		const vk::VkQueue							queue			(getQueue(vkd, *device, queueFamilyIndex));
		const vk::VkExportFenceWin32HandleInfoKHR	win32ExportInfo	=
		{
			vk::VK_STRUCTURE_TYPE_EXPORT_FENCE_WIN32_HANDLE_INFO_KHR,
			DE_NULL,

			(vk::pt::Win32SecurityAttributesPtr)DE_NULL,
			DXGI_SHARED_RESOURCE_READ | DXGI_SHARED_RESOURCE_WRITE,
			(vk::pt::Win32LPCWSTR)DE_NULL
		};
		const vk::VkExportFenceCreateInfo			exportCreateInfo=
		{
			vk::VK_STRUCTURE_TYPE_EXPORT_FENCE_CREATE_INFO,
			&win32ExportInfo,
			(vk::VkExternalFenceHandleTypeFlags)config.externalType
		};
		const vk::VkFenceCreateInfo					createInfo		=
		{
			vk::VK_STRUCTURE_TYPE_FENCE_CREATE_INFO,
			&exportCreateInfo,
			0u
		};
		const vk::Unique<vk::VkFence>				fence			(vk::createFence(vkd, *device, &createInfo));

		if (transference == TRANSFERENCE_COPY)
			submitDummySignal(vkd, queue, *fence);

		NativeHandle								handleA;
		getFenceNative(vkd, *device, *fence, config.externalType, handleA);

		{
			const vk::VkFenceImportFlags			flags			= config.permanence == PERMANENCE_TEMPORARY ? vk::VK_FENCE_IMPORT_TEMPORARY_BIT : (vk::VkFenceImportFlagBits)0u;
			const vk::Unique<vk::VkFence>			fenceA			(createAndImportFence(vkd, *device, config.externalType, handleA, flags));

			if (transference == TRANSFERENCE_COPY)
				VK_CHECK(vkd.waitForFences(*device, 1u, &*fenceA, VK_TRUE, ~0ull));
			else if (transference == TRANSFERENCE_REFERENCE)
			{
				submitDummySignal(vkd, queue, *fence);
				VK_CHECK(vkd.waitForFences(*device, 1u, &*fenceA, VK_TRUE, ~0ull));
			}
			else
				DE_FATAL("Unknown transference.");

			VK_CHECK(vkd.queueWaitIdle(queue));
		}

		return tcu::TestStatus::pass("Pass");
	}
#else
	DE_UNREF(context);
	DE_UNREF(config);
	TCU_THROW(NotSupportedError, "Platform doesn't support win32 handles");
#endif
}

tcu::TestStatus testFenceImportTwice (Context&				context,
									  const FenceTestConfig	config)
{
	const Transference					transference		(getHandelTypeTransferences(config.externalType));
	const vk::PlatformInterface&		vkp					(context.getPlatformInterface());
	const CustomInstance				instance			(createTestInstance(context, 0u, 0u, config.externalType));
	const vk::InstanceDriver&			vki					(instance.getDriver());
	const vk::VkPhysicalDevice			physicalDevice		(vk::chooseDevice(vki, instance, context.getTestContext().getCommandLine()));
	const deUint32						queueFamilyIndex	(chooseQueueFamilyIndex(vki, physicalDevice, 0u));

	checkFenceSupport(vki, physicalDevice, config.externalType);

	{
		const vk::Unique<vk::VkDevice>	device		(createTestDevice(context, vkp, instance, vki, physicalDevice, 0u, 0u, config.externalType, queueFamilyIndex));
		const vk::DeviceDriver			vkd			(vkp, instance, *device);
		const vk::VkQueue				queue		(getQueue(vkd, *device, queueFamilyIndex));
		const vk::Unique<vk::VkFence>	fence		(createExportableFence(vkd, *device, config.externalType));
		NativeHandle					handleA;

		if (transference == TRANSFERENCE_COPY)
			submitDummySignalAndGetFenceNative(vkd, *device, queue, queueFamilyIndex, *fence, config.externalType, handleA);
		else
			getFenceNative(vkd, *device, *fence, config.externalType, handleA);

		{
			NativeHandle					handleB	(handleA);
			const vk::VkFenceImportFlags	flags	= config.permanence == PERMANENCE_TEMPORARY ? vk::VK_FENCE_IMPORT_TEMPORARY_BIT : (vk::VkFenceImportFlagBits)0u;
			const vk::Unique<vk::VkFence>	fenceA	(createAndImportFence(vkd, *device, config.externalType, handleA, flags));
			const vk::Unique<vk::VkFence>	fenceB	(createAndImportFence(vkd, *device, config.externalType, handleB, flags));

			if (transference == TRANSFERENCE_COPY)
				VK_CHECK(vkd.waitForFences(*device, 1u, &*fenceA, VK_TRUE, ~0ull));
			else if (transference == TRANSFERENCE_REFERENCE)
			{
				submitDummySignal(vkd, queue, *fenceA);
				VK_CHECK(vkd.waitForFences(*device, 1u, &*fenceB, VK_TRUE, ~0ull));
			}
			else
				DE_FATAL("Unknown transference.");

			VK_CHECK(vkd.queueWaitIdle(queue));
		}

		return tcu::TestStatus::pass("Pass");
	}
}

tcu::TestStatus testFenceImportReimport (Context&				context,
										 const FenceTestConfig	config)
{
	const Transference					transference		(getHandelTypeTransferences(config.externalType));
	const vk::PlatformInterface&		vkp					(context.getPlatformInterface());
	const CustomInstance				instance			(createTestInstance(context, 0u, 0u, config.externalType));
	const vk::InstanceDriver&			vki					(instance.getDriver());
	const vk::VkPhysicalDevice			physicalDevice		(vk::chooseDevice(vki, instance, context.getTestContext().getCommandLine()));
	const deUint32						queueFamilyIndex	(chooseQueueFamilyIndex(vki, physicalDevice, 0u));

	checkFenceSupport(vki, physicalDevice, config.externalType);

	{
		const vk::Unique<vk::VkDevice>	device	(createTestDevice(context, vkp, instance, vki, physicalDevice, 0u, 0u, config.externalType, queueFamilyIndex));
		const vk::DeviceDriver			vkd		(vkp, instance, *device);
		const vk::VkQueue				queue	(getQueue(vkd, *device, queueFamilyIndex));

		const vk::Unique<vk::VkFence>	fenceA	(createExportableFence(vkd, *device, config.externalType));
		NativeHandle					handleA;

		if (transference == TRANSFERENCE_COPY)
			submitDummySignalAndGetFenceNative(vkd, *device, queue, queueFamilyIndex, *fenceA, config.externalType, handleA);
		else
			getFenceNative(vkd, *device, *fenceA, config.externalType, handleA);

		NativeHandle					handleB	(handleA);
		const vk::VkFenceImportFlags	flags	= config.permanence == PERMANENCE_TEMPORARY ? vk::VK_FENCE_IMPORT_TEMPORARY_BIT : (vk::VkFenceImportFlagBits)0u;
		const vk::Unique<vk::VkFence>	fenceB	(createAndImportFence(vkd, *device, config.externalType, handleA, flags));

		importFence(vkd, *device, *fenceB, config.externalType, handleB, flags);

		if (transference == TRANSFERENCE_COPY)
			VK_CHECK(vkd.waitForFences(*device, 1u, &*fenceB, VK_TRUE, ~0ull));
		else if (transference == TRANSFERENCE_REFERENCE)
		{
			submitDummySignal(vkd, queue, *fenceA);
			VK_CHECK(vkd.waitForFences(*device, 1u, &*fenceB, VK_TRUE, ~0ull));
		}
		else
			DE_FATAL("Unknown transference.");

		VK_CHECK(vkd.queueWaitIdle(queue));

		return tcu::TestStatus::pass("Pass");
	}
}

tcu::TestStatus testFenceSignalExportImportWait (Context&				context,
												 const FenceTestConfig	config)
{
	const vk::PlatformInterface&		vkp					(context.getPlatformInterface());
	const CustomInstance				instance			(createTestInstance(context, 0u, 0u, config.externalType));
	const vk::InstanceDriver&			vki					(instance.getDriver());
	const vk::VkPhysicalDevice			physicalDevice		(vk::chooseDevice(vki, instance, context.getTestContext().getCommandLine()));
	const deUint32						queueFamilyIndex	(chooseQueueFamilyIndex(vki, physicalDevice, 0u));

	checkFenceSupport(vki, physicalDevice, config.externalType);

	{
		const vk::Unique<vk::VkDevice>	device	(createTestDevice(context, vkp, instance, vki, physicalDevice, 0u, 0u, config.externalType, queueFamilyIndex));
		const vk::DeviceDriver			vkd		(vkp, instance, *device);
		const vk::VkQueue				queue	(getQueue(vkd, *device, queueFamilyIndex));
		const vk::Unique<vk::VkFence>	fenceA	(createExportableFence(vkd, *device, config.externalType));

		{
			NativeHandle	handle;

			submitDummySignalAndGetFenceNative(vkd, *device, queue, queueFamilyIndex, *fenceA, config.externalType, handle);

			{
				const vk::VkFenceImportFlags	flags	= config.permanence == PERMANENCE_TEMPORARY ? vk::VK_FENCE_IMPORT_TEMPORARY_BIT : (vk::VkFenceImportFlagBits)0u;
				const vk::Unique<vk::VkFence>	fenceB	(createAndImportFence(vkd, *device, config.externalType, handle, flags));
				VK_CHECK(vkd.waitForFences(*device, 1u, &*fenceB, VK_TRUE, ~0ull));

				VK_CHECK(vkd.queueWaitIdle(queue));
			}
		}

		return tcu::TestStatus::pass("Pass");
	}
}

tcu::TestStatus testFenceExportSignalImportWait (Context&				context,
												 const FenceTestConfig	config)
{
	const vk::PlatformInterface&		vkp					(context.getPlatformInterface());
	const CustomInstance				instance			(createTestInstance(context, 0u, 0u, config.externalType));
	const vk::InstanceDriver&			vki					(instance.getDriver());
	const vk::VkPhysicalDevice			physicalDevice		(vk::chooseDevice(vki, instance, context.getTestContext().getCommandLine()));
	const deUint32						queueFamilyIndex	(chooseQueueFamilyIndex(vki, physicalDevice, 0u));
	const vk::VkFenceImportFlags		flags				= config.permanence == PERMANENCE_TEMPORARY ? vk::VK_FENCE_IMPORT_TEMPORARY_BIT : (vk::VkFenceImportFlagBits)0u;

	DE_ASSERT(getHandelTypeTransferences(config.externalType) == TRANSFERENCE_REFERENCE);
	checkFenceSupport(vki, physicalDevice, config.externalType);

	{
		const vk::Unique<vk::VkDevice>	device	(createTestDevice(context, vkp, instance, vki, physicalDevice, 0u, 0u, config.externalType, queueFamilyIndex));
		const vk::DeviceDriver			vkd		(vkp, instance, *device);
		const vk::VkQueue				queue	(getQueue(vkd, *device, queueFamilyIndex));

		const vk::Unique<vk::VkFence>	fenceA	(createExportableFence(vkd, *device, config.externalType));
		NativeHandle					handle;

		getFenceNative(vkd, *device, *fenceA, config.externalType, handle);

		submitDummySignal(vkd, queue, *fenceA);
		{
			{
				const vk::Unique<vk::VkFence>	fenceB	(createAndImportFence(vkd, *device, config.externalType, handle, flags));

				VK_CHECK(vkd.waitForFences(*device, 1u, &*fenceB, VK_TRUE, ~0ull));
				VK_CHECK(vkd.queueWaitIdle(queue));
			}
		}

		return tcu::TestStatus::pass("Pass");
	}
}

tcu::TestStatus testFenceExportImportSignalWait (Context&				context,
												 const FenceTestConfig	config)
{
	const vk::PlatformInterface&		vkp					(context.getPlatformInterface());
	const CustomInstance				instance			(createTestInstance(context, 0u, 0u, config.externalType));
	const vk::InstanceDriver&			vki					(instance.getDriver());
	const vk::VkPhysicalDevice			physicalDevice		(vk::chooseDevice(vki, instance, context.getTestContext().getCommandLine()));
	const deUint32						queueFamilyIndex	(chooseQueueFamilyIndex(vki, physicalDevice, 0u));

	DE_ASSERT(getHandelTypeTransferences(config.externalType) == TRANSFERENCE_REFERENCE);
	checkFenceSupport(vki, physicalDevice, config.externalType);

	{
		const vk::VkFenceImportFlags	flags		= config.permanence == PERMANENCE_TEMPORARY ? vk::VK_FENCE_IMPORT_TEMPORARY_BIT : (vk::VkFenceImportFlagBits)0u;
		const vk::Unique<vk::VkDevice>	device		(createTestDevice(context, vkp, instance, vki, physicalDevice, 0u, 0u, config.externalType, queueFamilyIndex));
		const vk::DeviceDriver			vkd			(vkp, instance, *device);
		const vk::VkQueue				queue		(getQueue(vkd, *device, queueFamilyIndex));

		const vk::Unique<vk::VkFence>	fenceA	(createExportableFence(vkd, *device, config.externalType));
		NativeHandle					handle;

		getFenceNative(vkd, *device, *fenceA, config.externalType, handle);

		const vk::Unique<vk::VkFence>	fenceB	(createAndImportFence(vkd, *device, config.externalType, handle, flags));

		submitDummySignal(vkd, queue, *fenceA);
		VK_CHECK(vkd.waitForFences(*device, 1u, &*fenceB, VK_TRUE, ~0ull));

		VK_CHECK(vkd.queueWaitIdle(queue));

		return tcu::TestStatus::pass("Pass");
	}
}

tcu::TestStatus testFenceSignalImport (Context&					context,
									   const FenceTestConfig	config)
{
	const Transference					transference		(getHandelTypeTransferences(config.externalType));
	const vk::PlatformInterface&		vkp					(context.getPlatformInterface());
	const CustomInstance				instance			(createTestInstance(context, 0u, 0u, config.externalType));
	const vk::InstanceDriver&			vki					(instance.getDriver());
	const vk::VkPhysicalDevice			physicalDevice		(vk::chooseDevice(vki, instance, context.getTestContext().getCommandLine()));
	const deUint32						queueFamilyIndex	(chooseQueueFamilyIndex(vki, physicalDevice, 0u));

	checkFenceSupport(vki, physicalDevice, config.externalType);

	{
		const vk::VkFenceImportFlags	flags	= config.permanence == PERMANENCE_TEMPORARY ? vk::VK_FENCE_IMPORT_TEMPORARY_BIT : (vk::VkFenceImportFlagBits)0u;
		const vk::Unique<vk::VkDevice>	device	(createTestDevice(context, vkp, instance, vki, physicalDevice, 0u, 0u, config.externalType, queueFamilyIndex));
		const vk::DeviceDriver			vkd		(vkp, instance, *device);
		const vk::VkQueue				queue	(getQueue(vkd, *device, queueFamilyIndex));

		const vk::Unique<vk::VkFence>	fenceA	(createExportableFence(vkd, *device, config.externalType));
		const vk::Unique<vk::VkFence>	fenceB	(createFence(vkd, *device));
		NativeHandle					handle;

		submitDummySignal(vkd, queue, *fenceB);
		VK_CHECK(vkd.queueWaitIdle(queue));

		if (transference == TRANSFERENCE_COPY)
			submitDummySignalAndGetFenceNative(vkd, *device, queue, queueFamilyIndex, *fenceA, config.externalType, handle);
		else
			getFenceNative(vkd, *device, *fenceA, config.externalType, handle);

		importFence(vkd, *device, *fenceB, config.externalType, handle, flags);

		if (transference == TRANSFERENCE_COPY)
			VK_CHECK(vkd.waitForFences(*device, 1u, &*fenceB, VK_TRUE, ~0ull));
		else if (transference == TRANSFERENCE_REFERENCE)
		{
			submitDummySignal(vkd, queue, *fenceA);
			VK_CHECK(vkd.waitForFences(*device, 1u, &*fenceB, VK_TRUE, ~0ull));
		}
		else
			DE_FATAL("Unknown transference.");

		VK_CHECK(vkd.queueWaitIdle(queue));

		return tcu::TestStatus::pass("Pass");
	}
}

tcu::TestStatus testFenceReset (Context&				context,
								const FenceTestConfig	config)
{
	const Transference					transference		(getHandelTypeTransferences(config.externalType));
	const vk::PlatformInterface&		vkp					(context.getPlatformInterface());
	const CustomInstance				instance			(createTestInstance(context, 0u, 0u, config.externalType));
	const vk::InstanceDriver&			vki					(instance.getDriver());
	const vk::VkPhysicalDevice			physicalDevice		(vk::chooseDevice(vki, instance, context.getTestContext().getCommandLine()));
	const deUint32						queueFamilyIndex	(chooseQueueFamilyIndex(vki, physicalDevice, 0u));

	checkFenceSupport(vki, physicalDevice, config.externalType);

	{
		const vk::VkFenceImportFlags	flags	= config.permanence == PERMANENCE_TEMPORARY ? vk::VK_FENCE_IMPORT_TEMPORARY_BIT : (vk::VkFenceImportFlagBits)0u;
		const vk::Unique<vk::VkDevice>	device	(createTestDevice(context, vkp, instance, vki, physicalDevice, 0u, 0u, config.externalType, queueFamilyIndex));
		const vk::DeviceDriver			vkd		(vkp, instance, *device);
		const vk::VkQueue				queue	(getQueue(vkd, *device, queueFamilyIndex));

		const vk::Unique<vk::VkFence>	fenceA	(createExportableFence(vkd, *device, config.externalType));
		const vk::Unique<vk::VkFence>	fenceB	(createFence(vkd, *device));
		const vk::Unique<vk::VkFence>	fenceC	(createFence(vkd, *device));
		NativeHandle					handle;

		submitDummySignal(vkd, queue, *fenceB);
		VK_CHECK(vkd.queueWaitIdle(queue));

		submitDummySignalAndGetFenceNative(vkd, *device, queue, queueFamilyIndex, *fenceA, config.externalType, handle);
		NativeHandle					handleB	(handle);
		importFence(vkd, *device, *fenceB, config.externalType, handleB, flags);
		importFence(vkd, *device, *fenceC, config.externalType, handle, flags);

		VK_CHECK(vkd.queueWaitIdle(queue));
		VK_CHECK(vkd.resetFences(*device, 1u, &*fenceB));

		if (config.permanence == PERMANENCE_TEMPORARY || transference == TRANSFERENCE_COPY)
		{
			// vkResetFences() should restore fenceBs prior payload and reset that no affecting fenceCs payload
			// or fenceB should be separate copy of the payload and not affect fenceC
			VK_CHECK(vkd.waitForFences(*device, 1u, &*fenceC, VK_TRUE, ~0ull));

			// vkResetFences() should have restored fenceBs prior state and should be now reset
			// or fenceB should have it's separate payload
			submitDummySignal(vkd, queue, *fenceB);
			VK_CHECK(vkd.waitForFences(*device, 1u, &*fenceB, VK_TRUE, ~0ull));
		}
		else if (config.permanence == PERMANENCE_PERMANENT)
		{
			DE_ASSERT(transference == TRANSFERENCE_REFERENCE);

			// Reset fences should have reset all of the fences
			submitDummySignal(vkd, queue, *fenceC);

			VK_CHECK(vkd.waitForFences(*device, 1u, &*fenceA, VK_TRUE, ~0ull));
			VK_CHECK(vkd.waitForFences(*device, 1u, &*fenceB, VK_TRUE, ~0ull));
			VK_CHECK(vkd.waitForFences(*device, 1u, &*fenceC, VK_TRUE, ~0ull));
		}
		else
			DE_FATAL("Unknown permanence");

		VK_CHECK(vkd.queueWaitIdle(queue));

		return tcu::TestStatus::pass("Pass");
	}
}

tcu::TestStatus testFenceSignalWaitImport (Context&					context,
										   const FenceTestConfig	config)
{
	const Transference					transference		(getHandelTypeTransferences(config.externalType));
	const vk::PlatformInterface&		vkp					(context.getPlatformInterface());
	const CustomInstance				instance			(createTestInstance(context, 0u, 0u, config.externalType));
	const vk::InstanceDriver&			vki					(instance.getDriver());
	const vk::VkPhysicalDevice			physicalDevice		(vk::chooseDevice(vki, instance, context.getTestContext().getCommandLine()));
	const deUint32						queueFamilyIndex	(chooseQueueFamilyIndex(vki, physicalDevice, 0u));

	checkFenceSupport(vki, physicalDevice, config.externalType);

	{
		const vk::VkFenceImportFlags	flags		= config.permanence == PERMANENCE_TEMPORARY ? vk::VK_FENCE_IMPORT_TEMPORARY_BIT : (vk::VkFenceImportFlagBits)0u;
		const vk::Unique<vk::VkDevice>	device		(createTestDevice(context, vkp, instance, vki, physicalDevice, 0u, 0u, config.externalType, queueFamilyIndex));
		const vk::DeviceDriver			vkd			(vkp, instance, *device);
		const vk::VkQueue				queue		(getQueue(vkd, *device, queueFamilyIndex));

		const vk::Unique<vk::VkFence>	fenceA	(createExportableFence(vkd, *device, config.externalType));
		const vk::Unique<vk::VkFence>	fenceB	(createFence(vkd, *device));
		NativeHandle					handle;

		if (transference == TRANSFERENCE_COPY)
			submitDummySignalAndGetFenceNative(vkd, *device, queue, queueFamilyIndex, *fenceA, config.externalType, handle);
		else
			getFenceNative(vkd, *device, *fenceA, config.externalType, handle);

		submitDummySignal(vkd, queue, *fenceB);
		VK_CHECK(vkd.waitForFences(*device, 1u, &*fenceB, VK_TRUE, ~0ull));

		VK_CHECK(vkd.queueWaitIdle(queue));

		importFence(vkd, *device, *fenceB, config.externalType, handle, flags);

		if (transference == TRANSFERENCE_COPY)
			VK_CHECK(vkd.waitForFences(*device, 1u, &*fenceB, VK_TRUE, ~0ull));
		else if (transference == TRANSFERENCE_REFERENCE)
		{
			submitDummySignal(vkd, queue, *fenceA);
			VK_CHECK(vkd.waitForFences(*device, 1u, &*fenceB, VK_TRUE, ~0ull));
		}
		else
			DE_FATAL("Unknown transference.");

		VK_CHECK(vkd.queueWaitIdle(queue));

		return tcu::TestStatus::pass("Pass");
	}
}

tcu::TestStatus testFenceMultipleExports (Context&				context,
										  const FenceTestConfig	config)
{
	const size_t						exportCount			= 4 * 1024;
	const Transference					transference		(getHandelTypeTransferences(config.externalType));
	const vk::PlatformInterface&		vkp					(context.getPlatformInterface());
	const CustomInstance				instance			(createTestInstance(context, 0u, 0u, config.externalType));
	const vk::InstanceDriver&			vki					(instance.getDriver());
	const vk::VkPhysicalDevice			physicalDevice		(vk::chooseDevice(vki, instance, context.getTestContext().getCommandLine()));
	const deUint32						queueFamilyIndex	(chooseQueueFamilyIndex(vki, physicalDevice, 0u));

	checkFenceSupport(vki, physicalDevice, config.externalType);

	{
		const vk::Unique<vk::VkDevice>	device	(createTestDevice(context, vkp, instance, vki, physicalDevice, 0u, 0u, config.externalType, queueFamilyIndex));
		const vk::DeviceDriver			vkd		(vkp, instance, *device);
		const vk::VkQueue				queue	(getQueue(vkd, *device, queueFamilyIndex));
		const vk::Unique<vk::VkFence>	fence	(createExportableFence(vkd, *device, config.externalType));

		for (size_t exportNdx = 0; exportNdx < exportCount; exportNdx++)
		{
			NativeHandle handle;

			if (transference == TRANSFERENCE_COPY)
				submitDummySignalAndGetFenceNative(vkd, *device, queue, queueFamilyIndex, *fence, config.externalType, handle, exportNdx == 0 /* expect fence to be signaled after first pass */);
			else
				getFenceNative(vkd, *device, *fence, config.externalType, handle, exportNdx == 0 /* expect fence to be signaled after first pass */);
		}

		submitDummySignal(vkd, queue, *fence);
		VK_CHECK(vkd.waitForFences(*device, 1u, &*fence, VK_TRUE, ~0ull));

		VK_CHECK(vkd.queueWaitIdle(queue));
	}

	return tcu::TestStatus::pass("Pass");
}

tcu::TestStatus testFenceMultipleImports (Context&				context,
										  const FenceTestConfig	config)
{
	const size_t						importCount			= 4 * 1024;
	const Transference					transference		(getHandelTypeTransferences(config.externalType));
	const vk::PlatformInterface&		vkp					(context.getPlatformInterface());
	const CustomInstance				instance			(createTestInstance(context, 0u, 0u, config.externalType));
	const vk::InstanceDriver&			vki					(instance.getDriver());
	const vk::VkPhysicalDevice			physicalDevice		(vk::chooseDevice(vki, instance, context.getTestContext().getCommandLine()));
	const deUint32						queueFamilyIndex	(chooseQueueFamilyIndex(vki, physicalDevice, 0u));

	checkFenceSupport(vki, physicalDevice, config.externalType);

	{
		const vk::VkFenceImportFlags	flags	= config.permanence == PERMANENCE_TEMPORARY ? vk::VK_FENCE_IMPORT_TEMPORARY_BIT : (vk::VkFenceImportFlagBits)0u;
		const vk::Unique<vk::VkDevice>	device	(createTestDevice(context, vkp, instance, vki, physicalDevice, 0u, 0u, config.externalType, queueFamilyIndex));
		const vk::DeviceDriver			vkd		(vkp, instance, *device);
		const vk::VkQueue				queue	(getQueue(vkd, *device, queueFamilyIndex));
		const vk::Unique<vk::VkFence>	fenceA	(createExportableFence(vkd, *device, config.externalType));
		NativeHandle					handleA;

		if (transference == TRANSFERENCE_COPY)
			submitDummySignalAndGetFenceNative(vkd, *device, queue, queueFamilyIndex, *fenceA, config.externalType, handleA);
		else
			getFenceNative(vkd, *device, *fenceA, config.externalType, handleA);

		for (size_t importNdx = 0; importNdx < importCount; importNdx++)
		{
			NativeHandle					handleB		(handleA);
			const vk::Unique<vk::VkFence>	fenceB	(createAndImportFence(vkd, *device, config.externalType, handleB, flags));
		}

		if (transference == TRANSFERENCE_COPY)
		{
			importFence(vkd, *device, *fenceA, config.externalType, handleA, flags);
			VK_CHECK(vkd.waitForFences(*device, 1u, &*fenceA, VK_TRUE, ~0ull));
		}
		else if (transference == TRANSFERENCE_REFERENCE)
		{
			submitDummySignal(vkd, queue, *fenceA);
			VK_CHECK(vkd.waitForFences(*device, 1u, &*fenceA, VK_TRUE, ~0ull));
		}
		else
			DE_FATAL("Unknown transference.");

		VK_CHECK(vkd.queueWaitIdle(queue));
	}

	return tcu::TestStatus::pass("Pass");
}

tcu::TestStatus testFenceTransference (Context&					context,
									   const FenceTestConfig	config)
{
	const Transference					transference		(getHandelTypeTransferences(config.externalType));
	const vk::PlatformInterface&		vkp					(context.getPlatformInterface());
	const CustomInstance				instance			(createTestInstance(context, 0u, 0u, config.externalType));
	const vk::InstanceDriver&			vki					(instance.getDriver());
	const vk::VkPhysicalDevice			physicalDevice		(vk::chooseDevice(vki, instance, context.getTestContext().getCommandLine()));
	const deUint32						queueFamilyIndex	(chooseQueueFamilyIndex(vki, physicalDevice, 0u));

	checkFenceSupport(vki, physicalDevice, config.externalType);

	{
		const vk::VkFenceImportFlags	flags	= config.permanence == PERMANENCE_TEMPORARY ? vk::VK_FENCE_IMPORT_TEMPORARY_BIT : (vk::VkFenceImportFlagBits)0u;
		const vk::Unique<vk::VkDevice>	device	(createTestDevice(context, vkp, instance, vki, physicalDevice, 0u, 0u, config.externalType, queueFamilyIndex));
		const vk::DeviceDriver			vkd		(vkp, instance, *device);
		const vk::VkQueue				queue	(getQueue(vkd, *device, queueFamilyIndex));

		const vk::Unique<vk::VkFence>	fenceA	(createExportableFence(vkd, *device, config.externalType));
		NativeHandle					handle;

		submitDummySignalAndGetFenceNative(vkd, *device, queue, queueFamilyIndex, *fenceA, config.externalType, handle);

		{
			const vk::Unique<vk::VkFence>	fenceB	(createAndImportFence(vkd, *device, config.externalType, handle, flags));

			if (config.permanence == PERMANENCE_PERMANENT)
			{
				if (transference == TRANSFERENCE_COPY)
				{
					submitDummySignal(vkd, queue, *fenceA);
					VK_CHECK(vkd.waitForFences(*device, 1u, &*fenceB, VK_TRUE, ~0ull));
					VK_CHECK(vkd.queueWaitIdle(queue));

					VK_CHECK(vkd.resetFences(*device, 1u, &*fenceB));
					submitDummySignal(vkd, queue, *fenceB);

					VK_CHECK(vkd.waitForFences(*device, 1u, &*fenceA, VK_TRUE, ~0ull));
					VK_CHECK(vkd.waitForFences(*device, 1u, &*fenceB, VK_TRUE, ~0ull));
					VK_CHECK(vkd.queueWaitIdle(queue));
				}
				else if (transference== TRANSFERENCE_REFERENCE)
				{
					VK_CHECK(vkd.waitForFences(*device, 1u, &*fenceB, VK_TRUE, ~0ull));
					VK_CHECK(vkd.queueWaitIdle(queue));

					VK_CHECK(vkd.resetFences(*device, 1u, &*fenceB));
					submitDummySignal(vkd, queue, *fenceA);
					VK_CHECK(vkd.waitForFences(*device, 1u, &*fenceB, VK_TRUE, ~0ull));

					VK_CHECK(vkd.resetFences(*device, 1u, &*fenceA));
					submitDummySignal(vkd, queue, *fenceB);
					VK_CHECK(vkd.waitForFences(*device, 1u, &*fenceA, VK_TRUE, ~0ull));
					VK_CHECK(vkd.queueWaitIdle(queue));
				}
				else
					DE_FATAL("Unknown transference.");
			}
			else if (config.permanence == PERMANENCE_TEMPORARY)
			{
				if (transference == TRANSFERENCE_COPY)
				{
					submitDummySignal(vkd, queue, *fenceA);
					VK_CHECK(vkd.waitForFences(*device, 1u, &*fenceB, VK_TRUE, ~0ull));
					VK_CHECK(vkd.queueWaitIdle(queue));

					VK_CHECK(vkd.resetFences(*device, 1u, &*fenceB));
					submitDummySignal(vkd, queue, *fenceB);

					VK_CHECK(vkd.waitForFences(*device, 1u, &*fenceA, VK_TRUE, ~0ull));
					VK_CHECK(vkd.waitForFences(*device, 1u, &*fenceB, VK_TRUE, ~0ull));
					VK_CHECK(vkd.queueWaitIdle(queue));
				}
				else if (transference == TRANSFERENCE_REFERENCE)
				{
					VK_CHECK(vkd.waitForFences(*device, 1u, &*fenceB, VK_TRUE, ~0ull));
					VK_CHECK(vkd.queueWaitIdle(queue));

					VK_CHECK(vkd.resetFences(*device, 1u, &*fenceA));
					VK_CHECK(vkd.resetFences(*device, 1u, &*fenceB));
					submitDummySignal(vkd, queue, *fenceA);
					submitDummySignal(vkd, queue, *fenceB);

					VK_CHECK(vkd.waitForFences(*device, 1u, &*fenceB, VK_TRUE, ~0ull));
					VK_CHECK(vkd.waitForFences(*device, 1u, &*fenceA, VK_TRUE, ~0ull));
					VK_CHECK(vkd.queueWaitIdle(queue));
				}
				else
					DE_FATAL("Unknown transference.");
			}
			else
				DE_FATAL("Unknown permanence.");
		}

		return tcu::TestStatus::pass("Pass");
	}
}

tcu::TestStatus testFenceFdDup (Context&				context,
								const FenceTestConfig	config)
{
#if (DE_OS == DE_OS_ANDROID) || (DE_OS == DE_OS_UNIX)
	const Transference					transference		(getHandelTypeTransferences(config.externalType));
	const vk::PlatformInterface&		vkp					(context.getPlatformInterface());
	const CustomInstance				instance			(createTestInstance(context, 0u, 0u, config.externalType));
	const vk::InstanceDriver&			vki					(instance.getDriver());
	const vk::VkPhysicalDevice			physicalDevice		(vk::chooseDevice(vki, instance, context.getTestContext().getCommandLine()));
	const deUint32						queueFamilyIndex	(chooseQueueFamilyIndex(vki, physicalDevice, 0u));

	checkFenceSupport(vki, physicalDevice, config.externalType);

	{
		const vk::VkFenceImportFlags	flags	= config.permanence == PERMANENCE_TEMPORARY ? vk::VK_FENCE_IMPORT_TEMPORARY_BIT : (vk::VkFenceImportFlagBits)0u;
		const vk::Unique<vk::VkDevice>	device	(createTestDevice(context, vkp, instance, vki, physicalDevice, 0u, 0u, config.externalType, queueFamilyIndex));
		const vk::DeviceDriver			vkd		(vkp, instance, *device);
		const vk::VkQueue				queue	(getQueue(vkd, *device, queueFamilyIndex));

		TestLog&						log		= context.getTestContext().getLog();
		const vk::Unique<vk::VkFence>	fenceA	(createExportableFence(vkd, *device, config.externalType));

		{
			NativeHandle		fd;

			if (transference == TRANSFERENCE_COPY)
				submitDummySignalAndGetFenceNative(vkd, *device, queue, queueFamilyIndex, *fenceA, config.externalType, fd);
			else
				getFenceNative(vkd, *device, *fenceA, config.externalType, fd);

			NativeHandle		newFd	(dup(fd.getFd()));

			if (newFd.getFd() < 0)
				log << TestLog::Message << "dup() failed: '" << strerror(errno) << "'" << TestLog::EndMessage;

			TCU_CHECK_MSG(newFd.getFd() >= 0, "Failed to call dup() for fences fd");

			{
				const vk::Unique<vk::VkFence> fenceB (createAndImportFence(vkd, *device, config.externalType, newFd, flags));

				if (transference == TRANSFERENCE_COPY)
					VK_CHECK(vkd.waitForFences(*device, 1u, &*fenceB, VK_TRUE, ~0ull));
				else if (transference == TRANSFERENCE_REFERENCE)
				{
					submitDummySignal(vkd, queue, *fenceA);
					VK_CHECK(vkd.waitForFences(*device, 1u, &*fenceB, VK_TRUE, ~0ull));
				}
				else
					DE_FATAL("Unknown permanence.");

				VK_CHECK(vkd.queueWaitIdle(queue));
			}
		}

		return tcu::TestStatus::pass("Pass");
	}
#else
	DE_UNREF(context);
	DE_UNREF(config);
	TCU_THROW(NotSupportedError, "Platform doesn't support dup()");
#endif
}

tcu::TestStatus testFenceFdDup2 (Context&				context,
								 const FenceTestConfig	config)
{
#if (DE_OS == DE_OS_ANDROID) || (DE_OS == DE_OS_UNIX)
	const Transference					transference		(getHandelTypeTransferences(config.externalType));
	const vk::PlatformInterface&		vkp					(context.getPlatformInterface());
	const CustomInstance				instance			(createTestInstance(context, 0u, 0u, config.externalType));
	const vk::InstanceDriver&			vki					(instance.getDriver());
	const vk::VkPhysicalDevice			physicalDevice		(vk::chooseDevice(vki, instance, context.getTestContext().getCommandLine()));
	const deUint32						queueFamilyIndex	(chooseQueueFamilyIndex(vki, physicalDevice, 0u));

	checkFenceSupport(vki, physicalDevice, config.externalType);

	{
		const vk::VkFenceImportFlags	flags	= config.permanence == PERMANENCE_TEMPORARY ? vk::VK_FENCE_IMPORT_TEMPORARY_BIT : (vk::VkFenceImportFlagBits)0u;
		const vk::Unique<vk::VkDevice>	device	(createTestDevice(context, vkp, instance, vki, physicalDevice, 0u, 0u, config.externalType, queueFamilyIndex));
		const vk::DeviceDriver			vkd		(vkp, instance, *device);
		const vk::VkQueue				queue	(getQueue(vkd, *device, queueFamilyIndex));

		TestLog&						log		= context.getTestContext().getLog();
		const vk::Unique<vk::VkFence>	fenceA	(createExportableFence(vkd, *device, config.externalType));
		const vk::Unique<vk::VkFence>	fenceB	(createExportableFence(vkd, *device, config.externalType));

		{
			NativeHandle		fd, secondFd;

			if (transference == TRANSFERENCE_COPY)
			{
				submitDummySignalAndGetFenceNative(vkd, *device, queue, queueFamilyIndex, *fenceA, config.externalType, fd);
				submitDummySignalAndGetFenceNative(vkd, *device, queue, queueFamilyIndex, *fenceB, config.externalType, secondFd);
			}
			else
			{
				getFenceNative(vkd, *device, *fenceA, config.externalType, fd);
				getFenceNative(vkd, *device, *fenceB, config.externalType, secondFd);
			}

			int					newFd		(dup2(fd.getFd(), secondFd.getFd()));

			if (newFd < 0)
				log << TestLog::Message << "dup2() failed: '" << strerror(errno) << "'" << TestLog::EndMessage;

			TCU_CHECK_MSG(newFd >= 0, "Failed to call dup2() for fences fd");

			{
				const vk::Unique<vk::VkFence> fenceC (createAndImportFence(vkd, *device, config.externalType, secondFd, flags));

				if (transference == TRANSFERENCE_COPY)
					VK_CHECK(vkd.waitForFences(*device, 1u, &*fenceC, VK_TRUE, ~0ull));
				else if (transference == TRANSFERENCE_REFERENCE)
				{
					submitDummySignal(vkd, queue, *fenceA);
					VK_CHECK(vkd.waitForFences(*device, 1u, &*fenceC, VK_TRUE, ~0ull));
				}
				else
					DE_FATAL("Unknown permanence.");

				VK_CHECK(vkd.queueWaitIdle(queue));
			}
		}

		return tcu::TestStatus::pass("Pass");
	}
#else
	DE_UNREF(context);
	DE_UNREF(config);
	TCU_THROW(NotSupportedError, "Platform doesn't support dup2()");
#endif
}

tcu::TestStatus testFenceFdDup3 (Context&				context,
								 const FenceTestConfig	config)
{
#if (DE_OS == DE_OS_UNIX) && defined(_GNU_SOURCE)
	const Transference					transference		(getHandelTypeTransferences(config.externalType));
	const vk::PlatformInterface&		vkp					(context.getPlatformInterface());
	const CustomInstance				instance			(createTestInstance(context, 0u, 0u, config.externalType));
	const vk::InstanceDriver&			vki					(instance.getDriver());
	const vk::VkPhysicalDevice			physicalDevice		(vk::chooseDevice(vki, instance, context.getTestContext().getCommandLine()));
	const deUint32						queueFamilyIndex	(chooseQueueFamilyIndex(vki, physicalDevice, 0u));

	checkFenceSupport(vki, physicalDevice, config.externalType);

	{
		const vk::Unique<vk::VkDevice>	device	(createTestDevice(context, vkp, instance, vki, physicalDevice, 0u, 0u, config.externalType, queueFamilyIndex));
		const vk::DeviceDriver			vkd		(vkp, instance, *device);
		const vk::VkQueue				queue	(getQueue(vkd, *device, queueFamilyIndex));

		TestLog&						log		= context.getTestContext().getLog();
		const vk::Unique<vk::VkFence>	fenceA	(createExportableFence(vkd, *device, config.externalType));
		const vk::Unique<vk::VkFence>	fenceB	(createExportableFence(vkd, *device, config.externalType));

		{
			NativeHandle					fd, secondFd;

			if (transference == TRANSFERENCE_COPY)
			{
				submitDummySignalAndGetFenceNative(vkd, *device, queue, queueFamilyIndex, *fenceA, config.externalType, fd);
				submitDummySignalAndGetFenceNative(vkd, *device, queue, queueFamilyIndex, *fenceB, config.externalType, secondFd);
			}
			else
			{
				getFenceNative(vkd, *device, *fenceA, config.externalType, fd);
				getFenceNative(vkd, *device, *fenceB, config.externalType, secondFd);
			}

			const vk::VkFenceImportFlags	flags		= config.permanence == PERMANENCE_TEMPORARY ? vk::VK_FENCE_IMPORT_TEMPORARY_BIT : (vk::VkFenceImportFlagBits)0u;
			const int						newFd		(dup3(fd.getFd(), secondFd.getFd(), 0));

			if (newFd < 0)
				log << TestLog::Message << "dup3() failed: '" << strerror(errno) << "'" << TestLog::EndMessage;

			TCU_CHECK_MSG(newFd >= 0, "Failed to call dup3() for fences fd");

			{
				const vk::Unique<vk::VkFence> fenceC (createAndImportFence(vkd, *device, config.externalType, secondFd, flags));

				if (transference == TRANSFERENCE_COPY)
					VK_CHECK(vkd.waitForFences(*device, 1u, &*fenceC, VK_TRUE, ~0ull));
				else if (transference == TRANSFERENCE_REFERENCE)
				{
					submitDummySignal(vkd, queue, *fenceA);
					VK_CHECK(vkd.waitForFences(*device, 1u, &*fenceC, VK_TRUE, ~0ull));
				}
				else
					DE_FATAL("Unknown permanence.");

				VK_CHECK(vkd.queueWaitIdle(queue));
			}
		}

		return tcu::TestStatus::pass("Pass");
	}
#else
	DE_UNREF(context);
	DE_UNREF(config);
	TCU_THROW(NotSupportedError, "Platform doesn't support dup3()");
#endif
}

tcu::TestStatus testFenceFdSendOverSocket (Context&					context,
										   const FenceTestConfig	config)
{
#if (DE_OS == DE_OS_ANDROID) || (DE_OS == DE_OS_UNIX)
	const Transference					transference		(getHandelTypeTransferences(config.externalType));
	const vk::PlatformInterface&		vkp					(context.getPlatformInterface());
	const CustomInstance				instance			(createTestInstance(context, 0u, 0u, config.externalType));
	const vk::InstanceDriver&			vki					(instance.getDriver());
	const vk::VkPhysicalDevice			physicalDevice		(vk::chooseDevice(vki, instance, context.getTestContext().getCommandLine()));
	const deUint32						queueFamilyIndex	(chooseQueueFamilyIndex(vki, physicalDevice, 0u));

	checkFenceSupport(vki, physicalDevice, config.externalType);

	{
		const vk::Unique<vk::VkDevice>	device	(createTestDevice(context, vkp, instance, vki, physicalDevice, 0u, 0u, config.externalType, queueFamilyIndex));
		const vk::DeviceDriver			vkd		(vkp, instance, *device);
		const vk::VkQueue				queue	(getQueue(vkd, *device, queueFamilyIndex));

		TestLog&						log		= context.getTestContext().getLog();
		const vk::Unique<vk::VkFence>	fence	(createExportableFence(vkd, *device, config.externalType));
		NativeHandle					fd;

		if (transference == TRANSFERENCE_COPY)
			submitDummySignalAndGetFenceNative(vkd, *device, queue, queueFamilyIndex, *fence, config.externalType, fd);
		else
			getFenceNative(vkd, *device, *fence, config.externalType, fd);

		{
			int sv[2];

			if (socketpair(AF_UNIX, SOCK_STREAM, 0, sv) != 0)
			{
				log << TestLog::Message << "Failed to create socket pair: '" << strerror(errno) << "'" << TestLog::EndMessage;
				TCU_FAIL("Failed to create socket pair");
			}

			{
				const NativeHandle	srcSocket	(sv[0]);
				const NativeHandle	dstSocket	(sv[1]);
				std::string			sendData	("deqp");

				// Send FD
				{
					const int			fdRaw	(fd.getFd());
					msghdr				msg;
					cmsghdr*			cmsg;
					char				buffer[CMSG_SPACE(sizeof(int))];
					iovec				iov		= { &sendData[0], sendData.length()};

					deMemset(&msg, 0, sizeof(msg));

					msg.msg_control		= buffer;
					msg.msg_controllen	= sizeof(buffer);
					msg.msg_iovlen		= 1;
					msg.msg_iov			= &iov;

					cmsg				= CMSG_FIRSTHDR(&msg);
					cmsg->cmsg_level	= SOL_SOCKET;
					cmsg->cmsg_type		= SCM_RIGHTS;
					cmsg->cmsg_len		= CMSG_LEN(sizeof(int));

					deMemcpy(CMSG_DATA(cmsg), &fdRaw, sizeof(int));
					msg.msg_controllen = cmsg->cmsg_len;

					if (sendmsg(srcSocket.getFd(), &msg, 0) < 0)
					{
						log << TestLog::Message << "Failed to send fd over socket: '" << strerror(errno) << "'" << TestLog::EndMessage;
						TCU_FAIL("Failed to send fd over socket");
					}
				}

				// Recv FD
				{
					msghdr			msg;
					char			buffer[CMSG_SPACE(sizeof(int))];
					std::string		recvData	(4, '\0');
					iovec			iov			= { &recvData[0], recvData.length() };

					deMemset(&msg, 0, sizeof(msg));

					msg.msg_control		= buffer;
					msg.msg_controllen	= sizeof(buffer);
					msg.msg_iovlen		= 1;
					msg.msg_iov			= &iov;

					const ssize_t	bytes = recvmsg(dstSocket.getFd(), &msg, 0);

					if (bytes < 0)
					{
						log << TestLog::Message << "Failed to recv fd over socket: '" << strerror(errno) << "'" << TestLog::EndMessage;
						TCU_FAIL("Failed to recv fd over socket");

					}
					else if (bytes != (ssize_t)sendData.length())
					{
						TCU_FAIL("recvmsg() returned unpexpected number of bytes");
					}
					else
					{
						const vk::VkFenceImportFlags		flags	= config.permanence == PERMANENCE_TEMPORARY ? vk::VK_FENCE_IMPORT_TEMPORARY_BIT : (vk::VkFenceImportFlagBits)0u;
						const cmsghdr* const				cmsg	= CMSG_FIRSTHDR(&msg);
						int									newFd_;
						deMemcpy(&newFd_, CMSG_DATA(cmsg), sizeof(int));
						NativeHandle						newFd	(newFd_);

						TCU_CHECK(cmsg->cmsg_level == SOL_SOCKET);
						TCU_CHECK(cmsg->cmsg_type == SCM_RIGHTS);
						TCU_CHECK(cmsg->cmsg_len == CMSG_LEN(sizeof(int)));
						TCU_CHECK(recvData == sendData);
						TCU_CHECK_MSG(newFd.getFd() >= 0, "Didn't receive valid fd from socket");

						{
							const vk::Unique<vk::VkFence> newFence (createAndImportFence(vkd, *device, config.externalType, newFd, flags));

							if (transference == TRANSFERENCE_COPY)
								VK_CHECK(vkd.waitForFences(*device, 1u, &*newFence, VK_TRUE, ~0ull));
							else if (transference == TRANSFERENCE_REFERENCE)
							{
								submitDummySignal(vkd, queue, *newFence);
								VK_CHECK(vkd.waitForFences(*device, 1u, &*newFence, VK_TRUE, ~0ull));
							}
							else
								DE_FATAL("Unknown permanence.");

							VK_CHECK(vkd.queueWaitIdle(queue));
						}
					}
				}
			}
		}
	}

	return tcu::TestStatus::pass("Pass");
#else
	DE_UNREF(context);
	DE_UNREF(config);
	TCU_THROW(NotSupportedError, "Platform doesn't support sending file descriptors over socket");
#endif
}

tcu::TestStatus testBufferQueries (Context& context, vk::VkExternalMemoryHandleTypeFlagBits externalType)
{
	const vk::VkBufferCreateFlags		createFlags[]		=
	{
		0u,
		vk::VK_BUFFER_CREATE_SPARSE_BINDING_BIT,
		vk::VK_BUFFER_CREATE_SPARSE_BINDING_BIT|vk::VK_BUFFER_CREATE_SPARSE_RESIDENCY_BIT,
		vk::VK_BUFFER_CREATE_SPARSE_BINDING_BIT|vk::VK_BUFFER_CREATE_SPARSE_ALIASED_BIT
	};
	const vk::VkBufferUsageFlags		usageFlags[]		=
	{
		vk::VK_BUFFER_USAGE_TRANSFER_SRC_BIT,
		vk::VK_BUFFER_USAGE_TRANSFER_DST_BIT,
		vk::VK_BUFFER_USAGE_UNIFORM_TEXEL_BUFFER_BIT,
		vk::VK_BUFFER_USAGE_STORAGE_TEXEL_BUFFER_BIT,
		vk::VK_BUFFER_USAGE_UNIFORM_BUFFER_BIT,
		vk::VK_BUFFER_USAGE_STORAGE_BUFFER_BIT,
		vk::VK_BUFFER_USAGE_INDEX_BUFFER_BIT,
		vk::VK_BUFFER_USAGE_VERTEX_BUFFER_BIT,
		vk::VK_BUFFER_USAGE_INDIRECT_BUFFER_BIT
	};
	const vk::PlatformInterface&		vkp					(context.getPlatformInterface());
	const CustomInstance				instance			(createTestInstance(context, 0u, externalType, 0u));
	const vk::InstanceDriver&			vki					(instance.getDriver());
	const vk::VkPhysicalDevice			physicalDevice		(vk::chooseDevice(vki, instance, context.getTestContext().getCommandLine()));
	const vk::VkPhysicalDeviceFeatures	deviceFeatures		(vk::getPhysicalDeviceFeatures(vki, physicalDevice));
	const deUint32						queueFamilyIndex	(chooseQueueFamilyIndex(vki, physicalDevice, 0u));

	// VkDevice is only created if physical device claims to support any of these types.
	vk::Move<vk::VkDevice>				device;
	de::MovePtr<vk::DeviceDriver>		vkd;
	bool								deviceHasDedicated	= false;

	TestLog&							log					= context.getTestContext().getLog();

	for (size_t createFlagNdx = 0; createFlagNdx < DE_LENGTH_OF_ARRAY(createFlags); createFlagNdx++)
	for (size_t usageFlagNdx = 0; usageFlagNdx < DE_LENGTH_OF_ARRAY(usageFlags); usageFlagNdx++)
	{
		const vk::VkBufferViewCreateFlags				createFlag		= createFlags[createFlagNdx];
		const vk::VkBufferUsageFlags					usageFlag		= usageFlags[usageFlagNdx];
		const vk::VkPhysicalDeviceExternalBufferInfo	info			=
		{
			vk::VK_STRUCTURE_TYPE_PHYSICAL_DEVICE_EXTERNAL_BUFFER_INFO,
			DE_NULL,
			createFlag,
			usageFlag,
			externalType
		};
		vk::VkExternalBufferProperties					properties		=
		{
			vk::VK_STRUCTURE_TYPE_EXTERNAL_BUFFER_PROPERTIES,
			DE_NULL,
			{ 0u, 0u, 0u }
		};

		if (((createFlag & vk::VK_BUFFER_CREATE_SPARSE_BINDING_BIT) != 0) &&
			(deviceFeatures.sparseBinding == VK_FALSE))
			continue;

		if (((createFlag & vk::VK_BUFFER_CREATE_SPARSE_ALIASED_BIT) != 0) &&
			(deviceFeatures.sparseResidencyAliased == VK_FALSE))
			continue;

		if (((createFlag & vk::VK_BUFFER_CREATE_SPARSE_RESIDENCY_BIT) != 0) &&
			(deviceFeatures.sparseResidencyBuffer == VK_FALSE))
			continue;

		vki.getPhysicalDeviceExternalBufferProperties(physicalDevice, &info, &properties);

		log << TestLog::Message << properties << TestLog::EndMessage;

		TCU_CHECK(properties.sType == vk::VK_STRUCTURE_TYPE_EXTERNAL_BUFFER_PROPERTIES);
		TCU_CHECK(properties.pNext == DE_NULL);
		// \todo [2017-06-06 pyry] Can we validate anything else? Compatible types?

		if ((properties.externalMemoryProperties.externalMemoryFeatures & (vk::VK_EXTERNAL_MEMORY_FEATURE_EXPORTABLE_BIT|vk::VK_EXTERNAL_MEMORY_FEATURE_IMPORTABLE_BIT)) != 0)
		{
			const bool	requiresDedicated	= (properties.externalMemoryProperties.externalMemoryFeatures & vk::VK_EXTERNAL_MEMORY_FEATURE_DEDICATED_ONLY_BIT) != 0;

			if (!device || (requiresDedicated && !deviceHasDedicated))
			{
				// \note We need to re-create with dedicated mem extensions if previous device instance didn't have them
				try
				{
					device				= createTestDevice(context, vkp, instance, vki, physicalDevice, 0u, externalType, 0u, queueFamilyIndex, requiresDedicated);
					vkd					= de::MovePtr<vk::DeviceDriver>(new vk::DeviceDriver(vkp, instance, *device));
					deviceHasDedicated	= requiresDedicated;
				}
				catch (const tcu::NotSupportedError& e)
				{
					log << e;
					TCU_FAIL("Physical device claims to support handle type but required extensions are not supported");
				}
			}
		}

		if ((properties.externalMemoryProperties.externalMemoryFeatures & vk::VK_EXTERNAL_MEMORY_FEATURE_EXPORTABLE_BIT) != 0)
		{
			DE_ASSERT(!!device);
			DE_ASSERT(vkd);

			if (deviceHasDedicated)
			{
				const vk::Unique<vk::VkBuffer>				buffer						(createExternalBuffer(*vkd, *device, queueFamilyIndex, externalType, 1024u, createFlag, usageFlag));
				const vk::VkMemoryDedicatedRequirements		reqs						(getMemoryDedicatedRequirements(*vkd, *device, *buffer));
				const bool									propertiesRequiresDedicated	= (properties.externalMemoryProperties.externalMemoryFeatures & vk::VK_EXTERNAL_MEMORY_FEATURE_DEDICATED_ONLY_BIT) != 0;
				const bool									objectRequiresDedicated		= (reqs.requiresDedicatedAllocation != VK_FALSE);

				if (propertiesRequiresDedicated != objectRequiresDedicated)
					TCU_FAIL("vkGetPhysicalDeviceExternalBufferProperties and vkGetBufferMemoryRequirements2 report different dedicated requirements");
			}
			else
			{
				// We can't query whether dedicated memory is required or not on per-object basis.
				// This check should be redundant as the code above tries to create device with
				// VK_KHR_dedicated_allocation & VK_KHR_get_memory_requirements2 if dedicated memory
				// is required. However, checking again doesn't hurt.
				TCU_CHECK((properties.externalMemoryProperties.externalMemoryFeatures & vk::VK_EXTERNAL_MEMORY_FEATURE_DEDICATED_ONLY_BIT) == 0);
			}
		}
	}

	return tcu::TestStatus::pass("Pass");
}

struct MemoryTestConfig
{
												MemoryTestConfig	(vk::VkExternalMemoryHandleTypeFlagBits	externalType_,
																	 bool										hostVisible_,
																	 bool										dedicated_)
		: externalType	(externalType_)
		, hostVisible	(hostVisible_)
		, dedicated		(dedicated_)
	{
	}

	vk::VkExternalMemoryHandleTypeFlagBits	externalType;
	bool									hostVisible;
	bool									dedicated;
};

#if (DE_OS == DE_OS_WIN32)
deUint32 chooseWin32MemoryType(deUint32 bits)
{
	if (bits == 0)
		TCU_THROW(NotSupportedError, "No compatible memory type found");

	return deCtz32(bits);
}
#endif

tcu::TestStatus testMemoryWin32Create (Context& context, MemoryTestConfig config)
{
#if (DE_OS == DE_OS_WIN32)
	const vk::PlatformInterface&				vkp					(context.getPlatformInterface());
	const CustomInstance						instance			(createTestInstance(context, 0u, config.externalType, 0u));
	const vk::InstanceDriver&					vki					(instance.getDriver());
	const vk::VkPhysicalDevice					physicalDevice		(vk::chooseDevice(vki, instance, context.getTestContext().getCommandLine()));
	const deUint32								queueFamilyIndex	(chooseQueueFamilyIndex(vki, physicalDevice, 0u));
	const vk::Unique<vk::VkDevice>				device				(createTestDevice(context, vkp, instance, vki, physicalDevice, 0u, config.externalType, 0u, queueFamilyIndex));
	const vk::DeviceDriver						vkd					(vkp, instance, *device);
	const vk::VkBufferUsageFlags				usage				= vk::VK_BUFFER_USAGE_TRANSFER_SRC_BIT|vk::VK_BUFFER_USAGE_TRANSFER_DST_BIT;
	const deUint32								seed				= 1261033864u;
	const vk::VkDeviceSize						bufferSize			= 1024;
	const std::vector<deUint8>					testData			(genTestData(seed, (size_t)bufferSize));

	const vk::VkPhysicalDeviceMemoryProperties	memoryProps			= vk::getPhysicalDeviceMemoryProperties(context.getInstanceInterface(), context.getPhysicalDevice());
	const deUint32								compatibleMemTypes	= vk::getCompatibleMemoryTypes(memoryProps, config.hostVisible ? vk::MemoryRequirement::HostVisible : vk::MemoryRequirement::Any);

	checkBufferSupport(vki, physicalDevice, config.externalType, 0u, usage, config.dedicated);

	// \note Buffer is only allocated to get memory requirements
	const vk::Unique<vk::VkBuffer>				buffer					(createExternalBuffer(vkd, *device, queueFamilyIndex, config.externalType, bufferSize, 0u, usage));
	const vk::VkMemoryRequirements				requirements			(getBufferMemoryRequirements(vkd, *device, *buffer));
	const vk::VkExportMemoryWin32HandleInfoKHR	win32Info				=
	{
		vk::VK_STRUCTURE_TYPE_EXPORT_MEMORY_WIN32_HANDLE_INFO_KHR,
		DE_NULL,

		(vk::pt::Win32SecurityAttributesPtr)DE_NULL,
		DXGI_SHARED_RESOURCE_READ | DXGI_SHARED_RESOURCE_WRITE,
		(vk::pt::Win32LPCWSTR)DE_NULL
	};
	const vk::VkExportMemoryAllocateInfo		exportInfo			=
	{
		vk::VK_STRUCTURE_TYPE_EXPORT_MEMORY_ALLOCATE_INFO,
		&win32Info,
		(vk::VkExternalMemoryHandleTypeFlags)config.externalType
	};

	const deUint32								exportedMemoryTypeIndex	= chooseWin32MemoryType(requirements.memoryTypeBits & compatibleMemTypes);
	const vk::VkMemoryAllocateInfo				info					=
	{
		vk::VK_STRUCTURE_TYPE_MEMORY_ALLOCATE_INFO,
		&exportInfo,
		requirements.size,
		exportedMemoryTypeIndex
	};
	const vk::Unique<vk::VkDeviceMemory>		memory					(vk::allocateMemory(vkd, *device, &info));
	NativeHandle								handleA;

	if (config.hostVisible)
		writeHostMemory(vkd, *device, *memory, testData.size(), &testData[0]);

	getMemoryNative(vkd, *device, *memory, config.externalType, handleA);

	{
		const vk::Unique<vk::VkDeviceMemory>	memoryA	(importMemory(vkd, *device, requirements, config.externalType, exportedMemoryTypeIndex, handleA));

		if (config.hostVisible)
		{
			const std::vector<deUint8>		testDataA		(genTestData(seed ^ 124798807u, (size_t)bufferSize));
			const std::vector<deUint8>		testDataB		(genTestData(seed ^ 970834278u, (size_t)bufferSize));

			checkHostMemory(vkd, *device, *memoryA, testData.size(), &testData[0]);
			checkHostMemory(vkd, *device, *memory,  testData.size(), &testData[0]);

			writeHostMemory(vkd, *device, *memoryA, testDataA.size(), &testDataA[0]);
			writeHostMemory(vkd, *device, *memory,  testDataA.size(), &testDataB[0]);

			checkHostMemory(vkd, *device, *memoryA, testData.size(), &testDataB[0]);
			checkHostMemory(vkd, *device, *memory,  testData.size(), &testDataB[0]);
		}
	}

	return tcu::TestStatus::pass("Pass");
#else
	DE_UNREF(context);
	DE_UNREF(config);
	TCU_THROW(NotSupportedError, "Platform doesn't support win32 handles");
#endif
}

deUint32 getExportedMemoryTypeIndex(const vk::InstanceDriver& vki, const vk::VkPhysicalDevice physicalDevice, bool hostVisible, deUint32 memoryBits)
{
	if (hostVisible)
	{
		const vk::VkPhysicalDeviceMemoryProperties properties(vk::getPhysicalDeviceMemoryProperties(vki, physicalDevice));
		return chooseHostVisibleMemoryType(memoryBits, properties);
	}

	return chooseMemoryType(memoryBits);
}

tcu::TestStatus testMemoryImportTwice (Context& context, MemoryTestConfig config)
{
	const vk::PlatformInterface&			vkp					(context.getPlatformInterface());
	const CustomInstance					instance			(createTestInstance(context, 0u, config.externalType, 0u));
	const vk::InstanceDriver&				vki					(instance.getDriver());
	const vk::VkPhysicalDevice				physicalDevice		(vk::chooseDevice(vki, instance, context.getTestContext().getCommandLine()));
	const deUint32							queueFamilyIndex	(chooseQueueFamilyIndex(vki, physicalDevice, 0u));
	const vk::Unique<vk::VkDevice>			device				(createTestDevice(context, vkp, instance, vki, physicalDevice, 0u, config.externalType, 0u, queueFamilyIndex));
	const vk::DeviceDriver					vkd					(vkp, instance, *device);
	const vk::VkBufferUsageFlags			usage				= vk::VK_BUFFER_USAGE_TRANSFER_SRC_BIT|vk::VK_BUFFER_USAGE_TRANSFER_DST_BIT;
	const deUint32							seed				= 1261033864u;
	const vk::VkDeviceSize					bufferSize			= 1024;
	const std::vector<deUint8>				testData			(genTestData(seed, (size_t)bufferSize));

	checkBufferSupport(vki, physicalDevice, config.externalType, 0u, usage, config.dedicated);

	// \note Buffer is only allocated to get memory requirements
	const vk::Unique<vk::VkBuffer>				buffer					(createExternalBuffer(vkd, *device, queueFamilyIndex, config.externalType, bufferSize, 0u, usage));
	const vk::VkMemoryRequirements				requirements			(getBufferMemoryRequirements(vkd, *device, *buffer));
	const deUint32								exportedMemoryTypeIndex	(getExportedMemoryTypeIndex(vki, physicalDevice, config.hostVisible, requirements.memoryTypeBits));
	const vk::Unique<vk::VkDeviceMemory>		memory					(allocateExportableMemory(vkd, *device, requirements.size, exportedMemoryTypeIndex, config.externalType, config.dedicated ? *buffer : (vk::VkBuffer)0));
	NativeHandle								handleA;

	if (config.hostVisible)
		writeHostMemory(vkd, *device, *memory, testData.size(), &testData[0]);

	getMemoryNative(vkd, *device, *memory, config.externalType, handleA);

	{
		const vk::Unique<vk::VkBuffer>			bufferA	(createExternalBuffer(vkd, *device, queueFamilyIndex, config.externalType, bufferSize, 0u, usage));
		const vk::Unique<vk::VkBuffer>			bufferB	(createExternalBuffer(vkd, *device, queueFamilyIndex, config.externalType, bufferSize, 0u, usage));
		NativeHandle							handleB	(handleA);
		const vk::Unique<vk::VkDeviceMemory>	memoryA	(config.dedicated
														 ? importDedicatedMemory(vkd, *device, *bufferA, requirements, config.externalType, exportedMemoryTypeIndex, handleA)
														 : importMemory(vkd, *device, requirements, config.externalType, exportedMemoryTypeIndex, handleA));
		const vk::Unique<vk::VkDeviceMemory>	memoryB	(config.dedicated
														 ? importDedicatedMemory(vkd, *device, *bufferB, requirements, config.externalType, exportedMemoryTypeIndex, handleB)
														 : importMemory(vkd, *device, requirements, config.externalType, exportedMemoryTypeIndex, handleB));

		if (config.hostVisible)
		{
			const std::vector<deUint8>		testDataA		(genTestData(seed ^ 124798807u, (size_t)bufferSize));
			const std::vector<deUint8>		testDataB		(genTestData(seed ^ 970834278u, (size_t)bufferSize));

			checkHostMemory(vkd, *device, *memoryA, testData.size(), &testData[0]);
			checkHostMemory(vkd, *device, *memoryB, testData.size(), &testData[0]);

			writeHostMemory(vkd, *device, *memoryA, testData.size(), &testDataA[0]);
			writeHostMemory(vkd, *device, *memoryB, testData.size(), &testDataB[0]);

			checkHostMemory(vkd, *device, *memoryA, testData.size(), &testDataB[0]);
			checkHostMemory(vkd, *device, *memory, testData.size(), &testDataB[0]);
		}
	}

	return tcu::TestStatus::pass("Pass");
}

tcu::TestStatus testMemoryMultipleImports (Context& context, MemoryTestConfig config)
{
	const size_t							count				= 4 * 1024;
	const vk::PlatformInterface&			vkp					(context.getPlatformInterface());
	const CustomInstance					instance			(createTestInstance(context, 0u, config.externalType, 0u));
	const vk::InstanceDriver&				vki					(instance.getDriver());
	const vk::VkPhysicalDevice				physicalDevice		(vk::chooseDevice(vki, instance, context.getTestContext().getCommandLine()));
	const deUint32							queueFamilyIndex	(chooseQueueFamilyIndex(vki, physicalDevice, 0u));
	const vk::Unique<vk::VkDevice>			device				(createTestDevice(context, vkp, instance, vki, physicalDevice, 0u, config.externalType, 0u, queueFamilyIndex));
	const vk::DeviceDriver					vkd					(vkp, instance, *device);
	const vk::VkBufferUsageFlags			usage				= vk::VK_BUFFER_USAGE_TRANSFER_SRC_BIT|vk::VK_BUFFER_USAGE_TRANSFER_DST_BIT;
	const vk::VkDeviceSize					bufferSize			= 1024;

	checkBufferSupport(vki, physicalDevice, config.externalType, 0u, usage, config.dedicated);

	// \note Buffer is only allocated to get memory requirements
	const vk::Unique<vk::VkBuffer>			buffer					(createExternalBuffer(vkd, *device, queueFamilyIndex, config.externalType, bufferSize, 0u, usage));
	const vk::VkMemoryRequirements			requirements			(getBufferMemoryRequirements(vkd, *device, *buffer));
	const deUint32							exportedMemoryTypeIndex	(getExportedMemoryTypeIndex(vki, physicalDevice, config.hostVisible, requirements.memoryTypeBits));
	const vk::Unique<vk::VkDeviceMemory>	memory					(allocateExportableMemory(vkd, *device, requirements.size, exportedMemoryTypeIndex, config.externalType, config.dedicated ? *buffer : (vk::VkBuffer)0));
	NativeHandle							handleA;

	getMemoryNative(vkd, *device, *memory, config.externalType, handleA);

	for (size_t ndx = 0; ndx < count; ndx++)
	{
		const vk::Unique<vk::VkBuffer>			bufferB	(createExternalBuffer(vkd, *device, queueFamilyIndex, config.externalType, bufferSize, 0u, usage));
		NativeHandle							handleB	(handleA);
		const vk::Unique<vk::VkDeviceMemory>	memoryB	(config.dedicated
														 ? importDedicatedMemory(vkd, *device, *bufferB, requirements, config.externalType, exportedMemoryTypeIndex, handleB)
														 : importMemory(vkd, *device, requirements, config.externalType, exportedMemoryTypeIndex, handleB));
	}

	return tcu::TestStatus::pass("Pass");
}

tcu::TestStatus testMemoryMultipleExports (Context& context, MemoryTestConfig config)
{
	const size_t							count				= 4 * 1024;
	const vk::PlatformInterface&			vkp					(context.getPlatformInterface());
	const CustomInstance					instance			(createTestInstance(context, 0u, config.externalType, 0u));
	const vk::InstanceDriver&				vki					(instance.getDriver());
	const vk::VkPhysicalDevice				physicalDevice		(vk::chooseDevice(vki, instance, context.getTestContext().getCommandLine()));
	const deUint32							queueFamilyIndex	(chooseQueueFamilyIndex(vki, physicalDevice, 0u));
	const vk::Unique<vk::VkDevice>			device				(createTestDevice(context, vkp, instance, vki, physicalDevice, 0u, config.externalType, 0u, queueFamilyIndex));
	const vk::DeviceDriver					vkd					(vkp, instance, *device);
	const vk::VkBufferUsageFlags			usage				= vk::VK_BUFFER_USAGE_TRANSFER_SRC_BIT|vk::VK_BUFFER_USAGE_TRANSFER_DST_BIT;
	const vk::VkDeviceSize					bufferSize			= 1024;

	checkBufferSupport(vki, physicalDevice, config.externalType, 0u, usage, config.dedicated);

	// \note Buffer is only allocated to get memory requirements
	const vk::Unique<vk::VkBuffer>			buffer					(createExternalBuffer(vkd, *device, queueFamilyIndex, config.externalType, bufferSize, 0u, usage));
	const vk::VkMemoryRequirements			requirements			(getBufferMemoryRequirements(vkd, *device, *buffer));
	const deUint32							exportedMemoryTypeIndex	(getExportedMemoryTypeIndex(vki, physicalDevice, config.hostVisible, requirements.memoryTypeBits));
	const vk::Unique<vk::VkDeviceMemory>	memory					(allocateExportableMemory(vkd, *device, requirements.size, exportedMemoryTypeIndex, config.externalType, config.dedicated ? *buffer : (vk::VkBuffer)0));

	for (size_t ndx = 0; ndx < count; ndx++)
	{
		NativeHandle	handle;
		getMemoryNative(vkd, *device, *memory, config.externalType, handle);
	}

	return tcu::TestStatus::pass("Pass");
}

tcu::TestStatus testMemoryFdProperties (Context& context, MemoryTestConfig config)
{
	const vk::PlatformInterface&			vkp					(context.getPlatformInterface());
	const CustomInstance					instance			(createTestInstance(context, 0u, config.externalType, 0u));
	const vk::InstanceDriver&				vki					(instance.getDriver());
	const vk::VkPhysicalDevice				physicalDevice		(vk::chooseDevice(vki, instance, context.getTestContext().getCommandLine()));
	const deUint32							queueFamilyIndex	(chooseQueueFamilyIndex(vki, physicalDevice, 0u));
	const vk::Unique<vk::VkDevice>			device				(createTestDevice(context, vkp, instance, vki, physicalDevice, 0u, config.externalType, 0u, queueFamilyIndex));
	const vk::DeviceDriver					vkd					(vkp, instance, *device);
	const vk::VkBufferUsageFlags			usage				= vk::VK_BUFFER_USAGE_TRANSFER_SRC_BIT|vk::VK_BUFFER_USAGE_TRANSFER_DST_BIT;
	const vk::VkDeviceSize					bufferSize			= 1024;

	checkBufferSupport(vki, physicalDevice, config.externalType, 0u, usage, config.dedicated);

	// \note Buffer is only allocated to get memory requirements
	const vk::Unique<vk::VkBuffer>			buffer					(createExternalBuffer(vkd, *device, queueFamilyIndex, config.externalType, bufferSize, 0u, usage));
	const vk::VkMemoryRequirements			requirements			(getBufferMemoryRequirements(vkd, *device, *buffer));
	const deUint32							exportedMemoryTypeIndex	(getExportedMemoryTypeIndex(vki, physicalDevice, config.hostVisible, requirements.memoryTypeBits));
	const vk::Unique<vk::VkDeviceMemory>	memory					(allocateExportableMemory(vkd, *device, requirements.size, exportedMemoryTypeIndex, config.externalType, config.dedicated ? *buffer : (vk::VkBuffer)0));

	vk::VkMemoryFdPropertiesKHR	properties;
	NativeHandle				handle;

	getMemoryNative(vkd, *device, *memory, config.externalType, handle);
	properties.sType = vk::VK_STRUCTURE_TYPE_MEMORY_FD_PROPERTIES_KHR;
	vk::VkResult res = vkd.getMemoryFdPropertiesKHR(*device, config.externalType, handle.getFd(), &properties);

	switch (config.externalType)
	{
		case vk::VK_EXTERNAL_MEMORY_HANDLE_TYPE_DMA_BUF_BIT_EXT:
			TCU_CHECK_MSG(res == vk::VK_SUCCESS, "vkGetMemoryFdPropertiesKHR failed for VK_EXTERNAL_MEMORY_HANDLE_TYPE_DMA_BUF_BIT_EXT");
			break;
		default:
			// Invalid external memory type for this test.
			DE_ASSERT(false);
			break;
	}

	return tcu::TestStatus::pass("Pass");
}

tcu::TestStatus testMemoryFdDup (Context& context, MemoryTestConfig config)
{
#if (DE_OS == DE_OS_ANDROID) || (DE_OS == DE_OS_UNIX)
	const vk::PlatformInterface&		vkp					(context.getPlatformInterface());
	const CustomInstance				instance			(createTestInstance(context, 0u, config.externalType, 0u));
	const vk::InstanceDriver&			vki					(instance.getDriver());
	const vk::VkPhysicalDevice			physicalDevice		(vk::chooseDevice(vki, instance, context.getTestContext().getCommandLine()));
	const deUint32						queueFamilyIndex	(chooseQueueFamilyIndex(vki, physicalDevice, 0u));

	{
		const vk::Unique<vk::VkDevice>			device			(createTestDevice(context, vkp, instance, vki, physicalDevice, 0u, config.externalType, 0u, queueFamilyIndex));
		const vk::DeviceDriver					vkd				(vkp, instance, *device);

		TestLog&								log				= context.getTestContext().getLog();
		const vk::VkBufferUsageFlags			usage			= vk::VK_BUFFER_USAGE_TRANSFER_SRC_BIT|vk::VK_BUFFER_USAGE_TRANSFER_DST_BIT;
		const vk::VkDeviceSize					bufferSize		= 1024;
		const deUint32							seed			= 851493858u;
		const std::vector<deUint8>				testData		(genTestData(seed, (size_t)bufferSize));

		checkBufferSupport(vki, physicalDevice, config.externalType, 0u, usage, config.dedicated);

		// \note Buffer is only allocated to get memory requirements
		const vk::Unique<vk::VkBuffer>			buffer					(createExternalBuffer(vkd, *device, queueFamilyIndex, config.externalType, bufferSize, 0u, usage));
		const vk::VkMemoryRequirements			requirements			(getBufferMemoryRequirements(vkd, *device, *buffer));
		const deUint32							exportedMemoryTypeIndex	(getExportedMemoryTypeIndex(vki, physicalDevice, config.hostVisible, requirements.memoryTypeBits));
		const vk::Unique<vk::VkDeviceMemory>	memory					(allocateExportableMemory(vkd, *device, requirements.size, exportedMemoryTypeIndex, config.externalType, config.dedicated ? *buffer : (vk::VkBuffer)0));

		if (config.hostVisible)
			writeHostMemory(vkd, *device, *memory, testData.size(), &testData[0]);

		const NativeHandle						fd				(getMemoryFd(vkd, *device, *memory, config.externalType));
		NativeHandle							newFd			(dup(fd.getFd()));

		if (newFd.getFd() < 0)
			log << TestLog::Message << "dup() failed: '" << strerror(errno) << "'" << TestLog::EndMessage;

		TCU_CHECK_MSG(newFd.getFd() >= 0, "Failed to call dup() for memorys fd");

		{
			const vk::Unique<vk::VkBuffer>			newBuffer	(createExternalBuffer(vkd, *device, queueFamilyIndex, config.externalType, bufferSize, 0u, usage));
			const vk::Unique<vk::VkDeviceMemory>	newMemory	(config.dedicated
																 ? importDedicatedMemory(vkd, *device, *newBuffer, requirements, config.externalType, exportedMemoryTypeIndex, newFd)
																 : importMemory(vkd, *device, requirements, config.externalType, exportedMemoryTypeIndex, newFd));

			if (config.hostVisible)
			{
				const std::vector<deUint8>	testDataA	(genTestData(seed ^ 672929437u, (size_t)bufferSize));

				checkHostMemory(vkd, *device, *newMemory, testData.size(), &testData[0]);

				writeHostMemory(vkd, *device, *newMemory, testDataA.size(), &testDataA[0]);
				checkHostMemory(vkd, *device, *memory, testDataA.size(), &testDataA[0]);
			}
		}

		return tcu::TestStatus::pass("Pass");
	}
#else
	DE_UNREF(context);
	DE_UNREF(config);
	TCU_THROW(NotSupportedError, "Platform doesn't support dup()");
#endif
}

tcu::TestStatus testMemoryFdDup2 (Context& context, MemoryTestConfig config)
{
#if (DE_OS == DE_OS_ANDROID) || (DE_OS == DE_OS_UNIX)
	const vk::PlatformInterface&		vkp					(context.getPlatformInterface());
	const CustomInstance				instance			(createTestInstance(context, 0u, config.externalType, 0u));
	const vk::InstanceDriver&			vki					(instance.getDriver());
	const vk::VkPhysicalDevice			physicalDevice		(vk::chooseDevice(vki, instance, context.getTestContext().getCommandLine()));
	const deUint32						queueFamilyIndex	(chooseQueueFamilyIndex(vki, physicalDevice, 0u));

	{
		const vk::Unique<vk::VkDevice>			device			(createTestDevice(context, vkp, instance, vki, physicalDevice, 0u, config.externalType, 0u, queueFamilyIndex));
		const vk::DeviceDriver					vkd				(vkp, instance, *device);

		TestLog&								log				= context.getTestContext().getLog();
		const vk::VkBufferUsageFlags			usage			= vk::VK_BUFFER_USAGE_TRANSFER_SRC_BIT|vk::VK_BUFFER_USAGE_TRANSFER_DST_BIT;
		const vk::VkDeviceSize					bufferSize		= 1024;
		const deUint32							seed			= 224466865u;
		const std::vector<deUint8>				testData		(genTestData(seed, (size_t)bufferSize));

		checkBufferSupport(vki, physicalDevice, config.externalType, 0u, usage, config.dedicated);

		// \note Buffer is only allocated to get memory requirements
		const vk::Unique<vk::VkBuffer>			buffer					(createExternalBuffer(vkd, *device, queueFamilyIndex, config.externalType, bufferSize, 0u, usage));
		const vk::VkMemoryRequirements			requirements			(getBufferMemoryRequirements(vkd, *device, *buffer));
		const deUint32							exportedMemoryTypeIndex	(getExportedMemoryTypeIndex(vki, physicalDevice, config.hostVisible, requirements.memoryTypeBits));
		const vk::Unique<vk::VkDeviceMemory>	memory					(allocateExportableMemory(vkd, *device, requirements.size, exportedMemoryTypeIndex, config.externalType, config.dedicated ? *buffer : (vk::VkBuffer)0));

		if (config.hostVisible)
			writeHostMemory(vkd, *device, *memory, testData.size(), &testData[0]);

		const NativeHandle						fd				(getMemoryFd(vkd, *device, *memory, config.externalType));
		NativeHandle							secondFd		(getMemoryFd(vkd, *device, *memory, config.externalType));
		const int								newFd			(dup2(fd.getFd(), secondFd.getFd()));

		if (newFd < 0)
			log << TestLog::Message << "dup2() failed: '" << strerror(errno) << "'" << TestLog::EndMessage;

		TCU_CHECK_MSG(newFd >= 0, "Failed to call dup2() for memorys fd");

		{
			const vk::Unique<vk::VkBuffer>			newBuffer	(createExternalBuffer(vkd, *device, queueFamilyIndex, config.externalType, bufferSize, 0u, usage));
			const vk::Unique<vk::VkDeviceMemory>	newMemory	(config.dedicated
																 ? importDedicatedMemory(vkd, *device, *newBuffer, requirements, config.externalType, exportedMemoryTypeIndex, secondFd)
																 : importMemory(vkd, *device, requirements, config.externalType, exportedMemoryTypeIndex, secondFd));

			if (config.hostVisible)
			{
				const std::vector<deUint8>	testDataA	(genTestData(seed ^ 99012346u, (size_t)bufferSize));

				checkHostMemory(vkd, *device, *newMemory, testData.size(), &testData[0]);

				writeHostMemory(vkd, *device, *newMemory, testDataA.size(), &testDataA[0]);
				checkHostMemory(vkd, *device, *memory, testDataA.size(), &testDataA[0]);
			}
		}

		return tcu::TestStatus::pass("Pass");
	}
#else
	DE_UNREF(context);
	DE_UNREF(config);
	TCU_THROW(NotSupportedError, "Platform doesn't support dup()");
#endif
}

tcu::TestStatus testMemoryFdDup3 (Context& context, MemoryTestConfig config)
{
#if (DE_OS == DE_OS_UNIX) && defined(_GNU_SOURCE)
	const vk::PlatformInterface&		vkp					(context.getPlatformInterface());
	const CustomInstance				instance			(createTestInstance(context, 0u, config.externalType, 0u));
	const vk::InstanceDriver&			vki					(instance.getDriver());
	const vk::VkPhysicalDevice			physicalDevice		(vk::chooseDevice(vki, instance, context.getTestContext().getCommandLine()));
	const deUint32						queueFamilyIndex	(chooseQueueFamilyIndex(vki, physicalDevice, 0u));

	{
		const vk::Unique<vk::VkDevice>			device			(createTestDevice(context, vkp, instance, vki, physicalDevice, 0u, config.externalType, 0u, queueFamilyIndex));
		const vk::DeviceDriver					vkd				(vkp, instance, *device);

		TestLog&								log				= context.getTestContext().getLog();
		const vk::VkBufferUsageFlags			usage			= vk::VK_BUFFER_USAGE_TRANSFER_SRC_BIT|vk::VK_BUFFER_USAGE_TRANSFER_DST_BIT;
		const vk::VkDeviceSize					bufferSize		= 1024;
		const deUint32							seed			= 2554088961u;
		const std::vector<deUint8>				testData		(genTestData(seed, (size_t)bufferSize));

		checkBufferSupport(vki, physicalDevice, config.externalType, 0u, usage, config.dedicated);

		// \note Buffer is only allocated to get memory requirements
		const vk::Unique<vk::VkBuffer>			buffer					(createExternalBuffer(vkd, *device, queueFamilyIndex, config.externalType, bufferSize, 0u, usage));
		const vk::VkMemoryRequirements			requirements			(getBufferMemoryRequirements(vkd, *device, *buffer));
		const deUint32							exportedMemoryTypeIndex	(getExportedMemoryTypeIndex(vki, physicalDevice, config.hostVisible, requirements.memoryTypeBits));
		const vk::Unique<vk::VkDeviceMemory>	memory					(allocateExportableMemory(vkd, *device, requirements.size, exportedMemoryTypeIndex, config.externalType, config.dedicated ? *buffer : (vk::VkBuffer)0));

		if (config.hostVisible)
			writeHostMemory(vkd, *device, *memory, testData.size(), &testData[0]);

		const NativeHandle						fd				(getMemoryFd(vkd, *device, *memory, config.externalType));
		NativeHandle							secondFd		(getMemoryFd(vkd, *device, *memory, config.externalType));
		const int								newFd			(dup3(fd.getFd(), secondFd.getFd(), 0));

		if (newFd < 0)
			log << TestLog::Message << "dup3() failed: '" << strerror(errno) << "'" << TestLog::EndMessage;

		TCU_CHECK_MSG(newFd >= 0, "Failed to call dup3() for memorys fd");

		{
			const vk::Unique<vk::VkBuffer>			newBuffer	(createExternalBuffer(vkd, *device, queueFamilyIndex, config.externalType, bufferSize, 0u, usage));
			const vk::Unique<vk::VkDeviceMemory>	newMemory	(config.dedicated
																 ? importDedicatedMemory(vkd, *device, *newBuffer, requirements, config.externalType, exportedMemoryTypeIndex, secondFd)
																 : importMemory(vkd, *device, requirements, config.externalType, exportedMemoryTypeIndex, secondFd));

			if (config.hostVisible)
			{
				const std::vector<deUint8>	testDataA	(genTestData(seed ^ 4210342378u, (size_t)bufferSize));

				checkHostMemory(vkd, *device, *newMemory, testData.size(), &testData[0]);

				writeHostMemory(vkd, *device, *newMemory, testDataA.size(), &testDataA[0]);
				checkHostMemory(vkd, *device, *memory, testDataA.size(), &testDataA[0]);
			}
		}

		return tcu::TestStatus::pass("Pass");
	}
#else
	DE_UNREF(context);
	DE_UNREF(config);
	TCU_THROW(NotSupportedError, "Platform doesn't support dup()");
#endif
}

tcu::TestStatus testMemoryFdSendOverSocket (Context& context, MemoryTestConfig config)
{
#if (DE_OS == DE_OS_ANDROID) || (DE_OS == DE_OS_UNIX)
	const vk::PlatformInterface&				vkp					(context.getPlatformInterface());
	const CustomInstance						instance			(createTestInstance(context, 0u, config.externalType, 0u));
	const vk::InstanceDriver&					vki					(instance.getDriver());
	const vk::VkPhysicalDevice					physicalDevice		(vk::chooseDevice(vki, instance, context.getTestContext().getCommandLine()));
	const deUint32								queueFamilyIndex	(chooseQueueFamilyIndex(vki, physicalDevice, 0u));

	{
		const vk::Unique<vk::VkDevice>			device				(createTestDevice(context, vkp, instance, vki, physicalDevice, 0u, config.externalType, 0u, queueFamilyIndex));
		const vk::DeviceDriver					vkd					(vkp, instance, *device);

		TestLog&								log					= context.getTestContext().getLog();
		const vk::VkBufferUsageFlags			usage				= vk::VK_BUFFER_USAGE_TRANSFER_SRC_BIT|vk::VK_BUFFER_USAGE_TRANSFER_DST_BIT;
		const vk::VkDeviceSize					bufferSize			= 1024;
		const deUint32							seed				= 3403586456u;
		const std::vector<deUint8>				testData			(genTestData(seed, (size_t)bufferSize));

		checkBufferSupport(vki, physicalDevice, config.externalType, 0u, usage, config.dedicated);

		// \note Buffer is only allocated to get memory requirements
		const vk::Unique<vk::VkBuffer>			buffer					(createExternalBuffer(vkd, *device, queueFamilyIndex, config.externalType, bufferSize, 0u, usage));
		const vk::VkMemoryRequirements			requirements			(getBufferMemoryRequirements(vkd, *device, *buffer));
		const deUint32							exportedMemoryTypeIndex	(getExportedMemoryTypeIndex(vki, physicalDevice, config.hostVisible, requirements.memoryTypeBits));
		const vk::Unique<vk::VkDeviceMemory>	memory					(allocateExportableMemory(vkd, *device, requirements.size, exportedMemoryTypeIndex, config.externalType, config.dedicated ? *buffer : (vk::VkBuffer)0));

		if (config.hostVisible)
			writeHostMemory(vkd, *device, *memory, testData.size(), &testData[0]);

		const NativeHandle						fd					(getMemoryFd(vkd, *device, *memory, config.externalType));

		{
			int sv[2];

			if (socketpair(AF_UNIX, SOCK_STREAM, 0, sv) != 0)
			{
				log << TestLog::Message << "Failed to create socket pair: '" << strerror(errno) << "'" << TestLog::EndMessage;
				TCU_FAIL("Failed to create socket pair");
			}

			{
				const NativeHandle	srcSocket	(sv[0]);
				const NativeHandle	dstSocket	(sv[1]);
				std::string			sendData	("deqp");

				// Send FD
				{
					const int			fdRaw	(fd.getFd());
					msghdr				msg;
					cmsghdr*			cmsg;
					char				tmpBuffer[CMSG_SPACE(sizeof(int))];
					iovec				iov		= { &sendData[0], sendData.length()};

					deMemset(&msg, 0, sizeof(msg));

					msg.msg_control		= tmpBuffer;
					msg.msg_controllen	= sizeof(tmpBuffer);
					msg.msg_iovlen		= 1;
					msg.msg_iov			= &iov;

					cmsg				= CMSG_FIRSTHDR(&msg);
					cmsg->cmsg_level	= SOL_SOCKET;
					cmsg->cmsg_type		= SCM_RIGHTS;
					cmsg->cmsg_len		= CMSG_LEN(sizeof(int));

					deMemcpy(CMSG_DATA(cmsg), &fdRaw, sizeof(int));
					msg.msg_controllen = cmsg->cmsg_len;

					if (sendmsg(srcSocket.getFd(), &msg, 0) < 0)
					{
						log << TestLog::Message << "Failed to send fd over socket: '" << strerror(errno) << "'" << TestLog::EndMessage;
						TCU_FAIL("Failed to send fd over socket");
					}
				}

				// Recv FD
				{
					msghdr			msg;
					char			tmpBuffer[CMSG_SPACE(sizeof(int))];
					std::string		recvData	(4, '\0');
					iovec			iov			= { &recvData[0], recvData.length() };

					deMemset(&msg, 0, sizeof(msg));

					msg.msg_control		= tmpBuffer;
					msg.msg_controllen	= sizeof(tmpBuffer);
					msg.msg_iovlen		= 1;
					msg.msg_iov			= &iov;

					const ssize_t	bytes = recvmsg(dstSocket.getFd(), &msg, 0);

					if (bytes < 0)
					{
						log << TestLog::Message << "Failed to recv fd over socket: '" << strerror(errno) << "'" << TestLog::EndMessage;
						TCU_FAIL("Failed to recv fd over socket");

					}
					else if (bytes != (ssize_t)sendData.length())
					{
						TCU_FAIL("recvmsg() returned unpexpected number of bytes");
					}
					else
					{
						const cmsghdr* const	cmsg	= CMSG_FIRSTHDR(&msg);
						int						newFd_;
						deMemcpy(&newFd_, CMSG_DATA(cmsg), sizeof(int));
						NativeHandle			newFd	(newFd_);

						TCU_CHECK(cmsg->cmsg_level == SOL_SOCKET);
						TCU_CHECK(cmsg->cmsg_type == SCM_RIGHTS);
						TCU_CHECK(cmsg->cmsg_len == CMSG_LEN(sizeof(int)));
						TCU_CHECK(recvData == sendData);
						TCU_CHECK_MSG(newFd.getFd() >= 0, "Didn't receive valid fd from socket");

						{
							const vk::Unique<vk::VkBuffer>			newBuffer	(createExternalBuffer(vkd, *device, queueFamilyIndex, config.externalType, bufferSize, 0u, usage));
							const vk::Unique<vk::VkDeviceMemory>	newMemory	(config.dedicated
																				 ? importDedicatedMemory(vkd, *device, *newBuffer, requirements, config.externalType, exportedMemoryTypeIndex, newFd)
																				 : importMemory(vkd, *device, requirements, config.externalType, exportedMemoryTypeIndex, newFd));

							if (config.hostVisible)
							{
								const std::vector<deUint8>	testDataA	(genTestData(seed ^ 23478978u, (size_t)bufferSize));

								checkHostMemory(vkd, *device, *newMemory, testData.size(), &testData[0]);

								writeHostMemory(vkd, *device, *newMemory, testDataA.size(), &testDataA[0]);
								checkHostMemory(vkd, *device, *memory, testDataA.size(), &testDataA[0]);
							}
						}
					}
				}
			}
		}
	}

	return tcu::TestStatus::pass("Pass");
#else
	DE_UNREF(context);
	DE_UNREF(config);
	TCU_THROW(NotSupportedError, "Platform doesn't support sending file descriptors over socket");
#endif
}

struct BufferTestConfig
{
											BufferTestConfig	(vk::VkExternalMemoryHandleTypeFlagBits		externalType_,
																 bool										dedicated_)
		: externalType	(externalType_)
		, dedicated		(dedicated_)
	{
	}

	vk::VkExternalMemoryHandleTypeFlagBits	externalType;
	bool									dedicated;
};

tcu::TestStatus testBufferBindExportImportBind (Context&				context,
												const BufferTestConfig	config)
{
	const vk::PlatformInterface&			vkp					(context.getPlatformInterface());
	const CustomInstance					instance			(createTestInstance(context, 0u, config.externalType, 0u));
	const vk::InstanceDriver&				vki					(instance.getDriver());
	const vk::VkPhysicalDevice				physicalDevice		(vk::chooseDevice(vki, instance, context.getTestContext().getCommandLine()));
	const deUint32							queueFamilyIndex	(chooseQueueFamilyIndex(vki, physicalDevice, 0u));
	const vk::Unique<vk::VkDevice>			device				(createTestDevice(context, vkp, instance, vki, physicalDevice, 0u, config.externalType, 0u, queueFamilyIndex, config.dedicated));
	const vk::DeviceDriver					vkd					(vkp, instance, *device);
	const vk::VkBufferUsageFlags			usage				= vk::VK_BUFFER_USAGE_TRANSFER_SRC_BIT|vk::VK_BUFFER_USAGE_TRANSFER_DST_BIT;
	const vk::VkDeviceSize					bufferSize			= 1024;

	checkBufferSupport(vki, physicalDevice, config.externalType, 0u, usage, config.dedicated);

	// \note Buffer is only allocated to get memory requirements
	const vk::Unique<vk::VkBuffer>			bufferA					(createExternalBuffer(vkd, *device, queueFamilyIndex, config.externalType, bufferSize, 0u, usage));
	const vk::VkMemoryRequirements			requirements			(getBufferMemoryRequirements(vkd, *device, *bufferA));
	const deUint32							exportedMemoryTypeIndex	(chooseMemoryType(requirements.memoryTypeBits));
	const vk::Unique<vk::VkDeviceMemory>	memoryA					(allocateExportableMemory(vkd, *device, requirements.size, exportedMemoryTypeIndex, config.externalType, config.dedicated ? *bufferA : (vk::VkBuffer)0));
	NativeHandle							handle;

	VK_CHECK(vkd.bindBufferMemory(*device, *bufferA, *memoryA, 0u));

	getMemoryNative(vkd, *device, *memoryA, config.externalType, handle);

	{
		const vk::Unique<vk::VkBuffer>			bufferB	(createExternalBuffer(vkd, *device, queueFamilyIndex, config.externalType, bufferSize, 0u, usage));
		const vk::Unique<vk::VkDeviceMemory>	memoryB	(config.dedicated
														 ? importDedicatedMemory(vkd, *device, *bufferB, requirements, config.externalType, exportedMemoryTypeIndex, handle)
														 : importMemory(vkd, *device, requirements, config.externalType, exportedMemoryTypeIndex, handle));

		VK_CHECK(vkd.bindBufferMemory(*device, *bufferB, *memoryB, 0u));
	}

	return tcu::TestStatus::pass("Pass");
}

tcu::TestStatus testBufferExportBindImportBind (Context&				context,
												const BufferTestConfig	config)
{
	const vk::PlatformInterface&			vkp					(context.getPlatformInterface());
	const CustomInstance					instance			(createTestInstance(context, 0u, config.externalType, 0u));
	const vk::InstanceDriver&				vki					(instance.getDriver());
	const vk::VkPhysicalDevice				physicalDevice		(vk::chooseDevice(vki, instance, context.getTestContext().getCommandLine()));
	const deUint32							queueFamilyIndex	(chooseQueueFamilyIndex(vki, physicalDevice, 0u));
	const vk::Unique<vk::VkDevice>			device				(createTestDevice(context, vkp, instance, vki, physicalDevice, 0u, config.externalType, 0u, queueFamilyIndex, config.dedicated));
	const vk::DeviceDriver					vkd					(vkp, instance, *device);
	const vk::VkBufferUsageFlags			usage				= vk::VK_BUFFER_USAGE_TRANSFER_SRC_BIT|vk::VK_BUFFER_USAGE_TRANSFER_DST_BIT;
	const vk::VkDeviceSize					bufferSize			= 1024;

	checkBufferSupport(vki, physicalDevice, config.externalType, 0u, usage, config.dedicated);

	// \note Buffer is only allocated to get memory requirements
	const vk::Unique<vk::VkBuffer>			bufferA					(createExternalBuffer(vkd, *device, queueFamilyIndex, config.externalType, bufferSize, 0u, usage));
	const vk::VkMemoryRequirements			requirements			(getBufferMemoryRequirements(vkd, *device, *bufferA));
	const deUint32							exportedMemoryTypeIndex	(chooseMemoryType(requirements.memoryTypeBits));
	const vk::Unique<vk::VkDeviceMemory>	memoryA					(allocateExportableMemory(vkd, *device, requirements.size, exportedMemoryTypeIndex, config.externalType, config.dedicated ? *bufferA : (vk::VkBuffer)0));
	NativeHandle							handle;

	getMemoryNative(vkd, *device, *memoryA, config.externalType, handle);
	VK_CHECK(vkd.bindBufferMemory(*device, *bufferA, *memoryA, 0u));

	{
		const vk::Unique<vk::VkBuffer>			bufferB	(createExternalBuffer(vkd, *device, queueFamilyIndex, config.externalType, bufferSize, 0u, usage));
		const vk::Unique<vk::VkDeviceMemory>	memoryB	(config.dedicated
														 ? importDedicatedMemory(vkd, *device, *bufferB, requirements, config.externalType, exportedMemoryTypeIndex, handle)
														 : importMemory(vkd, *device, requirements, config.externalType, exportedMemoryTypeIndex, handle));

		VK_CHECK(vkd.bindBufferMemory(*device, *bufferB, *memoryB, 0u));
	}

	return tcu::TestStatus::pass("Pass");
}

tcu::TestStatus testBufferExportImportBindBind (Context&				context,
												const BufferTestConfig	config)
{
	const vk::PlatformInterface&			vkp					(context.getPlatformInterface());
	const CustomInstance					instance			(createTestInstance(context, 0u, config.externalType, 0u));
	const vk::InstanceDriver&				vki					(instance.getDriver());
	const vk::VkPhysicalDevice				physicalDevice		(vk::chooseDevice(vki, instance, context.getTestContext().getCommandLine()));
	const deUint32							queueFamilyIndex	(chooseQueueFamilyIndex(vki, physicalDevice, 0u));
	const vk::Unique<vk::VkDevice>			device				(createTestDevice(context, vkp, instance, vki, physicalDevice, 0u, config.externalType, 0u, queueFamilyIndex, config.dedicated));
	const vk::DeviceDriver					vkd					(vkp, instance, *device);
	const vk::VkBufferUsageFlags			usage				= vk::VK_BUFFER_USAGE_TRANSFER_SRC_BIT|vk::VK_BUFFER_USAGE_TRANSFER_DST_BIT;
	const vk::VkDeviceSize					bufferSize			= 1024;

	checkBufferSupport(vki, physicalDevice, config.externalType, 0u, usage, config.dedicated);

	// \note Buffer is only allocated to get memory requirements
	const vk::Unique<vk::VkBuffer>			bufferA					(createExternalBuffer(vkd, *device, queueFamilyIndex, config.externalType, bufferSize, 0u, usage));
	const vk::VkMemoryRequirements			requirements			(getBufferMemoryRequirements(vkd, *device, *bufferA));
	const deUint32							exportedMemoryTypeIndex	(chooseMemoryType(requirements.memoryTypeBits));
	const vk::Unique<vk::VkDeviceMemory>	memoryA					(allocateExportableMemory(vkd, *device, requirements.size, exportedMemoryTypeIndex, config.externalType, config.dedicated ? *bufferA : (vk::VkBuffer)0));
	NativeHandle							handle;

	getMemoryNative(vkd, *device, *memoryA, config.externalType, handle);

	{
		const vk::Unique<vk::VkBuffer>			bufferB	(createExternalBuffer(vkd, *device, queueFamilyIndex, config.externalType, bufferSize, 0u, usage));
		const vk::Unique<vk::VkDeviceMemory>	memoryB	(config.dedicated
														 ? importDedicatedMemory(vkd, *device, *bufferB, requirements, config.externalType, exportedMemoryTypeIndex, handle)
														 : importMemory(vkd, *device, requirements, config.externalType, exportedMemoryTypeIndex, handle));

		VK_CHECK(vkd.bindBufferMemory(*device, *bufferA, *memoryA, 0u));
		VK_CHECK(vkd.bindBufferMemory(*device, *bufferB, *memoryB, 0u));
	}

	return tcu::TestStatus::pass("Pass");
}

tcu::TestStatus testImageQueries (Context& context, vk::VkExternalMemoryHandleTypeFlagBits externalType)
{
	const vk::VkImageCreateFlags		createFlags[]		=
	{
		0u,
		vk::VK_IMAGE_CREATE_SPARSE_BINDING_BIT,
		vk::VK_IMAGE_CREATE_SPARSE_BINDING_BIT|vk::VK_IMAGE_CREATE_SPARSE_RESIDENCY_BIT,
		vk::VK_IMAGE_CREATE_SPARSE_BINDING_BIT|vk::VK_IMAGE_CREATE_SPARSE_ALIASED_BIT,
		vk::VK_IMAGE_CREATE_MUTABLE_FORMAT_BIT,
		vk::VK_IMAGE_CREATE_CUBE_COMPATIBLE_BIT
	};
	const vk::VkImageUsageFlags			usageFlags[]		=
	{
		vk::VK_IMAGE_USAGE_TRANSFER_SRC_BIT,
		vk::VK_IMAGE_USAGE_TRANSFER_DST_BIT,
		vk::VK_IMAGE_USAGE_SAMPLED_BIT,
		vk::VK_IMAGE_USAGE_STORAGE_BIT,
		vk::VK_IMAGE_USAGE_COLOR_ATTACHMENT_BIT,
		vk::VK_IMAGE_USAGE_DEPTH_STENCIL_ATTACHMENT_BIT,
		vk::VK_IMAGE_USAGE_TRANSIENT_ATTACHMENT_BIT | vk::VK_IMAGE_USAGE_COLOR_ATTACHMENT_BIT,
		vk::VK_IMAGE_USAGE_TRANSIENT_ATTACHMENT_BIT | vk::VK_IMAGE_USAGE_DEPTH_STENCIL_ATTACHMENT_BIT,
		vk::VK_IMAGE_USAGE_TRANSIENT_ATTACHMENT_BIT | vk::VK_IMAGE_USAGE_INPUT_ATTACHMENT_BIT,
		vk::VK_IMAGE_USAGE_INPUT_ATTACHMENT_BIT
	};
	const vk::PlatformInterface&		vkp					(context.getPlatformInterface());
	const CustomInstance				instance			(createTestInstance(context, 0u, externalType, 0u));
	const vk::InstanceDriver&			vki					(instance.getDriver());
	const vk::VkPhysicalDevice			physicalDevice		(vk::chooseDevice(vki, instance, context.getTestContext().getCommandLine()));
	const vk::VkPhysicalDeviceFeatures	deviceFeatures		(vk::getPhysicalDeviceFeatures(vki, physicalDevice));
	const deUint32						queueFamilyIndex	(chooseQueueFamilyIndex(vki, physicalDevice, 0u));

	// VkDevice is only created if physical device claims to support any of these types.
	vk::Move<vk::VkDevice>				device;
	de::MovePtr<vk::DeviceDriver>		vkd;
	bool								deviceHasDedicated	= false;

	TestLog&							log					= context.getTestContext().getLog();

	for (size_t createFlagNdx = 0; createFlagNdx < DE_LENGTH_OF_ARRAY(createFlags); createFlagNdx++)
	for (size_t usageFlagNdx = 0; usageFlagNdx < DE_LENGTH_OF_ARRAY(usageFlags); usageFlagNdx++)
	{
		const vk::VkImageViewCreateFlags						createFlag		= createFlags[createFlagNdx];
		const vk::VkImageUsageFlags								usageFlag		= usageFlags[usageFlagNdx];
		const vk::VkFormat										format			= vk::VK_FORMAT_R8G8B8A8_UNORM;
		const vk::VkImageType									type			= vk::VK_IMAGE_TYPE_2D;
		const vk::VkImageTiling									tiling			= vk::VK_IMAGE_TILING_OPTIMAL;
		const vk::VkPhysicalDeviceExternalImageFormatInfo		externalInfo	=
		{
			vk::VK_STRUCTURE_TYPE_PHYSICAL_DEVICE_EXTERNAL_IMAGE_FORMAT_INFO,
			DE_NULL,
			externalType
		};
		const vk::VkPhysicalDeviceImageFormatInfo2				info			=
		{
			vk::VK_STRUCTURE_TYPE_PHYSICAL_DEVICE_IMAGE_FORMAT_INFO_2,
			&externalInfo,

			format,
			type,
			tiling,
			usageFlag,
			createFlag,
		};
		vk::VkExternalImageFormatProperties						externalProperties	=
		{
			vk::VK_STRUCTURE_TYPE_EXTERNAL_IMAGE_FORMAT_PROPERTIES,
			DE_NULL,
			{ 0u, 0u, 0u }
		};
		vk::VkImageFormatProperties2							properties			=
		{
			vk::VK_STRUCTURE_TYPE_IMAGE_FORMAT_PROPERTIES_2,
			&externalProperties,
			{
				{ 0u, 0u, 0u },
				0u,
				0u,
				0u,
				0u
			}
		};

		if (((createFlag & vk::VK_IMAGE_CREATE_SPARSE_BINDING_BIT) != 0) &&
			(deviceFeatures.sparseBinding == VK_FALSE))
			continue;

		if (((createFlag & vk::VK_IMAGE_CREATE_SPARSE_RESIDENCY_BIT) != 0) &&
			(deviceFeatures.sparseResidencyImage2D == VK_FALSE))
			continue;

		if (((createFlag & vk::VK_IMAGE_CREATE_SPARSE_ALIASED_BIT) != 0) &&
			(deviceFeatures.sparseResidencyAliased == VK_FALSE))
			continue;

		vki.getPhysicalDeviceImageFormatProperties2(physicalDevice, &info, &properties);

		log << TestLog::Message << externalProperties << TestLog::EndMessage;
		TCU_CHECK(externalProperties.sType == vk::VK_STRUCTURE_TYPE_EXTERNAL_IMAGE_FORMAT_PROPERTIES);
		TCU_CHECK(externalProperties.pNext == DE_NULL);
		// \todo [2017-06-06 pyry] Can we validate anything else? Compatible types?

		if ((externalProperties.externalMemoryProperties.externalMemoryFeatures & (vk::VK_EXTERNAL_MEMORY_FEATURE_EXPORTABLE_BIT|vk::VK_EXTERNAL_MEMORY_FEATURE_IMPORTABLE_BIT)) != 0)
		{
			const bool	requiresDedicated	= (externalProperties.externalMemoryProperties.externalMemoryFeatures & vk::VK_EXTERNAL_MEMORY_FEATURE_DEDICATED_ONLY_BIT) != 0;

			if (!device || (requiresDedicated && !deviceHasDedicated))
			{
				// \note We need to re-create with dedicated mem extensions if previous device instance didn't have them
				try
				{
					device				= createTestDevice(context, vkp, instance, vki, physicalDevice, 0u, externalType, 0u, queueFamilyIndex, requiresDedicated);
					vkd					= de::MovePtr<vk::DeviceDriver>(new vk::DeviceDriver(vkp, instance, *device));
					deviceHasDedicated	= requiresDedicated;
				}
				catch (const tcu::NotSupportedError& e)
				{
					log << e;
					TCU_FAIL("Physical device claims to support handle type but required extensions are not supported");
				}
			}
		}

		if ((externalProperties.externalMemoryProperties.externalMemoryFeatures & vk::VK_EXTERNAL_MEMORY_FEATURE_EXPORTABLE_BIT) != 0)
		{
			DE_ASSERT(!!device);
			DE_ASSERT(vkd);

			if (deviceHasDedicated)
			{
				// Memory requirements cannot be queried without binding the image.
				if (externalType == vk::VK_EXTERNAL_MEMORY_HANDLE_TYPE_ANDROID_HARDWARE_BUFFER_BIT_ANDROID)
					continue;

				const vk::Unique<vk::VkImage>				image						(createExternalImage(*vkd, *device, queueFamilyIndex, externalType, format, 16u, 16u, tiling, createFlag, usageFlag));
				const vk::VkMemoryDedicatedRequirements		reqs						(getMemoryDedicatedRequirements(*vkd, *device, *image));
				const bool									propertiesRequiresDedicated	= (externalProperties.externalMemoryProperties.externalMemoryFeatures & vk::VK_EXTERNAL_MEMORY_FEATURE_DEDICATED_ONLY_BIT) != 0;
				const bool									objectRequiresDedicated		= (reqs.requiresDedicatedAllocation != VK_FALSE);

				if (propertiesRequiresDedicated != objectRequiresDedicated)
					TCU_FAIL("vkGetPhysicalDeviceExternalBufferProperties and vkGetBufferMemoryRequirements2 report different dedicated requirements");
			}
			else
			{
				// We can't query whether dedicated memory is required or not on per-object basis.
				// This check should be redundant as the code above tries to create device with
				// VK_KHR_dedicated_allocation & VK_KHR_get_memory_requirements2 if dedicated memory
				// is required. However, checking again doesn't hurt.
				TCU_CHECK((externalProperties.externalMemoryProperties.externalMemoryFeatures & vk::VK_EXTERNAL_MEMORY_FEATURE_DEDICATED_ONLY_BIT) == 0);
			}
		}
	}

	return tcu::TestStatus::pass("Pass");
}

struct ImageTestConfig
{
											ImageTestConfig	(vk::VkExternalMemoryHandleTypeFlagBits		externalType_,
															 bool										dedicated_)
		: externalType	(externalType_)
		, dedicated		(dedicated_)
	{
	}

	vk::VkExternalMemoryHandleTypeFlagBits	externalType;
	bool									dedicated;
};

tcu::TestStatus testImageBindExportImportBind (Context&					context,
											   const ImageTestConfig	config)
{
	const vk::PlatformInterface&			vkp					(context.getPlatformInterface());
	const CustomInstance					instance			(createTestInstance(context, 0u, config.externalType, 0u));
	const vk::InstanceDriver&				vki					(instance.getDriver());
	const vk::VkPhysicalDevice				physicalDevice		(vk::chooseDevice(vki, instance, context.getTestContext().getCommandLine()));
	const deUint32							queueFamilyIndex	(chooseQueueFamilyIndex(vki, physicalDevice, 0u));
	const vk::Unique<vk::VkDevice>			device				(createTestDevice(context, vkp, instance, vki, physicalDevice, 0u, config.externalType, 0u, queueFamilyIndex, config.dedicated));
	const vk::DeviceDriver					vkd					(vkp, instance, *device);
	const vk::VkImageUsageFlags				usage				= vk::VK_IMAGE_USAGE_TRANSFER_SRC_BIT | vk::VK_IMAGE_USAGE_TRANSFER_DST_BIT | (config.externalType == vk::VK_EXTERNAL_MEMORY_HANDLE_TYPE_ANDROID_HARDWARE_BUFFER_BIT_ANDROID ? vk::VK_IMAGE_USAGE_SAMPLED_BIT : 0);
	const vk::VkFormat						format				= vk::VK_FORMAT_R8G8B8A8_UNORM;
	const deUint32							width				= 64u;
	const deUint32							height				= 64u;
	const vk::VkImageTiling					tiling				= vk::VK_IMAGE_TILING_OPTIMAL;

	checkImageSupport(vki, physicalDevice, config.externalType, 0u, usage, format, tiling, config.dedicated);

	const vk::Unique<vk::VkImage>			imageA					(createExternalImage(vkd, *device, queueFamilyIndex, config.externalType, format, width, height, tiling, 0u, usage));
<<<<<<< HEAD
	const vk::VkMemoryRequirements			requirements			(getImageMemoryRequirements(vkd, *device, *imageA));
=======
	const vk::VkMemoryRequirements			requirements			(getImageMemoryRequirements(vkd, *device, *imageA, config.externalType));
>>>>>>> 4705d6fc
	const deUint32							exportedMemoryTypeIndex	(chooseMemoryType(requirements.memoryTypeBits));
	const vk::Unique<vk::VkDeviceMemory>	memoryA					(allocateExportableMemory(vkd, *device, requirements.size, exportedMemoryTypeIndex, config.externalType, config.dedicated ? *imageA : (vk::VkImage)0));
	NativeHandle							handle;

	VK_CHECK(vkd.bindImageMemory(*device, *imageA, *memoryA, 0u));

	getMemoryNative(vkd, *device, *memoryA, config.externalType, handle);

	{
		const vk::Unique<vk::VkImage>			imageB	(createExternalImage(vkd, *device, queueFamilyIndex, config.externalType, format, width, height, tiling, 0u, usage));
		const deUint32							idx		= config.externalType == vk::VK_EXTERNAL_MEMORY_HANDLE_TYPE_ANDROID_HARDWARE_BUFFER_BIT_ANDROID ? ~0u : exportedMemoryTypeIndex;
		const vk::Unique<vk::VkDeviceMemory>	memoryB	(config.dedicated
														 ? importDedicatedMemory(vkd, *device, *imageB, requirements, config.externalType, idx, handle)
														 : importMemory(vkd, *device, requirements, config.externalType, idx, handle));

		VK_CHECK(vkd.bindImageMemory(*device, *imageB, *memoryB, 0u));
	}

	return tcu::TestStatus::pass("Pass");
}

tcu::TestStatus testImageExportBindImportBind (Context&					context,
											   const ImageTestConfig	config)
{
	const vk::PlatformInterface&			vkp					(context.getPlatformInterface());
	const CustomInstance					instance			(createTestInstance(context, 0u, config.externalType, 0u));
	const vk::InstanceDriver&				vki					(instance.getDriver());
	const vk::VkPhysicalDevice				physicalDevice		(vk::chooseDevice(vki, instance, context.getTestContext().getCommandLine()));
	const deUint32							queueFamilyIndex	(chooseQueueFamilyIndex(vki, physicalDevice, 0u));
	const vk::Unique<vk::VkDevice>			device				(createTestDevice(context, vkp, instance, vki, physicalDevice, 0u, config.externalType, 0u, queueFamilyIndex, config.dedicated));
	const vk::DeviceDriver					vkd					(vkp, instance, *device);
	const vk::VkImageUsageFlags				usage				= vk::VK_IMAGE_USAGE_TRANSFER_SRC_BIT | vk::VK_IMAGE_USAGE_TRANSFER_DST_BIT | (config.externalType == vk::VK_EXTERNAL_MEMORY_HANDLE_TYPE_ANDROID_HARDWARE_BUFFER_BIT_ANDROID ? vk::VK_IMAGE_USAGE_SAMPLED_BIT : 0);
	const vk::VkFormat						format				= vk::VK_FORMAT_R8G8B8A8_UNORM;
	const deUint32							width				= 64u;
	const deUint32							height				= 64u;
	const vk::VkImageTiling					tiling				= vk::VK_IMAGE_TILING_OPTIMAL;

	checkImageSupport(vki, physicalDevice, config.externalType, 0u, usage, format, tiling, config.dedicated);

	const vk::Unique<vk::VkImage>			imageA					(createExternalImage(vkd, *device, queueFamilyIndex, config.externalType, format, width, height, tiling, 0u, usage));
<<<<<<< HEAD
	const vk::VkMemoryRequirements			requirements			(getImageMemoryRequirements(vkd, *device, *imageA));
=======
	const vk::VkMemoryRequirements			requirements			(getImageMemoryRequirements(vkd, *device, *imageA, config.externalType));
>>>>>>> 4705d6fc
	const deUint32							exportedMemoryTypeIndex	(chooseMemoryType(requirements.memoryTypeBits));
	const vk::Unique<vk::VkDeviceMemory>	memoryA					(allocateExportableMemory(vkd, *device, requirements.size, exportedMemoryTypeIndex, config.externalType, config.dedicated ? *imageA : (vk::VkImage)0));
	NativeHandle							handle;

	if (config.externalType == vk::VK_EXTERNAL_MEMORY_HANDLE_TYPE_ANDROID_HARDWARE_BUFFER_BIT_ANDROID && config.dedicated)
	{
		// AHB required the image memory to be bound first.
		VK_CHECK(vkd.bindImageMemory(*device, *imageA, *memoryA, 0u));
		getMemoryNative(vkd, *device, *memoryA, config.externalType, handle);
	}
	else
	{
		getMemoryNative(vkd, *device, *memoryA, config.externalType, handle);
		VK_CHECK(vkd.bindImageMemory(*device, *imageA, *memoryA, 0u));
	}

	{
		const vk::Unique<vk::VkImage>			imageB	(createExternalImage(vkd, *device, queueFamilyIndex, config.externalType, format, width, height, tiling, 0u, usage));
		const deUint32							idx		= config.externalType == vk::VK_EXTERNAL_MEMORY_HANDLE_TYPE_ANDROID_HARDWARE_BUFFER_BIT_ANDROID ? ~0u : exportedMemoryTypeIndex;
		const vk::Unique<vk::VkDeviceMemory>	memoryB	(config.dedicated
														 ? importDedicatedMemory(vkd, *device, *imageB, requirements, config.externalType, idx, handle)
														 : importMemory(vkd, *device, requirements, config.externalType, idx, handle));

		VK_CHECK(vkd.bindImageMemory(*device, *imageB, *memoryB, 0u));
	}

	return tcu::TestStatus::pass("Pass");
}

tcu::TestStatus testImageExportImportBindBind (Context&					context,
											   const ImageTestConfig	config)
{
	const vk::PlatformInterface&			vkp					(context.getPlatformInterface());
	const CustomInstance					instance			(createTestInstance(context, 0u, config.externalType, 0u));
	const vk::InstanceDriver&				vki					(instance.getDriver());
	const vk::VkPhysicalDevice				physicalDevice		(vk::chooseDevice(vki, instance, context.getTestContext().getCommandLine()));
	const deUint32							queueFamilyIndex	(chooseQueueFamilyIndex(vki, physicalDevice, 0u));
	const vk::Unique<vk::VkDevice>			device				(createTestDevice(context, vkp, instance, vki, physicalDevice, 0u, config.externalType, 0u, queueFamilyIndex, config.dedicated));
	const vk::DeviceDriver					vkd					(vkp, instance, *device);
	const vk::VkImageUsageFlags				usage				= vk::VK_IMAGE_USAGE_TRANSFER_SRC_BIT | vk::VK_IMAGE_USAGE_TRANSFER_DST_BIT | (config.externalType == vk::VK_EXTERNAL_MEMORY_HANDLE_TYPE_ANDROID_HARDWARE_BUFFER_BIT_ANDROID ? vk::VK_IMAGE_USAGE_SAMPLED_BIT : 0);
	const vk::VkFormat						format				= vk::VK_FORMAT_R8G8B8A8_UNORM;
	const deUint32							width				= 64u;
	const deUint32							height				= 64u;
	const vk::VkImageTiling					tiling				= vk::VK_IMAGE_TILING_OPTIMAL;

	checkImageSupport(vki, physicalDevice, config.externalType, 0u, usage, format, tiling, config.dedicated);

<<<<<<< HEAD
	// \note Image is only allocated to get memory requirements
	const vk::Unique<vk::VkImage>			imageA					(createExternalImage(vkd, *device, queueFamilyIndex, config.externalType, format, width, height, tiling, 0u, usage));
	const vk::VkMemoryRequirements			requirements			(getImageMemoryRequirements(vkd, *device, *imageA));
=======
	if (config.externalType == vk::VK_EXTERNAL_MEMORY_HANDLE_TYPE_ANDROID_HARDWARE_BUFFER_BIT_ANDROID && config.dedicated)
	{
		// AHB required the image memory to be bound first, which is not possible in this test.
		TCU_THROW(NotSupportedError, "Unsupported for Android Hardware Buffer");
	}

	// \note Image is only allocated to get memory requirements
	const vk::Unique<vk::VkImage>			imageA					(createExternalImage(vkd, *device, queueFamilyIndex, config.externalType, format, width, height, tiling, 0u, usage));
	const vk::VkMemoryRequirements			requirements			(getImageMemoryRequirements(vkd, *device, *imageA, config.externalType));
>>>>>>> 4705d6fc
	const deUint32							exportedMemoryTypeIndex	(chooseMemoryType(requirements.memoryTypeBits));
	const vk::Unique<vk::VkDeviceMemory>	memoryA					(allocateExportableMemory(vkd, *device, requirements.size, exportedMemoryTypeIndex, config.externalType, config.dedicated ? *imageA : (vk::VkImage)0));
	NativeHandle							handle;

	getMemoryNative(vkd, *device, *memoryA, config.externalType, handle);

	{
		const vk::Unique<vk::VkImage>			imageB	(createExternalImage(vkd, *device, queueFamilyIndex, config.externalType, format, width, height, tiling, 0u, usage));
		const deUint32							idx		= config.externalType == vk::VK_EXTERNAL_MEMORY_HANDLE_TYPE_ANDROID_HARDWARE_BUFFER_BIT_ANDROID ? ~0u : exportedMemoryTypeIndex;
		const vk::Unique<vk::VkDeviceMemory>	memoryB	(config.dedicated
														 ? importDedicatedMemory(vkd, *device, *imageB, requirements, config.externalType, idx, handle)
														 : importMemory(vkd, *device, requirements, config.externalType, idx, handle));

		VK_CHECK(vkd.bindImageMemory(*device, *imageA, *memoryA, 0u));
		VK_CHECK(vkd.bindImageMemory(*device, *imageB, *memoryB, 0u));
	}

	return tcu::TestStatus::pass("Pass");
}
de::MovePtr<tcu::TestCaseGroup> createFenceTests (tcu::TestContext& testCtx, vk::VkExternalFenceHandleTypeFlagBits externalType)
{
	const struct
	{
		const char* const	name;
		const Permanence	permanence;
	} permanences[] =
	{
		{ "temporary", PERMANENCE_TEMPORARY	},
		{ "permanent", PERMANENCE_PERMANENT	}
	};

	de::MovePtr<tcu::TestCaseGroup> fenceGroup (new tcu::TestCaseGroup(testCtx, externalFenceTypeToName(externalType), externalFenceTypeToName(externalType)));

	addFunctionCase(fenceGroup.get(), "info",	"Test external fence queries.",	testFenceQueries,	externalType);

	for (size_t permanenceNdx = 0; permanenceNdx < DE_LENGTH_OF_ARRAY(permanences); permanenceNdx++)
	{
		const Permanence		permanence		(permanences[permanenceNdx].permanence);
		const char* const		permanenceName	(permanences[permanenceNdx].name);
		const FenceTestConfig	config			(externalType, permanence);

		if (!isSupportedPermanence(externalType, permanence))
			continue;

		if (externalType == vk::VK_EXTERNAL_FENCE_HANDLE_TYPE_OPAQUE_WIN32_BIT
			|| externalType == vk::VK_EXTERNAL_FENCE_HANDLE_TYPE_OPAQUE_WIN32_KMT_BIT)
		{
			addFunctionCase(fenceGroup.get(), std::string("create_win32_") + permanenceName,	"Test creating fence with win32 properties.",	testFenceWin32Create,	config);
		}

		addFunctionCase(fenceGroup.get(), std::string("import_twice_") + permanenceName,				"Test importing fence twice.",											testFenceImportTwice,				config);
		addFunctionCase(fenceGroup.get(), std::string("reimport_") + permanenceName,					"Test importing again over previously imported fence.",					testFenceImportReimport,			config);
		addFunctionCase(fenceGroup.get(), std::string("import_multiple_times_") + permanenceName,		"Test importing fence multiple times.",									testFenceMultipleImports,			config);
		addFunctionCase(fenceGroup.get(), std::string("signal_export_import_wait_") + permanenceName,	"Test signaling, exporting, importing and waiting for the sempahore.",	testFenceSignalExportImportWait,	config);
		addFunctionCase(fenceGroup.get(), std::string("signal_import_") + permanenceName,				"Test signaling and importing the fence.",								testFenceSignalImport,				config);
		addFunctionCase(fenceGroup.get(), std::string("reset_") + permanenceName,						"Test resetting the fence.",											testFenceReset,						config);
		addFunctionCase(fenceGroup.get(), std::string("transference_") + permanenceName,				"Test fences transference.",											testFenceTransference,				config);

		if (externalType == vk::VK_EXTERNAL_FENCE_HANDLE_TYPE_SYNC_FD_BIT
			|| externalType == vk::VK_EXTERNAL_FENCE_HANDLE_TYPE_OPAQUE_FD_BIT)
		{
			// \note Not supported on WIN32 handles
			addFunctionCase(fenceGroup.get(), std::string("export_multiple_times_") + permanenceName,	"Test exporting fence multiple times.",		testFenceMultipleExports,	config);

			addFunctionCase(fenceGroup.get(), std::string("dup_") + permanenceName,						"Test calling dup() on exported fence.",	testFenceFdDup,				config);
			addFunctionCase(fenceGroup.get(), std::string("dup2_") + permanenceName,					"Test calling dup2() on exported fence.",	testFenceFdDup2,			config);
			addFunctionCase(fenceGroup.get(), std::string("dup3_") + permanenceName,					"Test calling dup3() on exported fence.",	testFenceFdDup3,			config);
			addFunctionCase(fenceGroup.get(), std::string("send_over_socket_") + permanenceName,		"Test sending fence fd over socket.",		testFenceFdSendOverSocket,	config);
		}

		if (getHandelTypeTransferences(externalType) == TRANSFERENCE_REFERENCE)
		{
			addFunctionCase(fenceGroup.get(), std::string("signal_wait_import_") + permanenceName,			"Test signaling and then waiting for the the sepmahore.",			testFenceSignalWaitImport,			config);
			addFunctionCase(fenceGroup.get(), std::string("export_signal_import_wait_") + permanenceName,	"Test exporting, signaling, importing and waiting for the fence.",	testFenceExportSignalImportWait,	config);
			addFunctionCase(fenceGroup.get(), std::string("export_import_signal_wait_") + permanenceName,	"Test exporting, importing, signaling and waiting for the fence.",	testFenceExportImportSignalWait,	config);
		}
	}

	return fenceGroup;
}

bool ValidateAHardwareBuffer(vk::VkFormat format, deUint64 requiredAhbUsage, const vk::DeviceDriver& vkd, const vk::VkDevice& device, vk::VkImageCreateFlags createFlag, deUint32 layerCount, bool& enableMaxLayerTest)
{
	DE_UNREF(createFlag);

	AndroidHardwareBufferExternalApi* ahbApi = AndroidHardwareBufferExternalApi::getInstance();
	if (!ahbApi)
	{
		TCU_THROW(NotSupportedError, "Platform doesn't support Android Hardware Buffer handles");
	}

#if (DE_OS == DE_OS_ANDROID)
	// If CubeMap create flag is used and AHB doesn't support CubeMap return false.
	if(!AndroidHardwareBufferExternalApi::supportsCubeMap() && (createFlag & vk::VK_IMAGE_CREATE_CUBE_COMPATIBLE_BIT))
		return false;
#endif

	vk::pt::AndroidHardwareBufferPtr ahb = ahbApi->allocate(64u, 64u, layerCount, ahbApi->vkFormatToAhbFormat(format), requiredAhbUsage);
	if (ahb.internal == DE_NULL)
	{
		enableMaxLayerTest = false;
		// try again with layerCount '1'
		ahb = ahbApi->allocate(64u, 64u, 1u, ahbApi->vkFormatToAhbFormat(format), requiredAhbUsage);
		if (ahb.internal == DE_NULL)
		{
			return false;
		}
	}
	NativeHandle nativeHandle(ahb);
	vk::VkAndroidHardwareBufferFormatPropertiesANDROID formatProperties =
	{
		vk::VK_STRUCTURE_TYPE_ANDROID_HARDWARE_BUFFER_FORMAT_PROPERTIES_ANDROID,
		DE_NULL,
		vk::VK_FORMAT_UNDEFINED,
		0u,
		0u,
		{ vk::VK_COMPONENT_SWIZZLE_IDENTITY, vk::VK_COMPONENT_SWIZZLE_IDENTITY, vk::VK_COMPONENT_SWIZZLE_IDENTITY, vk::VK_COMPONENT_SWIZZLE_IDENTITY },
		vk::VK_SAMPLER_YCBCR_MODEL_CONVERSION_RGB_IDENTITY,
		vk::VK_SAMPLER_YCBCR_RANGE_ITU_FULL,
		vk::VK_CHROMA_LOCATION_COSITED_EVEN,
		vk::VK_CHROMA_LOCATION_COSITED_EVEN
	};
	vk::VkAndroidHardwareBufferPropertiesANDROID bufferProperties =
	{
		vk::VK_STRUCTURE_TYPE_ANDROID_HARDWARE_BUFFER_PROPERTIES_ANDROID,
		&formatProperties,
		0u,
		0u
	};

	VK_CHECK(vkd.getAndroidHardwareBufferPropertiesANDROID(device, ahb, &bufferProperties));
	TCU_CHECK(formatProperties.format != vk::VK_FORMAT_UNDEFINED);
	TCU_CHECK(formatProperties.format == format);
	TCU_CHECK(formatProperties.externalFormat != 0u);
	TCU_CHECK((formatProperties.formatFeatures & vk::VK_FORMAT_FEATURE_SAMPLED_IMAGE_BIT) != 0u);
	TCU_CHECK((formatProperties.formatFeatures & (vk::VK_FORMAT_FEATURE_MIDPOINT_CHROMA_SAMPLES_BIT | vk::VK_FORMAT_FEATURE_COSITED_CHROMA_SAMPLES_BIT)) != 0u);
	return true;
}

tcu::TestStatus testAndroidHardwareBufferImageFormat  (Context& context, vk::VkFormat format)
{
	AndroidHardwareBufferExternalApi* ahbApi = AndroidHardwareBufferExternalApi::getInstance();
	if (!ahbApi)
	{
		TCU_THROW(NotSupportedError, "Platform doesn't support Android Hardware Buffer handles");
	}

	const vk::VkExternalMemoryHandleTypeFlagBits  externalMemoryType  =	vk::VK_EXTERNAL_MEMORY_HANDLE_TYPE_ANDROID_HARDWARE_BUFFER_BIT_ANDROID;
	const vk::PlatformInterface&				  vkp					(context.getPlatformInterface());
	const CustomInstance						  instance				(createTestInstance(context, externalMemoryType, 0u, 0u));
	const vk::InstanceDriver&					  vki					(instance.getDriver());
	const vk::VkPhysicalDevice					  physicalDevice		(vk::chooseDevice(vki, instance, context.getTestContext().getCommandLine()));
	const deUint32								  queueFamilyIndex		(chooseQueueFamilyIndex(vki, physicalDevice, 0u));
	const vk::Unique<vk::VkDevice>				  device				(createTestDevice(context, vkp, instance, vki, physicalDevice, 0u, externalMemoryType, 0u, queueFamilyIndex));
	const vk::DeviceDriver						  vkd					(vkp, instance, *device);
	TestLog&									  log				  = context.getTestContext().getLog();
	const vk::VkPhysicalDeviceLimits			  limits			  = getPhysicalDeviceProperties(vki, physicalDevice).limits;

<<<<<<< HEAD
	vk::VkPhysicalDeviceProtectedMemoryFeatures		protectedFeatures;
	protectedFeatures.sType				= vk::VK_STRUCTURE_TYPE_PHYSICAL_DEVICE_PROTECTED_MEMORY_FEATURES;
	protectedFeatures.pNext				= DE_NULL;
	protectedFeatures.protectedMemory	= VK_FALSE;

	vk::VkPhysicalDeviceFeatures2					deviceFeatures;
	deviceFeatures.sType		= vk::VK_STRUCTURE_TYPE_PHYSICAL_DEVICE_FEATURES_2;
	deviceFeatures.pNext		= &protectedFeatures;

	vki.getPhysicalDeviceFeatures2(physicalDevice, &deviceFeatures);

	const vk::VkImageUsageFlagBits framebufferUsageFlag = vk::isDepthStencilFormat(format) ? vk::VK_IMAGE_USAGE_DEPTH_STENCIL_ATTACHMENT_BIT
																						   : vk::VK_IMAGE_USAGE_COLOR_ATTACHMENT_BIT;

=======
>>>>>>> 4705d6fc
	const vk::VkImageUsageFlagBits				  usageFlags[]		  =
	{
		vk::VK_IMAGE_USAGE_TRANSFER_SRC_BIT,
		vk::VK_IMAGE_USAGE_TRANSFER_DST_BIT,
		vk::VK_IMAGE_USAGE_SAMPLED_BIT,
		vk::VK_IMAGE_USAGE_INPUT_ATTACHMENT_BIT,
		framebufferUsageFlag,
	};
	const vk::VkImageCreateFlagBits				  createFlags[]		  =
	{
		vk::VK_IMAGE_CREATE_MUTABLE_FORMAT_BIT,
		vk::VK_IMAGE_CREATE_EXTENDED_USAGE_BIT,
		vk::VK_IMAGE_CREATE_CUBE_COMPATIBLE_BIT,
	};
	const vk::VkImageTiling						  tilings[]			  =
	{
		vk::VK_IMAGE_TILING_OPTIMAL,
		vk::VK_IMAGE_TILING_LINEAR,
	};
	deUint64 mustSupportAhbUsageFlags = ahbApi->mustSupportAhbUsageFlags();
	const size_t	one							= 1u;
	const size_t	numOfUsageFlags				= DE_LENGTH_OF_ARRAY(usageFlags);
	const size_t	numOfCreateFlags			= DE_LENGTH_OF_ARRAY(createFlags);
	const size_t	numOfFlagCombos				= one << (numOfUsageFlags + numOfCreateFlags);
	const size_t	numOfTilings				= DE_LENGTH_OF_ARRAY(tilings);

	for (size_t combo = 0; combo < numOfFlagCombos; combo++)
	{
		vk::VkImageUsageFlags	usage				= 0;
		vk::VkImageCreateFlags	createFlag			= 0;
		deUint64				requiredAhbUsage	= 0;
		bool					enableMaxLayerTest	= true;
		for (size_t usageNdx = 0; usageNdx < numOfUsageFlags; usageNdx++)
		{
			if ((combo & (one << usageNdx)) == 0)
				continue;
			usage |= usageFlags[usageNdx];
			requiredAhbUsage |= ahbApi->vkUsageToAhbUsage(usageFlags[usageNdx]);
		}
		for (size_t createFlagNdx = 0; createFlagNdx < numOfCreateFlags; createFlagNdx++)
		{
			const size_t	bit	= numOfUsageFlags + createFlagNdx;
			if ((combo & (one << bit)) == 0)
				continue;
			createFlag |= createFlags[createFlagNdx];
			requiredAhbUsage |= ahbApi->vkCreateToAhbUsage(createFlags[createFlagNdx]);
		}

		// Only test a combination if the usage flags include at least one of the AHARDWAREBUFFER_USAGE_GPU_* flag.
		if ((requiredAhbUsage & mustSupportAhbUsageFlags) == 0u)
			continue;

		// Only test a combination if AHardwareBuffer can be successfully allocated for it.
		if (!ValidateAHardwareBuffer(format, requiredAhbUsage, vkd, *device, createFlag, limits.maxImageArrayLayers, enableMaxLayerTest))
			continue;

		bool foundAnyUsableTiling = false;
		for (size_t tilingIndex = 0; tilingIndex < numOfTilings; tilingIndex++)
		{
			const vk::VkImageTiling tiling = tilings[tilingIndex];

			const vk::VkPhysicalDeviceExternalImageFormatInfo	externalInfo		=
			{
				vk::VK_STRUCTURE_TYPE_PHYSICAL_DEVICE_EXTERNAL_IMAGE_FORMAT_INFO,
				DE_NULL,
				vk::VK_EXTERNAL_MEMORY_HANDLE_TYPE_ANDROID_HARDWARE_BUFFER_BIT_ANDROID
			};
			const vk::VkPhysicalDeviceImageFormatInfo2			info				=
			{
				vk::VK_STRUCTURE_TYPE_PHYSICAL_DEVICE_IMAGE_FORMAT_INFO_2,
				&externalInfo,
				format,
				vk::VK_IMAGE_TYPE_2D,
				tiling,
				usage,
				createFlag,
			};

			vk::VkAndroidHardwareBufferUsageANDROID				ahbUsageProperties	=
			{
				vk::VK_STRUCTURE_TYPE_ANDROID_HARDWARE_BUFFER_USAGE_ANDROID,
				DE_NULL,
				0u
			};
			vk::VkExternalImageFormatProperties					externalProperties	=
			{
				vk::VK_STRUCTURE_TYPE_EXTERNAL_IMAGE_FORMAT_PROPERTIES,
				&ahbUsageProperties,
				{ 0u, 0u, 0u }
			};
			vk::VkImageFormatProperties2						properties			=
			{
				vk::VK_STRUCTURE_TYPE_IMAGE_FORMAT_PROPERTIES_2,
				&externalProperties,
				{
					{ 0u, 0u, 0u },
					0u,
					0u,
					0u,
					0u
				}
			};

			if (vki.getPhysicalDeviceImageFormatProperties2(physicalDevice, &info, &properties) == vk::VK_ERROR_FORMAT_NOT_SUPPORTED)
			{
				log << TestLog::Message << "Tiling " << tiling << " is not supported." << TestLog::EndMessage;
				continue;
			}

			foundAnyUsableTiling = true;

			TCU_CHECK((externalProperties.externalMemoryProperties.externalMemoryFeatures & vk::VK_EXTERNAL_MEMORY_FEATURE_EXPORTABLE_BIT) != 0);
			TCU_CHECK((externalProperties.externalMemoryProperties.externalMemoryFeatures & vk::VK_EXTERNAL_MEMORY_FEATURE_IMPORTABLE_BIT) != 0);
			TCU_CHECK((externalProperties.externalMemoryProperties.externalMemoryFeatures & vk::VK_EXTERNAL_MEMORY_FEATURE_DEDICATED_ONLY_BIT) != 0);
			deUint32 maxWidth   = properties.imageFormatProperties.maxExtent.width;
			deUint32 maxHeight  = properties.imageFormatProperties.maxExtent.height;
			TCU_CHECK(maxWidth >= 4096);
			TCU_CHECK(maxHeight >= 4096);
			// Even if not requested, at least one of GPU_* usage flags must be present.
			TCU_CHECK((ahbUsageProperties.androidHardwareBufferUsage & mustSupportAhbUsageFlags) != 0u);
			// The AHB usage flags corresponding to the create and usage flags used in info must be present.
			TCU_CHECK((ahbUsageProperties.androidHardwareBufferUsage & requiredAhbUsage) == requiredAhbUsage);

			log << TestLog::Message << "Required flags: " << std::hex << requiredAhbUsage << " Actual flags: " << std::hex << ahbUsageProperties.androidHardwareBufferUsage
				<< TestLog::EndMessage;

			struct ImageSize
			{
				deUint32 width;
				deUint32 height;
			};
			ImageSize sizes[] =
			{
				{64u, 64u},
				{1024u, 2096u},
			};
			for (size_t i = 0; i < DE_LENGTH_OF_ARRAY(sizes); i++)
			{
				const vk::Unique<vk::VkImage>			image					(createExternalImage(vkd, *device, queueFamilyIndex, externalMemoryType, format, sizes[i].width, sizes[i].height, tiling, createFlag, usage));
<<<<<<< HEAD
				const vk::VkMemoryRequirements			requirements			(getImageMemoryRequirements(vkd, *device, *image));
=======
				const vk::VkMemoryRequirements			requirements			(getImageMemoryRequirements(vkd, *device, *image, externalMemoryType));
>>>>>>> 4705d6fc
				const deUint32							exportedMemoryTypeIndex	(chooseMemoryType(requirements.memoryTypeBits));
				const vk::Unique<vk::VkDeviceMemory>	memory					(allocateExportableMemory(vkd, *device, requirements.size, exportedMemoryTypeIndex, externalMemoryType, *image));
				NativeHandle							handle;

				VK_CHECK(vkd.bindImageMemory(*device, *image, *memory, 0u));
				getMemoryNative(vkd, *device, *memory, externalMemoryType, handle);

				deUint32 ahbFormat = 0;
				deUint64 anhUsage  = 0;
				ahbApi->describe(handle.getAndroidHardwareBuffer(), DE_NULL, DE_NULL, DE_NULL, &ahbFormat, &anhUsage, DE_NULL);
				TCU_CHECK(ahbFormat == ahbApi->vkFormatToAhbFormat(format));
				TCU_CHECK((anhUsage & requiredAhbUsage) == requiredAhbUsage);

				// Let watchdog know we're alive
				context.getTestContext().touchWatchdog();
			}

			if (properties.imageFormatProperties.maxMipLevels > 1u)
			{
				const vk::Unique<vk::VkImage>			image					(createExternalImage(vkd, *device, queueFamilyIndex, externalMemoryType, format, 64u, 64u, tiling, createFlag, usage, properties.imageFormatProperties.maxMipLevels));
<<<<<<< HEAD
				const vk::VkMemoryRequirements			requirements			(getImageMemoryRequirements(vkd, *device, *image));
=======
				const vk::VkMemoryRequirements			requirements			(getImageMemoryRequirements(vkd, *device, *image, externalMemoryType));
>>>>>>> 4705d6fc
				const deUint32							exportedMemoryTypeIndex	(chooseMemoryType(requirements.memoryTypeBits));
				const vk::Unique<vk::VkDeviceMemory>	memory					(allocateExportableMemory(vkd, *device, requirements.size, exportedMemoryTypeIndex, externalMemoryType, *image));
				NativeHandle							handle;

				VK_CHECK(vkd.bindImageMemory(*device, *image, *memory, 0u));
				getMemoryNative(vkd, *device, *memory, externalMemoryType, handle);

				deUint32 ahbFormat = 0;
				deUint64 anhUsage  = 0;
				ahbApi->describe(handle.getAndroidHardwareBuffer(), DE_NULL, DE_NULL, DE_NULL, &ahbFormat, &anhUsage, DE_NULL);
				TCU_CHECK(ahbFormat == ahbApi->vkFormatToAhbFormat(format));
				TCU_CHECK((anhUsage & requiredAhbUsage) == requiredAhbUsage);
			}

			if ((properties.imageFormatProperties.maxArrayLayers > 1u) && enableMaxLayerTest)
			{
				const vk::Unique<vk::VkImage>			image					(createExternalImage(vkd, *device, queueFamilyIndex, externalMemoryType, format, 64u, 64u, tiling, createFlag, usage, 1u, properties.imageFormatProperties.maxArrayLayers));
<<<<<<< HEAD
				const vk::VkMemoryRequirements			requirements			(getImageMemoryRequirements(vkd, *device, *image));
=======
				const vk::VkMemoryRequirements			requirements			(getImageMemoryRequirements(vkd, *device, *image, externalMemoryType));
>>>>>>> 4705d6fc
				const deUint32							exportedMemoryTypeIndex	(chooseMemoryType(requirements.memoryTypeBits));
				const vk::Unique<vk::VkDeviceMemory>	memory					(allocateExportableMemory(vkd, *device, requirements.size, exportedMemoryTypeIndex, externalMemoryType, *image));
				NativeHandle							handle;

				VK_CHECK(vkd.bindImageMemory(*device, *image, *memory, 0u));
				getMemoryNative(vkd, *device, *memory, externalMemoryType, handle);

				deUint32 ahbFormat = 0;
				deUint64 anhUsage  = 0;
				ahbApi->describe(handle.getAndroidHardwareBuffer(), DE_NULL, DE_NULL, DE_NULL, &ahbFormat, &anhUsage, DE_NULL);
				TCU_CHECK(ahbFormat == ahbApi->vkFormatToAhbFormat(format));
				TCU_CHECK((anhUsage & requiredAhbUsage) == requiredAhbUsage);
			}
		}

		TCU_CHECK(foundAnyUsableTiling);
	}
	return tcu::TestStatus::pass("Pass");
}

de::MovePtr<tcu::TestCaseGroup> createFenceTests (tcu::TestContext& testCtx)
{
	de::MovePtr<tcu::TestCaseGroup> fenceGroup (new tcu::TestCaseGroup(testCtx, "fence", "Tests for external fences."));

	fenceGroup->addChild(createFenceTests(testCtx, vk::VK_EXTERNAL_FENCE_HANDLE_TYPE_SYNC_FD_BIT).release());
	fenceGroup->addChild(createFenceTests(testCtx, vk::VK_EXTERNAL_FENCE_HANDLE_TYPE_OPAQUE_FD_BIT).release());
	fenceGroup->addChild(createFenceTests(testCtx, vk::VK_EXTERNAL_FENCE_HANDLE_TYPE_OPAQUE_WIN32_BIT).release());
	fenceGroup->addChild(createFenceTests(testCtx, vk::VK_EXTERNAL_FENCE_HANDLE_TYPE_OPAQUE_WIN32_KMT_BIT).release());

	return fenceGroup;
}

de::MovePtr<tcu::TestCaseGroup> createSemaphoreTests (tcu::TestContext& testCtx, vk::VkExternalSemaphoreHandleTypeFlagBits externalType)
{
	const struct
	{
		const char* const	name;
		const Permanence	permanence;
	} permanences[] =
	{
		{ "temporary", PERMANENCE_TEMPORARY	},
		{ "permanent", PERMANENCE_PERMANENT	}
	};

	de::MovePtr<tcu::TestCaseGroup> semaphoreGroup (new tcu::TestCaseGroup(testCtx, externalSemaphoreTypeToName(externalType), externalSemaphoreTypeToName(externalType)));

	addFunctionCase(semaphoreGroup.get(), "info",	"Test external semaphore queries.",	testSemaphoreQueries,	externalType);

	for (size_t permanenceNdx = 0; permanenceNdx < DE_LENGTH_OF_ARRAY(permanences); permanenceNdx++)
	{
		const Permanence			permanence		(permanences[permanenceNdx].permanence);
		const char* const			permanenceName	(permanences[permanenceNdx].name);
		const SemaphoreTestConfig	config			(externalType, permanence);

		if (!isSupportedPermanence(externalType, permanence))
			continue;

		if (externalType == vk::VK_EXTERNAL_SEMAPHORE_HANDLE_TYPE_OPAQUE_WIN32_BIT
			|| externalType == vk::VK_EXTERNAL_SEMAPHORE_HANDLE_TYPE_OPAQUE_WIN32_KMT_BIT)
		{
			addFunctionCase(semaphoreGroup.get(), std::string("create_win32_") + permanenceName,	"Test creating semaphore with win32 properties.",	testSemaphoreWin32Create,	config);
		}

		addFunctionCase(semaphoreGroup.get(), std::string("import_twice_") + permanenceName,				"Test importing semaphore twice.",										testSemaphoreImportTwice,				config);
		addFunctionCase(semaphoreGroup.get(), std::string("reimport_") + permanenceName,					"Test importing again over previously imported semaphore.",				testSemaphoreImportReimport,			config);
		addFunctionCase(semaphoreGroup.get(), std::string("import_multiple_times_") + permanenceName,		"Test importing semaphore multiple times.",								testSemaphoreMultipleImports,			config);
		addFunctionCase(semaphoreGroup.get(), std::string("signal_export_import_wait_") + permanenceName,	"Test signaling, exporting, importing and waiting for the sempahore.",	testSemaphoreSignalExportImportWait,	config);
		addFunctionCase(semaphoreGroup.get(), std::string("signal_import_") + permanenceName,				"Test signaling and importing the semaphore.",							testSemaphoreSignalImport,				config);
		addFunctionCase(semaphoreGroup.get(), std::string("transference_") + permanenceName,				"Test semaphores transference.",										testSemaphoreTransference,				config);

		if (externalType == vk::VK_EXTERNAL_SEMAPHORE_HANDLE_TYPE_SYNC_FD_BIT
			|| externalType == vk::VK_EXTERNAL_SEMAPHORE_HANDLE_TYPE_OPAQUE_FD_BIT)
		{
			// \note Not supported on WIN32 handles
			addFunctionCase(semaphoreGroup.get(), std::string("export_multiple_times_") + permanenceName,	"Test exporting semaphore multiple times.",		testSemaphoreMultipleExports,	config);

			addFunctionCase(semaphoreGroup.get(), std::string("dup_") + permanenceName,						"Test calling dup() on exported semaphore.",	testSemaphoreFdDup,				config);
			addFunctionCase(semaphoreGroup.get(), std::string("dup2_") + permanenceName,					"Test calling dup2() on exported semaphore.",	testSemaphoreFdDup2,			config);
			addFunctionCase(semaphoreGroup.get(), std::string("dup3_") + permanenceName,					"Test calling dup3() on exported semaphore.",	testSemaphoreFdDup3,			config);
			addFunctionCase(semaphoreGroup.get(), std::string("send_over_socket_") + permanenceName,		"Test sending semaphore fd over socket.",		testSemaphoreFdSendOverSocket,	config);
		}

		if (getHandelTypeTransferences(externalType) == TRANSFERENCE_REFERENCE)
		{
			addFunctionCase(semaphoreGroup.get(), std::string("signal_wait_import_") + permanenceName,			"Test signaling and then waiting for the the sepmahore.",				testSemaphoreSignalWaitImport,			config);
			addFunctionCase(semaphoreGroup.get(), std::string("export_signal_import_wait_") + permanenceName,	"Test exporting, signaling, importing and waiting for the semaphore.",	testSemaphoreExportSignalImportWait,	config);
			addFunctionCase(semaphoreGroup.get(), std::string("export_import_signal_wait_") + permanenceName,	"Test exporting, importing, signaling and waiting for the semaphore.",	testSemaphoreExportImportSignalWait,	config);
		}
	}

	return semaphoreGroup;
}

de::MovePtr<tcu::TestCaseGroup> createSemaphoreTests (tcu::TestContext& testCtx)
{
	de::MovePtr<tcu::TestCaseGroup> semaphoreGroup (new tcu::TestCaseGroup(testCtx, "semaphore", "Tests for external semaphores."));

	semaphoreGroup->addChild(createSemaphoreTests(testCtx, vk::VK_EXTERNAL_SEMAPHORE_HANDLE_TYPE_SYNC_FD_BIT).release());
	semaphoreGroup->addChild(createSemaphoreTests(testCtx, vk::VK_EXTERNAL_SEMAPHORE_HANDLE_TYPE_OPAQUE_FD_BIT).release());
	semaphoreGroup->addChild(createSemaphoreTests(testCtx, vk::VK_EXTERNAL_SEMAPHORE_HANDLE_TYPE_OPAQUE_WIN32_BIT).release());
	semaphoreGroup->addChild(createSemaphoreTests(testCtx, vk::VK_EXTERNAL_SEMAPHORE_HANDLE_TYPE_OPAQUE_WIN32_KMT_BIT).release());

	return semaphoreGroup;
}

de::MovePtr<tcu::TestCaseGroup> createMemoryTests (tcu::TestContext& testCtx, vk::VkExternalMemoryHandleTypeFlagBits externalType)
{
	de::MovePtr<tcu::TestCaseGroup> group (new tcu::TestCaseGroup(testCtx, externalMemoryTypeToName(externalType), "Tests for external memory"));

	for (size_t dedicatedNdx = 0; dedicatedNdx < 2; dedicatedNdx++)
	{
		const bool						dedicated		(dedicatedNdx == 1);
		de::MovePtr<tcu::TestCaseGroup>	dedicatedGroup	(new tcu::TestCaseGroup(testCtx, dedicated ? "dedicated" : "suballocated", ""));

		for (size_t hostVisibleNdx = 0; hostVisibleNdx < 2; hostVisibleNdx++)
		{
			const bool						hostVisible			(hostVisibleNdx == 1);
			de::MovePtr<tcu::TestCaseGroup>	hostVisibleGroup	(new tcu::TestCaseGroup(testCtx, hostVisible ? "host_visible" : "device_only", ""));
			const MemoryTestConfig			memoryConfig		(externalType, hostVisible, dedicated);

			if (externalType == vk::VK_EXTERNAL_MEMORY_HANDLE_TYPE_OPAQUE_WIN32_BIT
				|| externalType == vk::VK_EXTERNAL_MEMORY_HANDLE_TYPE_OPAQUE_WIN32_KMT_BIT)
			{
				addFunctionCase(hostVisibleGroup.get(), "create_win32",	"Test creating memory with win32 properties .",		testMemoryWin32Create,	memoryConfig);
			}

			addFunctionCase(hostVisibleGroup.get(), "import_twice",				"Test importing memory object twice.",			testMemoryImportTwice,		memoryConfig);
			addFunctionCase(hostVisibleGroup.get(), "import_multiple_times",	"Test importing memory object multiple times.",	testMemoryMultipleImports,	memoryConfig);

			if (externalType == vk::VK_EXTERNAL_MEMORY_HANDLE_TYPE_OPAQUE_FD_BIT
				|| externalType == vk::VK_EXTERNAL_MEMORY_HANDLE_TYPE_DMA_BUF_BIT_EXT)
			{
				addFunctionCase(hostVisibleGroup.get(), "dup",						"Test calling dup() on exported memory.",	testMemoryFdDup,			memoryConfig);
				addFunctionCase(hostVisibleGroup.get(), "dup2",						"Test calling dup2() on exported memory.",	testMemoryFdDup2,			memoryConfig);
				addFunctionCase(hostVisibleGroup.get(), "dup3",						"Test calling dup3() on exported memory.",	testMemoryFdDup3,			memoryConfig);
				addFunctionCase(hostVisibleGroup.get(), "send_over_socket",			"Test sending memory fd over socket.",		testMemoryFdSendOverSocket,	memoryConfig);
				// \note Not supported on WIN32 handles
				addFunctionCase(hostVisibleGroup.get(), "export_multiple_times",	"Test exporting memory multiple times.",	testMemoryMultipleExports,	memoryConfig);
			}

			if (externalType == vk::VK_EXTERNAL_MEMORY_HANDLE_TYPE_DMA_BUF_BIT_EXT)
			{
				addFunctionCase(hostVisibleGroup.get(), "fd_properties",			"Test obtaining the FD memory properties",	testMemoryFdProperties,		memoryConfig);
			}

			dedicatedGroup->addChild(hostVisibleGroup.release());
		}

		{
			de::MovePtr<tcu::TestCaseGroup>	bufferGroup		(new tcu::TestCaseGroup(testCtx, "buffer", ""));
			const BufferTestConfig			bufferConfig	(externalType, dedicated);

			addFunctionCase(bufferGroup.get(), "info",						"External buffer memory info query.",						testBufferQueries,				externalType);
			addFunctionCase(bufferGroup.get(), "bind_export_import_bind",	"Test binding, exporting, importing and binding buffer.",	testBufferBindExportImportBind,	bufferConfig);
			addFunctionCase(bufferGroup.get(), "export_bind_import_bind",	"Test exporting, binding, importing and binding buffer.",	testBufferExportBindImportBind,	bufferConfig);
			addFunctionCase(bufferGroup.get(), "export_import_bind_bind",	"Test exporting, importing and binding buffer.",			testBufferExportImportBindBind,	bufferConfig);

			dedicatedGroup->addChild(bufferGroup.release());
		}

		{
			de::MovePtr<tcu::TestCaseGroup> imageGroup	(new tcu::TestCaseGroup(testCtx, "image", ""));
			const ImageTestConfig			imageConfig	(externalType, dedicated);

			addFunctionCase(imageGroup.get(), "info",						"External image memory info query.",						testImageQueries,				externalType);
			addFunctionCase(imageGroup.get(), "bind_export_import_bind",	"Test binding, exporting, importing and binding image.",	testImageBindExportImportBind,	imageConfig);
			addFunctionCase(imageGroup.get(), "export_bind_import_bind",	"Test exporting, binding, importing and binding image.",	testImageExportBindImportBind,	imageConfig);
			addFunctionCase(imageGroup.get(), "export_import_bind_bind",	"Test exporting, importing and binding image.",				testImageExportImportBindBind,	imageConfig);

			dedicatedGroup->addChild(imageGroup.release());
		}

		group->addChild(dedicatedGroup.release());
	}

	if (externalType == vk::VK_EXTERNAL_MEMORY_HANDLE_TYPE_ANDROID_HARDWARE_BUFFER_BIT_ANDROID)
	{
		de::MovePtr<tcu::TestCaseGroup>	formatGroup	(new tcu::TestCaseGroup(testCtx, "image_formats", "Test minimum image format support"));

		const vk::VkFormat	ahbFormats[]	=
		{
			vk::VK_FORMAT_R8G8B8_UNORM,
			vk::VK_FORMAT_R8G8B8A8_UNORM,
			vk::VK_FORMAT_R5G6B5_UNORM_PACK16,
			vk::VK_FORMAT_R16G16B16A16_SFLOAT,
			vk::VK_FORMAT_A2B10G10R10_UNORM_PACK32,
			vk::VK_FORMAT_D16_UNORM,
			vk::VK_FORMAT_X8_D24_UNORM_PACK32,
			vk::VK_FORMAT_D24_UNORM_S8_UINT,
			vk::VK_FORMAT_D32_SFLOAT,
			vk::VK_FORMAT_D32_SFLOAT_S8_UINT,
			vk::VK_FORMAT_S8_UINT,
		};
		const size_t		numOfAhbFormats	= DE_LENGTH_OF_ARRAY(ahbFormats);

		for (size_t ahbFormatNdx = 0; ahbFormatNdx < numOfAhbFormats; ahbFormatNdx++)
		{
			const vk::VkFormat	format			= ahbFormats[ahbFormatNdx];
			const std::string	testCaseName	= getFormatCaseName(format);

			addFunctionCase(formatGroup.get(), testCaseName, "", testAndroidHardwareBufferImageFormat, format);
		}

		group->addChild(formatGroup.release());
	}

	return group;
}

de::MovePtr<tcu::TestCaseGroup> createMemoryTests (tcu::TestContext& testCtx)
{
	de::MovePtr<tcu::TestCaseGroup> group (new tcu::TestCaseGroup(testCtx, "memory", "Tests for external memory"));

	group->addChild(createMemoryTests(testCtx, vk::VK_EXTERNAL_MEMORY_HANDLE_TYPE_OPAQUE_FD_BIT).release());
	group->addChild(createMemoryTests(testCtx, vk::VK_EXTERNAL_MEMORY_HANDLE_TYPE_OPAQUE_WIN32_BIT).release());
	group->addChild(createMemoryTests(testCtx, vk::VK_EXTERNAL_MEMORY_HANDLE_TYPE_OPAQUE_WIN32_KMT_BIT).release());
	group->addChild(createMemoryTests(testCtx, vk::VK_EXTERNAL_MEMORY_HANDLE_TYPE_ANDROID_HARDWARE_BUFFER_BIT_ANDROID).release());
	group->addChild(createMemoryTests(testCtx, vk::VK_EXTERNAL_MEMORY_HANDLE_TYPE_DMA_BUF_BIT_EXT).release());

	return group;
}

} // anonymous

tcu::TestCaseGroup* createExternalMemoryTests (tcu::TestContext& testCtx)
{
	de::MovePtr<tcu::TestCaseGroup> group (new tcu::TestCaseGroup(testCtx, "external", "Tests for external Vulkan objects"));

	group->addChild(createSemaphoreTests(testCtx).release());
	group->addChild(createMemoryTests(testCtx).release());
	group->addChild(createFenceTests(testCtx).release());

	return group.release();
}

} // api
} // vkt<|MERGE_RESOLUTION|>--- conflicted
+++ resolved
@@ -3758,11 +3758,7 @@
 	checkImageSupport(vki, physicalDevice, config.externalType, 0u, usage, format, tiling, config.dedicated);
 
 	const vk::Unique<vk::VkImage>			imageA					(createExternalImage(vkd, *device, queueFamilyIndex, config.externalType, format, width, height, tiling, 0u, usage));
-<<<<<<< HEAD
-	const vk::VkMemoryRequirements			requirements			(getImageMemoryRequirements(vkd, *device, *imageA));
-=======
 	const vk::VkMemoryRequirements			requirements			(getImageMemoryRequirements(vkd, *device, *imageA, config.externalType));
->>>>>>> 4705d6fc
 	const deUint32							exportedMemoryTypeIndex	(chooseMemoryType(requirements.memoryTypeBits));
 	const vk::Unique<vk::VkDeviceMemory>	memoryA					(allocateExportableMemory(vkd, *device, requirements.size, exportedMemoryTypeIndex, config.externalType, config.dedicated ? *imageA : (vk::VkImage)0));
 	NativeHandle							handle;
@@ -3803,11 +3799,7 @@
 	checkImageSupport(vki, physicalDevice, config.externalType, 0u, usage, format, tiling, config.dedicated);
 
 	const vk::Unique<vk::VkImage>			imageA					(createExternalImage(vkd, *device, queueFamilyIndex, config.externalType, format, width, height, tiling, 0u, usage));
-<<<<<<< HEAD
-	const vk::VkMemoryRequirements			requirements			(getImageMemoryRequirements(vkd, *device, *imageA));
-=======
 	const vk::VkMemoryRequirements			requirements			(getImageMemoryRequirements(vkd, *device, *imageA, config.externalType));
->>>>>>> 4705d6fc
 	const deUint32							exportedMemoryTypeIndex	(chooseMemoryType(requirements.memoryTypeBits));
 	const vk::Unique<vk::VkDeviceMemory>	memoryA					(allocateExportableMemory(vkd, *device, requirements.size, exportedMemoryTypeIndex, config.externalType, config.dedicated ? *imageA : (vk::VkImage)0));
 	NativeHandle							handle;
@@ -3855,11 +3847,6 @@
 
 	checkImageSupport(vki, physicalDevice, config.externalType, 0u, usage, format, tiling, config.dedicated);
 
-<<<<<<< HEAD
-	// \note Image is only allocated to get memory requirements
-	const vk::Unique<vk::VkImage>			imageA					(createExternalImage(vkd, *device, queueFamilyIndex, config.externalType, format, width, height, tiling, 0u, usage));
-	const vk::VkMemoryRequirements			requirements			(getImageMemoryRequirements(vkd, *device, *imageA));
-=======
 	if (config.externalType == vk::VK_EXTERNAL_MEMORY_HANDLE_TYPE_ANDROID_HARDWARE_BUFFER_BIT_ANDROID && config.dedicated)
 	{
 		// AHB required the image memory to be bound first, which is not possible in this test.
@@ -3869,7 +3856,6 @@
 	// \note Image is only allocated to get memory requirements
 	const vk::Unique<vk::VkImage>			imageA					(createExternalImage(vkd, *device, queueFamilyIndex, config.externalType, format, width, height, tiling, 0u, usage));
 	const vk::VkMemoryRequirements			requirements			(getImageMemoryRequirements(vkd, *device, *imageA, config.externalType));
->>>>>>> 4705d6fc
 	const deUint32							exportedMemoryTypeIndex	(chooseMemoryType(requirements.memoryTypeBits));
 	const vk::Unique<vk::VkDeviceMemory>	memoryA					(allocateExportableMemory(vkd, *device, requirements.size, exportedMemoryTypeIndex, config.externalType, config.dedicated ? *imageA : (vk::VkImage)0));
 	NativeHandle							handle;
@@ -4028,23 +4014,9 @@
 	TestLog&									  log				  = context.getTestContext().getLog();
 	const vk::VkPhysicalDeviceLimits			  limits			  = getPhysicalDeviceProperties(vki, physicalDevice).limits;
 
-<<<<<<< HEAD
-	vk::VkPhysicalDeviceProtectedMemoryFeatures		protectedFeatures;
-	protectedFeatures.sType				= vk::VK_STRUCTURE_TYPE_PHYSICAL_DEVICE_PROTECTED_MEMORY_FEATURES;
-	protectedFeatures.pNext				= DE_NULL;
-	protectedFeatures.protectedMemory	= VK_FALSE;
-
-	vk::VkPhysicalDeviceFeatures2					deviceFeatures;
-	deviceFeatures.sType		= vk::VK_STRUCTURE_TYPE_PHYSICAL_DEVICE_FEATURES_2;
-	deviceFeatures.pNext		= &protectedFeatures;
-
-	vki.getPhysicalDeviceFeatures2(physicalDevice, &deviceFeatures);
-
 	const vk::VkImageUsageFlagBits framebufferUsageFlag = vk::isDepthStencilFormat(format) ? vk::VK_IMAGE_USAGE_DEPTH_STENCIL_ATTACHMENT_BIT
 																						   : vk::VK_IMAGE_USAGE_COLOR_ATTACHMENT_BIT;
 
-=======
->>>>>>> 4705d6fc
 	const vk::VkImageUsageFlagBits				  usageFlags[]		  =
 	{
 		vk::VK_IMAGE_USAGE_TRANSFER_SRC_BIT,
@@ -4184,11 +4156,7 @@
 			for (size_t i = 0; i < DE_LENGTH_OF_ARRAY(sizes); i++)
 			{
 				const vk::Unique<vk::VkImage>			image					(createExternalImage(vkd, *device, queueFamilyIndex, externalMemoryType, format, sizes[i].width, sizes[i].height, tiling, createFlag, usage));
-<<<<<<< HEAD
-				const vk::VkMemoryRequirements			requirements			(getImageMemoryRequirements(vkd, *device, *image));
-=======
 				const vk::VkMemoryRequirements			requirements			(getImageMemoryRequirements(vkd, *device, *image, externalMemoryType));
->>>>>>> 4705d6fc
 				const deUint32							exportedMemoryTypeIndex	(chooseMemoryType(requirements.memoryTypeBits));
 				const vk::Unique<vk::VkDeviceMemory>	memory					(allocateExportableMemory(vkd, *device, requirements.size, exportedMemoryTypeIndex, externalMemoryType, *image));
 				NativeHandle							handle;
@@ -4209,11 +4177,7 @@
 			if (properties.imageFormatProperties.maxMipLevels > 1u)
 			{
 				const vk::Unique<vk::VkImage>			image					(createExternalImage(vkd, *device, queueFamilyIndex, externalMemoryType, format, 64u, 64u, tiling, createFlag, usage, properties.imageFormatProperties.maxMipLevels));
-<<<<<<< HEAD
-				const vk::VkMemoryRequirements			requirements			(getImageMemoryRequirements(vkd, *device, *image));
-=======
 				const vk::VkMemoryRequirements			requirements			(getImageMemoryRequirements(vkd, *device, *image, externalMemoryType));
->>>>>>> 4705d6fc
 				const deUint32							exportedMemoryTypeIndex	(chooseMemoryType(requirements.memoryTypeBits));
 				const vk::Unique<vk::VkDeviceMemory>	memory					(allocateExportableMemory(vkd, *device, requirements.size, exportedMemoryTypeIndex, externalMemoryType, *image));
 				NativeHandle							handle;
@@ -4231,11 +4195,7 @@
 			if ((properties.imageFormatProperties.maxArrayLayers > 1u) && enableMaxLayerTest)
 			{
 				const vk::Unique<vk::VkImage>			image					(createExternalImage(vkd, *device, queueFamilyIndex, externalMemoryType, format, 64u, 64u, tiling, createFlag, usage, 1u, properties.imageFormatProperties.maxArrayLayers));
-<<<<<<< HEAD
-				const vk::VkMemoryRequirements			requirements			(getImageMemoryRequirements(vkd, *device, *image));
-=======
 				const vk::VkMemoryRequirements			requirements			(getImageMemoryRequirements(vkd, *device, *image, externalMemoryType));
->>>>>>> 4705d6fc
 				const deUint32							exportedMemoryTypeIndex	(chooseMemoryType(requirements.memoryTypeBits));
 				const vk::Unique<vk::VkDeviceMemory>	memory					(allocateExportableMemory(vkd, *device, requirements.size, exportedMemoryTypeIndex, externalMemoryType, *image));
 				NativeHandle							handle;
