--- conflicted
+++ resolved
@@ -1406,19 +1406,6 @@
 
 	m_vkd.cmdFillBuffer(*commandBuffer, *m_stagingBuffer, 0u, VK_WHOLE_SIZE, 0u);
 
-<<<<<<< HEAD
-	const vk::VkBufferMemoryBarrier startCopyBufferBarrier
-	{
-		VK_STRUCTURE_TYPE_BUFFER_MEMORY_BARRIER,			// VkStructureType		sType
-		DE_NULL,											// const void*			pNext
-		VK_ACCESS_TRANSFER_WRITE_BIT,						// VkAccessFlags		srcAccessMask
-		VK_ACCESS_TRANSFER_READ_BIT,						// VkAccessFlags		dstAccessMask
-		VK_QUEUE_FAMILY_IGNORED,							// uint32_t				srcQueueFamilyIndex
-		VK_QUEUE_FAMILY_IGNORED,							// uint32_t				dstQueueFamilyIndex
-		*m_stagingBuffer,									// VkBuffer				buffer
-		0u,													// VkDeviceSize			offset
-		VK_WHOLE_SIZE,										// VkDeviceSize			size
-=======
 	const vk::VkBufferMemoryBarrier copyBufferBarrier       =
 	  {
 		vk::VK_STRUCTURE_TYPE_BUFFER_MEMORY_BARRIER,	// VkStructureType	sType
@@ -1430,22 +1417,15 @@
 		*m_stagingBuffer,								// VkBuffer			buffer
 		0u,												// VkDeviceSize		offset
 		VK_WHOLE_SIZE,									// VkDeviceSize		size
->>>>>>> 39111d7a
 	};
 
 	m_vkd.cmdPipelineBarrier(*commandBuffer,
 							 VK_PIPELINE_STAGE_TRANSFER_BIT,
 							 VK_PIPELINE_STAGE_TRANSFER_BIT,
 							 (VkDependencyFlags)0,
-<<<<<<< HEAD
-							 0, DE_NULL,
-							 1, &startCopyBufferBarrier,
-							 0, DE_NULL);
-=======
 							 0, (const vk::VkMemoryBarrier*)DE_NULL,
 							 1, &copyBufferBarrier,
 							 0, (const vk::VkImageMemoryBarrier*)DE_NULL);
->>>>>>> 39111d7a
 
 	pipelineImageBarrier(VK_PIPELINE_STAGE_TRANSFER_BIT,			// VkPipelineStageFlags		srcStageMask
 						 VK_PIPELINE_STAGE_TRANSFER_BIT,			// VkPipelineStageFlags		dstStageMask
