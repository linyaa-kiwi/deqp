--- conflicted
+++ resolved
@@ -78,13 +78,10 @@
 												get16BitStorageFeatures			(void) const;
 	const vk::VkPhysicalDeviceVariablePointerFeatures&
 												getVariablePointerFeatures		(void) const;
-<<<<<<< HEAD
 	const vk::VkPhysicalDeviceFloat16Int8FeaturesKHR&
 												getFloat16Int8Features			(void) const;
-=======
 	const vk::VkPhysicalDeviceVertexAttributeDivisorFeaturesEXT&
-												getVertexAttributeDivisorFeatures	(void) const;
->>>>>>> 33af336e
+												getVertexAttributeDivisorFeatures(void) const;
 	const vk::VkPhysicalDeviceProperties&		getDeviceProperties				(void) const;
 	const std::vector<std::string>&				getDeviceExtensions				(void) const;
 	vk::VkDevice								getDevice						(void) const;
