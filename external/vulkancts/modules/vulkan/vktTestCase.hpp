#ifndef _VKTTESTCASE_HPP
#define _VKTTESTCASE_HPP
/*-------------------------------------------------------------------------
 * Vulkan Conformance Tests
 * ------------------------
 *
 * Copyright (c) 2015 Google Inc.
 *
 * Licensed under the Apache License, Version 2.0 (the "License");
 * you may not use this file except in compliance with the License.
 * You may obtain a copy of the License at
 *
 *      http://www.apache.org/licenses/LICENSE-2.0
 *
 * Unless required by applicable law or agreed to in writing, software
 * distributed under the License is distributed on an "AS IS" BASIS,
 * WITHOUT WARRANTIES OR CONDITIONS OF ANY KIND, either express or implied.
 * See the License for the specific language governing permissions and
 * limitations under the License.
 *
 *//*!
 * \file
 * \brief Vulkan test case base classes
 *//*--------------------------------------------------------------------*/

#include "tcuDefs.hpp"
#include "tcuTestCase.hpp"
#include "vkDefs.hpp"
#include "deUniquePtr.hpp"
#include "vkPrograms.hpp"
#include "vkApiVersion.hpp"
#include "vktTestCaseDefs.hpp"

namespace glu
{
struct ProgramSources;
}

namespace vk
{
class PlatformInterface;
class Allocator;
struct SourceCollections;
}

namespace vkt
{

class DefaultDevice;

class Context
{
public:
												Context							(tcu::TestContext&				testCtx,
																				 const vk::PlatformInterface&	platformInterface,
																				 vk::BinaryCollection&			progCollection);
												~Context						(void);

	tcu::TestContext&							getTestContext					(void) const { return m_testCtx;			}
	const vk::PlatformInterface&				getPlatformInterface			(void) const { return m_platformInterface;	}
	vk::BinaryCollection&						getBinaryCollection				(void) const { return m_progCollection;		}

	// Default instance & device, selected with --deqp-vk-device-id=N
	deUint32									getAvailableInstanceVersion		(void) const;
	const std::vector<std::string>&				getInstanceExtensions			(void) const;
	vk::VkInstance								getInstance						(void) const;
	const vk::InstanceInterface&				getInstanceInterface			(void) const;
	vk::VkPhysicalDevice						getPhysicalDevice				(void) const;
	deUint32									getDeviceVersion				(void) const;
	const vk::VkPhysicalDeviceFeatures&			getDeviceFeatures				(void) const;
	const vk::VkPhysicalDeviceFeatures2&		getDeviceFeatures2				(void) const;
	const vk::VkPhysicalDeviceSamplerYcbcrConversionFeatures&
												getSamplerYCbCrConversionFeatures
																				(void) const;
	const vk::VkPhysicalDevice16BitStorageFeatures&
												get16BitStorageFeatures			(void) const;
	const vk::VkPhysicalDeviceVariablePointerFeatures&
												getVariablePointerFeatures		(void) const;
	const vk::VkPhysicalDeviceProperties&		getDeviceProperties				(void) const;
	const std::vector<std::string>&				getDeviceExtensions				(void) const;
	vk::VkDevice								getDevice						(void) const;
	const vk::DeviceInterface&					getDeviceInterface				(void) const;
	deUint32									getUniversalQueueFamilyIndex	(void) const;
	vk::VkQueue									getUniversalQueue				(void) const;
	deUint32									getUsedApiVersion				(void) const;
	deUint32									getSparseQueueFamilyIndex		(void) const;
	vk::VkQueue									getSparseQueue					(void) const;
	vk::Allocator&								getDefaultAllocator				(void) const;
	bool										contextSupports					(const deUint32 majorNum, const deUint32 minorNum, const deUint32 patchNum) const;
	bool										contextSupports					(const vk::ApiVersion version) const;
	bool										contextSupports					(const deUint32 requiredApiVersionBits) const;
	bool										requireDeviceExtension			(const std::string& required);
	bool										requireInstanceExtension		(const std::string& required);
<<<<<<< HEAD
	bool										requireDeviceCoreFeature		(const DeviceCoreFeature requiredDeviceCoreFeature);
=======
>>>>>>> c5dd04e3

protected:
	tcu::TestContext&							m_testCtx;
	const vk::PlatformInterface&				m_platformInterface;
	vk::BinaryCollection&						m_progCollection;

	const de::UniquePtr<DefaultDevice>			m_device;
	const de::UniquePtr<vk::Allocator>			m_allocator;

private:
												Context							(const Context&); // Not allowed
	Context&									operator=						(const Context&); // Not allowed
};

class TestInstance;

class TestCase : public tcu::TestCase
{
public:
							TestCase		(tcu::TestContext& testCtx, const std::string& name, const std::string& description);
							TestCase		(tcu::TestContext& testCtx, tcu::TestNodeType type, const std::string& name, const std::string& description);
	virtual					~TestCase		(void) {}

	virtual void			initPrograms	(vk::SourceCollections& programCollection) const;
	virtual TestInstance*	createInstance	(Context& context) const = 0;
	virtual void			checkSupport	(Context& context) const;

	IterateResult			iterate			(void) { DE_ASSERT(false); return STOP; } // Deprecated in this module
};

class TestInstance
{
public:
								TestInstance	(Context& context) : m_context(context) {}
	virtual						~TestInstance	(void) {}

	virtual tcu::TestStatus		iterate			(void) = 0;

protected:
	Context&					m_context;

private:
								TestInstance	(const TestInstance&);
	TestInstance&				operator=		(const TestInstance&);
};

inline TestCase::TestCase (tcu::TestContext& testCtx, const std::string& name, const std::string& description)
	: tcu::TestCase(testCtx, name.c_str(), description.c_str())
{
}

inline TestCase::TestCase (tcu::TestContext& testCtx, tcu::TestNodeType type, const std::string& name, const std::string& description)
	: tcu::TestCase(testCtx, type, name.c_str(), description.c_str())
{
}

} // vkt

#endif // _VKTTESTCASE_HPP<|MERGE_RESOLUTION|>--- conflicted
+++ resolved
@@ -72,6 +72,8 @@
 	const vk::VkPhysicalDeviceSamplerYcbcrConversionFeatures&
 												getSamplerYCbCrConversionFeatures
 																				(void) const;
+	const vk::VkPhysicalDevice8BitStorageFeaturesKHR&
+												get8BitStorageFeatures			(void) const;
 	const vk::VkPhysicalDevice16BitStorageFeatures&
 												get16BitStorageFeatures			(void) const;
 	const vk::VkPhysicalDeviceVariablePointerFeatures&
@@ -91,10 +93,7 @@
 	bool										contextSupports					(const deUint32 requiredApiVersionBits) const;
 	bool										requireDeviceExtension			(const std::string& required);
 	bool										requireInstanceExtension		(const std::string& required);
-<<<<<<< HEAD
 	bool										requireDeviceCoreFeature		(const DeviceCoreFeature requiredDeviceCoreFeature);
-=======
->>>>>>> c5dd04e3
 
 protected:
 	tcu::TestContext&							m_testCtx;
