/*-------------------------------------------------------------------------
 * Vulkan Conformance Tests
 * ------------------------
 *
 * Copyright (c) 2015 Google Inc.
 *
 * Licensed under the Apache License, Version 2.0 (the "License");
 * you may not use this file except in compliance with the License.
 * You may obtain a copy of the License at
 *
 *      http://www.apache.org/licenses/LICENSE-2.0
 *
 * Unless required by applicable law or agreed to in writing, software
 * distributed under the License is distributed on an "AS IS" BASIS,
 * WITHOUT WARRANTIES OR CONDITIONS OF ANY KIND, either express or implied.
 * See the License for the specific language governing permissions and
 * limitations under the License.
 *
 *//*!
 * \file
 * \brief Vulkan test case base classes
 *//*--------------------------------------------------------------------*/

#include "vktTestCase.hpp"
#include "vktCustomInstancesDevices.hpp"

#include "vkRef.hpp"
#include "vkRefUtil.hpp"
#include "vkQueryUtil.hpp"
#include "vkDeviceUtil.hpp"
#include "vkMemUtil.hpp"
#include "vkPlatform.hpp"
#include "vkDebugReportUtil.hpp"
#include "vkDeviceFeatures.hpp"
#include "vkDeviceProperties.hpp"

#include "tcuCommandLine.hpp"
#include "tcuTestLog.hpp"

#include "deSTLUtil.hpp"
#include "deMemory.h"

#include <set>

namespace vkt
{

// Default device utilities

using std::vector;
using std::string;
using std::set;
using namespace vk;

namespace
{

vector<string> filterExtensions (const vector<VkExtensionProperties>& extensions)
{
	vector<string>	enabledExtensions;
	bool			khrBufferDeviceAddress	= false;

	const char*		extensionGroups[]		=
	{
		"VK_KHR_",
		"VK_EXT_",
		"VK_KHX_",
		"VK_NV_cooperative_matrix",
		"VK_NV_ray_tracing",
		"VK_NV_inherited_viewport_scissor",
		"VK_NV_mesh_shader",
		"VK_AMD_mixed_attachment_samples",
		"VK_AMD_shader_fragment_mask",
		"VK_AMD_buffer_marker",
		"VK_AMD_shader_explicit_vertex_parameter",
		"VK_AMD_shader_image_load_store_lod",
		"VK_AMD_shader_trinary_minmax",
		"VK_AMD_texture_gather_bias_lod",
		"VK_ANDROID_external_memory_android_hardware_buffer",
		"VK_VALVE_mutable_descriptor_type",
		"VK_NV_shader_subgroup_partitioned",
		"VK_NV_clip_space_w_scaling",
		"VK_NV_scissor_exclusive",
		"VK_NV_shading_rate_image",
<<<<<<< HEAD
		"VK_ARM_rasterization_order_attachment_access",
=======
		"VK_GOOGLE_surfaceless_query",
>>>>>>> 3715c9d9
	};

	for (size_t extNdx = 0; extNdx < extensions.size(); extNdx++)
	{
		if (deStringEqual(extensions[extNdx].extensionName, "VK_KHR_buffer_device_address"))
		{
			khrBufferDeviceAddress = true;
			break;
		}
	}

	for (size_t extNdx = 0; extNdx < extensions.size(); extNdx++)
	{
		const auto& extName = extensions[extNdx].extensionName;

		// VK_EXT_buffer_device_address is deprecated and must not be enabled if VK_KHR_buffer_device_address is enabled
		if (khrBufferDeviceAddress && deStringEqual(extName, "VK_EXT_buffer_device_address"))
			continue;

		for (int extGroupNdx = 0; extGroupNdx < DE_LENGTH_OF_ARRAY(extensionGroups); extGroupNdx++)
		{
			if (deStringBeginsWith(extName, extensionGroups[extGroupNdx]))
				enabledExtensions.push_back(extName);
		}
	}

	return enabledExtensions;
}

vector<string> addExtensions (const vector<string>& a, const vector<const char*>& b)
{
	vector<string>	res		(a);

	for (vector<const char*>::const_iterator bIter = b.begin(); bIter != b.end(); ++bIter)
	{
		if (!de::contains(res.begin(), res.end(), string(*bIter)))
			res.push_back(string(*bIter));
	}

	return res;
}

vector<string> removeExtensions (const vector<string>& a, const vector<const char*>& b)
{
	vector<string>	res;
	set<string>		removeExts	(b.begin(), b.end());

	for (vector<string>::const_iterator aIter = a.begin(); aIter != a.end(); ++aIter)
	{
		if (!de::contains(removeExts, *aIter))
			res.push_back(*aIter);
	}

	return res;
}

vector<string> addCoreInstanceExtensions (const vector<string>& extensions, deUint32 instanceVersion)
{
	vector<const char*> coreExtensions;
	getCoreInstanceExtensions(instanceVersion, coreExtensions);
	return addExtensions(extensions, coreExtensions);
}

vector<string> addCoreDeviceExtensions(const vector<string>& extensions, deUint32 instanceVersion)
{
	vector<const char*> coreExtensions;
	getCoreDeviceExtensions(instanceVersion, coreExtensions);
	return addExtensions(extensions, coreExtensions);
}

deUint32 getTargetInstanceVersion (const PlatformInterface& vkp)
{
	deUint32 version = pack(ApiVersion(1, 0, 0));

	if (vkp.enumerateInstanceVersion(&version) != VK_SUCCESS)
		TCU_THROW(InternalError, "Enumerate instance version error");
	return version;
}

std::pair<deUint32, deUint32> determineDeviceVersions(const PlatformInterface& vkp, deUint32 apiVersion, const tcu::CommandLine& cmdLine)
{
	Move<VkInstance>						preinstance				= createDefaultInstance(vkp, apiVersion);
	InstanceDriver							preinterface			(vkp, preinstance.get());

	const vector<VkPhysicalDevice>			devices					= enumeratePhysicalDevices(preinterface, preinstance.get());
	deUint32								lowestDeviceVersion		= 0xFFFFFFFFu;
	for (deUint32 deviceNdx = 0u; deviceNdx < devices.size(); ++deviceNdx)
	{
		const VkPhysicalDeviceProperties	props					= getPhysicalDeviceProperties(preinterface, devices[deviceNdx]);
		if (props.apiVersion < lowestDeviceVersion)
			lowestDeviceVersion = props.apiVersion;
	}

	const vk::VkPhysicalDevice				choosenDevice			= chooseDevice(preinterface, *preinstance, cmdLine);
	const VkPhysicalDeviceProperties		props					= getPhysicalDeviceProperties(preinterface, choosenDevice);
	const deUint32							choosenDeviceVersion	= props.apiVersion;

	return std::make_pair(choosenDeviceVersion, lowestDeviceVersion);
}


Move<VkInstance> createInstance (const PlatformInterface& vkp, deUint32 apiVersion, const vector<string>& enabledExtensions, DebugReportRecorder* recorder)
{
	const bool			isValidationEnabled	= (recorder != nullptr);
	vector<const char*>	enabledLayers;

	// \note Extensions in core are not explicitly enabled even though
	//		 they are in the extension list advertised to tests.
	vector<const char*> coreExtensions;
	getCoreInstanceExtensions(apiVersion, coreExtensions);
	const auto nonCoreExtensions = removeExtensions(enabledExtensions, coreExtensions);

	if (isValidationEnabled)
	{
		if (!isDebugReportSupported(vkp))
			TCU_THROW(NotSupportedError, "VK_EXT_debug_report is not supported");

		enabledLayers = vkt::getValidationLayers(vkp);
		if (enabledLayers.empty())
			TCU_THROW(NotSupportedError, "No validation layers found");
	}

	return createDefaultInstance(vkp, apiVersion, vector<string>(begin(enabledLayers), end(enabledLayers)), nonCoreExtensions, recorder);
}

static deUint32 findQueueFamilyIndexWithCaps (const InstanceInterface& vkInstance, VkPhysicalDevice physicalDevice, VkQueueFlags requiredCaps)
{
	const vector<VkQueueFamilyProperties>	queueProps	= getPhysicalDeviceQueueFamilyProperties(vkInstance, physicalDevice);

	for (size_t queueNdx = 0; queueNdx < queueProps.size(); queueNdx++)
	{
		if ((queueProps[queueNdx].queueFlags & requiredCaps) == requiredCaps)
			return (deUint32)queueNdx;
	}

	TCU_THROW(NotSupportedError, "No matching queue found");
}

Move<VkDevice> createDefaultDevice (const PlatformInterface&			vkp,
									VkInstance							instance,
									const InstanceInterface&			vki,
									VkPhysicalDevice					physicalDevice,
									const deUint32						apiVersion,
									deUint32							queueIndex,
									deUint32							sparseQueueIndex,
									const VkPhysicalDeviceFeatures2&	enabledFeatures,
									const vector<string>&				enabledExtensions,
									const tcu::CommandLine&				cmdLine)
{
	VkDeviceQueueCreateInfo		queueInfo[2];
	VkDeviceCreateInfo			deviceInfo;
	vector<const char*>			enabledLayers;
	vector<const char*>			extensionPtrs;
	const float					queuePriority	= 1.0f;
	const deUint32				numQueues = (enabledFeatures.features.sparseBinding && (queueIndex != sparseQueueIndex)) ? 2 : 1;

	deMemset(&queueInfo,	0, sizeof(queueInfo));
	deMemset(&deviceInfo,	0, sizeof(deviceInfo));

	if (cmdLine.isValidationEnabled())
	{
		enabledLayers = vkt::getValidationLayers(vki, physicalDevice);
		if (enabledLayers.empty())
			TCU_THROW(NotSupportedError, "No validation layers found");
	}

	// \note Extensions in core are not explicitly enabled even though
	//		 they are in the extension list advertised to tests.
	vector<const char*> coreExtensions;
	getCoreDeviceExtensions(apiVersion, coreExtensions);
	vector<string>	nonCoreExtensions(removeExtensions(enabledExtensions, coreExtensions));

	extensionPtrs.resize(nonCoreExtensions.size());

	for (size_t ndx = 0; ndx < nonCoreExtensions.size(); ++ndx)
		extensionPtrs[ndx] = nonCoreExtensions[ndx].c_str();

	queueInfo[0].sType						= VK_STRUCTURE_TYPE_DEVICE_QUEUE_CREATE_INFO;
	queueInfo[0].pNext						= DE_NULL;
	queueInfo[0].flags						= (VkDeviceQueueCreateFlags)0u;
	queueInfo[0].queueFamilyIndex			= queueIndex;
	queueInfo[0].queueCount					= 1u;
	queueInfo[0].pQueuePriorities			= &queuePriority;

	if (numQueues > 1)
	{
		queueInfo[1].sType						= VK_STRUCTURE_TYPE_DEVICE_QUEUE_CREATE_INFO;
		queueInfo[1].pNext						= DE_NULL;
		queueInfo[1].flags						= (VkDeviceQueueCreateFlags)0u;
		queueInfo[1].queueFamilyIndex			= sparseQueueIndex;
		queueInfo[1].queueCount					= 1u;
		queueInfo[1].pQueuePriorities			= &queuePriority;
	}

	// VK_KHR_get_physical_device_properties2 is used if enabledFeatures.pNext != 0
	deviceInfo.sType						= VK_STRUCTURE_TYPE_DEVICE_CREATE_INFO;
	deviceInfo.pNext						= enabledFeatures.pNext ? &enabledFeatures : DE_NULL;
	deviceInfo.queueCreateInfoCount			= numQueues;
	deviceInfo.pQueueCreateInfos			= queueInfo;
	deviceInfo.enabledExtensionCount		= (deUint32)extensionPtrs.size();
	deviceInfo.ppEnabledExtensionNames		= (extensionPtrs.empty() ? DE_NULL : &extensionPtrs[0]);
	deviceInfo.enabledLayerCount			= (deUint32)enabledLayers.size();
	deviceInfo.ppEnabledLayerNames			= (enabledLayers.empty() ? DE_NULL : enabledLayers.data());
	deviceInfo.pEnabledFeatures				= enabledFeatures.pNext ? DE_NULL : &enabledFeatures.features;

	return createDevice(vkp, instance, vki, physicalDevice, &deviceInfo);
}

} // anonymous

class DefaultDevice
{
public:
																	DefaultDevice							(const PlatformInterface& vkPlatform, const tcu::CommandLine& cmdLine);
																	~DefaultDevice							(void);

	VkInstance														getInstance								(void) const { return *m_instance;											}
	const InstanceInterface&										getInstanceInterface					(void) const { return m_instanceInterface;									}
	deUint32														getMaximumFrameworkVulkanVersion		(void) const { return m_maximumFrameworkVulkanVersion;						}
	deUint32														getAvailableInstanceVersion				(void) const { return m_availableInstanceVersion;							}
	deUint32														getUsedInstanceVersion					(void) const { return m_usedInstanceVersion;								}
	const vector<string>&											getInstanceExtensions					(void) const { return m_instanceExtensions;									}

	VkPhysicalDevice												getPhysicalDevice						(void) const { return m_physicalDevice;										}
	deUint32														getDeviceVersion						(void) const { return m_deviceVersion;										}

	bool															isDeviceFeatureInitialized				(VkStructureType sType) const { return m_deviceFeatures.isDeviceFeatureInitialized(sType);		}
	const VkPhysicalDeviceFeatures&									getDeviceFeatures						(void) const { return m_deviceFeatures.getCoreFeatures2().features;			}
	const VkPhysicalDeviceFeatures2&								getDeviceFeatures2						(void) const { return m_deviceFeatures.getCoreFeatures2();					}
	const VkPhysicalDeviceVulkan11Features&							getVulkan11Features						(void) const { return m_deviceFeatures.getVulkan11Features();				}
	const VkPhysicalDeviceVulkan12Features&							getVulkan12Features						(void) const { return m_deviceFeatures.getVulkan12Features();				}
	const VkPhysicalDeviceVulkan13Features&							getVulkan13Features						(void) const { return m_deviceFeatures.getVulkan13Features();				}

#include "vkDeviceFeaturesForDefaultDeviceDefs.inl"

	bool															isDevicePropertyInitialized				(VkStructureType sType) const { return m_deviceProperties.isDevicePropertyInitialized(sType);	}
	const VkPhysicalDeviceProperties&								getDeviceProperties						(void) const { return m_deviceProperties.getCoreProperties2().properties;	}
	const VkPhysicalDeviceProperties2&								getDeviceProperties2					(void) const { return m_deviceProperties.getCoreProperties2();				}
	const VkPhysicalDeviceVulkan11Properties&						getDeviceVulkan11Properties				(void) const { return m_deviceProperties.getVulkan11Properties();			}
	const VkPhysicalDeviceVulkan12Properties&						getDeviceVulkan12Properties				(void) const { return m_deviceProperties.getVulkan12Properties();			}
	const VkPhysicalDeviceVulkan13Properties&						getDeviceVulkan13Properties				(void) const { return m_deviceProperties.getVulkan13Properties();			}

#include "vkDevicePropertiesForDefaultDeviceDefs.inl"

	VkDevice														getDevice								(void) const { return *m_device;											}
	const DeviceInterface&											getDeviceInterface						(void) const { return m_deviceInterface;									}
	const vector<string>&											getDeviceExtensions						(void) const { return m_deviceExtensions;									}
	deUint32														getUsedApiVersion						(void) const { return m_usedApiVersion;										}
	deUint32														getUniversalQueueFamilyIndex			(void) const { return m_universalQueueFamilyIndex;							}
	VkQueue															getUniversalQueue						(void) const;
	deUint32														getSparseQueueFamilyIndex				(void) const { return m_sparseQueueFamilyIndex;								}
	VkQueue															getSparseQueue							(void) const;

	bool															hasDebugReportRecorder					(void) const { return m_debugReportRecorder.get() != nullptr;				}
	vk::DebugReportRecorder&										getDebugReportRecorder					(void) const { return *m_debugReportRecorder.get();							}

private:
	using DebugReportRecorderPtr		= de::UniquePtr<vk::DebugReportRecorder>;
	using DebugReportCallbackPtr		= vk::Move<VkDebugReportCallbackEXT>;

	const deUint32						m_maximumFrameworkVulkanVersion;
	const deUint32						m_availableInstanceVersion;
	const deUint32						m_usedInstanceVersion;

	const std::pair<deUint32, deUint32> m_deviceVersions;
	const deUint32						m_usedApiVersion;

	const DebugReportRecorderPtr		m_debugReportRecorder;
	const vector<string>				m_instanceExtensions;
	const Unique<VkInstance>			m_instance;
	const InstanceDriver				m_instanceInterface;
	const DebugReportCallbackPtr		m_debugReportCallback;

	const VkPhysicalDevice				m_physicalDevice;
	const deUint32						m_deviceVersion;

	const vector<string>				m_deviceExtensions;
	const DeviceFeatures				m_deviceFeatures;

	const deUint32						m_universalQueueFamilyIndex;
	const deUint32						m_sparseQueueFamilyIndex;
	const DeviceProperties				m_deviceProperties;

	const Unique<VkDevice>				m_device;
	const DeviceDriver					m_deviceInterface;
};

namespace
{

deUint32 sanitizeApiVersion(deUint32 v)
{
	return VK_MAKE_VERSION(VK_API_VERSION_MAJOR(v), VK_API_VERSION_MINOR(v), 0 );
}

de::MovePtr<vk::DebugReportRecorder> createDebugReportRecorder (const vk::PlatformInterface& vkp, bool printValidationErrors)
{
	if (isDebugReportSupported(vkp))
		return de::MovePtr<vk::DebugReportRecorder>(new vk::DebugReportRecorder(printValidationErrors));
	else
		TCU_THROW(NotSupportedError, "VK_EXT_debug_report is not supported");
}

} // anonymous

DefaultDevice::DefaultDevice (const PlatformInterface& vkPlatform, const tcu::CommandLine& cmdLine)
	: m_maximumFrameworkVulkanVersion	(VK_API_MAX_FRAMEWORK_VERSION)
	, m_availableInstanceVersion		(getTargetInstanceVersion(vkPlatform))
	, m_usedInstanceVersion				(sanitizeApiVersion(deMinu32(m_availableInstanceVersion, m_maximumFrameworkVulkanVersion)))
	, m_deviceVersions					(determineDeviceVersions(vkPlatform, m_usedInstanceVersion, cmdLine))
	, m_usedApiVersion					(sanitizeApiVersion(deMinu32(m_usedInstanceVersion, m_deviceVersions.first)))

	, m_debugReportRecorder				(cmdLine.isValidationEnabled()
										 ? createDebugReportRecorder(vkPlatform, cmdLine.printValidationErrors())
										 : de::MovePtr<vk::DebugReportRecorder>())
	, m_instanceExtensions				(addCoreInstanceExtensions(filterExtensions(enumerateInstanceExtensionProperties(vkPlatform, DE_NULL)), m_usedApiVersion))
	, m_instance						(createInstance(vkPlatform, m_usedApiVersion, m_instanceExtensions, m_debugReportRecorder.get()))

	, m_instanceInterface				(vkPlatform, *m_instance)
	, m_debugReportCallback				(cmdLine.isValidationEnabled()
										 ? m_debugReportRecorder->createCallback(m_instanceInterface, m_instance.get())
										 : DebugReportCallbackPtr())
	, m_physicalDevice					(chooseDevice(m_instanceInterface, *m_instance, cmdLine))
	, m_deviceVersion					(getPhysicalDeviceProperties(m_instanceInterface, m_physicalDevice).apiVersion)

	, m_deviceExtensions				(addCoreDeviceExtensions(filterExtensions(enumerateDeviceExtensionProperties(m_instanceInterface, m_physicalDevice, DE_NULL)), m_usedApiVersion))
	, m_deviceFeatures					(m_instanceInterface, m_usedApiVersion, m_physicalDevice, m_instanceExtensions, m_deviceExtensions)
	, m_universalQueueFamilyIndex		(findQueueFamilyIndexWithCaps(m_instanceInterface, m_physicalDevice, VK_QUEUE_GRAPHICS_BIT|VK_QUEUE_COMPUTE_BIT))
	, m_sparseQueueFamilyIndex			(m_deviceFeatures.getCoreFeatures2().features.sparseBinding ? findQueueFamilyIndexWithCaps(m_instanceInterface, m_physicalDevice, VK_QUEUE_SPARSE_BINDING_BIT) : 0)
	, m_deviceProperties				(m_instanceInterface, m_usedApiVersion, m_physicalDevice, m_instanceExtensions, m_deviceExtensions)
	, m_device							(createDefaultDevice(vkPlatform, *m_instance, m_instanceInterface, m_physicalDevice, m_usedApiVersion, m_universalQueueFamilyIndex, m_sparseQueueFamilyIndex, m_deviceFeatures.getCoreFeatures2(), m_deviceExtensions, cmdLine))
	, m_deviceInterface					(vkPlatform, *m_instance, *m_device)
{
	DE_ASSERT(m_deviceVersions.first == m_deviceVersion);
}

DefaultDevice::~DefaultDevice (void)
{
}

VkQueue DefaultDevice::getUniversalQueue (void) const
{
	return getDeviceQueue(m_deviceInterface, *m_device, m_universalQueueFamilyIndex, 0);
}

VkQueue DefaultDevice::getSparseQueue (void) const
{
	if (!m_deviceFeatures.getCoreFeatures2().features.sparseBinding)
		TCU_THROW(NotSupportedError, "Sparse binding not supported.");

	return getDeviceQueue(m_deviceInterface, *m_device, m_sparseQueueFamilyIndex, 0);
}

namespace
{
// Allocator utilities

vk::Allocator* createAllocator (DefaultDevice* device)
{
	const VkPhysicalDeviceMemoryProperties memoryProperties = vk::getPhysicalDeviceMemoryProperties(device->getInstanceInterface(), device->getPhysicalDevice());

	// \todo [2015-07-24 jarkko] support allocator selection/configuration from command line (or compile time)
	return new SimpleAllocator(device->getDeviceInterface(), device->getDevice(), memoryProperties);
}

} // anonymous

// Context

Context::Context (tcu::TestContext&				testCtx,
				  const vk::PlatformInterface&	platformInterface,
				  vk::BinaryCollection&			progCollection)
	: m_testCtx					(testCtx)
	, m_platformInterface		(platformInterface)
	, m_progCollection			(progCollection)
	, m_device					(new DefaultDevice(m_platformInterface, testCtx.getCommandLine()))
	, m_allocator				(createAllocator(m_device.get()))
	, m_resultSetOnValidation	(false)
{
}

Context::~Context (void)
{
}

deUint32										Context::getMaximumFrameworkVulkanVersion		(void) const { return m_device->getMaximumFrameworkVulkanVersion();			}
deUint32										Context::getAvailableInstanceVersion			(void) const { return m_device->getAvailableInstanceVersion();				}
const vector<string>&							Context::getInstanceExtensions					(void) const { return m_device->getInstanceExtensions();					}
vk::VkInstance									Context::getInstance							(void) const { return m_device->getInstance();								}
const vk::InstanceInterface&					Context::getInstanceInterface					(void) const { return m_device->getInstanceInterface();						}
vk::VkPhysicalDevice							Context::getPhysicalDevice						(void) const { return m_device->getPhysicalDevice();						}
deUint32										Context::getDeviceVersion						(void) const { return m_device->getDeviceVersion();							}
const vk::VkPhysicalDeviceFeatures&				Context::getDeviceFeatures						(void) const { return m_device->getDeviceFeatures();						}
const vk::VkPhysicalDeviceFeatures2&			Context::getDeviceFeatures2						(void) const { return m_device->getDeviceFeatures2();						}
const vk::VkPhysicalDeviceVulkan11Features&		Context::getDeviceVulkan11Features				(void) const { return m_device->getVulkan11Features();						}
const vk::VkPhysicalDeviceVulkan12Features&		Context::getDeviceVulkan12Features				(void) const { return m_device->getVulkan12Features();						}
const vk::VkPhysicalDeviceVulkan13Features&		Context::getDeviceVulkan13Features				(void) const { return m_device->getVulkan13Features();						}

bool Context::isDeviceFunctionalitySupported (const std::string& extension) const
{
	// If extension was promoted to core then check using the core mechanism. This is required so that
	// all core implementations have the functionality tested, even if they don't support the extension.
	// (It also means that core-optional extensions will not be reported as supported unless the
	// features are really supported if the CTS code adds all core extensions to the extension list).
	deUint32 apiVersion = getUsedApiVersion();
	if (isCoreDeviceExtension(apiVersion, extension))
	{
		if (apiVersion < VK_MAKE_VERSION(1, 2, 0))
		{
			// Check feature bits in extension-specific structures.
			if (extension == "VK_KHR_multiview")
				return !!m_device->getMultiviewFeatures().multiview;
			if (extension == "VK_KHR_variable_pointers")
				return !!m_device->getVariablePointersFeatures().variablePointersStorageBuffer;
			if (extension == "VK_KHR_sampler_ycbcr_conversion")
				return !!m_device->getSamplerYcbcrConversionFeatures().samplerYcbcrConversion;
			if (extension == "VK_KHR_shader_draw_parameters")
				return !!m_device->getShaderDrawParametersFeatures().shaderDrawParameters;
		}
		else
		{
			// Check feature bits using the new Vulkan 1.2 structures.
			const auto& vk11Features = m_device->getVulkan11Features();
			if (extension == "VK_KHR_multiview")
				return !!vk11Features.multiview;
			if (extension == "VK_KHR_variable_pointers")
				return !!vk11Features.variablePointersStorageBuffer;
			if (extension == "VK_KHR_sampler_ycbcr_conversion")
				return !!vk11Features.samplerYcbcrConversion;
			if (extension == "VK_KHR_shader_draw_parameters")
				return !!vk11Features.shaderDrawParameters;

			const auto& vk12Features = m_device->getVulkan12Features();
			if (extension == "VK_KHR_timeline_semaphore")
				return !!vk12Features.timelineSemaphore;
			if (extension == "VK_KHR_buffer_device_address")
				return !!vk12Features.bufferDeviceAddress;
			if (extension == "VK_EXT_descriptor_indexing")
				return !!vk12Features.descriptorIndexing;
			if (extension == "VK_KHR_draw_indirect_count")
				return !!vk12Features.drawIndirectCount;
			if (extension == "VK_KHR_sampler_mirror_clamp_to_edge")
				return !!vk12Features.samplerMirrorClampToEdge;
			if (extension == "VK_EXT_sampler_filter_minmax")
				return !!vk12Features.samplerFilterMinmax;
			if (extension == "VK_EXT_shader_viewport_index_layer")
				return !!vk12Features.shaderOutputViewportIndex && !!vk12Features.shaderOutputLayer;

			const auto& vk13Features = m_device->getVulkan13Features();
			if (extension == "VK_EXT_image_robustness")
				return !!vk13Features.robustImageAccess;
			if (extension == "VK_EXT_inline_uniform_block")
				return !!vk13Features.inlineUniformBlock;
			if (extension == "VK_EXT_pipeline_creation_cache_control")
				return !!vk13Features.pipelineCreationCacheControl;
			if (extension == "VK_EXT_private_data")
				return !!vk13Features.privateData;
			if (extension == "VK_EXT_shader_demote_to_helper_invocation")
				return !!vk13Features.shaderDemoteToHelperInvocation;
			if (extension == "VK_KHR_shader_terminate_invocation")
				return !!vk13Features.shaderTerminateInvocation;
			if (extension == "VK_EXT_subgroup_size_control")
				return !!vk13Features.subgroupSizeControl;
			if (extension == "VK_KHR_synchronization2")
				return !!vk13Features.synchronization2;
			if (extension == "VK_EXT_texture_compression_astc_hdr")
				return !!vk13Features.textureCompressionASTC_HDR;
			if (extension == "VK_KHR_zero_initialize_workgroup_memory")
				return !!vk13Features.shaderZeroInitializeWorkgroupMemory;
			if (extension == "VK_KHR_dynamic_rendering")
				return !!vk13Features.dynamicRendering;
			if (extension == "VK_KHR_shader_integer_dot_product")
				return !!vk13Features.shaderIntegerDotProduct;
			if (extension == "VK_KHR_maintenance4")
				return !!vk13Features.maintenance4;
		}

		// No feature flags to check.
		return true;
	}

	// If this is not a core extension then just return whether the implementation says it's supported.
	const auto& extensions = getDeviceExtensions();
	return de::contains(extensions.begin(), extensions.end(), extension);
}

bool Context::isInstanceFunctionalitySupported(const std::string& extension) const
{
	// NOTE: current implementation uses isInstanceExtensionSupported but
	// this will change when some instance extensions will be promoted to the
	// core; don't use isInstanceExtensionSupported directly, use this method instead
	return isInstanceExtensionSupported(getUsedApiVersion(), getInstanceExtensions(), extension);
}

#include "vkDeviceFeaturesForContextDefs.inl"

const vk::VkPhysicalDeviceProperties&			Context::getDeviceProperties				(void) const { return m_device->getDeviceProperties();			}
const vk::VkPhysicalDeviceProperties2&			Context::getDeviceProperties2				(void) const { return m_device->getDeviceProperties2();			}
const vk::VkPhysicalDeviceVulkan11Properties&	Context::getDeviceVulkan11Properties		(void) const { return m_device->getDeviceVulkan11Properties();	}
const vk::VkPhysicalDeviceVulkan12Properties&	Context::getDeviceVulkan12Properties		(void) const { return m_device->getDeviceVulkan12Properties();	}
const vk::VkPhysicalDeviceVulkan13Properties&	Context::getDeviceVulkan13Properties		(void) const { return m_device->getDeviceVulkan13Properties();	}

#include "vkDevicePropertiesForContextDefs.inl"

const vector<string>&					Context::getDeviceExtensions				(void) const { return m_device->getDeviceExtensions();			}
vk::VkDevice							Context::getDevice							(void) const { return m_device->getDevice();					}
const vk::DeviceInterface&				Context::getDeviceInterface					(void) const { return m_device->getDeviceInterface();			}
deUint32								Context::getUniversalQueueFamilyIndex		(void) const { return m_device->getUniversalQueueFamilyIndex();	}
vk::VkQueue								Context::getUniversalQueue					(void) const { return m_device->getUniversalQueue();			}
deUint32								Context::getSparseQueueFamilyIndex			(void) const { return m_device->getSparseQueueFamilyIndex();	}
vk::VkQueue								Context::getSparseQueue						(void) const { return m_device->getSparseQueue();				}
vk::Allocator&							Context::getDefaultAllocator				(void) const { return *m_allocator;								}
deUint32								Context::getUsedApiVersion					(void) const { return m_device->getUsedApiVersion();			}
bool									Context::contextSupports					(const deUint32 majorNum, const deUint32 minorNum, const deUint32 patchNum) const
																							{ return m_device->getUsedApiVersion() >= VK_MAKE_VERSION(majorNum, minorNum, patchNum); }
bool									Context::contextSupports					(const ApiVersion version) const
																							{ return m_device->getUsedApiVersion() >= pack(version); }
bool									Context::contextSupports					(const deUint32 requiredApiVersionBits) const
																							{ return m_device->getUsedApiVersion() >= requiredApiVersionBits; }
bool									Context::isDeviceFeatureInitialized			(vk::VkStructureType sType) const
																							{ return m_device->isDeviceFeatureInitialized(sType);	}
bool									Context::isDevicePropertyInitialized		(vk::VkStructureType sType) const
																							{ return m_device->isDevicePropertyInitialized(sType);	}

bool Context::requireDeviceFunctionality (const std::string& required) const
{
	if (!isDeviceFunctionalitySupported(required))
		TCU_THROW(NotSupportedError, required + " is not supported");

	return true;
}

bool Context::requireInstanceFunctionality (const std::string& required) const
{
	if (!isInstanceFunctionalitySupported(required))
		TCU_THROW(NotSupportedError, required + " is not supported");

	return true;
}

struct DeviceCoreFeaturesTable
{
	const char*		featureName;
	const deUint32	featureArrayIndex;
	const deUint32	featureArrayOffset;
};

#define DEVICE_CORE_FEATURE_OFFSET(FEATURE_FIELD_NAME)	DE_OFFSET_OF(VkPhysicalDeviceFeatures, FEATURE_FIELD_NAME)
#define DEVICE_CORE_FEATURE_ENTRY(BITNAME, FIELDNAME)	{ #FIELDNAME, BITNAME, DEVICE_CORE_FEATURE_OFFSET(FIELDNAME) }

const DeviceCoreFeaturesTable	deviceCoreFeaturesTable[] =
{
	DEVICE_CORE_FEATURE_ENTRY(DEVICE_CORE_FEATURE_ROBUST_BUFFER_ACCESS							,	robustBufferAccess						),
	DEVICE_CORE_FEATURE_ENTRY(DEVICE_CORE_FEATURE_FULL_DRAW_INDEX_UINT32						,	fullDrawIndexUint32						),
	DEVICE_CORE_FEATURE_ENTRY(DEVICE_CORE_FEATURE_IMAGE_CUBE_ARRAY								,	imageCubeArray							),
	DEVICE_CORE_FEATURE_ENTRY(DEVICE_CORE_FEATURE_INDEPENDENT_BLEND								,	independentBlend						),
	DEVICE_CORE_FEATURE_ENTRY(DEVICE_CORE_FEATURE_GEOMETRY_SHADER								,	geometryShader							),
	DEVICE_CORE_FEATURE_ENTRY(DEVICE_CORE_FEATURE_TESSELLATION_SHADER							,	tessellationShader						),
	DEVICE_CORE_FEATURE_ENTRY(DEVICE_CORE_FEATURE_SAMPLE_RATE_SHADING							,	sampleRateShading						),
	DEVICE_CORE_FEATURE_ENTRY(DEVICE_CORE_FEATURE_DUAL_SRC_BLEND								,	dualSrcBlend							),
	DEVICE_CORE_FEATURE_ENTRY(DEVICE_CORE_FEATURE_LOGIC_OP										,	logicOp									),
	DEVICE_CORE_FEATURE_ENTRY(DEVICE_CORE_FEATURE_MULTI_DRAW_INDIRECT							,	multiDrawIndirect						),
	DEVICE_CORE_FEATURE_ENTRY(DEVICE_CORE_FEATURE_DRAW_INDIRECT_FIRST_INSTANCE					,	drawIndirectFirstInstance				),
	DEVICE_CORE_FEATURE_ENTRY(DEVICE_CORE_FEATURE_DEPTH_CLAMP									,	depthClamp								),
	DEVICE_CORE_FEATURE_ENTRY(DEVICE_CORE_FEATURE_DEPTH_BIAS_CLAMP								,	depthBiasClamp							),
	DEVICE_CORE_FEATURE_ENTRY(DEVICE_CORE_FEATURE_FILL_MODE_NON_SOLID							,	fillModeNonSolid						),
	DEVICE_CORE_FEATURE_ENTRY(DEVICE_CORE_FEATURE_DEPTH_BOUNDS									,	depthBounds								),
	DEVICE_CORE_FEATURE_ENTRY(DEVICE_CORE_FEATURE_WIDE_LINES									,	wideLines								),
	DEVICE_CORE_FEATURE_ENTRY(DEVICE_CORE_FEATURE_LARGE_POINTS									,	largePoints								),
	DEVICE_CORE_FEATURE_ENTRY(DEVICE_CORE_FEATURE_ALPHA_TO_ONE									,	alphaToOne								),
	DEVICE_CORE_FEATURE_ENTRY(DEVICE_CORE_FEATURE_MULTI_VIEWPORT								,	multiViewport							),
	DEVICE_CORE_FEATURE_ENTRY(DEVICE_CORE_FEATURE_SAMPLER_ANISOTROPY							,	samplerAnisotropy						),
	DEVICE_CORE_FEATURE_ENTRY(DEVICE_CORE_FEATURE_TEXTURE_COMPRESSION_ETC2						,	textureCompressionETC2					),
	DEVICE_CORE_FEATURE_ENTRY(DEVICE_CORE_FEATURE_TEXTURE_COMPRESSION_ASTC_LDR					,	textureCompressionASTC_LDR				),
	DEVICE_CORE_FEATURE_ENTRY(DEVICE_CORE_FEATURE_TEXTURE_COMPRESSION_BC						,	textureCompressionBC					),
	DEVICE_CORE_FEATURE_ENTRY(DEVICE_CORE_FEATURE_OCCLUSION_QUERY_PRECISE						,	occlusionQueryPrecise					),
	DEVICE_CORE_FEATURE_ENTRY(DEVICE_CORE_FEATURE_PIPELINE_STATISTICS_QUERY						,	pipelineStatisticsQuery					),
	DEVICE_CORE_FEATURE_ENTRY(DEVICE_CORE_FEATURE_VERTEX_PIPELINE_STORES_AND_ATOMICS			,	vertexPipelineStoresAndAtomics			),
	DEVICE_CORE_FEATURE_ENTRY(DEVICE_CORE_FEATURE_FRAGMENT_STORES_AND_ATOMICS					,	fragmentStoresAndAtomics				),
	DEVICE_CORE_FEATURE_ENTRY(DEVICE_CORE_FEATURE_SHADER_TESSELLATION_AND_GEOMETRY_POINT_SIZE	,	shaderTessellationAndGeometryPointSize	),
	DEVICE_CORE_FEATURE_ENTRY(DEVICE_CORE_FEATURE_SHADER_IMAGE_GATHER_EXTENDED					,	shaderImageGatherExtended				),
	DEVICE_CORE_FEATURE_ENTRY(DEVICE_CORE_FEATURE_SHADER_STORAGE_IMAGE_EXTENDED_FORMATS			,	shaderStorageImageExtendedFormats		),
	DEVICE_CORE_FEATURE_ENTRY(DEVICE_CORE_FEATURE_SHADER_STORAGE_IMAGE_MULTISAMPLE				,	shaderStorageImageMultisample			),
	DEVICE_CORE_FEATURE_ENTRY(DEVICE_CORE_FEATURE_SHADER_STORAGE_IMAGE_READ_WITHOUT_FORMAT		,	shaderStorageImageReadWithoutFormat		),
	DEVICE_CORE_FEATURE_ENTRY(DEVICE_CORE_FEATURE_SHADER_STORAGE_IMAGE_WRITE_WITHOUT_FORMAT		,	shaderStorageImageWriteWithoutFormat	),
	DEVICE_CORE_FEATURE_ENTRY(DEVICE_CORE_FEATURE_SHADER_UNIFORM_BUFFER_ARRAY_DYNAMIC_INDEXING	,	shaderUniformBufferArrayDynamicIndexing	),
	DEVICE_CORE_FEATURE_ENTRY(DEVICE_CORE_FEATURE_SHADER_SAMPLED_IMAGE_ARRAY_DYNAMIC_INDEXING	,	shaderSampledImageArrayDynamicIndexing	),
	DEVICE_CORE_FEATURE_ENTRY(DEVICE_CORE_FEATURE_SHADER_STORAGE_BUFFER_ARRAY_DYNAMIC_INDEXING	,	shaderStorageBufferArrayDynamicIndexing	),
	DEVICE_CORE_FEATURE_ENTRY(DEVICE_CORE_FEATURE_SHADER_STORAGE_IMAGE_ARRAY_DYNAMIC_INDEXING	,	shaderStorageImageArrayDynamicIndexing	),
	DEVICE_CORE_FEATURE_ENTRY(DEVICE_CORE_FEATURE_SHADER_CLIP_DISTANCE							,	shaderClipDistance						),
	DEVICE_CORE_FEATURE_ENTRY(DEVICE_CORE_FEATURE_SHADER_CULL_DISTANCE							,	shaderCullDistance						),
	DEVICE_CORE_FEATURE_ENTRY(DEVICE_CORE_FEATURE_SHADER_FLOAT64								,	shaderFloat64							),
	DEVICE_CORE_FEATURE_ENTRY(DEVICE_CORE_FEATURE_SHADER_INT64									,	shaderInt64								),
	DEVICE_CORE_FEATURE_ENTRY(DEVICE_CORE_FEATURE_SHADER_INT16									,	shaderInt16								),
	DEVICE_CORE_FEATURE_ENTRY(DEVICE_CORE_FEATURE_SHADER_RESOURCE_RESIDENCY						,	shaderResourceResidency					),
	DEVICE_CORE_FEATURE_ENTRY(DEVICE_CORE_FEATURE_SHADER_RESOURCE_MIN_LOD						,	shaderResourceMinLod					),
	DEVICE_CORE_FEATURE_ENTRY(DEVICE_CORE_FEATURE_SPARSE_BINDING								,	sparseBinding							),
	DEVICE_CORE_FEATURE_ENTRY(DEVICE_CORE_FEATURE_SPARSE_RESIDENCY_BUFFER						,	sparseResidencyBuffer					),
	DEVICE_CORE_FEATURE_ENTRY(DEVICE_CORE_FEATURE_SPARSE_RESIDENCY_IMAGE2D						,	sparseResidencyImage2D					),
	DEVICE_CORE_FEATURE_ENTRY(DEVICE_CORE_FEATURE_SPARSE_RESIDENCY_IMAGE3D						,	sparseResidencyImage3D					),
	DEVICE_CORE_FEATURE_ENTRY(DEVICE_CORE_FEATURE_SPARSE_RESIDENCY2_SAMPLES						,	sparseResidency2Samples					),
	DEVICE_CORE_FEATURE_ENTRY(DEVICE_CORE_FEATURE_SPARSE_RESIDENCY4_SAMPLES						,	sparseResidency4Samples					),
	DEVICE_CORE_FEATURE_ENTRY(DEVICE_CORE_FEATURE_SPARSE_RESIDENCY8_SAMPLES						,	sparseResidency8Samples					),
	DEVICE_CORE_FEATURE_ENTRY(DEVICE_CORE_FEATURE_SPARSE_RESIDENCY16_SAMPLES					,	sparseResidency16Samples				),
	DEVICE_CORE_FEATURE_ENTRY(DEVICE_CORE_FEATURE_SPARSE_RESIDENCY_ALIASED						,	sparseResidencyAliased					),
	DEVICE_CORE_FEATURE_ENTRY(DEVICE_CORE_FEATURE_VARIABLE_MULTISAMPLE_RATE						,	variableMultisampleRate					),
	DEVICE_CORE_FEATURE_ENTRY(DEVICE_CORE_FEATURE_INHERITED_QUERIES								,	inheritedQueries						),
};

bool Context::requireDeviceCoreFeature (const DeviceCoreFeature requiredFeature)
{
	const vk::VkPhysicalDeviceFeatures& featuresAvailable		= getDeviceFeatures();
	const vk::VkBool32*					featuresAvailableArray	= (vk::VkBool32*)(&featuresAvailable);
	const deUint32						requiredFeatureIndex	= static_cast<deUint32>(requiredFeature);

	DE_ASSERT(requiredFeatureIndex * sizeof(vk::VkBool32) < sizeof(featuresAvailable));
	DE_ASSERT(deviceCoreFeaturesTable[requiredFeatureIndex].featureArrayIndex * sizeof(vk::VkBool32) == deviceCoreFeaturesTable[requiredFeatureIndex].featureArrayOffset);

	if (featuresAvailableArray[requiredFeatureIndex] == DE_FALSE)
		TCU_THROW(NotSupportedError, "Requested core feature is not supported: " + std::string(deviceCoreFeaturesTable[requiredFeatureIndex].featureName));

	return true;
}

static bool isExtendedStorageFormat (VkFormat format)
{
	switch(format)
	{
		case VK_FORMAT_R8G8B8A8_UNORM:
		case VK_FORMAT_R8G8B8A8_SNORM:
		case VK_FORMAT_R8G8B8A8_UINT:
		case VK_FORMAT_R8G8B8A8_SINT:
		case VK_FORMAT_R32_UINT:
		case VK_FORMAT_R32_SINT:
		case VK_FORMAT_R32_SFLOAT:
		case VK_FORMAT_R32G32_UINT:
		case VK_FORMAT_R32G32_SINT:
		case VK_FORMAT_R32G32_SFLOAT:
		case VK_FORMAT_R32G32B32A32_UINT:
		case VK_FORMAT_R32G32B32A32_SINT:
		case VK_FORMAT_R32G32B32A32_SFLOAT:
		case VK_FORMAT_R16G16B16A16_UINT:
		case VK_FORMAT_R16G16B16A16_SINT:
		case VK_FORMAT_R16G16B16A16_SFLOAT:
		case VK_FORMAT_R16G16_SFLOAT:
		case VK_FORMAT_B10G11R11_UFLOAT_PACK32:
		case VK_FORMAT_R16_SFLOAT:
		case VK_FORMAT_R16G16B16A16_UNORM:
		case VK_FORMAT_A2B10G10R10_UNORM_PACK32:
		case VK_FORMAT_R16G16_UNORM:
		case VK_FORMAT_R8G8_UNORM:
		case VK_FORMAT_R16_UNORM:
		case VK_FORMAT_R8_UNORM:
		case VK_FORMAT_R16G16B16A16_SNORM:
		case VK_FORMAT_R16G16_SNORM:
		case VK_FORMAT_R8G8_SNORM:
		case VK_FORMAT_R16_SNORM:
		case VK_FORMAT_R8_SNORM:
		case VK_FORMAT_R16G16_SINT:
		case VK_FORMAT_R8G8_SINT:
		case VK_FORMAT_R16_SINT:
		case VK_FORMAT_R8_SINT:
		case VK_FORMAT_A2B10G10R10_UINT_PACK32:
		case VK_FORMAT_R16G16_UINT:
		case VK_FORMAT_R8G8_UINT:
		case VK_FORMAT_R16_UINT:
		case VK_FORMAT_R8_UINT:
			return true;
		default:
			return false;
	}
}

static bool isDepthFormat (VkFormat format)
{
	switch(format)
	{
		case VK_FORMAT_D16_UNORM:
		case VK_FORMAT_X8_D24_UNORM_PACK32:
		case VK_FORMAT_D32_SFLOAT:
		case VK_FORMAT_D16_UNORM_S8_UINT:
		case VK_FORMAT_D24_UNORM_S8_UINT:
		case VK_FORMAT_D32_SFLOAT_S8_UINT:
			return true;
		default:
			return false;
	}
}

vk::VkFormatProperties3 Context::getRequiredFormatProperties(const vk::VkFormat& format) const
{
	vk::VkFormatProperties3 p;
	p.sType = VK_STRUCTURE_TYPE_FORMAT_PROPERTIES_3;
	p.pNext = DE_NULL;

	vk::VkFormatProperties properties;
	getInstanceInterface().getPhysicalDeviceFormatProperties(getPhysicalDevice(), format, &properties);
	p.linearTilingFeatures	= properties.linearTilingFeatures;
	p.optimalTilingFeatures	= properties.optimalTilingFeatures;
	p.bufferFeatures		= properties.bufferFeatures;

	const vk::VkPhysicalDeviceFeatures& featuresAvailable = getDeviceFeatures();
	if (isExtendedStorageFormat(format) && featuresAvailable.shaderStorageImageReadWithoutFormat)
	{
		if (p.linearTilingFeatures & VK_FORMAT_FEATURE_2_STORAGE_IMAGE_BIT_KHR)
			p.linearTilingFeatures	|= VK_FORMAT_FEATURE_2_STORAGE_READ_WITHOUT_FORMAT_BIT_KHR;
		if (p.optimalTilingFeatures & VK_FORMAT_FEATURE_2_STORAGE_IMAGE_BIT_KHR)
			p.optimalTilingFeatures	|= VK_FORMAT_FEATURE_2_STORAGE_READ_WITHOUT_FORMAT_BIT_KHR;
	}
	if (isExtendedStorageFormat(format) && featuresAvailable.shaderStorageImageWriteWithoutFormat)
	{
		if (p.linearTilingFeatures & VK_FORMAT_FEATURE_2_STORAGE_IMAGE_BIT_KHR)
			p.linearTilingFeatures	|= VK_FORMAT_FEATURE_2_STORAGE_WRITE_WITHOUT_FORMAT_BIT_KHR;
		if (p.optimalTilingFeatures & VK_FORMAT_FEATURE_2_STORAGE_IMAGE_BIT_KHR)
			p.optimalTilingFeatures	|= VK_FORMAT_FEATURE_2_STORAGE_WRITE_WITHOUT_FORMAT_BIT_KHR;
	}
	if (isDepthFormat(format) && (p.linearTilingFeatures & (VK_FORMAT_FEATURE_2_SAMPLED_IMAGE_BIT_KHR)))
		p.linearTilingFeatures |= VK_FORMAT_FEATURE_2_SAMPLED_IMAGE_DEPTH_COMPARISON_BIT_KHR;
	if (isDepthFormat(format) && (p.optimalTilingFeatures & (VK_FORMAT_FEATURE_2_SAMPLED_IMAGE_BIT_KHR)))
		p.optimalTilingFeatures |= VK_FORMAT_FEATURE_2_SAMPLED_IMAGE_DEPTH_COMPARISON_BIT_KHR;

	return p;
}

vk::VkFormatProperties3 Context::getFormatProperties(const vk::VkFormat& format) const
{
	if (isDeviceFunctionalitySupported("VK_KHR_format_feature_flags2"))
	{
		vk::VkFormatProperties3 p;
		p.sType = VK_STRUCTURE_TYPE_FORMAT_PROPERTIES_3;
		p.pNext = DE_NULL;

		vk::VkFormatProperties2 properties;
		properties.sType = VK_STRUCTURE_TYPE_FORMAT_PROPERTIES_2;
		properties.pNext = &p;

		getInstanceInterface().getPhysicalDeviceFormatProperties2(getPhysicalDevice(), format, &properties);
		return p;
	}
	else
		return Context::getRequiredFormatProperties(format);
}

void* Context::getInstanceProcAddr	()
{
	return (void*)m_platformInterface.getGetInstanceProcAddr();
}

bool Context::isBufferDeviceAddressSupported(void) const
{
	return isDeviceFunctionalitySupported("VK_KHR_buffer_device_address") ||
		   isDeviceFunctionalitySupported("VK_EXT_buffer_device_address");
}

bool Context::hasDebugReportRecorder () const
{
	return m_device->hasDebugReportRecorder();
}

vk::DebugReportRecorder& Context::getDebugReportRecorder () const
{
	return m_device->getDebugReportRecorder();
}

// TestCase

void TestCase::initPrograms (SourceCollections&) const
{
}

void TestCase::checkSupport (Context&) const
{
}

void TestCase::delayedInit (void)
{
}

void collectAndReportDebugMessages(vk::DebugReportRecorder &debugReportRecorder, Context& context)
{
	using DebugMessages = vk::DebugReportRecorder::MessageList;

	const DebugMessages&	messages	= debugReportRecorder.getMessages();
	tcu::TestLog&			log			= context.getTestContext().getLog();

	if (messages.size() > 0)
	{
		const tcu::ScopedLogSection	section		(log, "DebugMessages", "Debug Messages");
		int							numErrors	= 0;

		for (const auto& msg : messages)
		{
			if (msg.shouldBeLogged())
				log << tcu::TestLog::Message << msg << tcu::TestLog::EndMessage;

			if (msg.isError())
				numErrors += 1;
		}

		debugReportRecorder.clearMessages();

		if (numErrors > 0)
		{
			string errorMsg = de::toString(numErrors) + " API usage errors found";
			context.resultSetOnValidation(true);
			context.getTestContext().setTestResult(QP_TEST_RESULT_INTERNAL_ERROR, errorMsg.c_str());
		}
	}
}

} // vkt<|MERGE_RESOLUTION|>--- conflicted
+++ resolved
@@ -82,11 +82,8 @@
 		"VK_NV_clip_space_w_scaling",
 		"VK_NV_scissor_exclusive",
 		"VK_NV_shading_rate_image",
-<<<<<<< HEAD
 		"VK_ARM_rasterization_order_attachment_access",
-=======
 		"VK_GOOGLE_surfaceless_query",
->>>>>>> 3715c9d9
 	};
 
 	for (size_t extNdx = 0; extNdx < extensions.size(); extNdx++)
