#ifndef _VKTSPVASMCOMPUTESHADERTESTUTIL_HPP
#define _VKTSPVASMCOMPUTESHADERTESTUTIL_HPP
/*-------------------------------------------------------------------------
 * Vulkan Conformance Tests
 * ------------------------
 *
 * Copyright (c) 2015 Google Inc.
 *
 * Licensed under the Apache License, Version 2.0 (the "License");
 * you may not use this file except in compliance with the License.
 * You may obtain a copy of the License at
 *
 *      http://www.apache.org/licenses/LICENSE-2.0
 *
 * Unless required by applicable law or agreed to in writing, software
 * distributed under the License is distributed on an "AS IS" BASIS,
 * WITHOUT WARRANTIES OR CONDITIONS OF ANY KIND, either express or implied.
 * See the License for the specific language governing permissions and
 * limitations under the License.
 *
 *//*!
 * \file
 * \brief Compute Shader Based Test Case Utility Structs/Functions
 *//*--------------------------------------------------------------------*/

#include "deDefs.h"
#include "deFloat16.h"
#include "deSharedPtr.hpp"
#include "tcuTestLog.hpp"
#include "tcuVector.hpp"
#include "vkMemUtil.hpp"
#include "vktSpvAsmUtils.hpp"

#include <string>
#include <vector>
#include <map>

using namespace vk;

namespace vkt
{
namespace SpirVAssembly
{

typedef de::MovePtr<vk::Allocation>			AllocationMp;
typedef de::SharedPtr<vk::Allocation>		AllocationSp;

/*--------------------------------------------------------------------*//*!
 * \brief Abstract class for an input/output storage buffer object
 *//*--------------------------------------------------------------------*/
class BufferInterface
{
public:
	virtual				~BufferInterface	(void)				{}

	virtual size_t		getNumBytes			(void) const = 0;
	virtual const void*	data				(void) const = 0;
};

typedef de::SharedPtr<BufferInterface>		BufferSp;

/*--------------------------------------------------------------------*//*!
 * \brief Concrete class for an input/output storage buffer object
 *//*--------------------------------------------------------------------*/
template<typename E>
class Buffer : public BufferInterface
{
public:
						Buffer				(const std::vector<E>& elements)
							: m_elements(elements)
						{}

	size_t				getNumBytes			(void) const		{ return m_elements.size() * sizeof(E); }
	const void*			data				(void) const		{ return &m_elements.front(); }

private:
	std::vector<E>		m_elements;
};

DE_STATIC_ASSERT(sizeof(tcu::Vec4) == 4 * sizeof(float));

typedef Buffer<float>		Float32Buffer;
typedef Buffer<deFloat16>	Float16Buffer;
<<<<<<< HEAD
typedef Buffer<deInt64>		Int64Buffer;
=======
>>>>>>> 8501d2f8
typedef Buffer<deInt32>		Int32Buffer;
typedef Buffer<deInt16>		Int16Buffer;
typedef Buffer<tcu::Vec4>	Vec4Buffer;

typedef bool (*ComputeVerifyIOFunc) (const std::vector<BufferSp>&		inputs,
									 const std::vector<AllocationSp>&	outputAllocations,
									 const std::vector<BufferSp>&		expectedOutputs,
									 tcu::TestLog&						log);

/*--------------------------------------------------------------------*//*!
 * \brief Specification for a compute shader.
 *
 * This struct bundles SPIR-V assembly code, input and expected output
 * together.
 *//*--------------------------------------------------------------------*/
struct ComputeShaderSpec
{
	std::string								assembly;
	std::string								entryPoint;
	std::vector<BufferSp>					inputs;
	// Mapping from input index (in the inputs field) to the descriptor type.
	std::map<deUint32, VkDescriptorType>	inputTypes;
	std::vector<BufferSp>					outputs;
	tcu::IVec3								numWorkGroups;
	std::vector<deUint32>					specConstants;
	BufferSp								pushConstants;
	std::vector<std::string>				extensions;
<<<<<<< HEAD
=======
	VulkanFeatures							requestedVulkanFeatures;
>>>>>>> 8501d2f8
	qpTestResult							failResult;
	std::string								failMessage;
	// If null, a default verification will be performed by comparing the memory pointed to by outputAllocations
	// and the contents of expectedOutputs. Otherwise the function pointed to by verifyIO will be called.
	// If true is returned, then the test case is assumed to have passed, if false is returned, then the test
	// case is assumed to have failed. Exact meaning of failure can be customized with failResult.
	ComputeVerifyIOFunc						verifyIO;

											ComputeShaderSpec (void)
<<<<<<< HEAD
												: entryPoint	("main")
												, pushConstants	(DE_NULL)
												, failResult	(QP_TEST_RESULT_FAIL)
												, failMessage	("Output doesn't match with expected")
												, verifyIO		(DE_NULL)
=======
												: entryPoint					("main")
												, pushConstants					(DE_NULL)
												, requestedVulkanFeatures		()
												, failResult					(QP_TEST_RESULT_FAIL)
												, failMessage					("Output doesn't match with expected")
												, verifyIO						(DE_NULL)
>>>>>>> 8501d2f8
											{}
};

/*--------------------------------------------------------------------*//*!
 * \brief Helper functions for SPIR-V assembly shared by various tests
 *//*--------------------------------------------------------------------*/

const char* getComputeAsmShaderPreamble				(void);
const char* getComputeAsmCommonTypes				(void);
<<<<<<< HEAD
const char*	getComputeAsmCommonInt64Types			(void);
=======
>>>>>>> 8501d2f8

/*--------------------------------------------------------------------*//*!
 * Declares two uniform variables (indata, outdata) of type
 * "struct { float[] }". Depends on type "f32arr" (for "float[]").
 *//*--------------------------------------------------------------------*/
const char* getComputeAsmInputOutputBuffer			(void);
/*--------------------------------------------------------------------*//*!
 * Declares buffer type and layout for uniform variables indata and
 * outdata. Both of them are SSBO bounded to descriptor set 0.
 * indata is at binding point 0, while outdata is at 1.
 *//*--------------------------------------------------------------------*/
const char* getComputeAsmInputOutputBufferTraits	(void);

} // SpirVAssembly
} // vkt

#endif // _VKTSPVASMCOMPUTESHADERTESTUTIL_HPP<|MERGE_RESOLUTION|>--- conflicted
+++ resolved
@@ -81,10 +81,7 @@
 
 typedef Buffer<float>		Float32Buffer;
 typedef Buffer<deFloat16>	Float16Buffer;
-<<<<<<< HEAD
 typedef Buffer<deInt64>		Int64Buffer;
-=======
->>>>>>> 8501d2f8
 typedef Buffer<deInt32>		Int32Buffer;
 typedef Buffer<deInt16>		Int16Buffer;
 typedef Buffer<tcu::Vec4>	Vec4Buffer;
@@ -112,10 +109,7 @@
 	std::vector<deUint32>					specConstants;
 	BufferSp								pushConstants;
 	std::vector<std::string>				extensions;
-<<<<<<< HEAD
-=======
 	VulkanFeatures							requestedVulkanFeatures;
->>>>>>> 8501d2f8
 	qpTestResult							failResult;
 	std::string								failMessage;
 	// If null, a default verification will be performed by comparing the memory pointed to by outputAllocations
@@ -125,20 +119,12 @@
 	ComputeVerifyIOFunc						verifyIO;
 
 											ComputeShaderSpec (void)
-<<<<<<< HEAD
-												: entryPoint	("main")
-												, pushConstants	(DE_NULL)
-												, failResult	(QP_TEST_RESULT_FAIL)
-												, failMessage	("Output doesn't match with expected")
-												, verifyIO		(DE_NULL)
-=======
 												: entryPoint					("main")
 												, pushConstants					(DE_NULL)
 												, requestedVulkanFeatures		()
 												, failResult					(QP_TEST_RESULT_FAIL)
 												, failMessage					("Output doesn't match with expected")
 												, verifyIO						(DE_NULL)
->>>>>>> 8501d2f8
 											{}
 };
 
@@ -148,10 +134,7 @@
 
 const char* getComputeAsmShaderPreamble				(void);
 const char* getComputeAsmCommonTypes				(void);
-<<<<<<< HEAD
 const char*	getComputeAsmCommonInt64Types			(void);
-=======
->>>>>>> 8501d2f8
 
 /*--------------------------------------------------------------------*//*!
  * Declares two uniform variables (indata, outdata) of type
