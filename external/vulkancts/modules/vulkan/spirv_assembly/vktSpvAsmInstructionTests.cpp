--- conflicted
+++ resolved
@@ -199,8 +199,6 @@
 //   output_data.elements[x] = -input_data.elements[x];
 // }
 
-<<<<<<< HEAD
-=======
 static string getAsmForLocalSizeTest(bool useLiteralLocalSize, bool useSpecConstantWorkgroupSize, IVec3 workGroupSize, deUint32 ndx)
 {
 	std::ostringstream out;
@@ -327,42 +325,24 @@
 
 	for (size_t ndx = 0; ndx < numElements; ++ndx)
 		negativeFloats[ndx] = -positiveFloats[ndx];
->>>>>>> 054ed612
-
-static string getAsmForOpNopTest(bool useLiteralLocalSize, bool useSpecConstantWorkgroupSize) {
-	std::ostringstream out;
-	out << getComputeAsmShaderPreambleWithoutLocalSize();
-	if (useLiteralLocalSize) {
-		out << "OpExecutionMode %main LocalSize 1 1 1\n";
-	}
-
-	out << "OpSource GLSL 430\n"
+
+	spec.assembly =
+		string(getComputeAsmShaderPreamble()) +
+
+		"OpSource GLSL 430\n"
 		"OpName %main           \"main\"\n"
 		"OpName %id             \"gl_GlobalInvocationID\"\n"
-		"OpDecorate %id BuiltIn GlobalInvocationId\n";
-
-	if (useSpecConstantWorkgroupSize) {
-		out << "OpDecorate %spec_0 SpecId 100\n"
-			    "OpDecorate %spec_0 SpecId 100\n"
-			    "OpDecorate %spec_1 SpecId 101\n"
-			    "OpDecorate %spec_2 SpecId 102\n"
-			    "OpDecorate %gl_WorkGroupSize BuiltIn WorkgroupSize\n";
-	}
-
-	out << getComputeAsmInputOutputBufferTraits()
-		<< getComputeAsmCommonTypes()
-		<< getComputeAsmInputOutputBuffer()
-		<< "%id        = OpVariable %uvec3ptr Input\n"
-		<< "%zero      = OpConstant %i32 0\n";
-
-	if (useSpecConstantWorkgroupSize) {
-		out << "%spec_0   = OpSpecConstant %u32 1\n"
-		"%spec_1   = OpSpecConstant %u32 1\n"
-		"%spec_2   = OpSpecConstant %u32 1\n"
-		"%gl_WorkGroupSize = OpSpecConstantComposite %uvec3 %spec_0 %spec_1 %spec_2\n";
-	}
-
-	out << "%main      = OpFunction %void None %voidf\n"
+
+		"OpDecorate %id BuiltIn GlobalInvocationId\n"
+
+		+ string(getComputeAsmInputOutputBufferTraits()) + string(getComputeAsmCommonTypes())
+
+		+ string(getComputeAsmInputOutputBuffer()) +
+
+		"%id        = OpVariable %uvec3ptr Input\n"
+		"%zero      = OpConstant %i32 0\n"
+
+		"%main      = OpFunction %void None %voidf\n"
 		"%label     = OpLabel\n"
 		"%idval     = OpLoad %uvec3 %id\n"
 		"%x         = OpCompositeExtract %u32 %idval 0\n"
@@ -376,35 +356,11 @@
 		"             OpStore %outloc %neg\n"
 		"             OpReturn\n"
 		"             OpFunctionEnd\n";
-    return out.str();
-}
-
-tcu::TestCaseGroup* createOpNopGroup (tcu::TestContext& testCtx)
-{
-	de::MovePtr<tcu::TestCaseGroup>	group			(new tcu::TestCaseGroup(testCtx, "opnop", "Test the OpNop instruction"));
-	ComputeShaderSpec				spec;
-	de::Random						rnd				(deStringHash(group->getName()));
-	const int						numElements		= 100;
-	vector<float>					positiveFloats	(numElements, 0);
-	vector<float>					negativeFloats	(numElements, 0);
-
-	fillRandomScalars(rnd, 1.f, 100.f, &positiveFloats[0], numElements);
-
-	for (size_t ndx = 0; ndx < numElements; ++ndx)
-		negativeFloats[ndx] = -positiveFloats[ndx];
-
 	spec.inputs.push_back(BufferSp(new Float32Buffer(positiveFloats)));
 	spec.outputs.push_back(BufferSp(new Float32Buffer(negativeFloats)));
 	spec.numWorkGroups = IVec3(numElements, 1, 1);
 
-    spec.assembly = getAsmForOpNopTest(true, false);
-	group->addChild(new SpvAsmComputeShaderCase(testCtx, "literal_localsize", "OpNop appearing at different places", spec));
-
-    spec.assembly = getAsmForOpNopTest(true, true);
-	group->addChild(new SpvAsmComputeShaderCase(testCtx, "literal_and_specid_localsize", "OpNop appearing at different places", spec));
-
-    spec.assembly = getAsmForOpNopTest(false, true);
-	group->addChild(new SpvAsmComputeShaderCase(testCtx, "specid_localsize", "OpNop appearing at different places", spec));
+	group->addChild(new SpvAsmComputeShaderCase(testCtx, "all", "OpNop appearing at different places", spec));
 
 	return group.release();
 }
@@ -417,19 +373,11 @@
 	vector<deUint8>	input1Bytes;
 	vector<deUint8>	input2Bytes;
 	vector<deUint8>	expectedBytes;
-<<<<<<< HEAD
 
 	inputs[0]->getBytes(input1Bytes);
 	inputs[1]->getBytes(input2Bytes);
 	expectedOutputs[0]->getBytes(expectedBytes);
 
-=======
-
-	inputs[0]->getBytes(input1Bytes);
-	inputs[1]->getBytes(input2Bytes);
-	expectedOutputs[0]->getBytes(expectedBytes);
-
->>>>>>> 054ed612
 	const deInt32* const	expectedOutputAsInt		= reinterpret_cast<const deInt32* const>(&expectedBytes.front());
 	const deInt32* const	outputAsInt				= static_cast<const deInt32* const>(outputAllocs[0]->getHostPtr());
 	const float* const		input1AsFloat			= reinterpret_cast<const float* const>(&input1Bytes.front());
@@ -938,15 +886,9 @@
 
 	// Only size is needed because we are not comparing the exact values.
 	size_t byteSize = expectedOutputs[0]->getByteSize();
-<<<<<<< HEAD
 
 	const float*	outputAsFloat	= static_cast<const float*>(outputAllocs[0]->getHostPtr());
 
-=======
-
-	const float*	outputAsFloat	= static_cast<const float*>(outputAllocs[0]->getHostPtr());
-
->>>>>>> 054ed612
 	for(size_t i = 0; i < byteSize / sizeof(float); ++i) {
 		if (outputAsFloat[i] != 0.f &&
 			outputAsFloat[i] != -ldexp(1, -24)) {
@@ -1054,17 +996,10 @@
 
 	vector<deUint8>	expectedBytes;
 	expectedOutputs[0]->getBytes(expectedBytes);
-<<<<<<< HEAD
 
 	const float*	expectedOutputAsFloat	= reinterpret_cast<const float*>(&expectedBytes.front());
 	const float*	outputAsFloat			= static_cast<const float*>(outputAllocs[0]->getHostPtr());
 
-=======
-
-	const float*	expectedOutputAsFloat	= reinterpret_cast<const float*>(&expectedBytes.front());
-	const float*	outputAsFloat			= static_cast<const float*>(outputAllocs[0]->getHostPtr());
-
->>>>>>> 054ed612
 	for (size_t idx = 0; idx < expectedBytes.size() / sizeof(float); ++idx)
 	{
 		const float f0 = expectedOutputAsFloat[idx];
@@ -2815,8 +2750,6 @@
 		"%sc_ext_2    = OpSpecConstantOp %i32   CompositeExtract %sc_vec3_012              2\n"							// sc_1
 		"%sc_sub      = OpSpecConstantOp %i32   ISub             %sc_ext_0    %sc_ext_1\n"								// (sc_2 - sc_0)
 		"%sc_final    = OpSpecConstantOp %i32   IMul             %sc_sub      %sc_ext_2\n"								// (sc_2 - sc_0) * sc_1
-<<<<<<< HEAD
-=======
 
 		"%main      = OpFunction %void None %voidf\n"
 		"%label     = OpLabel\n"
@@ -3124,555 +3057,6 @@
 		+ string(getComputeAsmInputOutputBufferTraits()) + string(getComputeAsmCommonTypes()) + string(getComputeAsmInputOutputBuffer()) +
 
 		"%id = OpVariable %uvec3ptr Input\n"
-		"%zero       = OpConstant %i32 0\n"
-		"%float_0    = OpConstant %f32 0.0\n"
-		"%float_1    = OpConstant %f32 1.0\n"
-		"%float_n1   = OpConstant %f32 -1.0\n"
-
-		"%v2f32      = OpTypeVector %f32 2\n"
-		"%Data2      = OpTypeStruct %f32 %v2f32\n"
-		"%Data       = OpTypeStruct %Data2 %f32\n"
-
-		"%in1a       = OpConstantComposite %v2f32 %float_1 %float_1\n"
-		"%in1b       = OpConstantComposite %Data2 %float_1 %in1a\n"
-		"%s1         = OpConstantComposite %Data %in1b %float_1\n"
-		"%in2a       = OpConstantComposite %v2f32 %float_n1 %float_n1\n"
-		"%in2b       = OpConstantComposite %Data2 %float_n1 %in2a\n"
-		"%s2         = OpConstantComposite %Data %in2b %float_n1\n"
-
-		"%main     = OpFunction %void None %voidf\n"
-		"%entry    = OpLabel\n"
-		"%idval    = OpLoad %uvec3 %id\n"
-		"%x        = OpCompositeExtract %u32 %idval 0\n"
-		"%inloc    = OpAccessChain %f32ptr %indata %zero %x\n"
-		"%inval    = OpLoad %f32 %inloc\n"
-
-		"%comp     = OpFOrdGreaterThan %bool %inval %float_0\n"
-		"            OpSelectionMerge %cm None\n"
-		"            OpBranchConditional %comp %tb %fb\n"
-		"%tb       = OpLabel\n"
-		"            OpBranch %cm\n"
-		"%fb       = OpLabel\n"
-		"            OpBranch %cm\n"
-		"%cm       = OpLabel\n"
-		"%sres     = OpPhi %Data %s1 %tb %s2 %fb\n"
-		"%res      = OpCompositeExtract %f32 %sres 0 0\n"
-
-		"%outloc   = OpAccessChain %f32ptr %outdata %zero %x\n"
-		"            OpStore %outloc %res\n"
-		"            OpReturn\n"
-
-		"            OpFunctionEnd\n";
-	specStruct.inputs.push_back(BufferSp(new Float32Buffer(inputFloats)));
-	specStruct.outputs.push_back(BufferSp(new Float32Buffer(outputFloats)));
-	specStruct.numWorkGroups = IVec3(numElements, 1, 1);
-
-	group->addChild(new SpvAsmComputeShaderCase(testCtx, "vartype_int", "OpPhi with int variables", specInt));
-	group->addChild(new SpvAsmComputeShaderCase(testCtx, "vartype_float", "OpPhi with float variables", specFloat));
-	group->addChild(new SpvAsmComputeShaderCase(testCtx, "vartype_vec3", "OpPhi with vec3 variables", specVec3));
-	group->addChild(new SpvAsmComputeShaderCase(testCtx, "vartype_mat4", "OpPhi with mat4 variables", specMat4));
-	group->addChild(new SpvAsmComputeShaderCase(testCtx, "vartype_array", "OpPhi with array variables", specArray));
-	group->addChild(new SpvAsmComputeShaderCase(testCtx, "vartype_struct", "OpPhi with struct variables", specStruct));
-}
-
-string generateConstantDefinitions (int count)
-{
-	std::ostringstream	r;
-	for (int i = 0; i < count; i++)
-		r << "%cf" << (i * 10 + 5) << " = OpConstant %f32 " <<(i * 10 + 5) << ".0\n";
-	r << "\n";
-	return r.str();
-}
-
-string generateSwitchCases (int count)
-{
-	std::ostringstream	r;
-	for (int i = 0; i < count; i++)
-		r << " " << i << " %case" << i;
-	r << "\n";
-	return r.str();
-}
-
-string generateSwitchTargets (int count)
-{
-	std::ostringstream	r;
-	for (int i = 0; i < count; i++)
-		r << "%case" << i << " = OpLabel\n            OpBranch %phi\n";
-	r << "\n";
-	return r.str();
-}
-
-string generateOpPhiParams (int count)
-{
-	std::ostringstream	r;
-	for (int i = 0; i < count; i++)
-		r << " %cf" << (i * 10 + 5) << " %case" << i;
-	r << "\n";
-	return r.str();
-}
-
-string generateIntWidth (int value)
-{
-	std::ostringstream	r;
-	r << value;
-	return r.str();
-}
-
-// Expand input string by injecting "ABC" between the input
-// string characters. The acc/add/treshold parameters are used
-// to skip some of the injections to make the result less
-// uniform (and a lot shorter).
-string expandOpPhiCase5 (const string& s, int &acc, int add, int treshold)
-{
-	std::ostringstream	res;
-	const char*			p = s.c_str();
-
-	while (*p)
-	{
-		res << *p;
-		acc += add;
-		if (acc > treshold)
-		{
-			acc -= treshold;
-			res << "ABC";
-		}
-		p++;
-	}
-	return res.str();
-}
-
-// Calculate expected result based on the code string
-float calcOpPhiCase5 (float val, const string& s)
-{
-	const char*		p		= s.c_str();
-	float			x[8];
-	bool			b[8];
-	const float		tv[8]	= { 0.5f, 1.5f, 3.5f, 7.5f, 15.5f, 31.5f, 63.5f, 127.5f };
-	const float		v		= deFloatAbs(val);
-	float			res		= 0;
-	int				depth	= -1;
-	int				skip	= 0;
-
-	for (int i = 7; i >= 0; --i)
-		x[i] = std::fmod((float)v, (float)(2 << i));
-	for (int i = 7; i >= 0; --i)
-		b[i] = x[i] > tv[i];
-
-	while (*p)
-	{
-		if (*p == 'A')
-		{
-			depth++;
-			if (skip == 0 && b[depth])
-			{
-				res++;
-			}
-			else
-				skip++;
-		}
-		if (*p == 'B')
-		{
-			if (skip)
-				skip--;
-			if (b[depth] || skip)
-				skip++;
-		}
-		if (*p == 'C')
-		{
-			depth--;
-			if (skip)
-				skip--;
-		}
-		p++;
-	}
-	return res;
-}
->>>>>>> 054ed612
-
-// In the code string, the letters represent the following:
-//
-// A:
-//     if (certain bit is set)
-//     {
-//       result++;
-//
-// B:
-//     } else {
-//
-// C:
-//     }
-//
-// examples:
-// AABCBC leads to if(){r++;if(){r++;}else{}}else{}
-// ABABCC leads to if(){r++;}else{if(){r++;}else{}}
-// ABCABC leads to if(){r++;}else{}if(){r++;}else{}
-//
-// Code generation gets a bit complicated due to the else-branches,
-// which do not generate new values. Thus, the generator needs to
-// keep track of the previous variable change seen by the else
-// branch.
-string generateOpPhiCase5 (const string& s)
-{
-	std::stack<int>				idStack;
-	std::stack<std::string>		value;
-	std::stack<std::string>		valueLabel;
-	std::stack<std::string>		mergeLeft;
-	std::stack<std::string>		mergeRight;
-	std::ostringstream			res;
-	const char*					p			= s.c_str();
-	int							depth		= -1;
-	int							currId		= 0;
-	int							iter		= 0;
-
-	idStack.push(-1);
-	value.push("%f32_0");
-	valueLabel.push("%f32_0 %entry");
-
-	while (*p)
-	{
-		if (*p == 'A')
-		{
-			depth++;
-			currId = iter;
-			idStack.push(currId);
-			res << "\tOpSelectionMerge %m" << currId << " None\n";
-			res << "\tOpBranchConditional %b" << depth << " %t" << currId << " %f" << currId << "\n";
-			res << "%t" << currId << " = OpLabel\n";
-			res << "%rt" << currId << " = OpFAdd %f32 " << value.top() << " %f32_1\n";
-			std::ostringstream tag;
-			tag << "%rt" << currId;
-			value.push(tag.str());
-			tag << " %t" << currId;
-			valueLabel.push(tag.str());
-		}
-
-		if (*p == 'B')
-		{
-			mergeLeft.push(valueLabel.top());
-			value.pop();
-			valueLabel.pop();
-			res << "\tOpBranch %m" << currId << "\n";
-			res << "%f" << currId << " = OpLabel\n";
-			std::ostringstream tag;
-			tag << value.top() << " %f" << currId;
-			valueLabel.pop();
-			valueLabel.push(tag.str());
-		}
-
-		if (*p == 'C')
-		{
-			mergeRight.push(valueLabel.top());
-			res << "\tOpBranch %m" << currId << "\n";
-			res << "%m" << currId << " = OpLabel\n";
-			if (*(p + 1) == 0)
-				res << "%res"; // last result goes to %res
-			else
-				res << "%rm" << currId;
-			res << " = OpPhi %f32  " << mergeLeft.top() << "  " << mergeRight.top() << "\n";
-			std::ostringstream tag;
-			tag << "%rm" << currId;
-			value.pop();
-			value.push(tag.str());
-			tag << " %m" << currId;
-			valueLabel.pop();
-			valueLabel.push(tag.str());
-			mergeLeft.pop();
-			mergeRight.pop();
-			depth--;
-			idStack.pop();
-			currId = idStack.top();
-		}
-		p++;
-		iter++;
-	}
-	return res.str();
-}
-
-void createOpPhiVartypeTests (de::MovePtr<tcu::TestCaseGroup>& group, tcu::TestContext& testCtx)
-{
-	ComputeShaderSpec	specInt;
-	ComputeShaderSpec	specFloat;
-	ComputeShaderSpec	specVec3;
-	ComputeShaderSpec	specMat4;
-	ComputeShaderSpec	specArray;
-	ComputeShaderSpec	specStruct;
-	de::Random			rnd				(deStringHash(group->getName()));
-	const int			numElements		= 100;
-	vector<float>		inputFloats		(numElements, 0);
-	vector<float>		outputFloats	(numElements, 0);
-
-	fillRandomScalars(rnd, -300.f, 300.f, &inputFloats[0], numElements);
-
-	// CPU might not use the same rounding mode as the GPU. Use whole numbers to avoid rounding differences.
-	floorAll(inputFloats);
-
-	for (size_t ndx = 0; ndx < numElements; ++ndx)
-	{
-		// Just check if the value is positive or not
-		outputFloats[ndx] = (inputFloats[ndx] > 0) ? 1.0f : -1.0f;
-	}
-
-	// All of the tests are of the form:
-	//
-	// testtype r
-	//
-	// if (inputdata > 0)
-	//   r = 1
-	// else
-	//   r = -1
-	//
-	// return (float)r
-
-	specFloat.assembly =
-		string(getComputeAsmShaderPreamble()) +
-
-		"OpSource GLSL 430\n"
-		"OpName %main \"main\"\n"
-		"OpName %id \"gl_GlobalInvocationID\"\n"
-
-		"OpDecorate %id BuiltIn GlobalInvocationId\n"
-
-		+ string(getComputeAsmInputOutputBufferTraits()) + string(getComputeAsmCommonTypes()) + string(getComputeAsmInputOutputBuffer()) +
-
-		"%id = OpVariable %uvec3ptr Input\n"
-		"%zero       = OpConstant %i32 0\n"
-		"%float_0    = OpConstant %f32 0.0\n"
-		"%float_1    = OpConstant %f32 1.0\n"
-		"%float_n1   = OpConstant %f32 -1.0\n"
-
-		"%main     = OpFunction %void None %voidf\n"
-		"%entry    = OpLabel\n"
-		"%idval    = OpLoad %uvec3 %id\n"
-		"%x        = OpCompositeExtract %u32 %idval 0\n"
-		"%inloc    = OpAccessChain %f32ptr %indata %zero %x\n"
-		"%inval    = OpLoad %f32 %inloc\n"
-
-		"%comp     = OpFOrdGreaterThan %bool %inval %float_0\n"
-		"            OpSelectionMerge %cm None\n"
-		"            OpBranchConditional %comp %tb %fb\n"
-		"%tb       = OpLabel\n"
-		"            OpBranch %cm\n"
-		"%fb       = OpLabel\n"
-		"            OpBranch %cm\n"
-		"%cm       = OpLabel\n"
-		"%res      = OpPhi %f32 %float_1 %tb %float_n1 %fb\n"
-
-		"%outloc   = OpAccessChain %f32ptr %outdata %zero %x\n"
-		"            OpStore %outloc %res\n"
-		"            OpReturn\n"
-
-		"            OpFunctionEnd\n";
-	specFloat.inputs.push_back(BufferSp(new Float32Buffer(inputFloats)));
-	specFloat.outputs.push_back(BufferSp(new Float32Buffer(outputFloats)));
-	specFloat.numWorkGroups = IVec3(numElements, 1, 1);
-
-	specMat4.assembly =
-		string(getComputeAsmShaderPreamble()) +
-
-		"OpSource GLSL 430\n"
-		"OpName %main \"main\"\n"
-		"OpName %id \"gl_GlobalInvocationID\"\n"
-
-		"OpDecorate %id BuiltIn GlobalInvocationId\n"
-
-		+ string(getComputeAsmInputOutputBufferTraits()) + string(getComputeAsmCommonTypes()) + string(getComputeAsmInputOutputBuffer()) +
-
-		"%id = OpVariable %uvec3ptr Input\n"
-		"%v4f32      = OpTypeVector %f32 4\n"
-		"%mat4v4f32  = OpTypeMatrix %v4f32 4\n"
-		"%zero       = OpConstant %i32 0\n"
-		"%float_0    = OpConstant %f32 0.0\n"
-		"%float_1    = OpConstant %f32 1.0\n"
-		"%float_n1   = OpConstant %f32 -1.0\n"
-		"%m11        = OpConstantComposite %v4f32 %float_1 %float_0 %float_0 %float_0\n"
-		"%m12        = OpConstantComposite %v4f32 %float_0 %float_1 %float_0 %float_0\n"
-		"%m13        = OpConstantComposite %v4f32 %float_0 %float_0 %float_1 %float_0\n"
-		"%m14        = OpConstantComposite %v4f32 %float_0 %float_0 %float_0 %float_1\n"
-		"%m1         = OpConstantComposite %mat4v4f32 %m11 %m12 %m13 %m14\n"
-		"%m21        = OpConstantComposite %v4f32 %float_n1 %float_0 %float_0 %float_0\n"
-		"%m22        = OpConstantComposite %v4f32 %float_0 %float_n1 %float_0 %float_0\n"
-		"%m23        = OpConstantComposite %v4f32 %float_0 %float_0 %float_n1 %float_0\n"
-		"%m24        = OpConstantComposite %v4f32 %float_0 %float_0 %float_0 %float_n1\n"
-		"%m2         = OpConstantComposite %mat4v4f32 %m21 %m22 %m23 %m24\n"
-
-		"%main     = OpFunction %void None %voidf\n"
-		"%entry    = OpLabel\n"
-		"%idval    = OpLoad %uvec3 %id\n"
-		"%x        = OpCompositeExtract %u32 %idval 0\n"
-		"%inloc    = OpAccessChain %f32ptr %indata %zero %x\n"
-		"%inval    = OpLoad %f32 %inloc\n"
-
-		"%comp     = OpFOrdGreaterThan %bool %inval %float_0\n"
-		"            OpSelectionMerge %cm None\n"
-		"            OpBranchConditional %comp %tb %fb\n"
-		"%tb       = OpLabel\n"
-		"            OpBranch %cm\n"
-		"%fb       = OpLabel\n"
-		"            OpBranch %cm\n"
-		"%cm       = OpLabel\n"
-		"%mres     = OpPhi %mat4v4f32 %m1 %tb %m2 %fb\n"
-		"%res      = OpCompositeExtract %f32 %mres 2 2\n"
-
-		"%outloc   = OpAccessChain %f32ptr %outdata %zero %x\n"
-		"            OpStore %outloc %res\n"
-		"            OpReturn\n"
-
-		"            OpFunctionEnd\n";
-	specMat4.inputs.push_back(BufferSp(new Float32Buffer(inputFloats)));
-	specMat4.outputs.push_back(BufferSp(new Float32Buffer(outputFloats)));
-	specMat4.numWorkGroups = IVec3(numElements, 1, 1);
-
-	specVec3.assembly =
-		string(getComputeAsmShaderPreamble()) +
-
-		"OpSource GLSL 430\n"
-		"OpName %main \"main\"\n"
-		"OpName %id \"gl_GlobalInvocationID\"\n"
-
-		"OpDecorate %id BuiltIn GlobalInvocationId\n"
-
-		+ string(getComputeAsmInputOutputBufferTraits()) + string(getComputeAsmCommonTypes()) + string(getComputeAsmInputOutputBuffer()) +
-
-		"%id = OpVariable %uvec3ptr Input\n"
-		"%v3f32      = OpTypeVector %f32 3\n"
-		"%zero       = OpConstant %i32 0\n"
-		"%float_0    = OpConstant %f32 0.0\n"
-		"%float_1    = OpConstant %f32 1.0\n"
-		"%float_n1   = OpConstant %f32 -1.0\n"
-		"%v1         = OpConstantComposite %v3f32 %float_1 %float_1 %float_1\n"
-		"%v2         = OpConstantComposite %v3f32 %float_n1 %float_n1 %float_n1\n"
-
-		"%main     = OpFunction %void None %voidf\n"
-		"%entry    = OpLabel\n"
-		"%idval    = OpLoad %uvec3 %id\n"
-		"%x        = OpCompositeExtract %u32 %idval 0\n"
-		"%inloc    = OpAccessChain %f32ptr %indata %zero %x\n"
-		"%inval    = OpLoad %f32 %inloc\n"
-
-		"%comp     = OpFOrdGreaterThan %bool %inval %float_0\n"
-		"            OpSelectionMerge %cm None\n"
-		"            OpBranchConditional %comp %tb %fb\n"
-		"%tb       = OpLabel\n"
-		"            OpBranch %cm\n"
-		"%fb       = OpLabel\n"
-		"            OpBranch %cm\n"
-		"%cm       = OpLabel\n"
-		"%vres     = OpPhi %v3f32 %v1 %tb %v2 %fb\n"
-		"%res      = OpCompositeExtract %f32 %vres 2\n"
-
-		"%outloc   = OpAccessChain %f32ptr %outdata %zero %x\n"
-		"            OpStore %outloc %res\n"
-		"            OpReturn\n"
-
-		"            OpFunctionEnd\n";
-	specVec3.inputs.push_back(BufferSp(new Float32Buffer(inputFloats)));
-	specVec3.outputs.push_back(BufferSp(new Float32Buffer(outputFloats)));
-	specVec3.numWorkGroups = IVec3(numElements, 1, 1);
-
-	specInt.assembly =
-		string(getComputeAsmShaderPreamble()) +
-
-		"OpSource GLSL 430\n"
-		"OpName %main \"main\"\n"
-		"OpName %id \"gl_GlobalInvocationID\"\n"
-
-		"OpDecorate %id BuiltIn GlobalInvocationId\n"
-
-		+ string(getComputeAsmInputOutputBufferTraits()) + string(getComputeAsmCommonTypes()) + string(getComputeAsmInputOutputBuffer()) +
-
-		"%id = OpVariable %uvec3ptr Input\n"
-		"%zero       = OpConstant %i32 0\n"
-		"%float_0    = OpConstant %f32 0.0\n"
-		"%i1         = OpConstant %i32 1\n"
-		"%i2         = OpConstant %i32 -1\n"
-
-		"%main     = OpFunction %void None %voidf\n"
-		"%entry    = OpLabel\n"
-		"%idval    = OpLoad %uvec3 %id\n"
-		"%x        = OpCompositeExtract %u32 %idval 0\n"
-		"%inloc    = OpAccessChain %f32ptr %indata %zero %x\n"
-		"%inval    = OpLoad %f32 %inloc\n"
-
-		"%comp     = OpFOrdGreaterThan %bool %inval %float_0\n"
-		"            OpSelectionMerge %cm None\n"
-		"            OpBranchConditional %comp %tb %fb\n"
-		"%tb       = OpLabel\n"
-		"            OpBranch %cm\n"
-		"%fb       = OpLabel\n"
-		"            OpBranch %cm\n"
-		"%cm       = OpLabel\n"
-		"%ires     = OpPhi %i32 %i1 %tb %i2 %fb\n"
-		"%res      = OpConvertSToF %f32 %ires\n"
-
-		"%outloc   = OpAccessChain %f32ptr %outdata %zero %x\n"
-		"            OpStore %outloc %res\n"
-		"            OpReturn\n"
-
-		"            OpFunctionEnd\n";
-	specInt.inputs.push_back(BufferSp(new Float32Buffer(inputFloats)));
-	specInt.outputs.push_back(BufferSp(new Float32Buffer(outputFloats)));
-	specInt.numWorkGroups = IVec3(numElements, 1, 1);
-
-	specArray.assembly =
-		string(getComputeAsmShaderPreamble()) +
-
-		"OpSource GLSL 430\n"
-		"OpName %main \"main\"\n"
-		"OpName %id \"gl_GlobalInvocationID\"\n"
-
-		"OpDecorate %id BuiltIn GlobalInvocationId\n"
-
-		+ string(getComputeAsmInputOutputBufferTraits()) + string(getComputeAsmCommonTypes()) + string(getComputeAsmInputOutputBuffer()) +
-
-		"%id = OpVariable %uvec3ptr Input\n"
-		"%zero       = OpConstant %i32 0\n"
-		"%u7         = OpConstant %u32 7\n"
-		"%float_0    = OpConstant %f32 0.0\n"
-		"%float_1    = OpConstant %f32 1.0\n"
-		"%float_n1   = OpConstant %f32 -1.0\n"
-		"%f32a7      = OpTypeArray %f32 %u7\n"
-		"%a1         = OpConstantComposite %f32a7 %float_1 %float_1 %float_1 %float_1 %float_1 %float_1 %float_1\n"
-		"%a2         = OpConstantComposite %f32a7 %float_n1 %float_n1 %float_n1 %float_n1 %float_n1 %float_n1 %float_n1\n"
-		"%main     = OpFunction %void None %voidf\n"
-		"%entry    = OpLabel\n"
-		"%idval    = OpLoad %uvec3 %id\n"
-		"%x        = OpCompositeExtract %u32 %idval 0\n"
-		"%inloc    = OpAccessChain %f32ptr %indata %zero %x\n"
-		"%inval    = OpLoad %f32 %inloc\n"
-
-		"%comp     = OpFOrdGreaterThan %bool %inval %float_0\n"
-		"            OpSelectionMerge %cm None\n"
-		"            OpBranchConditional %comp %tb %fb\n"
-		"%tb       = OpLabel\n"
-		"            OpBranch %cm\n"
-		"%fb       = OpLabel\n"
-		"            OpBranch %cm\n"
-		"%cm       = OpLabel\n"
-		"%ares     = OpPhi %f32a7 %a1 %tb %a2 %fb\n"
-		"%res      = OpCompositeExtract %f32 %ares 5\n"
-
-		"%outloc   = OpAccessChain %f32ptr %outdata %zero %x\n"
-		"            OpStore %outloc %res\n"
-		"            OpReturn\n"
-
-		"            OpFunctionEnd\n";
-	specArray.inputs.push_back(BufferSp(new Float32Buffer(inputFloats)));
-	specArray.outputs.push_back(BufferSp(new Float32Buffer(outputFloats)));
-	specArray.numWorkGroups = IVec3(numElements, 1, 1);
-
-	specStruct.assembly =
-		string(getComputeAsmShaderPreamble()) +
-
-		"OpSource GLSL 430\n"
-		"OpName %main \"main\"\n"
-		"OpName %id \"gl_GlobalInvocationID\"\n"
-
-		"OpDecorate %id BuiltIn GlobalInvocationId\n"
-
-		+ string(getComputeAsmInputOutputBufferTraits()) + string(getComputeAsmCommonTypes()) + string(getComputeAsmInputOutputBuffer()) +
-
-		"%id = OpVariable %uvec3ptr Input\n"
-		"%v3f32      = OpTypeVector %f32 3\n"
 		"%zero       = OpConstant %i32 0\n"
 		"%float_0    = OpConstant %f32 0.0\n"
 		"%float_1    = OpConstant %f32 1.0\n"
@@ -4924,15 +4308,9 @@
 
 	// Only size is needed because we cannot compare Nans.
 	size_t byteSize = expectedOutputs[0]->getByteSize();
-<<<<<<< HEAD
 
 	const float*	outputAsFloat	= static_cast<const float*>(outputAllocs[0]->getHostPtr());
 
-=======
-
-	const float*	outputAsFloat	= static_cast<const float*>(outputAllocs[0]->getHostPtr());
-
->>>>>>> 054ed612
 	if (byteSize != 4*sizeof(float)) {
 		return false;
 	}
@@ -4971,15 +4349,9 @@
 
 	// Only size is needed because we cannot compare Nans.
 	size_t byteSize = expectedOutputs[0]->getByteSize();
-<<<<<<< HEAD
 
 	const float* const	output_as_float	= static_cast<const float* const>(outputAllocs[0]->getHostPtr());
 
-=======
-
-	const float* const	output_as_float	= static_cast<const float* const>(outputAllocs[0]->getHostPtr());
-
->>>>>>> 054ed612
 	for (size_t idx = 0; idx < byteSize / sizeof(float); ++idx)
 	{
 		if (!deFloatIsNaN(output_as_float[idx]))
@@ -5929,7 +5301,6 @@
 
 		return group.release();
 }
-
 } // anonymous
 
 tcu::TestCaseGroup* createOpSourceTests (tcu::TestContext& testCtx)
@@ -8464,17 +7835,10 @@
 
 		createTestsForAllStages(params.name, inputColors, outputColors, fragments, testGroup.get(), params.failResult, params.failMessageTemplate);
 	}
-<<<<<<< HEAD
 	return testGroup.release();
 }
 
 
-=======
-
-	return testGroup.release();
-}
-
->>>>>>> 054ed612
 enum IntegerType
 {
 	INTEGER_TYPE_SIGNED_16,
@@ -9565,11 +8929,8 @@
 	de::MovePtr<tcu::TestCaseGroup> computeTests		(new tcu::TestCaseGroup(testCtx, "compute", "Compute Instructions with special opcodes/operands"));
 	de::MovePtr<tcu::TestCaseGroup> graphicsTests		(new tcu::TestCaseGroup(testCtx, "graphics", "Graphics Instructions with special opcodes/operands"));
 
-<<<<<<< HEAD
 	computeTests->addChild(createSpivVersionCheckTests(testCtx, testComputePipeline));
-=======
 	computeTests->addChild(createLocalSizeGroup(testCtx));
->>>>>>> 054ed612
 	computeTests->addChild(createOpNopGroup(testCtx));
 	computeTests->addChild(createOpFUnordGroup(testCtx));
 	computeTests->addChild(createOpAtomicGroup(testCtx, false));
@@ -9625,10 +8986,7 @@
 	computeTests->addChild(createIndexingComputeGroup(testCtx));
 	computeTests->addChild(createVariablePointersComputeGroup(testCtx));
 	computeTests->addChild(createImageSamplerComputeGroup(testCtx));
-<<<<<<< HEAD
 	graphicsTests->addChild(createSpivVersionCheckTests(testCtx, !testComputePipeline));
-=======
->>>>>>> 054ed612
 	graphicsTests->addChild(createOpNopTests(testCtx));
 	graphicsTests->addChild(createOpSourceTests(testCtx));
 	graphicsTests->addChild(createOpSourceContinuedTests(testCtx));
