/*-------------------------------------------------------------------------
 * Vulkan Conformance Tests
 * ------------------------
 *
 * Copyright (c) 2015 Google Inc.
 *
 * Licensed under the Apache License, Version 2.0 (the "License");
 * you may not use this file except in compliance with the License.
 * You may obtain a copy of the License at
 *
 *      http://www.apache.org/licenses/LICENSE-2.0
 *
 * Unless required by applicable law or agreed to in writing, software
 * distributed under the License is distributed on an "AS IS" BASIS,
 * WITHOUT WARRANTIES OR CONDITIONS OF ANY KIND, either express or implied.
 * See the License for the specific language governing permissions and
 * limitations under the License.
 *
 *//*!
 * \file
 * \brief Test Case Skeleton Based on Compute Shaders
 *//*--------------------------------------------------------------------*/

#include "vktSpvAsmComputeShaderCase.hpp"

#include "deSharedPtr.hpp"
#include "deSTLUtil.hpp"

#include "vkBuilderUtil.hpp"
#include "vkMemUtil.hpp"
#include "vkPlatform.hpp"
#include "vkRefUtil.hpp"
#include "vkQueryUtil.hpp"
#include "vkTypeUtil.hpp"
#include "vkCmdUtil.hpp"
#include "vkImageUtil.hpp"

namespace
{

using namespace vk;
using std::vector;

typedef vkt::SpirVAssembly::AllocationMp			AllocationMp;
typedef vkt::SpirVAssembly::AllocationSp			AllocationSp;
typedef vk::Unique<VkBuffer>						BufferHandleUp;
typedef vk::Unique<VkImage>							ImageHandleUp;
typedef vk::Unique<VkImageView>						ImageViewHandleUp;
typedef vk::Unique<VkSampler>						SamplerHandleUp;
typedef de::SharedPtr<BufferHandleUp>				BufferHandleSp;
typedef de::SharedPtr<ImageHandleUp>				ImageHandleSp;
typedef de::SharedPtr<ImageViewHandleUp>			ImageViewHandleSp;
typedef de::SharedPtr<SamplerHandleUp>				SamplerHandleSp;

/*--------------------------------------------------------------------*//*!
 * \brief Create a buffer, allocate and bind memory for the buffer
 *
 * The memory is created as host visible and passed back as a vk::Allocation
 * instance via outMemory.
 *//*--------------------------------------------------------------------*/
Move<VkBuffer> createBufferAndBindMemory (const DeviceInterface&	vkdi,
										  const VkDevice&			device,
										  VkDescriptorType			dtype,
										  Allocator&				allocator,
										  size_t					numBytes,
										  AllocationMp*				outMemory,
										  bool						coherent = false)
{
	VkBufferUsageFlags			usageBit			= (VkBufferUsageFlags)0;

	switch (dtype)
	{
		case VK_DESCRIPTOR_TYPE_STORAGE_BUFFER:			usageBit = VK_BUFFER_USAGE_STORAGE_BUFFER_BIT;	break;
		case VK_DESCRIPTOR_TYPE_UNIFORM_BUFFER:			usageBit = VK_BUFFER_USAGE_UNIFORM_BUFFER_BIT;	break;
		case VK_DESCRIPTOR_TYPE_STORAGE_IMAGE:			usageBit = VK_BUFFER_USAGE_TRANSFER_SRC_BIT;	break;
		case VK_DESCRIPTOR_TYPE_SAMPLED_IMAGE:			usageBit = VK_BUFFER_USAGE_TRANSFER_SRC_BIT;	break;
		case VK_DESCRIPTOR_TYPE_COMBINED_IMAGE_SAMPLER:	usageBit = VK_BUFFER_USAGE_TRANSFER_SRC_BIT;	break;
		default:										DE_FATAL("Not implemented");
	}

	const VkBufferCreateInfo	bufferCreateInfo	=
	{
		VK_STRUCTURE_TYPE_BUFFER_CREATE_INFO,	// sType
		DE_NULL,								// pNext
		0u,										// flags
		numBytes,								// size
		usageBit,								// usage
		VK_SHARING_MODE_EXCLUSIVE,				// sharingMode
		0u,										// queueFamilyCount
		DE_NULL,								// pQueueFamilyIndices
	};

	Move<VkBuffer>				buffer			(createBuffer(vkdi, device, &bufferCreateInfo));
	const VkMemoryRequirements	requirements	= getBufferMemoryRequirements(vkdi, device, *buffer);
	AllocationMp				bufferMemory	= allocator.allocate(requirements, coherent ? MemoryRequirement::Coherent | MemoryRequirement::HostVisible : MemoryRequirement::HostVisible);

	VK_CHECK(vkdi.bindBufferMemory(device, *buffer, bufferMemory->getMemory(), bufferMemory->getOffset()));
	*outMemory = bufferMemory;

	return buffer;
}

/*--------------------------------------------------------------------*//*!
 * \brief Create image, allocate and bind memory for the image
 *
 *//*--------------------------------------------------------------------*/
Move<VkImage> createImageAndBindMemory (const DeviceInterface& vkdi, const VkDevice& device, VkDescriptorType dtype, Allocator& allocator, deUint32 queueFamilyIndex, AllocationMp* outMemory)
{
	VkImageUsageFlags			usageBits			= (VkImageUsageFlags)0;

	switch (dtype)
	{
		case VK_DESCRIPTOR_TYPE_STORAGE_IMAGE:			usageBits = VK_IMAGE_USAGE_STORAGE_BIT | VK_IMAGE_USAGE_TRANSFER_DST_BIT;	break;
		case VK_DESCRIPTOR_TYPE_SAMPLED_IMAGE:			usageBits = VK_IMAGE_USAGE_SAMPLED_BIT | VK_IMAGE_USAGE_TRANSFER_DST_BIT;	break;
		case VK_DESCRIPTOR_TYPE_COMBINED_IMAGE_SAMPLER:	usageBits = VK_IMAGE_USAGE_SAMPLED_BIT | VK_IMAGE_USAGE_TRANSFER_DST_BIT;	break;
		default:										DE_FATAL("Not implemented");
	}

	const VkImageCreateInfo		resourceImageParams	=
	{
		VK_STRUCTURE_TYPE_IMAGE_CREATE_INFO,									//	VkStructureType		sType;
		DE_NULL,																//	const void*			pNext;
		0u,																		//	VkImageCreateFlags	flags;
		VK_IMAGE_TYPE_2D,														//	VkImageType			imageType;
		VK_FORMAT_R32G32B32A32_SFLOAT,											//	VkFormat			format;
		{ 8, 8, 1 },															//  VkExtent3D			extent;
		1u,																		//	deUint32			mipLevels;
		1u,																		//	deUint32			arraySize;
		VK_SAMPLE_COUNT_1_BIT,													//	deUint32			samples;
		VK_IMAGE_TILING_OPTIMAL,												//	VkImageTiling		tiling;
		usageBits,																//  VkImageUsageFlags	usage;
		VK_SHARING_MODE_EXCLUSIVE,												//	VkSharingMode		sharingMode;
		1u,																		//	deUint32			queueFamilyCount;
		&queueFamilyIndex,														//	const deUint32*		pQueueFamilyIndices;
		VK_IMAGE_LAYOUT_UNDEFINED,												//	VkImageLayout		initialLayout;
	};

	// Create image
	Move<VkImage>				image				= createImage(vkdi, device, &resourceImageParams);
	const VkMemoryRequirements	requirements		= getImageMemoryRequirements(vkdi, device, *image);
	de::MovePtr<Allocation>		imageMemory			= allocator.allocate(requirements, MemoryRequirement::Any);

	VK_CHECK(vkdi.bindImageMemory(device, *image, imageMemory->getMemory(), imageMemory->getOffset()));
	*outMemory = imageMemory;

	return image;
}

void setMemory (const DeviceInterface& vkdi, const VkDevice& device, Allocation* destAlloc, size_t numBytes, const void* data, bool coherent = false)
{
	void* const hostPtr = destAlloc->getHostPtr();

	deMemcpy((deUint8*)hostPtr, data, numBytes);

	if (!coherent)
		flushMappedMemoryRange(vkdi, device, destAlloc->getMemory(), destAlloc->getOffset(), numBytes);
}

void fillMemoryWithValue (const DeviceInterface& vkdi, const VkDevice& device, Allocation* destAlloc, size_t numBytes, deUint8 value, bool coherent = false)
{
	void* const hostPtr = destAlloc->getHostPtr();

	deMemset((deUint8*)hostPtr, value, numBytes);

	if (!coherent)
		flushMappedMemoryRange(vkdi, device, destAlloc->getMemory(), destAlloc->getOffset(), numBytes);
}

void invalidateMemory (const DeviceInterface& vkdi, const VkDevice& device, Allocation* srcAlloc, size_t numBytes, bool coherent = false)
{
	if (!coherent)
		invalidateMappedMemoryRange(vkdi, device, srcAlloc->getMemory(), srcAlloc->getOffset(), numBytes);
}

/*--------------------------------------------------------------------*//*!
 * \brief Create a descriptor set layout with the given descriptor types
 *
 * All descriptors are created for compute pipeline.
 *//*--------------------------------------------------------------------*/
Move<VkDescriptorSetLayout> createDescriptorSetLayout (const DeviceInterface& vkdi, const VkDevice& device, const vector<VkDescriptorType>& dtypes)
{
	DescriptorSetLayoutBuilder builder;

	for (size_t bindingNdx = 0; bindingNdx < dtypes.size(); ++bindingNdx)
		builder.addSingleBinding(dtypes[bindingNdx], VK_SHADER_STAGE_COMPUTE_BIT);

	return builder.build(vkdi, device);
}

/*--------------------------------------------------------------------*//*!
 * \brief Create a pipeline layout with one descriptor set
 *//*--------------------------------------------------------------------*/
Move<VkPipelineLayout> createPipelineLayout (const DeviceInterface& vkdi, const VkDevice& device, VkDescriptorSetLayout descriptorSetLayout, const vkt::SpirVAssembly::BufferSp& pushConstants)
{
	VkPipelineLayoutCreateInfo		createInfo	=
	{
		VK_STRUCTURE_TYPE_PIPELINE_LAYOUT_CREATE_INFO,	// sType
		DE_NULL,										// pNext
		(VkPipelineLayoutCreateFlags)0,
		1u,												// descriptorSetCount
		&descriptorSetLayout,							// pSetLayouts
		0u,												// pushConstantRangeCount
		DE_NULL,										// pPushConstantRanges
	};

	VkPushConstantRange				range		=
	{
		VK_SHADER_STAGE_COMPUTE_BIT,					// stageFlags
		0,												// offset
		0,												// size
	};

	if (pushConstants != DE_NULL)
	{
		vector<deUint8> pushConstantsBytes;
		pushConstants->getBytes(pushConstantsBytes);

		range.size							= static_cast<deUint32>(pushConstantsBytes.size());
		createInfo.pushConstantRangeCount	= 1;
		createInfo.pPushConstantRanges		= &range;
	}

	return createPipelineLayout(vkdi, device, &createInfo);
}

/*--------------------------------------------------------------------*//*!
 * \brief Create a one-time descriptor pool for one descriptor set that
 * support the given descriptor types.
 *//*--------------------------------------------------------------------*/
inline Move<VkDescriptorPool> createDescriptorPool (const DeviceInterface& vkdi, const VkDevice& device, const vector<VkDescriptorType>& dtypes)
{
	DescriptorPoolBuilder builder;

	for (size_t typeNdx = 0; typeNdx < dtypes.size(); ++typeNdx)
		builder.addType(dtypes[typeNdx], 1);

	return builder.build(vkdi, device, VK_DESCRIPTOR_POOL_CREATE_FREE_DESCRIPTOR_SET_BIT, /* maxSets = */ 1);
}

/*--------------------------------------------------------------------*//*!
 * \brief Create a descriptor set
 *
 * The descriptor set's layout contains the given descriptor types,
 * sequentially binded to binding points starting from 0.
 *//*--------------------------------------------------------------------*/
Move<VkDescriptorSet> createDescriptorSet (const DeviceInterface& vkdi, const VkDevice& device, VkDescriptorPool pool, VkDescriptorSetLayout layout, const vector<VkDescriptorType>& dtypes, const vector<VkDescriptorBufferInfo>& descriptorInfos, const vector<VkDescriptorImageInfo>& descriptorImageInfos)
{
	DE_ASSERT(dtypes.size() == descriptorInfos.size() + descriptorImageInfos.size());

	const VkDescriptorSetAllocateInfo	allocInfo	=
	{
		VK_STRUCTURE_TYPE_DESCRIPTOR_SET_ALLOCATE_INFO,
		DE_NULL,
		pool,
		1u,
		&layout
	};

	Move<VkDescriptorSet>				descriptorSet	= allocateDescriptorSet(vkdi, device, &allocInfo);
	DescriptorSetUpdateBuilder			builder;

	deUint32							bufferNdx		= 0u;
	deUint32							imageNdx		= 0u;

	for (deUint32 descriptorNdx = 0; descriptorNdx < dtypes.size(); ++descriptorNdx)
	{
		switch (dtypes[descriptorNdx])
		{
			// Write buffer descriptor
			case VK_DESCRIPTOR_TYPE_STORAGE_BUFFER:
			case VK_DESCRIPTOR_TYPE_UNIFORM_BUFFER:
				builder.writeSingle(*descriptorSet, DescriptorSetUpdateBuilder::Location::binding(descriptorNdx), dtypes[descriptorNdx], &descriptorInfos[bufferNdx++]);
				break;

			// Write image/sampler descriptor
			case VK_DESCRIPTOR_TYPE_STORAGE_IMAGE:
			case VK_DESCRIPTOR_TYPE_SAMPLED_IMAGE:
			case VK_DESCRIPTOR_TYPE_SAMPLER:
			case VK_DESCRIPTOR_TYPE_COMBINED_IMAGE_SAMPLER:
				builder.writeSingle(*descriptorSet, DescriptorSetUpdateBuilder::Location::binding(descriptorNdx), dtypes[descriptorNdx], &descriptorImageInfos[imageNdx++]);
				break;

			default:
				DE_FATAL("Not implemented");
		}
	}
	builder.update(vkdi, device);

	return descriptorSet;
}

/*--------------------------------------------------------------------*//*!
 * \brief Create a compute pipeline based on the given shader
 *//*--------------------------------------------------------------------*/
Move<VkPipeline> createComputePipeline (const DeviceInterface& vkdi, const VkDevice& device, VkPipelineLayout pipelineLayout, VkShaderModule shader, const char* entryPoint, const vector<deUint32>& specConstants)
{
	const deUint32							numSpecConstants				= (deUint32)specConstants.size();
	vector<VkSpecializationMapEntry>		entries;
	VkSpecializationInfo					specInfo;

	if (numSpecConstants != 0)
	{
		entries.resize(numSpecConstants);

		for (deUint32 ndx = 0; ndx < numSpecConstants; ++ndx)
		{
			entries[ndx].constantID	= ndx;
			entries[ndx].offset		= ndx * (deUint32)sizeof(deUint32);
			entries[ndx].size		= sizeof(deUint32);
		}

		specInfo.mapEntryCount		= numSpecConstants;
		specInfo.pMapEntries		= &entries[0];
		specInfo.dataSize			= numSpecConstants * sizeof(deUint32);
		specInfo.pData				= specConstants.data();
	}

	const VkPipelineShaderStageCreateInfo	pipelineShaderStageCreateInfo	=
	{
		VK_STRUCTURE_TYPE_PIPELINE_SHADER_STAGE_CREATE_INFO,	// sType
		DE_NULL,												// pNext
		(VkPipelineShaderStageCreateFlags)0,					// flags
		VK_SHADER_STAGE_COMPUTE_BIT,							// stage
		shader,													// module
		entryPoint,												// pName
		(numSpecConstants == 0) ? DE_NULL : &specInfo,			// pSpecializationInfo
	};
	const VkComputePipelineCreateInfo		pipelineCreateInfo				=
	{
		VK_STRUCTURE_TYPE_COMPUTE_PIPELINE_CREATE_INFO,			// sType
		DE_NULL,												// pNext
		(VkPipelineCreateFlags)0,
		pipelineShaderStageCreateInfo,							// cs
		pipelineLayout,											// layout
		(VkPipeline)0,											// basePipelineHandle
		0u,														// basePipelineIndex
	};

	return createComputePipeline(vkdi, device, (VkPipelineCache)0u, &pipelineCreateInfo);
}

} // anonymous

namespace vkt
{
namespace SpirVAssembly
{

// ComputeShaderTestCase implementations

SpvAsmComputeShaderCase::SpvAsmComputeShaderCase (tcu::TestContext& testCtx, const char* name, const char* description, const ComputeShaderSpec& spec, const ComputeTestFeatures features)
	: TestCase		(testCtx, name, description)
	, m_shaderSpec	(spec)
	, m_features	(features)
{
}

void SpvAsmComputeShaderCase::initPrograms (SourceCollections& programCollection) const
{
	programCollection.spirvAsmSources.add("compute") << m_shaderSpec.assembly.c_str() << SpirVAsmBuildOptions(m_shaderSpec.spirvVersion);
}

TestInstance* SpvAsmComputeShaderCase::createInstance (Context& ctx) const
{
	if (getMinRequiredVulkanVersion(m_shaderSpec.spirvVersion) > ctx.getUsedApiVersion())
	{
		TCU_THROW(NotSupportedError, std::string("Vulkan higher than or equal to " + getVulkanName(getMinRequiredVulkanVersion(m_shaderSpec.spirvVersion)) + " is required for this test to run").c_str());
	}
	return new SpvAsmComputeShaderInstance(ctx, m_shaderSpec, m_features);
}

// ComputeShaderTestInstance implementations

SpvAsmComputeShaderInstance::SpvAsmComputeShaderInstance (Context& ctx, const ComputeShaderSpec& spec, const ComputeTestFeatures features)
	: TestInstance		(ctx)
	, m_shaderSpec		(spec)
	, m_features		(features)
{
}

VkImageUsageFlags getMatchingComputeImageUsageFlags (VkDescriptorType dType)
{
	switch (dType)
	{
		case VK_DESCRIPTOR_TYPE_STORAGE_IMAGE:			return VK_IMAGE_USAGE_STORAGE_BIT | VK_IMAGE_USAGE_TRANSFER_DST_BIT;
		case VK_DESCRIPTOR_TYPE_SAMPLED_IMAGE:			return VK_IMAGE_USAGE_SAMPLED_BIT | VK_IMAGE_USAGE_TRANSFER_DST_BIT;
		case VK_DESCRIPTOR_TYPE_COMBINED_IMAGE_SAMPLER:	return VK_IMAGE_USAGE_SAMPLED_BIT | VK_IMAGE_USAGE_TRANSFER_DST_BIT;
		default:										DE_FATAL("Not implemented");
	}
	return (VkImageUsageFlags)0;
}

tcu::TestStatus SpvAsmComputeShaderInstance::iterate (void)
{
	const deUint32						queueFamilyIndex	= m_context.getUniversalQueueFamilyIndex();
	const VkDevice&						device				= m_context.getDevice();
	const DeviceInterface&				vkdi				= m_context.getDeviceInterface();
	Allocator&							allocator			= m_context.getDefaultAllocator();
	const VkQueue						queue				= m_context.getUniversalQueue();
	const VkPhysicalDeviceFeatures&		features			= m_context.getDeviceFeatures();

	vector<AllocationSp>				inputAllocs;
	vector<AllocationSp>				outputAllocs;
	vector<BufferHandleSp>				inputBuffers;
	vector<ImageHandleSp>				inputImages;
	vector<ImageViewHandleSp>			inputImageViews;
	vector<SamplerHandleSp>				inputSamplers;
	vector<BufferHandleSp>				outputBuffers;
	vector<VkDescriptorBufferInfo>		descriptorInfos;
	vector<VkDescriptorImageInfo>		descriptorImageInfos;
	vector<VkDescriptorType>			descriptorTypes;

	// Check all required extensions are supported
	for (std::vector<std::string>::const_iterator i = m_shaderSpec.extensions.begin(); i != m_shaderSpec.extensions.end(); ++i)
	{
		if (!de::contains(m_context.getDeviceExtensions().begin(), m_context.getDeviceExtensions().end(), *i))
			TCU_THROW(NotSupportedError, (std::string("Extension not supported: ") + *i).c_str());
	}

	if ((m_features == COMPUTE_TEST_USES_INT16 || m_features == COMPUTE_TEST_USES_INT16_INT64) && !features.shaderInt16)
	{
		TCU_THROW(NotSupportedError, "shaderInt16 feature is not supported");
	}

	if ((m_features == COMPUTE_TEST_USES_INT64 || m_features == COMPUTE_TEST_USES_INT16_INT64) && !features.shaderInt64)
	{
		TCU_THROW(NotSupportedError, "shaderInt64 feature is not supported");
	}

	if ((m_features == COMPUTE_TEST_USES_FLOAT64) && !features.shaderFloat64)
	{
		TCU_THROW(NotSupportedError, "shaderFloat64 feature is not supported");
	}

	{
<<<<<<< HEAD
		const InstanceInterface&			vki					= m_context.getInstanceInterface();
		const VkPhysicalDevice				physicalDevice		= m_context.getPhysicalDevice();

		// 8bit storage features
		{
			if (!is8BitStorageFeaturesSupported(m_context.getUsedApiVersion(), vki, physicalDevice, m_context.getInstanceExtensions(), m_shaderSpec.requestedVulkanFeatures.ext8BitStorage))
=======
		// 8bit storage features
		{
			if (!is8BitStorageFeaturesSupported(m_context, m_shaderSpec.requestedVulkanFeatures.ext8BitStorage))
>>>>>>> 2ce81495
				TCU_THROW(NotSupportedError, "Requested 8bit storage features not supported");
		}

		// 16bit storage features
		{
			if (!is16BitStorageFeaturesSupported(m_context, m_shaderSpec.requestedVulkanFeatures.ext16BitStorage))
				TCU_THROW(NotSupportedError, "Requested 16bit storage features not supported");
		}

		// VariablePointers features
		{
			if (!isVariablePointersFeaturesSupported(m_context, m_shaderSpec.requestedVulkanFeatures.extVariablePointers))
				TCU_THROW(NotSupportedError, "Request Variable Pointer feature not supported");
		}
	}

	DE_ASSERT(!m_shaderSpec.outputs.empty());

	// Create command pool and command buffer

	const Unique<VkCommandPool>			cmdPool				(createCommandPool(vkdi, device, VK_COMMAND_POOL_CREATE_RESET_COMMAND_BUFFER_BIT, queueFamilyIndex));
	Unique<VkCommandBuffer>				cmdBuffer			(allocateCommandBuffer(vkdi, device, *cmdPool, VK_COMMAND_BUFFER_LEVEL_PRIMARY));

	// Create buffer and image objects, allocate storage, and create view for all input/output buffers and images.

	for (deUint32 inputNdx = 0; inputNdx < m_shaderSpec.inputs.size(); ++inputNdx)
	{
		if (m_shaderSpec.inputTypes.count(inputNdx) != 0)
			descriptorTypes.push_back(m_shaderSpec.inputTypes.at(inputNdx));
		else
			descriptorTypes.push_back(VK_DESCRIPTOR_TYPE_STORAGE_BUFFER);

		const VkDescriptorType	descType	= descriptorTypes[inputNdx];

		const bool				hasImage	= (descType == VK_DESCRIPTOR_TYPE_STORAGE_IMAGE)	||
											  (descType == VK_DESCRIPTOR_TYPE_SAMPLED_IMAGE)	||
											  (descType == VK_DESCRIPTOR_TYPE_COMBINED_IMAGE_SAMPLER);

		const bool				hasSampler	= (descType == VK_DESCRIPTOR_TYPE_SAMPLED_IMAGE)	||
											  (descType == VK_DESCRIPTOR_TYPE_SAMPLER)			||
											  (descType == VK_DESCRIPTOR_TYPE_COMBINED_IMAGE_SAMPLER);

		// Buffer
		if (!hasImage && !hasSampler)
		{
			const BufferSp&		input			= m_shaderSpec.inputs[inputNdx];
			vector<deUint8>		inputBytes;

			input->getBytes(inputBytes);

			const size_t		numBytes		= inputBytes.size();

			AllocationMp		bufferAlloc;
			BufferHandleUp*		buffer			= new BufferHandleUp(createBufferAndBindMemory(vkdi, device, descType, allocator, numBytes, &bufferAlloc, m_shaderSpec.coherentMemory));

			setMemory(vkdi, device, &*bufferAlloc, numBytes, &inputBytes.front(), m_shaderSpec.coherentMemory);
			inputBuffers.push_back(BufferHandleSp(buffer));
			inputAllocs.push_back(de::SharedPtr<Allocation>(bufferAlloc.release()));
		}
		// Image
		else if (hasImage)
		{
			const BufferSp&				input			= m_shaderSpec.inputs[inputNdx];
			vector<deUint8>				inputBytes;

			input->getBytes(inputBytes);

			const size_t				numBytes		= inputBytes.size();

			AllocationMp				bufferAlloc;
			BufferHandleUp*				buffer			= new BufferHandleUp(createBufferAndBindMemory(vkdi, device, descType, allocator, numBytes, &bufferAlloc));

			AllocationMp				imageAlloc;
			ImageHandleUp*				image			= new ImageHandleUp(createImageAndBindMemory(vkdi, device, descType, allocator, queueFamilyIndex, &imageAlloc));

			setMemory(vkdi, device, &*bufferAlloc, numBytes, &inputBytes.front());

			inputBuffers.push_back(BufferHandleSp(buffer));
			inputAllocs.push_back(de::SharedPtr<Allocation>(bufferAlloc.release()));

			inputImages.push_back(ImageHandleSp(image));
			inputAllocs.push_back(de::SharedPtr<Allocation>(imageAlloc.release()));

			const VkImageLayout			imageLayout		= (descType == VK_DESCRIPTOR_TYPE_STORAGE_IMAGE) ? VK_IMAGE_LAYOUT_GENERAL : VK_IMAGE_LAYOUT_SHADER_READ_ONLY_OPTIMAL;
			const VkBufferImageCopy		copyRegion		=
			{
				0u,												// VkDeviceSize				bufferOffset;
				0u,												// deUint32					bufferRowLength;
				0u,												// deUint32					bufferImageHeight;
				{
					VK_IMAGE_ASPECT_COLOR_BIT,						// VkImageAspectFlags		aspect;
					0u,												// deUint32					mipLevel;
					0u,												// deUint32					baseArrayLayer;
					1u,												// deUint32					layerCount;
				},												// VkImageSubresourceLayers	imageSubresource;
				{ 0, 0, 0 },									// VkOffset3D				imageOffset;
				{ 8, 8, 1 }										// VkExtent3D				imageExtent;
			};
			vector<VkBufferImageCopy>	copyRegions;
			copyRegions.push_back(copyRegion);

			copyBufferToImage(vkdi, device, queue, queueFamilyIndex, buffer->get(), (deUint32)numBytes, copyRegions, DE_NULL, VK_IMAGE_ASPECT_COLOR_BIT, 1u, 1u, image->get(), imageLayout);
		}
	}

	deUint32							imageNdx			= 0u;
	deUint32							bufferNdx			= 0u;

	for (deUint32 inputNdx = 0; inputNdx < descriptorTypes.size(); ++inputNdx)
	{
		const VkDescriptorType	descType	= descriptorTypes[inputNdx];

		const bool				hasImage	= (descType == VK_DESCRIPTOR_TYPE_STORAGE_IMAGE)	||
											  (descType == VK_DESCRIPTOR_TYPE_SAMPLED_IMAGE)	||
											  (descType == VK_DESCRIPTOR_TYPE_COMBINED_IMAGE_SAMPLER);

		const bool				hasSampler	= (descType == VK_DESCRIPTOR_TYPE_SAMPLED_IMAGE)	||
											  (descType == VK_DESCRIPTOR_TYPE_SAMPLER)			||
											  (descType == VK_DESCRIPTOR_TYPE_COMBINED_IMAGE_SAMPLER);

		// Create image view and sampler
		if (hasImage || hasSampler)
		{
			if (descType != VK_DESCRIPTOR_TYPE_SAMPLER)
			{
				const VkImageViewCreateInfo	imgViewParams	=
				{
					VK_STRUCTURE_TYPE_IMAGE_VIEW_CREATE_INFO,	//	VkStructureType			sType;
					DE_NULL,									//	const void*				pNext;
					0u,											//	VkImageViewCreateFlags	flags;
					**inputImages[imageNdx++],					//	VkImage					image;
					VK_IMAGE_VIEW_TYPE_2D,						//	VkImageViewType			viewType;
					VK_FORMAT_R32G32B32A32_SFLOAT,				//	VkFormat				format;
					{
						VK_COMPONENT_SWIZZLE_R,
						VK_COMPONENT_SWIZZLE_G,
						VK_COMPONENT_SWIZZLE_B,
						VK_COMPONENT_SWIZZLE_A
					},											//	VkChannelMapping		channels;
					{
						VK_IMAGE_ASPECT_COLOR_BIT,					//	VkImageAspectFlags		aspectMask;
						0u,											//	deUint32				baseMipLevel;
						1u,											//	deUint32				mipLevels;
						0u,											//	deUint32				baseArrayLayer;
						1u,											//	deUint32				arraySize;
					},											//	VkImageSubresourceRange	subresourceRange;
				};

				Move<VkImageView>			imgView			(createImageView(vkdi, device, &imgViewParams));
				inputImageViews.push_back(ImageViewHandleSp(new ImageViewHandleUp(imgView)));
			}

			if (hasSampler)
			{
				const VkSamplerCreateInfo	samplerParams	=
				{
					VK_STRUCTURE_TYPE_SAMPLER_CREATE_INFO,		// VkStructureType			sType;
					DE_NULL,									// const void*				pNext;
					0,											// VkSamplerCreateFlags		flags;
					VK_FILTER_NEAREST,							// VkFilter					magFilter:
					VK_FILTER_NEAREST,							// VkFilter					minFilter;
					VK_SAMPLER_MIPMAP_MODE_NEAREST,				// VkSamplerMipmapMode		mipmapMode;
					VK_SAMPLER_ADDRESS_MODE_CLAMP_TO_EDGE,		// VkSamplerAddressMode		addressModeU;
					VK_SAMPLER_ADDRESS_MODE_CLAMP_TO_EDGE,		// VkSamplerAddressMode		addressModeV;
					VK_SAMPLER_ADDRESS_MODE_CLAMP_TO_EDGE,		// VkSamplerAddressMode		addressModeW;
					0.0f,										// float					mipLodBias;
					VK_FALSE,									// VkBool32					anistoropyÉnable;
					1.0f,										// float					maxAnisotropy;
					VK_FALSE,									// VkBool32					compareEnable;
					VK_COMPARE_OP_ALWAYS,						// VkCompareOp				compareOp;
					0.0f,										// float					minLod;
					0.0f,										// float					maxLod;
					VK_BORDER_COLOR_INT_OPAQUE_BLACK,			// VkBorderColor			borderColor;
					VK_FALSE									// VkBool32					unnormalizedCoordinates;
				};

				Move<VkSampler>				sampler			(createSampler(vkdi, device, &samplerParams));
				inputSamplers.push_back(SamplerHandleSp(new SamplerHandleUp(sampler)));
			}
		}

		// Create descriptor buffer and image infos
		switch (descType)
		{
			case VK_DESCRIPTOR_TYPE_STORAGE_BUFFER:
			case VK_DESCRIPTOR_TYPE_UNIFORM_BUFFER:
			{
				const VkDescriptorBufferInfo bufInfo =
				{
					**inputBuffers[bufferNdx++],				// VkBuffer					buffer;
					0,											// VkDeviceSize				offset;
					VK_WHOLE_SIZE,								// VkDeviceSize				size;
				};
				descriptorInfos.push_back(bufInfo);
				break;
			}

			case VK_DESCRIPTOR_TYPE_STORAGE_IMAGE:
			case VK_DESCRIPTOR_TYPE_SAMPLED_IMAGE:
			{
				const VkDescriptorImageInfo	imgInfo	=
				{
					DE_NULL,									// VkSampler				sampler;
					**inputImageViews.back(),					// VkImageView				imageView;
					VK_IMAGE_LAYOUT_GENERAL						// VkImageLayout			imageLayout;
				};
				descriptorImageInfos.push_back(imgInfo);
				break;
			}

			case VK_DESCRIPTOR_TYPE_SAMPLER:
			{
				const VkDescriptorImageInfo	imgInfo	=
				{
					**inputSamplers.back(),						// VkSampler				sampler;
					DE_NULL,									// VkImageView				imageView;
					VK_IMAGE_LAYOUT_GENERAL						// VkImageLayout			imageLayout;
				};
				descriptorImageInfos.push_back(imgInfo);
				break;
			}

			case VK_DESCRIPTOR_TYPE_COMBINED_IMAGE_SAMPLER:
			{

				const VkDescriptorImageInfo	imgInfo	=
				{
					**inputSamplers.back(),						// VkSampler				sampler;
					**inputImageViews.back(),					// VkImageView				imageView;
					VK_IMAGE_LAYOUT_GENERAL						// VkImageLayout			imageLayout;
				};
				descriptorImageInfos.push_back(imgInfo);
				break;
			}

			default:
				DE_FATAL("Not implemented");
		}
	}

	for (deUint32 outputNdx = 0; outputNdx < m_shaderSpec.outputs.size(); ++outputNdx)
	{
		descriptorTypes.push_back(VK_DESCRIPTOR_TYPE_STORAGE_BUFFER);

		AllocationMp		alloc;
		const BufferSp&		output		= m_shaderSpec.outputs[outputNdx];
		vector<deUint8>		outputBytes;

		output->getBytes(outputBytes);

		const size_t		numBytes	= outputBytes.size();
		BufferHandleUp*		buffer		= new BufferHandleUp(createBufferAndBindMemory(vkdi, device, descriptorTypes.back(), allocator, numBytes, &alloc, m_shaderSpec.coherentMemory));

		fillMemoryWithValue(vkdi, device, &*alloc, numBytes, 0xff, m_shaderSpec.coherentMemory);
		descriptorInfos.push_back(vk::makeDescriptorBufferInfo(**buffer, 0u, numBytes));
		outputBuffers.push_back(BufferHandleSp(buffer));
		outputAllocs.push_back(de::SharedPtr<Allocation>(alloc.release()));
	}

	// Create layouts and descriptor set.

	Unique<VkDescriptorSetLayout>		descriptorSetLayout	(createDescriptorSetLayout(vkdi, device, descriptorTypes));
	Unique<VkPipelineLayout>			pipelineLayout		(createPipelineLayout(vkdi, device, *descriptorSetLayout, m_shaderSpec.pushConstants));
	Unique<VkDescriptorPool>			descriptorPool		(createDescriptorPool(vkdi, device, descriptorTypes));
	Unique<VkDescriptorSet>				descriptorSet		(createDescriptorSet(vkdi, device, *descriptorPool, *descriptorSetLayout, descriptorTypes, descriptorInfos, descriptorImageInfos));

	// Create compute shader and pipeline.

	const ProgramBinary&				binary				= m_context.getBinaryCollection().get("compute");
	if (m_shaderSpec.verifyBinary && !m_shaderSpec.verifyBinary(binary))
	{
		return tcu::TestStatus::fail("Binary verification of SPIR-V in the test failed");
	}
	Unique<VkShaderModule>				module				(createShaderModule(vkdi, device, binary, (VkShaderModuleCreateFlags)0u));

	Unique<VkPipeline>					computePipeline		(createComputePipeline(vkdi, device, *pipelineLayout, *module, m_shaderSpec.entryPoint.c_str(), m_shaderSpec.specConstants));

	// Create command buffer and record commands

	const tcu::IVec3&				numWorkGroups		= m_shaderSpec.numWorkGroups;

	beginCommandBuffer(vkdi, *cmdBuffer);
	vkdi.cmdBindPipeline(*cmdBuffer, VK_PIPELINE_BIND_POINT_COMPUTE, *computePipeline);
	vkdi.cmdBindDescriptorSets(*cmdBuffer, VK_PIPELINE_BIND_POINT_COMPUTE, *pipelineLayout, 0, 1, &descriptorSet.get(), 0, DE_NULL);
	if (m_shaderSpec.pushConstants != DE_NULL)
	{
		vector<deUint8>	pushConstantsBytes;
		m_shaderSpec.pushConstants->getBytes(pushConstantsBytes);

		const deUint32	size	= static_cast<deUint32>(pushConstantsBytes.size());
		const void*		data	= &pushConstantsBytes.front();

		vkdi.cmdPushConstants(*cmdBuffer, *pipelineLayout, VK_SHADER_STAGE_COMPUTE_BIT, /* offset = */ 0, /* size = */ size, data);
	}
	vkdi.cmdDispatch(*cmdBuffer, numWorkGroups.x(), numWorkGroups.y(), numWorkGroups.z());
	endCommandBuffer(vkdi, *cmdBuffer);

	submitCommandsAndWait(vkdi, device, queue, *cmdBuffer);

	// Invalidate output memory ranges before checking on host.
	for (size_t outputNdx = 0; outputNdx < m_shaderSpec.outputs.size(); ++outputNdx)
	{
		invalidateMemory(vkdi, device, outputAllocs[outputNdx].get(), m_shaderSpec.outputs[outputNdx]->getByteSize(), m_shaderSpec.coherentMemory);
	}

	// Check output.
	if (m_shaderSpec.verifyIO)
	{
		if (!(*m_shaderSpec.verifyIO)(m_shaderSpec.inputs, outputAllocs, m_shaderSpec.outputs, m_context.getTestContext().getLog()))
			return tcu::TestStatus(m_shaderSpec.failResult, m_shaderSpec.failMessage);
	}
	else
	{
		for (size_t outputNdx = 0; outputNdx < m_shaderSpec.outputs.size(); ++outputNdx)
		{
			const BufferSp&	expectedOutput = m_shaderSpec.outputs[outputNdx];
			vector<deUint8>	expectedBytes;

			expectedOutput->getBytes(expectedBytes);

			if (deMemCmp(&expectedBytes.front(), outputAllocs[outputNdx]->getHostPtr(), expectedBytes.size()))
			{
				const deUint8*	ptrHost		= static_cast<deUint8*>(outputAllocs[outputNdx]->getHostPtr());
				const deUint8*	ptrExpected	= static_cast<deUint8*>(&expectedBytes.front());
				unsigned int	ndx			= 0u;
				for (; ndx < expectedBytes.size(); ++ndx)
				{
					if (ptrHost[ndx] != ptrExpected[ndx])
						break;
				}
				m_context.getTestContext().getLog() << tcu::TestLog::Message << "OutputBuffer: " << outputNdx
													<< " Got " << (deUint8)ptrHost[ndx] <<" expected " << (deUint8)ptrExpected[ndx] << " at byte" << ndx << tcu::TestLog::EndMessage;
				return tcu::TestStatus(m_shaderSpec.failResult, m_shaderSpec.failMessage);
			}
		}
	}

	return tcu::TestStatus::pass("Output match with expected");
}

} // SpirVAssembly
} // vkt<|MERGE_RESOLUTION|>--- conflicted
+++ resolved
@@ -433,18 +433,9 @@
 	}
 
 	{
-<<<<<<< HEAD
-		const InstanceInterface&			vki					= m_context.getInstanceInterface();
-		const VkPhysicalDevice				physicalDevice		= m_context.getPhysicalDevice();
-
 		// 8bit storage features
 		{
-			if (!is8BitStorageFeaturesSupported(m_context.getUsedApiVersion(), vki, physicalDevice, m_context.getInstanceExtensions(), m_shaderSpec.requestedVulkanFeatures.ext8BitStorage))
-=======
-		// 8bit storage features
-		{
 			if (!is8BitStorageFeaturesSupported(m_context, m_shaderSpec.requestedVulkanFeatures.ext8BitStorage))
->>>>>>> 2ce81495
 				TCU_THROW(NotSupportedError, "Requested 8bit storage features not supported");
 		}
 
