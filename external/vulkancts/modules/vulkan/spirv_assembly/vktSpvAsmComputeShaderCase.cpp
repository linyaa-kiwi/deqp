/*-------------------------------------------------------------------------
 * Vulkan Conformance Tests
 * ------------------------
 *
 * Copyright (c) 2015 Google Inc.
 *
 * Licensed under the Apache License, Version 2.0 (the "License");
 * you may not use this file except in compliance with the License.
 * You may obtain a copy of the License at
 *
 *      http://www.apache.org/licenses/LICENSE-2.0
 *
 * Unless required by applicable law or agreed to in writing, software
 * distributed under the License is distributed on an "AS IS" BASIS,
 * WITHOUT WARRANTIES OR CONDITIONS OF ANY KIND, either express or implied.
 * See the License for the specific language governing permissions and
 * limitations under the License.
 *
 *//*!
 * \file
 * \brief Test Case Skeleton Based on Compute Shaders
 *//*--------------------------------------------------------------------*/

#include "vktSpvAsmComputeShaderCase.hpp"

#include "deSharedPtr.hpp"
#include "deSTLUtil.hpp"

#include "vkBuilderUtil.hpp"
#include "vkMemUtil.hpp"
#include "vkPlatform.hpp"
#include "vkRefUtil.hpp"
#include "vkQueryUtil.hpp"
#include "vkTypeUtil.hpp"

namespace
{

using namespace vk;
using std::vector;

typedef vkt::SpirVAssembly::AllocationMp			AllocationMp;
typedef vkt::SpirVAssembly::AllocationSp			AllocationSp;

typedef Unique<VkBuffer>							BufferHandleUp;
typedef de::SharedPtr<BufferHandleUp>				BufferHandleSp;

/*--------------------------------------------------------------------*//*!
 * \brief Create storage buffer, allocate and bind memory for the buffer
 *
 * The memory is created as host visible and passed back as a vk::Allocation
 * instance via outMemory.
 *//*--------------------------------------------------------------------*/
Move<VkBuffer> createBufferAndBindMemory (const DeviceInterface& vkdi, const VkDevice& device, VkDescriptorType dtype, Allocator& allocator, size_t numBytes, AllocationMp* outMemory)
{
	VkBufferUsageFlags			usageBit		= (VkBufferUsageFlags)0;

	switch (dtype)
	{
		case VK_DESCRIPTOR_TYPE_STORAGE_BUFFER:	usageBit = VK_BUFFER_USAGE_STORAGE_BUFFER_BIT; break;
		case VK_DESCRIPTOR_TYPE_UNIFORM_BUFFER:	usageBit = VK_BUFFER_USAGE_UNIFORM_BUFFER_BIT; break;
		default:								DE_ASSERT(false);
	}

	const VkBufferCreateInfo bufferCreateInfo	=
	{
		VK_STRUCTURE_TYPE_BUFFER_CREATE_INFO,	// sType
		DE_NULL,								// pNext
		0u,										// flags
		numBytes,								// size
		usageBit,								// usage
		VK_SHARING_MODE_EXCLUSIVE,				// sharingMode
		0u,										// queueFamilyCount
		DE_NULL,								// pQueueFamilyIndices
	};

	Move<VkBuffer>				buffer			(createBuffer(vkdi, device, &bufferCreateInfo));
	const VkMemoryRequirements	requirements	= getBufferMemoryRequirements(vkdi, device, *buffer);
	AllocationMp				bufferMemory	= allocator.allocate(requirements, MemoryRequirement::HostVisible);

	VK_CHECK(vkdi.bindBufferMemory(device, *buffer, bufferMemory->getMemory(), bufferMemory->getOffset()));
	*outMemory = bufferMemory;

	return buffer;
}

void setMemory (const DeviceInterface& vkdi, const VkDevice& device, Allocation* destAlloc, size_t numBytes, const void* data)
{
	void* const hostPtr = destAlloc->getHostPtr();

	deMemcpy((deUint8*)hostPtr, data, numBytes);
	flushMappedMemoryRange(vkdi, device, destAlloc->getMemory(), destAlloc->getOffset(), numBytes);
}

void fillMemoryWithValue (const DeviceInterface& vkdi, const VkDevice& device, Allocation* destAlloc, size_t numBytes, deUint8 value)
{
	void* const hostPtr = destAlloc->getHostPtr();

	deMemset((deUint8*)hostPtr, value, numBytes);
	flushMappedMemoryRange(vkdi, device, destAlloc->getMemory(), destAlloc->getOffset(), numBytes);
}

void invalidateMemory (const DeviceInterface& vkdi, const VkDevice& device, Allocation* srcAlloc, size_t numBytes)
{
	invalidateMappedMemoryRange(vkdi, device, srcAlloc->getMemory(), srcAlloc->getOffset(), numBytes);
}

/*--------------------------------------------------------------------*//*!
 * \brief Create a descriptor set layout with the given descriptor types
 *
 * All descriptors are created for compute pipeline.
 *//*--------------------------------------------------------------------*/
Move<VkDescriptorSetLayout> createDescriptorSetLayout (const DeviceInterface& vkdi, const VkDevice& device, const vector<VkDescriptorType>& dtypes)
{
	DescriptorSetLayoutBuilder builder;

	for (size_t bindingNdx = 0; bindingNdx < dtypes.size(); ++bindingNdx)
		builder.addSingleBinding(dtypes[bindingNdx], VK_SHADER_STAGE_COMPUTE_BIT);

	return builder.build(vkdi, device);
}

/*--------------------------------------------------------------------*//*!
 * \brief Create a pipeline layout with one descriptor set
 *//*--------------------------------------------------------------------*/
Move<VkPipelineLayout> createPipelineLayout (const DeviceInterface& vkdi, const VkDevice& device, VkDescriptorSetLayout descriptorSetLayout, const vkt::SpirVAssembly::BufferSp& pushConstants)
{
	VkPipelineLayoutCreateInfo		createInfo	=
	{
		VK_STRUCTURE_TYPE_PIPELINE_LAYOUT_CREATE_INFO,	// sType
		DE_NULL,										// pNext
		(VkPipelineLayoutCreateFlags)0,
		1u,												// descriptorSetCount
		&descriptorSetLayout,							// pSetLayouts
		0u,												// pushConstantRangeCount
		DE_NULL,										// pPushConstantRanges
	};

	VkPushConstantRange				range		=
	{
		VK_SHADER_STAGE_COMPUTE_BIT,					// stageFlags
		0,												// offset
		0,												// size
	};

	if (pushConstants != DE_NULL)
	{
		vector<deUint8> pushConstantsBytes;
		pushConstants->getBytes(pushConstantsBytes);

		range.size							= static_cast<deUint32>(pushConstantsBytes.size());
		createInfo.pushConstantRangeCount	= 1;
		createInfo.pPushConstantRanges		= &range;
	}

	return createPipelineLayout(vkdi, device, &createInfo);
}

/*--------------------------------------------------------------------*//*!
 * \brief Create a one-time descriptor pool for one descriptor set that
 * support the given descriptor types.
 *//*--------------------------------------------------------------------*/
inline Move<VkDescriptorPool> createDescriptorPool (const DeviceInterface& vkdi, const VkDevice& device, const vector<VkDescriptorType>& dtypes)
{
	DescriptorPoolBuilder builder;

	for (size_t typeNdx = 0; typeNdx < dtypes.size(); ++typeNdx)
		builder.addType(dtypes[typeNdx], 1);

	return builder.build(vkdi, device, VK_DESCRIPTOR_POOL_CREATE_FREE_DESCRIPTOR_SET_BIT, /* maxSets = */ 1);
}

/*--------------------------------------------------------------------*//*!
 * \brief Create a descriptor set
 *
 * The descriptor set's layout contains the given descriptor types,
 * sequentially binded to binding points starting from 0.
 *//*--------------------------------------------------------------------*/
Move<VkDescriptorSet> createDescriptorSet (const DeviceInterface& vkdi, const VkDevice& device, VkDescriptorPool pool, VkDescriptorSetLayout layout, const vector<VkDescriptorType>& dtypes, const vector<VkDescriptorBufferInfo>& descriptorInfos)
{
	DE_ASSERT(dtypes.size() == descriptorInfos.size());

	const VkDescriptorSetAllocateInfo	allocInfo	=
	{
		VK_STRUCTURE_TYPE_DESCRIPTOR_SET_ALLOCATE_INFO,
		DE_NULL,
		pool,
		1u,
		&layout
	};

	Move<VkDescriptorSet>				descriptorSet	= allocateDescriptorSet(vkdi, device, &allocInfo);
	DescriptorSetUpdateBuilder			builder;

	for (deUint32 descriptorNdx = 0; descriptorNdx < dtypes.size(); ++descriptorNdx)
		builder.writeSingle(*descriptorSet, DescriptorSetUpdateBuilder::Location::binding(descriptorNdx), dtypes[descriptorNdx], &descriptorInfos[descriptorNdx]);
	builder.update(vkdi, device);

	return descriptorSet;
}

/*--------------------------------------------------------------------*//*!
 * \brief Create a compute pipeline based on the given shader
 *//*--------------------------------------------------------------------*/
Move<VkPipeline> createComputePipeline (const DeviceInterface& vkdi, const VkDevice& device, VkPipelineLayout pipelineLayout, VkShaderModule shader, const char* entryPoint, const vector<deUint32>& specConstants)
{
	const deUint32							numSpecConstants				= (deUint32)specConstants.size();
	vector<VkSpecializationMapEntry>		entries;
	VkSpecializationInfo					specInfo;

	if (numSpecConstants != 0)
	{
		entries.resize(numSpecConstants);

		for (deUint32 ndx = 0; ndx < numSpecConstants; ++ndx)
		{
			entries[ndx].constantID	= ndx;
			entries[ndx].offset		= ndx * (deUint32)sizeof(deUint32);
			entries[ndx].size		= sizeof(deUint32);
		}

		specInfo.mapEntryCount		= numSpecConstants;
		specInfo.pMapEntries		= &entries[0];
		specInfo.dataSize			= numSpecConstants * sizeof(deUint32);
		specInfo.pData				= specConstants.data();
	}

	const VkPipelineShaderStageCreateInfo	pipelineShaderStageCreateInfo	=
	{
		VK_STRUCTURE_TYPE_PIPELINE_SHADER_STAGE_CREATE_INFO,	// sType
		DE_NULL,												// pNext
		(VkPipelineShaderStageCreateFlags)0,					// flags
		VK_SHADER_STAGE_COMPUTE_BIT,							// stage
		shader,													// module
		entryPoint,												// pName
		(numSpecConstants == 0) ? DE_NULL : &specInfo,			// pSpecializationInfo
	};
	const VkComputePipelineCreateInfo		pipelineCreateInfo				=
	{
		VK_STRUCTURE_TYPE_COMPUTE_PIPELINE_CREATE_INFO,			// sType
		DE_NULL,												// pNext
		(VkPipelineCreateFlags)0,
		pipelineShaderStageCreateInfo,							// cs
		pipelineLayout,											// layout
		(VkPipeline)0,											// basePipelineHandle
		0u,														// basePipelineIndex
	};

	return createComputePipeline(vkdi, device, (VkPipelineCache)0u, &pipelineCreateInfo);
}

/*--------------------------------------------------------------------*//*!
 * \brief Create a command pool
 *
 * The created command pool is designated for use on the queue type
 * represented by the given queueFamilyIndex.
 *//*--------------------------------------------------------------------*/
Move<VkCommandPool> createCommandPool (const DeviceInterface& vkdi, VkDevice device, deUint32 queueFamilyIndex)
{
	return createCommandPool(vkdi, device, 0u, queueFamilyIndex);
}

} // anonymous

namespace vkt
{
namespace SpirVAssembly
{

// ComputeShaderTestCase implementations

SpvAsmComputeShaderCase::SpvAsmComputeShaderCase (tcu::TestContext& testCtx, const char* name, const char* description, const ComputeShaderSpec& spec, const ComputeTestFeatures features)
	: TestCase		(testCtx, name, description)
	, m_shaderSpec	(spec)
	, m_features	(features)
{
}

void SpvAsmComputeShaderCase::initPrograms (SourceCollections& programCollection) const
{
	programCollection.spirvAsmSources.add("compute") << m_shaderSpec.assembly.c_str() << SpirVAsmBuildOptions(m_shaderSpec.spirvVersion);
}

TestInstance* SpvAsmComputeShaderCase::createInstance (Context& ctx) const
{
<<<<<<< HEAD
	if (getMinRequiredVulkanVersion(m_shaderSpec.spirvVersion) < ctx.getUsedApiVersion())
	{
		TCU_THROW(NotSupportedError, std::string("Vulkan higher than " + getVulkanName(ctx.getUsedApiVersion()) + " is required for this test to run").c_str());
=======
	if (getMinRequiredVulkanVersion(m_shaderSpec.spirvVersion) > ctx.getUsedApiVersion())
	{
		TCU_THROW(NotSupportedError, std::string("Vulkan higher than or equal to " + getVulkanName(getMinRequiredVulkanVersion(m_shaderSpec.spirvVersion)) + " is required for this test to run").c_str());
>>>>>>> b64f4133
	}
	return new SpvAsmComputeShaderInstance(ctx, m_shaderSpec, m_features);
}

// ComputeShaderTestInstance implementations

SpvAsmComputeShaderInstance::SpvAsmComputeShaderInstance (Context& ctx, const ComputeShaderSpec& spec, const ComputeTestFeatures features)
	: TestInstance		(ctx)
	, m_shaderSpec		(spec)
	, m_features		(features)
{
}

tcu::TestStatus SpvAsmComputeShaderInstance::iterate (void)
{
	const VkPhysicalDeviceFeatures&		features			= m_context.getDeviceFeatures();

	if ((m_features == COMPUTE_TEST_USES_INT16 || m_features == COMPUTE_TEST_USES_INT16_INT64) && !features.shaderInt16)
	{
		TCU_THROW(NotSupportedError, "shaderInt16 feature is not supported");
	}

	if ((m_features == COMPUTE_TEST_USES_INT64 || m_features == COMPUTE_TEST_USES_INT16_INT64) && !features.shaderInt64)
	{
		TCU_THROW(NotSupportedError, "shaderInt64 feature is not supported");
	}

	{
		const InstanceInterface&			vki					= m_context.getInstanceInterface();
		const VkPhysicalDevice				physicalDevice		= m_context.getPhysicalDevice();

		// 16bit storage features
		{
			if (!is16BitStorageFeaturesSupported(m_context.getUsedApiVersion(), vki, physicalDevice, m_context.getInstanceExtensions(), m_shaderSpec.requestedVulkanFeatures.ext16BitStorage))
				TCU_THROW(NotSupportedError, "Requested 16bit storage features not supported");
		}

		// VariablePointers features
		{
			if (!isVariablePointersFeaturesSupported(m_context.getUsedApiVersion(), vki, physicalDevice, m_context.getInstanceExtensions(), m_shaderSpec.requestedVulkanFeatures.extVariablePointers))
				TCU_THROW(NotSupportedError, "Request Variable Pointer feature not supported");
		}
	}

	// defer device and resource creation until after feature checks
	const Unique<VkDevice>				vkDevice			(createDeviceWithExtensions(m_context, m_context.getUniversalQueueFamilyIndex(), m_context.getDeviceExtensions(), m_shaderSpec.extensions));
	const VkDevice&						device				= *vkDevice;
	const DeviceDriver					vkDeviceInterface	(m_context.getInstanceInterface(), device);
	const DeviceInterface&				vkdi				= vkDeviceInterface;
	const de::UniquePtr<vk::Allocator>	vkAllocator			(createAllocator(m_context.getInstanceInterface(), m_context.getPhysicalDevice(), vkDeviceInterface, device));
	Allocator&							allocator			= *vkAllocator;
	const VkQueue						queue				(getDeviceQueue(vkDeviceInterface, device, m_context.getUniversalQueueFamilyIndex(), 0));

	vector<AllocationSp>				inputAllocs;
	vector<AllocationSp>				outputAllocs;
	vector<BufferHandleSp>				inputBuffers;
	vector<BufferHandleSp>				outputBuffers;
	vector<VkDescriptorBufferInfo>		descriptorInfos;
	vector<VkDescriptorType>			descriptorTypes;

	DE_ASSERT(!m_shaderSpec.outputs.empty());

	// Create buffer object, allocate storage, and create view for all input/output buffers.

	for (deUint32 inputNdx = 0; inputNdx < m_shaderSpec.inputs.size(); ++inputNdx)
	{
		if (m_shaderSpec.inputTypes.count(inputNdx) != 0)
			descriptorTypes.push_back(m_shaderSpec.inputTypes.at(inputNdx));
		else
			descriptorTypes.push_back(VK_DESCRIPTOR_TYPE_STORAGE_BUFFER);

		AllocationMp		alloc;
		const BufferSp&		input		= m_shaderSpec.inputs[inputNdx];
		vector<deUint8>		inputBytes;

		input->getBytes(inputBytes);

		const size_t		numBytes	= inputBytes.size();
		BufferHandleUp*		buffer		= new BufferHandleUp(createBufferAndBindMemory(vkdi, device, descriptorTypes.back(), allocator, numBytes, &alloc));

		setMemory(vkdi, device, &*alloc, numBytes, &inputBytes.front());
		descriptorInfos.push_back(vk::makeDescriptorBufferInfo(**buffer, 0u, numBytes));
		inputBuffers.push_back(BufferHandleSp(buffer));
		inputAllocs.push_back(de::SharedPtr<Allocation>(alloc.release()));
	}

	for (deUint32 outputNdx = 0; outputNdx < m_shaderSpec.outputs.size(); ++outputNdx)
	{
		descriptorTypes.push_back(VK_DESCRIPTOR_TYPE_STORAGE_BUFFER);

		AllocationMp		alloc;
		const BufferSp&		output		= m_shaderSpec.outputs[outputNdx];
		vector<deUint8>		outputBytes;

		output->getBytes(outputBytes);

		const size_t		numBytes	= outputBytes.size();
		BufferHandleUp*		buffer		= new BufferHandleUp(createBufferAndBindMemory(vkdi, device, descriptorTypes.back(), allocator, numBytes, &alloc));

		fillMemoryWithValue(vkdi, device, &*alloc, numBytes, 0xff);
		descriptorInfos.push_back(vk::makeDescriptorBufferInfo(**buffer, 0u, numBytes));
		outputBuffers.push_back(BufferHandleSp(buffer));
		outputAllocs.push_back(de::SharedPtr<Allocation>(alloc.release()));
	}

	// Create layouts and descriptor set.

	Unique<VkDescriptorSetLayout>		descriptorSetLayout	(createDescriptorSetLayout(vkdi, device, descriptorTypes));
	Unique<VkPipelineLayout>			pipelineLayout		(createPipelineLayout(vkdi, device, *descriptorSetLayout, m_shaderSpec.pushConstants));
	Unique<VkDescriptorPool>			descriptorPool		(createDescriptorPool(vkdi, device, descriptorTypes));
	Unique<VkDescriptorSet>				descriptorSet		(createDescriptorSet(vkdi, device, *descriptorPool, *descriptorSetLayout, descriptorTypes, descriptorInfos));

	// Create compute shader and pipeline.

	const ProgramBinary&				binary				= m_context.getBinaryCollection().get("compute");
	if (m_shaderSpec.verifyBinary && !m_shaderSpec.verifyBinary(binary))
	{
		return tcu::TestStatus::fail("Binary verification of SPIR-V in the test failed");
	}
	Unique<VkShaderModule>				module				(createShaderModule(vkdi, device, binary, (VkShaderModuleCreateFlags)0u));

	Unique<VkPipeline>					computePipeline		(createComputePipeline(vkdi, device, *pipelineLayout, *module, m_shaderSpec.entryPoint.c_str(), m_shaderSpec.specConstants));

	// Create command buffer and record commands

	const Unique<VkCommandPool>			cmdPool				(createCommandPool(vkdi, device, m_context.getUniversalQueueFamilyIndex()));
	Unique<VkCommandBuffer>				cmdBuffer			(allocateCommandBuffer(vkdi, device, *cmdPool, VK_COMMAND_BUFFER_LEVEL_PRIMARY));

	const VkCommandBufferBeginInfo		cmdBufferBeginInfo	=
	{
		VK_STRUCTURE_TYPE_COMMAND_BUFFER_BEGIN_INFO,	// sType
		DE_NULL,										// pNext
		VK_COMMAND_BUFFER_USAGE_ONE_TIME_SUBMIT_BIT,
		(const VkCommandBufferInheritanceInfo*)DE_NULL,
	};

	const tcu::IVec3&				numWorkGroups		= m_shaderSpec.numWorkGroups;

	VK_CHECK(vkdi.beginCommandBuffer(*cmdBuffer, &cmdBufferBeginInfo));
	vkdi.cmdBindPipeline(*cmdBuffer, VK_PIPELINE_BIND_POINT_COMPUTE, *computePipeline);
	vkdi.cmdBindDescriptorSets(*cmdBuffer, VK_PIPELINE_BIND_POINT_COMPUTE, *pipelineLayout, 0, 1, &descriptorSet.get(), 0, DE_NULL);
	if (m_shaderSpec.pushConstants != DE_NULL)
	{
		vector<deUint8>	pushConstantsBytes;
		m_shaderSpec.pushConstants->getBytes(pushConstantsBytes);

		const deUint32	size	= static_cast<deUint32>(pushConstantsBytes.size());
		const void*		data	= &pushConstantsBytes.front();

		vkdi.cmdPushConstants(*cmdBuffer, *pipelineLayout, VK_SHADER_STAGE_COMPUTE_BIT, /* offset = */ 0, /* size = */ size, data);
	}
	vkdi.cmdDispatch(*cmdBuffer, numWorkGroups.x(), numWorkGroups.y(), numWorkGroups.z());
	VK_CHECK(vkdi.endCommandBuffer(*cmdBuffer));

	// Create fence and run.

	const Unique<VkFence>			cmdCompleteFence	(createFence(vkdi, device));
	const deUint64					infiniteTimeout		= ~(deUint64)0u;
	const VkSubmitInfo				submitInfo			=
	{
		VK_STRUCTURE_TYPE_SUBMIT_INFO,
		DE_NULL,
		0u,
		(const VkSemaphore*)DE_NULL,
		(const VkPipelineStageFlags*)DE_NULL,
		1u,
		&cmdBuffer.get(),
		0u,
		(const VkSemaphore*)DE_NULL,
	};

	VK_CHECK(vkdi.queueSubmit(queue, 1, &submitInfo, *cmdCompleteFence));
	VK_CHECK(vkdi.waitForFences(device, 1, &cmdCompleteFence.get(), 0u, infiniteTimeout)); // \note: timeout is failure

	// Invalidate output memory ranges before checking on host.
	for (size_t outputNdx = 0; outputNdx < m_shaderSpec.outputs.size(); ++outputNdx)
	{
		invalidateMemory(vkdi, device, outputAllocs[outputNdx].get(), m_shaderSpec.outputs[outputNdx]->getByteSize());
	}

	// Check output.
	if (m_shaderSpec.verifyIO)
	{
		if (!(*m_shaderSpec.verifyIO)(m_shaderSpec.inputs, outputAllocs, m_shaderSpec.outputs, m_context.getTestContext().getLog()))
			return tcu::TestStatus(m_shaderSpec.failResult, m_shaderSpec.failMessage);
	}
	else
	{
		for (size_t outputNdx = 0; outputNdx < m_shaderSpec.outputs.size(); ++outputNdx)
		{
			const BufferSp&	expectedOutput = m_shaderSpec.outputs[outputNdx];
			vector<deUint8>	expectedBytes;

			expectedOutput->getBytes(expectedBytes);

			if (deMemCmp(&expectedBytes.front(), outputAllocs[outputNdx]->getHostPtr(), expectedBytes.size()))
				return tcu::TestStatus(m_shaderSpec.failResult, m_shaderSpec.failMessage);
		}
	}

	return tcu::TestStatus::pass("Output match with expected");
}

} // SpirVAssembly
} // vkt<|MERGE_RESOLUTION|>--- conflicted
+++ resolved
@@ -283,15 +283,9 @@
 
 TestInstance* SpvAsmComputeShaderCase::createInstance (Context& ctx) const
 {
-<<<<<<< HEAD
-	if (getMinRequiredVulkanVersion(m_shaderSpec.spirvVersion) < ctx.getUsedApiVersion())
-	{
-		TCU_THROW(NotSupportedError, std::string("Vulkan higher than " + getVulkanName(ctx.getUsedApiVersion()) + " is required for this test to run").c_str());
-=======
 	if (getMinRequiredVulkanVersion(m_shaderSpec.spirvVersion) > ctx.getUsedApiVersion())
 	{
 		TCU_THROW(NotSupportedError, std::string("Vulkan higher than or equal to " + getVulkanName(getMinRequiredVulkanVersion(m_shaderSpec.spirvVersion)) + " is required for this test to run").c_str());
->>>>>>> b64f4133
 	}
 	return new SpvAsmComputeShaderInstance(ctx, m_shaderSpec, m_features);
 }
