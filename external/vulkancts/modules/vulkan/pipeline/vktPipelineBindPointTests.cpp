--- conflicted
+++ resolved
@@ -528,10 +528,7 @@
 							*vertShader)
 						.setupFragmentShaderState(*graphicsPipelineLayout, *renderPass, 0u, *fragShader)
 						.setupFragmentOutputState(*renderPass, 0u)
-<<<<<<< HEAD
-=======
 						.setMonolithicPipelineLayout(*graphicsPipelineLayout)
->>>>>>> b82b4024
 						.buildPipeline();
 	}
 
