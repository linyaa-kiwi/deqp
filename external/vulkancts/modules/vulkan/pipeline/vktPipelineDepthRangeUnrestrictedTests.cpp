--- conflicted
+++ resolved
@@ -662,10 +662,7 @@
 			&rasterStateParams)
 	   .setupFragmentShaderState(*m_pipelineLayout, renderpass, 0u, *m_fragModule, &depthStencilStateParams)
 	   .setupFragmentOutputState(renderpass, 0u, &colorBlendStateParams)
-<<<<<<< HEAD
-=======
 	   .setMonolithicPipelineLayout(*m_pipelineLayout)
->>>>>>> b82b4024
 	   .buildPipeline();
 }
 
