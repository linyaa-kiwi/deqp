--- conflicted
+++ resolved
@@ -322,10 +322,7 @@
 														*m_geomShaderModule)
 					  .setupFragmentShaderState(*m_pipelineLayout, *m_renderPass, 0u, *m_fragShaderModule)
 					  .setupFragmentOutputState(*m_renderPass)
-<<<<<<< HEAD
-=======
 					  .setMonolithicPipelineLayout(*m_pipelineLayout)
->>>>>>> b82b4024
 					  .buildPipeline();
 
 	// create vertex buffer
@@ -884,10 +881,7 @@
 
 		// if graphicsPipelineLibraryIndependentInterpolationDecoration is VK_FALSE then interface mismatch
 		// tests involving the Flat or NoPerspective qualifiers should be skipped for pipeline library tests
-<<<<<<< HEAD
 #ifndef CTS_USES_VULKANSC
-=======
->>>>>>> b82b4024
 		if (!context.getGraphicsPipelineLibraryPropertiesEXT().graphicsPipelineLibraryIndependentInterpolationDecoration)
 		{
 			if ((m_params->inDeclDecoration == DecorationType::FLAT) ||
@@ -896,10 +890,7 @@
 				(m_params->outDeclDecoration == DecorationType::NO_PERSPECTIVE))
 				TCU_THROW(NotSupportedError, "graphicsPipelineLibraryIndependentInterpolationDecoration is not supported");
 		}
-<<<<<<< HEAD
 #endif // CTS_USES_VULKANSC
-=======
->>>>>>> b82b4024
 	}
 
 	// when outputs from earlier stage are matched with smaller
