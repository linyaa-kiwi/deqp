/*------------------------------------------------------------------------
 * Vulkan Conformance Tests
 * ------------------------
 *
 * Copyright (c) 2019 The Khronos Group Inc.
 * Copyright (c) 2019 Valve Corporation.
 *
 * Licensed under the Apache License, Version 2.0 (the "License");
 * you may not use this file except in compliance with the License.
 * You may obtain a copy of the License at
 *
 *      http://www.apache.org/licenses/LICENSE-2.0
 *
 * Unless required by applicable law or agreed to in writing, software
 * distributed under the License is distributed on an "AS IS" BASIS,
 * WITHOUT WARRANTIES OR CONDITIONS OF ANY KIND, either express or implied.
 * See the License for the specific language governing permissions and
 * limitations under the License.
 *
 *//*!
 * \file
 * \brief Pipeline Cache Tests
 *//*--------------------------------------------------------------------*/

#include "vktPipelineCreationFeedbackTests.hpp"
#include "vktPipelineVertexUtil.hpp"
#include "vktTestCase.hpp"
#include "vktTestCaseUtil.hpp"
#include "vkMemUtil.hpp"
#include "vkBuilderUtil.hpp"
#include "vkRefUtil.hpp"
#include "vkQueryUtil.hpp"
#include "vkTypeUtil.hpp"
#include "vkObjUtil.hpp"
#include "tcuTestLog.hpp"

#include <sstream>
#include <vector>

namespace vkt
{
namespace pipeline
{

using namespace vk;

namespace
{
enum
{
	VK_MAX_SHADER_STAGES = 6,
};

enum
{
	VK_MAX_PIPELINE_PARTS = 5,			// 4 parts + 1 final
};

enum
{
	PIPELINE_CACHE_NDX_NO_CACHE = 0,
	PIPELINE_CACHE_NDX_DERIVATIVE = 1,
	PIPELINE_CACHE_NDX_CACHED = 2,
	PIPELINE_CACHE_NDX_COUNT,
};

// helper functions

std::string getShaderFlagStr (const VkShaderStageFlags	shader,
							  bool						isDescription)
{
	std::ostringstream desc;
	if (shader & VK_SHADER_STAGE_COMPUTE_BIT)
	{
		desc << ((isDescription) ? "compute stage" : "compute_stage");
	}
	else
	{
		desc << ((isDescription) ? "vertex stage" : "vertex_stage");
		if (shader & VK_SHADER_STAGE_GEOMETRY_BIT)
			desc << ((isDescription) ? " geometry stage" : "_geometry_stage");
		if (shader & VK_SHADER_STAGE_TESSELLATION_CONTROL_BIT)
			desc << ((isDescription) ? " tessellation control stage" : "_tessellation_control_stage");
		if (shader & VK_SHADER_STAGE_TESSELLATION_EVALUATION_BIT)
			desc << ((isDescription) ? " tessellation evaluation stage" : "_tessellation_evaluation_stage");
		desc << ((isDescription) ? " fragment stage" : "_fragment_stage");
	}

	return desc.str();
}

std::string getCaseStr (const deUint32 ndx)
{
	switch(ndx)
	{
		case PIPELINE_CACHE_NDX_NO_CACHE:
			return "No cached pipeline";
		case PIPELINE_CACHE_NDX_CACHED:
			return "Cached pipeline";
		case PIPELINE_CACHE_NDX_DERIVATIVE:
			return "Pipeline derivative";
		default:
			DE_FATAL("Unknown case!");
	}

	return "Unknown case";
}

// helper classes
class CacheTestParam
{
public:
								CacheTestParam				(const PipelineConstructionType	pipelineConstructionType,
															 const VkShaderStageFlags		shaders,
															 deBool							noCache,
															 deBool							delayedDestroy);
	virtual						~CacheTestParam				(void) = default;
	virtual const std::string	generateTestName			(void)	const;
	virtual const std::string	generateTestDescription		(void)	const;
	PipelineConstructionType	getPipelineConstructionType	(void)	const	{ return m_pipelineConstructionType; }
	VkShaderStageFlags			getShaderFlags				(void)	const	{ return m_shaders; }
	deBool						isCacheDisabled				(void)	const	{ return m_noCache; }
	deBool						isDelayedDestroy			(void)	const	{ return m_delayedDestroy; }

protected:
	PipelineConstructionType	m_pipelineConstructionType;
	VkShaderStageFlags			m_shaders;
	bool						m_noCache;
	bool						m_delayedDestroy;
};

CacheTestParam::CacheTestParam (const PipelineConstructionType pipelineConstructionType, const VkShaderStageFlags shaders, deBool noCache, deBool delayedDestroy)
	: m_pipelineConstructionType	(pipelineConstructionType)
	, m_shaders						(shaders)
	, m_noCache						(noCache)
	, m_delayedDestroy				(delayedDestroy)
{
}

const std::string CacheTestParam::generateTestName (void) const
{
	std::string cacheString [] = { "", "_no_cache" };
	std::string delayedDestroyString [] = { "", "_delayed_destroy" };

	return getShaderFlagStr(m_shaders, false) + cacheString[m_noCache ? 1 : 0] + delayedDestroyString[m_delayedDestroy ? 1 : 0];
}

const std::string CacheTestParam::generateTestDescription (void) const
{
	std::string result("Get pipeline creation feedback with " + getShaderFlagStr(m_shaders, true));
	if (m_noCache)
		result += " with no cache";
	if (m_delayedDestroy)
		result += " with delayed destroy";

	return result;
}

template <class Test>
vkt::TestCase* newTestCase (tcu::TestContext&		testContext,
							const CacheTestParam*	testParam)
{
	return new Test(testContext,
					testParam->generateTestName().c_str(),
					testParam->generateTestDescription().c_str(),
					testParam);
}

// Test Classes
class CacheTest : public vkt::TestCase
{
public:
							CacheTest(tcu::TestContext&		testContext,
									  const std::string&		name,
									  const std::string&		description,
									  const CacheTestParam*	param)
								: vkt::TestCase (testContext, name, description)
								, m_param (*param)
								{ }
	virtual				~CacheTest (void) { }
protected:
	const CacheTestParam	m_param;
};

class CacheTestInstance : public vkt::TestInstance
{
public:
							CacheTestInstance			(Context&				context,
														 const CacheTestParam*	param);
	virtual					~CacheTestInstance			(void);
	virtual tcu::TestStatus iterate						(void);
protected:
	virtual tcu::TestStatus verifyTestResult			(void) = 0;
protected:
	const CacheTestParam*	m_param;

	Move<VkPipelineCache>	m_cache;
	deBool					m_extensions;
};

CacheTestInstance::CacheTestInstance (Context&					context,
									  const CacheTestParam*	param)
	: TestInstance		(context)
	, m_param			(param)
	, m_extensions		(m_context.requireDeviceFunctionality("VK_EXT_pipeline_creation_feedback"))
{
	const DeviceInterface&	vk				= m_context.getDeviceInterface();
	const VkDevice			vkDevice		= m_context.getDevice();

	if (m_param->isCacheDisabled() == DE_FALSE)
	{
		const VkPipelineCacheCreateInfo pipelineCacheCreateInfo =
		{
			VK_STRUCTURE_TYPE_PIPELINE_CACHE_CREATE_INFO,			// VkStructureType				sType;
			DE_NULL,												// const void*					pNext;
			0u,														// VkPipelineCacheCreateFlags	flags;
			0u,														// deUintptr					initialDataSize;
			DE_NULL,												// const void*					pInitialData;
		};

		m_cache = createPipelineCache(vk, vkDevice, &pipelineCacheCreateInfo);
	}
}

CacheTestInstance::~CacheTestInstance (void)
{
}

tcu::TestStatus CacheTestInstance::iterate (void)
{
	return verifyTestResult();
}

class GraphicsCacheTest : public CacheTest
{
public:
							GraphicsCacheTest	(tcu::TestContext&		testContext,
												 const std::string&		name,
												 const std::string&		description,
												 const CacheTestParam*	param)
								: CacheTest (testContext, name, description, param)
								{ }
	virtual					~GraphicsCacheTest	(void) { }
	virtual void			initPrograms		(SourceCollections&	programCollection) const;
	virtual void			checkSupport		(Context&			context) const;
	virtual TestInstance*	createInstance		(Context&			context) const;
};

class GraphicsCacheTestInstance : public CacheTestInstance
{
public:
							GraphicsCacheTestInstance	(Context&				context,
														 const CacheTestParam*	param);
	virtual					~GraphicsCacheTestInstance	(void);
protected:
	void					preparePipelineWrapper		(GraphicsPipelineWrapper&		gpw,
														 VkShaderModule					vertShaderModule,
														 VkShaderModule					tescShaderModule,
														 VkShaderModule					teseShaderModule,
														 VkShaderModule					geomShaderModule,
														 VkShaderModule					fragShaderModule,
														 VkPipelineCreationFeedbackEXT*	pipelineCreationFeedback,
														 VkPipelineCreationFeedbackEXT*	pipelineStageCreationFeedbacks,
														 VkPipeline						basePipelineHandle);
	virtual tcu::TestStatus verifyTestResult			(void);

protected:
	const tcu::UVec2					m_renderSize;
	const VkFormat						m_colorFormat;
	const VkFormat						m_depthFormat;
	Move<VkPipelineLayout>				m_pipelineLayout;

	Move<VkRenderPass>					m_renderPass;

	GraphicsPipelineWrapper				m_pipeline[PIPELINE_CACHE_NDX_COUNT];
	VkPipelineCreationFeedbackEXT		m_pipelineCreationFeedback[VK_MAX_PIPELINE_PARTS * PIPELINE_CACHE_NDX_COUNT];
	VkPipelineCreationFeedbackEXT		m_pipelineStageCreationFeedbacks[PIPELINE_CACHE_NDX_COUNT * VK_MAX_SHADER_STAGES];
};

void GraphicsCacheTest::initPrograms (SourceCollections& programCollection) const
{
	programCollection.glslSources.add("color_vert_1") << glu::VertexSource(
				"#version 310 es\n"
				"layout(location = 0) in vec4 position;\n"
				"layout(location = 1) in vec4 color;\n"
				"layout(location = 0) out highp vec4 vtxColor;\n"
				"void main (void)\n"
				"{\n"
				"  gl_Position = position;\n"
				"  vtxColor = color;\n"
				"}\n");
	programCollection.glslSources.add("color_vert_2") << glu::VertexSource(
				"#version 310 es\n"
				"layout(location = 0) in vec4 position;\n"
				"layout(location = 1) in vec4 color;\n"
				"layout(location = 0) out highp vec4 vtxColor;\n"
				"void main (void)\n"
				"{\n"
				"  gl_Position = position;\n"
				"  gl_PointSize = 1.0f;\n"
				"  vtxColor = color + vec4(0.1, 0.2, 0.3, 0.0);\n"
				"}\n");
	programCollection.glslSources.add("color_frag") << glu::FragmentSource(
				"#version 310 es\n"
				"layout(location = 0) in highp vec4 vtxColor;\n"
				"layout(location = 0) out highp vec4 fragColor;\n"
				"void main (void)\n"
				"{\n"
				"  fragColor = vtxColor;\n"
				"}\n");

	VkShaderStageFlags shaderFlag = m_param.getShaderFlags();
	if (shaderFlag & VK_SHADER_STAGE_GEOMETRY_BIT)
	{
		programCollection.glslSources.add("unused_geo") << glu::GeometrySource(
				"#version 450 \n"
				"layout(triangles) in;\n"
				"layout(triangle_strip, max_vertices = 3) out;\n"
				"layout(location = 0) in highp vec4 in_vtxColor[];\n"
				"layout(location = 0) out highp vec4 vtxColor;\n"
				"out gl_PerVertex { vec4 gl_Position; float gl_PointSize; };\n"
				"in gl_PerVertex { vec4 gl_Position; float gl_PointSize; } gl_in[];\n"
				"void main (void)\n"
				"{\n"
				"  for(int ndx=0; ndx<3; ndx++)\n"
				"  {\n"
				"    gl_Position = gl_in[ndx].gl_Position;\n"
				"    gl_PointSize = gl_in[ndx].gl_PointSize;\n"
				"    vtxColor    = in_vtxColor[ndx];\n"
				"    EmitVertex();\n"
				"  }\n"
				"  EndPrimitive();\n"
				"}\n");
	}

	if (shaderFlag & VK_SHADER_STAGE_TESSELLATION_CONTROL_BIT)
	{
		programCollection.glslSources.add("basic_tcs") << glu::TessellationControlSource(
				"#version 450 \n"
				"layout(vertices = 3) out;\n"
				"layout(location = 0) in highp vec4 color[];\n"
				"layout(location = 0) out highp vec4 vtxColor[];\n"
				"out gl_PerVertex { vec4 gl_Position; float gl_PointSize; } gl_out[3];\n"
				"in gl_PerVertex { vec4 gl_Position; float gl_PointSize; } gl_in[gl_MaxPatchVertices];\n"
				"void main()\n"
				"{\n"
				"  gl_TessLevelOuter[0] = 4.0;\n"
				"  gl_TessLevelOuter[1] = 4.0;\n"
				"  gl_TessLevelOuter[2] = 4.0;\n"
				"  gl_TessLevelInner[0] = 4.0;\n"
				"  gl_out[gl_InvocationID].gl_Position = gl_in[gl_InvocationID].gl_Position;\n"
				"  gl_out[gl_InvocationID].gl_PointSize = gl_in[gl_InvocationID].gl_PointSize;\n"
				"  vtxColor[gl_InvocationID] = color[gl_InvocationID];\n"
				"}\n");
	}

	if (shaderFlag & VK_SHADER_STAGE_TESSELLATION_EVALUATION_BIT)
	{
		programCollection.glslSources.add("basic_tes") << glu::TessellationEvaluationSource(
				"#version 450 \n"
				"layout(triangles, fractional_even_spacing, ccw) in;\n"
				"layout(location = 0) in highp vec4 colors[];\n"
				"layout(location = 0) out highp vec4 vtxColor;\n"
				"out gl_PerVertex { vec4 gl_Position; float gl_PointSize; };\n"
				"in gl_PerVertex { vec4 gl_Position; float gl_PointSize; } gl_in[gl_MaxPatchVertices];\n"
				"void main() \n"
				"{\n"
				"  float u = gl_TessCoord.x;\n"
				"  float v = gl_TessCoord.y;\n"
				"  float w = gl_TessCoord.z;\n"
				"  vec4 pos = vec4(0);\n"
				"  vec4 color = vec4(0);\n"
				"  pos.xyz += u * gl_in[0].gl_Position.xyz;\n"
				"  color.xyz += u * colors[0].xyz;\n"
				"  pos.xyz += v * gl_in[1].gl_Position.xyz;\n"
				"  color.xyz += v * colors[1].xyz;\n"
				"  pos.xyz += w * gl_in[2].gl_Position.xyz;\n"
				"  color.xyz += w * colors[2].xyz;\n"
				"  pos.w = 1.0;\n"
				"  color.w = 1.0;\n"
				"  gl_Position = pos;\n"
				"  gl_PointSize = gl_in[0].gl_PointSize;"
				"  vtxColor = color;\n"
				"}\n");
	}
}

void GraphicsCacheTest::checkSupport (Context& context) const
{
	if (m_param.getShaderFlags() & VK_SHADER_STAGE_GEOMETRY_BIT)
		context.requireDeviceCoreFeature(DEVICE_CORE_FEATURE_GEOMETRY_SHADER);
	if ((m_param.getShaderFlags() & VK_SHADER_STAGE_TESSELLATION_CONTROL_BIT) ||
		(m_param.getShaderFlags() & VK_SHADER_STAGE_TESSELLATION_EVALUATION_BIT))
		context.requireDeviceCoreFeature(DEVICE_CORE_FEATURE_TESSELLATION_SHADER);

	checkPipelineLibraryRequirements(context.getInstanceInterface(), context.getPhysicalDevice(), m_param.getPipelineConstructionType());
}

TestInstance* GraphicsCacheTest::createInstance (Context& context) const
{
	return new GraphicsCacheTestInstance(context, &m_param);
}

GraphicsCacheTestInstance::GraphicsCacheTestInstance (Context&				context,
													  const CacheTestParam*	param)
	: CacheTestInstance		(context, param)
	, m_renderSize			(32u, 32u)
	, m_colorFormat			(VK_FORMAT_R8G8B8A8_UNORM)
	, m_depthFormat			(VK_FORMAT_D16_UNORM)
	, m_pipeline
	{
		{ context.getDeviceInterface(), context.getDevice(), param->getPipelineConstructionType(), VK_PIPELINE_CREATE_ALLOW_DERIVATIVES_BIT },
		{ context.getDeviceInterface(), context.getDevice(), param->getPipelineConstructionType(), VK_PIPELINE_CREATE_DERIVATIVE_BIT },
		{ context.getDeviceInterface(), context.getDevice(), param->getPipelineConstructionType(), VK_PIPELINE_CREATE_ALLOW_DERIVATIVES_BIT },
	}
{
	const DeviceInterface&	vk				= m_context.getDeviceInterface();
	const VkDevice			vkDevice		= m_context.getDevice();

	deMemset(m_pipelineCreationFeedback, 0, sizeof(VkPipelineCreationFeedbackEXT) * VK_MAX_PIPELINE_PARTS * PIPELINE_CACHE_NDX_COUNT);
	deMemset(m_pipelineStageCreationFeedbacks, 0, sizeof(VkPipelineCreationFeedbackEXT) * PIPELINE_CACHE_NDX_COUNT * VK_MAX_SHADER_STAGES);

	// Create pipeline layout
	{
		const VkPipelineLayoutCreateInfo pipelineLayoutParams =
		{
			VK_STRUCTURE_TYPE_PIPELINE_LAYOUT_CREATE_INFO,		// VkStructureType					sType;
			DE_NULL,											// const void*						pNext;
			0u,													// VkPipelineLayoutCreateFlags		flags;
			0u,													// deUint32							setLayoutCount;
			DE_NULL,											// const VkDescriptorSetLayout*		pSetLayouts;
			0u,													// deUint32							pushConstantRangeCount;
			DE_NULL												// const VkPushConstantRange*		pPushConstantRanges;
		};

		m_pipelineLayout = createPipelineLayout(vk, vkDevice, &pipelineLayoutParams);
	}

	// Create render pass
	m_renderPass = makeRenderPass(vk, vkDevice, m_colorFormat, m_depthFormat);

	// Create shader modules
	Move<VkShaderModule> vertShaderModule1	= createShaderModule(vk, vkDevice, context.getBinaryCollection().get("color_vert_1"), 0);
	Move<VkShaderModule> vertShaderModule2	= createShaderModule(vk, vkDevice, context.getBinaryCollection().get("color_vert_2"), 0);
	Move<VkShaderModule> fragShaderModule	= createShaderModule(vk, vkDevice, context.getBinaryCollection().get("color_frag"), 0);
	Move<VkShaderModule> tescShaderModule;
	Move<VkShaderModule> teseShaderModule;
	Move<VkShaderModule> geomShaderModule;

	VkShaderStageFlags shaderFlags = m_param->getShaderFlags();
	if (shaderFlags & VK_SHADER_STAGE_GEOMETRY_BIT)
		geomShaderModule = createShaderModule(vk, vkDevice, context.getBinaryCollection().get("unused_geo"), 0);
	if (shaderFlags & VK_SHADER_STAGE_TESSELLATION_CONTROL_BIT)
		tescShaderModule = createShaderModule(vk, vkDevice, context.getBinaryCollection().get("basic_tcs"), 0);
	if (shaderFlags & VK_SHADER_STAGE_TESSELLATION_EVALUATION_BIT)
		teseShaderModule = createShaderModule(vk, vkDevice, context.getBinaryCollection().get("basic_tes"), 0);

	for (deUint32 ndx = 0; ndx < PIPELINE_CACHE_NDX_COUNT; ndx++)
	{
		VkShaderModule vertShaderModule = (ndx == PIPELINE_CACHE_NDX_DERIVATIVE) ? *vertShaderModule2 : *vertShaderModule1;

		if (ndx == PIPELINE_CACHE_NDX_CACHED && !param->isDelayedDestroy())
		{
			// Destroy the NO_CACHE pipeline to check that the cached one really hits cache,
			// except for the case where we're testing cache hit of a pipeline still active.
			m_pipeline[PIPELINE_CACHE_NDX_NO_CACHE].destroyPipeline();
		}

		preparePipelineWrapper(m_pipeline[ndx], vertShaderModule, *tescShaderModule, *teseShaderModule, *geomShaderModule, *fragShaderModule,
							   &m_pipelineCreationFeedback[VK_MAX_PIPELINE_PARTS * ndx],
							   &m_pipelineStageCreationFeedbacks[VK_MAX_SHADER_STAGES * ndx],
							   ndx == PIPELINE_CACHE_NDX_DERIVATIVE ? m_pipeline[PIPELINE_CACHE_NDX_NO_CACHE].getPipeline() : DE_NULL);

		if (ndx != PIPELINE_CACHE_NDX_NO_CACHE)
		{
			// Destroy the pipeline as soon as it is created, except the NO_CACHE because
			// it is needed as a base pipeline for the derivative case.
			m_pipeline[ndx].destroyPipeline();

			if (ndx == PIPELINE_CACHE_NDX_CACHED && param->isDelayedDestroy())
			{
				// Destroy the pipeline we didn't destroy earlier for the isDelayedDestroy case.
				m_pipeline[PIPELINE_CACHE_NDX_NO_CACHE].destroyPipeline();
			}
		}
	}
}

GraphicsCacheTestInstance::~GraphicsCacheTestInstance (void)
{
}

void GraphicsCacheTestInstance::preparePipelineWrapper (GraphicsPipelineWrapper&		gpw,
														VkShaderModule					vertShaderModule,
														VkShaderModule					tescShaderModule,
														VkShaderModule					teseShaderModule,
														VkShaderModule					geomShaderModule,
														VkShaderModule					fragShaderModule,
														VkPipelineCreationFeedbackEXT*	pipelineCreationFeedback,
														VkPipelineCreationFeedbackEXT*	pipelineStageCreationFeedbacks,
														VkPipeline						basePipelineHandle)
{
	const VkVertexInputBindingDescription vertexInputBindingDescription
	{
		0u,										// deUint32				binding;
		sizeof(Vertex4RGBA),					// deUint32				strideInBytes;
		VK_VERTEX_INPUT_RATE_VERTEX,			// VkVertexInputRate	inputRate;
	};

	const VkVertexInputAttributeDescription vertexInputAttributeDescriptions[2]
	{
		{
			0u,									// deUint32				location;
			0u,									// deUint32				binding;
			VK_FORMAT_R32G32B32A32_SFLOAT,		// VkFormat				format;
			0u									// deUint32				offsetInBytes;
		},
		{
			1u,									// deUint32				location;
			0u,									// deUint32				binding;
			VK_FORMAT_R32G32B32A32_SFLOAT,		// VkFormat				format;
			DE_OFFSET_OF(Vertex4RGBA, color),	// deUint32				offsetInBytes;
		}
	};

	const VkPipelineVertexInputStateCreateInfo vertexInputStateParams
	{
		VK_STRUCTURE_TYPE_PIPELINE_VERTEX_INPUT_STATE_CREATE_INFO,		// VkStructureType							sType;
		DE_NULL,														// const void*								pNext;
		0u,																// VkPipelineVertexInputStateCreateFlags	flags;
		1u,																// deUint32									vertexBindingDescriptionCount;
		&vertexInputBindingDescription,									// const VkVertexInputBindingDescription*	pVertexBindingDescriptions;
		2u,																// deUint32									vertexAttributeDescriptionCount;
		vertexInputAttributeDescriptions,								// const VkVertexInputAttributeDescription* pVertexAttributeDescriptions;
	};

	const std::vector<VkViewport>	viewport	{ makeViewport(m_renderSize) };
	const std::vector<VkRect2D>		scissor		{ makeRect2D(m_renderSize) };

	const VkPipelineColorBlendAttachmentState colorBlendAttachmentState
	{
		VK_FALSE,														// VkBool32		blendEnable;
		VK_BLEND_FACTOR_ONE,											// VkBlendFactor	srcColorBlendFactor;
		VK_BLEND_FACTOR_ZERO,											// VkBlendFactor	dstColorBlendFactor;
		VK_BLEND_OP_ADD,												// VkBlendOp		colorBlendOp;
		VK_BLEND_FACTOR_ONE,											// VkBlendFactor	srcAlphaBlendFactor;
		VK_BLEND_FACTOR_ZERO,											// VkBlendFactor	dstAlphaBlendFactor;
		VK_BLEND_OP_ADD,												// VkBlendOp		alphaBlendOp;
		VK_COLOR_COMPONENT_R_BIT |
		VK_COLOR_COMPONENT_G_BIT |
		VK_COLOR_COMPONENT_B_BIT |
		VK_COLOR_COMPONENT_A_BIT										// VkColorComponentFlags    colorWriteMask;
	};

	const VkPipelineColorBlendStateCreateInfo colorBlendStateParams
	{
		VK_STRUCTURE_TYPE_PIPELINE_COLOR_BLEND_STATE_CREATE_INFO,	// VkStructureType								sType;
		DE_NULL,													// const void*									pNext;
		0u,															// VkPipelineColorBlendStateCreateFlags			flags;
		VK_FALSE,													// VkBool32										logicOpEnable;
		VK_LOGIC_OP_COPY,											// VkLogicOp									logicOp;
		1u,															// deUint32										attachmentCount;
		&colorBlendAttachmentState,									// const VkPipelineColorBlendAttachmentState*	pAttachments;
		{ 0.0f, 0.0f, 0.0f, 0.0f },									// float										blendConst[4];
	};

	VkPipelineDepthStencilStateCreateInfo depthStencilStateParams
	{
		VK_STRUCTURE_TYPE_PIPELINE_DEPTH_STENCIL_STATE_CREATE_INFO, // VkStructureType							sType;
		DE_NULL,													// const void*								pNext;
		0u,															// VkPipelineDepthStencilStateCreateFlags	flags;
		VK_TRUE,													// VkBool32									depthTestEnable;
		VK_TRUE,													// VkBool32									depthWriteEnable;
		VK_COMPARE_OP_LESS_OR_EQUAL,								// VkCompareOp								depthCompareOp;
		VK_FALSE,													// VkBool32									depthBoundsTestEnable;
		VK_FALSE,													// VkBool32									stencilTestEnable;
		// VkStencilOpState front;
		{
			VK_STENCIL_OP_KEEP,		// VkStencilOp	failOp;
			VK_STENCIL_OP_KEEP,		// VkStencilOp	passOp;
			VK_STENCIL_OP_KEEP,		// VkStencilOp	depthFailOp;
			VK_COMPARE_OP_NEVER,	// VkCompareOp	compareOp;
			0u,						// deUint32		compareMask;
			0u,						// deUint32		writeMask;
			0u,						// deUint32		reference;
		},
		// VkStencilOpState back;
		{
			VK_STENCIL_OP_KEEP,		// VkStencilOp	failOp;
			VK_STENCIL_OP_KEEP,		// VkStencilOp	passOp;
			VK_STENCIL_OP_KEEP,		// VkStencilOp	depthFailOp;
			VK_COMPARE_OP_NEVER,	// VkCompareOp	compareOp;
			0u,						// deUint32		compareMask;
			0u,						// deUint32		writeMask;
			0u,						// deUint32		reference;
		},
		0.0f,														// float									minDepthBounds;
		1.0f,														// float									maxDepthBounds;
	};

	VkPipelineCreationFeedbackCreateInfoEXT pipelineCreationFeedbackCreateInfo[VK_MAX_PIPELINE_PARTS];
	for (deUint32 i = 0u ; i < VK_MAX_PIPELINE_PARTS ; ++i)
	{
		pipelineCreationFeedbackCreateInfo[i] = initVulkanStructure();
		pipelineCreationFeedbackCreateInfo[i].pPipelineCreationFeedback = &pipelineCreationFeedback[i];
	}

	deUint32 geometryStages = 1u + (geomShaderModule != DE_NULL) + (tescShaderModule != DE_NULL) + (teseShaderModule != DE_NULL);
	if (m_param->getPipelineConstructionType() == PIPELINE_CONSTRUCTION_TYPE_MONOLITHIC)
	{
		pipelineCreationFeedbackCreateInfo[4].pipelineStageCreationFeedbackCount	= 1u + geometryStages;
		pipelineCreationFeedbackCreateInfo[4].pPipelineStageCreationFeedbacks		= pipelineStageCreationFeedbacks;
	}
	else
	{
		// setup proper stages count for CreationFeedback structures
		// that will be passed to pre-rasterization and fragment shader states
		pipelineCreationFeedbackCreateInfo[1].pipelineStageCreationFeedbackCount	= geometryStages;
		pipelineCreationFeedbackCreateInfo[1].pPipelineStageCreationFeedbacks		= pipelineStageCreationFeedbacks;
		pipelineCreationFeedbackCreateInfo[2].pipelineStageCreationFeedbackCount	= 1u;
		pipelineCreationFeedbackCreateInfo[2].pPipelineStageCreationFeedbacks		= pipelineStageCreationFeedbacks + geometryStages;

		if (m_param->getPipelineConstructionType() == PIPELINE_CONSTRUCTION_TYPE_LINK_TIME_OPTIMIZED_LIBRARY)
		{
			pipelineCreationFeedbackCreateInfo[4].pipelineStageCreationFeedbackCount	= 1u + geometryStages;
			pipelineCreationFeedbackCreateInfo[4].pPipelineStageCreationFeedbacks		= pipelineStageCreationFeedbacks;
		}
	}

	gpw.setDefaultTopology((tescShaderModule == DE_NULL) ? VK_PRIMITIVE_TOPOLOGY_TRIANGLE_LIST : VK_PRIMITIVE_TOPOLOGY_PATCH_LIST)
	   .setDefaultRasterizationState()
	   .setDefaultMultisampleState()
	   .setupVertexInputStete(&vertexInputStateParams, DE_NULL, *m_cache, &pipelineCreationFeedbackCreateInfo[0])
	   .setupPreRasterizationShaderState(
			viewport,
			scissor,
			*m_pipelineLayout,
			*m_renderPass,
			0u,
			vertShaderModule,
			DE_NULL,
			tescShaderModule,
			teseShaderModule,
			geomShaderModule,
			DE_NULL,
			DE_NULL,
			*m_cache,
			&pipelineCreationFeedbackCreateInfo[1])
	   .setupFragmentShaderState(
			*m_pipelineLayout,
			*m_renderPass,
			0u,
			fragShaderModule,
			&depthStencilStateParams,
			DE_NULL,
			DE_NULL,
			DE_NULL,
			*m_cache,
			&pipelineCreationFeedbackCreateInfo[2])
	   .setupFragmentOutputState(*m_renderPass, 0u, &colorBlendStateParams, DE_NULL, *m_cache, &pipelineCreationFeedbackCreateInfo[3])
	   .setMonolithicPipelineLayout(*m_pipelineLayout)
	   .buildPipeline(*m_cache, basePipelineHandle, basePipelineHandle != DE_NULL ? -1 : 0, &pipelineCreationFeedbackCreateInfo[4]);
}

tcu::TestStatus GraphicsCacheTestInstance::verifyTestResult (void)
{
	tcu::TestLog&	log						= m_context.getTestContext().getLog();
	bool			durationZeroWarning		= DE_FALSE;
	bool			cachedPipelineWarning	= DE_FALSE;
	bool			isMonolithic			= m_param->getPipelineConstructionType() == PIPELINE_CONSTRUCTION_TYPE_MONOLITHIC;
	deUint32		finalPipelineIndex		= deUint32(VK_MAX_PIPELINE_PARTS) - 1u;
	deUint32		start					= isMonolithic ? finalPipelineIndex : 0u;
	deUint32		step					= start + 1u;

	// Iterate ofer creation feedback for all pipeline parts - if monolithic pipeline is tested then skip (step over) feedback for parts
	for (deUint32 creationFeedbackNdx = start; creationFeedbackNdx < VK_MAX_PIPELINE_PARTS * PIPELINE_CACHE_NDX_COUNT; creationFeedbackNdx += step)
	{
		deUint32		pipelineCacheNdx		= creationFeedbackNdx / deUint32(VK_MAX_PIPELINE_PARTS);
		auto			creationFeedbackFlags	= m_pipelineCreationFeedback[creationFeedbackNdx].flags;
		std::string		caseString				= getCaseStr(pipelineCacheNdx);

		std::ostringstream message;
		message << caseString;

		// Check first that the no cached pipeline was missed in the pipeline cache
		if (!(creationFeedbackFlags & VK_PIPELINE_CREATION_FEEDBACK_VALID_BIT_EXT))
		{
			message << ": invalid data";
			return tcu::TestStatus::fail(message.str());
		}

<<<<<<< HEAD
		if (m_param->isCacheDisabled() && creationFeedbackFlags & VK_PIPELINE_CREATION_FEEDBACK_APPLICATION_PIPELINE_CACHE_HIT_BIT_EXT)
=======
>>>>>>> 9e2d35b6
		{
			if (m_param->isCacheDisabled() && m_pipelineCreationFeedback[ndx].flags & VK_PIPELINE_CREATION_FEEDBACK_APPLICATION_PIPELINE_CACHE_HIT_BIT_EXT)
			{
				message << ": feedback indicates pipeline hit cache when it shouldn't";
				return tcu::TestStatus::fail(message.str());
			}

<<<<<<< HEAD
		if (pipelineCacheNdx == PIPELINE_CACHE_NDX_NO_CACHE && creationFeedbackFlags & VK_PIPELINE_CREATION_FEEDBACK_APPLICATION_PIPELINE_CACHE_HIT_BIT_EXT)
		{
			message << ": hit the cache when it shouldn't";
			return tcu::TestStatus::fail(message.str());
		}

		if (pipelineCacheNdx != PIPELINE_CACHE_NDX_DERIVATIVE && creationFeedbackFlags & VK_PIPELINE_CREATION_FEEDBACK_BASE_PIPELINE_ACCELERATION_BIT_EXT)
		{
			message << ": feedback indicates base pipeline acceleration when it shouldn't";
			return tcu::TestStatus::fail(message.str());
		}

		deUint32 pipelinePartIndex = creationFeedbackNdx % deUint32(VK_MAX_PIPELINE_PARTS);
		if (pipelineCacheNdx == PIPELINE_CACHE_NDX_CACHED && !m_param->isCacheDisabled() && (creationFeedbackFlags & VK_PIPELINE_CREATION_FEEDBACK_APPLICATION_PIPELINE_CACHE_HIT_BIT_EXT) == 0)
		{
			// For graphics pipeline library cache is only hit for the pre_rasterization and fragment_shader stages
			if (isMonolithic || (pipelinePartIndex == 1u) || (pipelinePartIndex == 2u))
=======
			if (ndx == PIPELINE_CACHE_NDX_NO_CACHE && m_pipelineCreationFeedback[ndx].flags & VK_PIPELINE_CREATION_FEEDBACK_APPLICATION_PIPELINE_CACHE_HIT_BIT_EXT)
			{
				message << ": hit the cache when it shouldn't";
				return tcu::TestStatus::fail(message.str());
			}

			if (ndx != PIPELINE_CACHE_NDX_DERIVATIVE && m_pipelineCreationFeedback[ndx].flags & VK_PIPELINE_CREATION_FEEDBACK_BASE_PIPELINE_ACCELERATION_BIT_EXT)
			{
				message << ": feedback indicates base pipeline acceleration when it shouldn't";
				return tcu::TestStatus::fail(message.str());
			}

			if (ndx == PIPELINE_CACHE_NDX_CACHED && !m_param->isCacheDisabled() && (m_pipelineCreationFeedback[ndx].flags & VK_PIPELINE_CREATION_FEEDBACK_APPLICATION_PIPELINE_CACHE_HIT_BIT_EXT) == 0)
>>>>>>> 9e2d35b6
			{
				message << "\nWarning: Cached pipeline case did not hit the cache";
				cachedPipelineWarning = DE_TRUE;
			}
<<<<<<< HEAD
		}

		if (m_pipelineCreationFeedback[creationFeedbackNdx].duration == 0)
		{
			message << "\nWarning: Pipeline creation feedback reports duration spent creating a pipeline was zero nanoseconds\n";
			durationZeroWarning = DE_TRUE;
		}

		message << "\n";
		message << "\t\t Hit cache ? \t\t\t"				<< (creationFeedbackFlags & VK_PIPELINE_CREATION_FEEDBACK_APPLICATION_PIPELINE_CACHE_HIT_BIT_EXT ? "yes" : "no")	<< "\n";
		message << "\t\t Base Pipeline Acceleration ? \t"	<< (creationFeedbackFlags & VK_PIPELINE_CREATION_FEEDBACK_BASE_PIPELINE_ACCELERATION_BIT_EXT ?	 "yes" : "no")		<< "\n";
		message << "\t\t Duration (ns): \t\t"				<< m_pipelineCreationFeedback[creationFeedbackNdx].duration																							<< "\n";
=======

			if (m_pipelineCreationFeedback[ndx].duration == 0)
			{
				message << "\nWarning: Pipeline creation feedback reports duration spent creating a pipeline was zero nanoseconds\n";
				durationZeroWarning = DE_TRUE;
			}

			message << "\n";
			message << "\t\t Hit cache ? \t\t\t"				<< (m_pipelineCreationFeedback[ndx].flags & VK_PIPELINE_CREATION_FEEDBACK_APPLICATION_PIPELINE_CACHE_HIT_BIT_EXT ? "yes" : "no")	<< "\n";
			message << "\t\t Base Pipeline Acceleration ? \t"	<< (m_pipelineCreationFeedback[ndx].flags & VK_PIPELINE_CREATION_FEEDBACK_BASE_PIPELINE_ACCELERATION_BIT_EXT ?	 "yes" : "no")		<< "\n";
			message << "\t\t Duration (ns): \t\t"				<< m_pipelineCreationFeedback[ndx].duration																							<< "\n";
		}
>>>>>>> 9e2d35b6

		// dont repeat checking shader feedback for pipeline parts - just check all shaders when checkin final pipelines
		if (pipelinePartIndex == finalPipelineIndex)
		{
			VkShaderStageFlags	testedShaderFlags	= m_param->getShaderFlags();
			deUint32			shaderCount			= 2u + ((testedShaderFlags & VK_SHADER_STAGE_GEOMETRY_BIT) != 0) +
														   ((testedShaderFlags & VK_SHADER_STAGE_TESSELLATION_CONTROL_BIT) != 0) +
														   ((testedShaderFlags & VK_SHADER_STAGE_TESSELLATION_EVALUATION_BIT) != 0);
			for(deUint32 shader = 0; shader < shaderCount; shader++)
			{
				const deUint32 index = VK_MAX_SHADER_STAGES * pipelineCacheNdx + shader;
				message << "\t" <<(shader + 1) << " shader stage\n";

				if (!(m_pipelineStageCreationFeedbacks[index].flags & VK_PIPELINE_CREATION_FEEDBACK_VALID_BIT_EXT))
				{
					if (m_pipelineStageCreationFeedbacks[index].flags)
					{
						std::ostringstream			errorMsg;
						errorMsg << caseString << ": Creation feedback is not valid for " << (shader + 1) << " shader stage but there are other flags written";
						return tcu::TestStatus::fail(errorMsg.str());
					}
					message << "\t\t Pipeline Creation Feedback data is not valid\n";
					continue;
				}
				if (m_param->isCacheDisabled() && m_pipelineStageCreationFeedbacks[index].flags & VK_PIPELINE_CREATION_FEEDBACK_APPLICATION_PIPELINE_CACHE_HIT_BIT_EXT)
				{
					std::ostringstream			errorMsg;
					errorMsg << caseString << ": feedback indicates pipeline " << (shader + 1) << " shader stage hit cache when it shouldn't";
					return tcu::TestStatus::fail(errorMsg.str());
				}

				if (pipelineCacheNdx == PIPELINE_CACHE_NDX_CACHED && !m_param->isCacheDisabled() && (m_pipelineStageCreationFeedbacks[index].flags & VK_PIPELINE_CREATION_FEEDBACK_APPLICATION_PIPELINE_CACHE_HIT_BIT_EXT) == 0)
				{
					message << "Warning: pipeline stage did not hit the cache\n";
					cachedPipelineWarning = DE_TRUE;
				}
				if (cachedPipelineWarning && m_pipelineStageCreationFeedbacks[index].flags & VK_PIPELINE_CREATION_FEEDBACK_APPLICATION_PIPELINE_CACHE_HIT_BIT_EXT)
				{
					// We only set the warning when the pipeline nor the pipeline stages hit the cache. If any of them did, them disable the warning.
					cachedPipelineWarning = DE_FALSE;
				}

				message << "\t\t Hit cache ? \t\t\t"				<< (m_pipelineStageCreationFeedbacks[index].flags & VK_PIPELINE_CREATION_FEEDBACK_APPLICATION_PIPELINE_CACHE_HIT_BIT_EXT ? "yes" : "no")	<< "\n";
				message << "\t\t Base Pipeline Acceleration ? \t"	<< (m_pipelineStageCreationFeedbacks[index].flags & VK_PIPELINE_CREATION_FEEDBACK_BASE_PIPELINE_ACCELERATION_BIT_EXT ?	 "yes" : "no")		<< "\n";
				message << "\t\t Duration (ns): \t\t"				<< m_pipelineStageCreationFeedbacks[index].duration																							<< "\n";
			}
		}

		log << tcu::TestLog::Message << message.str() << tcu::TestLog::EndMessage;
	}

	if (cachedPipelineWarning)
	{
		return tcu::TestStatus(QP_TEST_RESULT_QUALITY_WARNING, "Cached pipeline or stage did not hit the cache");
	}
	if (durationZeroWarning)
	{
		return tcu::TestStatus(QP_TEST_RESULT_QUALITY_WARNING, "Pipeline creation feedback reports duration spent creating a pipeline was zero nanoseconds");
	}
	return tcu::TestStatus::pass("Pass");
}

class ComputeCacheTest : public CacheTest
{
public:
							ComputeCacheTest		(tcu::TestContext&		testContext,
													 const std::string&		name,
													 const std::string&		description,
													 const CacheTestParam*	param)
								: CacheTest		(testContext, name, description, param)
								{ }
	virtual					~ComputeCacheTest	(void) { }
	virtual void			initPrograms			(SourceCollections&	programCollection) const;
	virtual TestInstance*	createInstance			(Context&				context) const;
};

class ComputeCacheTestInstance : public CacheTestInstance
{
public:
							ComputeCacheTestInstance		(Context&				context,
															 const CacheTestParam*	param);
	virtual					~ComputeCacheTestInstance	(void);
protected:
	virtual tcu::TestStatus verifyTestResult				(void);
			void			buildDescriptorSets				(deUint32 ndx);
			void			buildShader						(deUint32 ndx);
			void			buildPipeline					(const CacheTestParam*	param, deUint32 ndx);
protected:
	Move<VkBuffer>					m_inputBuf;
	de::MovePtr<Allocation>			m_inputBufferAlloc;
	Move<VkShaderModule>			m_computeShaderModule[PIPELINE_CACHE_NDX_COUNT];

	Move<VkBuffer>					m_outputBuf[PIPELINE_CACHE_NDX_COUNT];
	de::MovePtr<Allocation>			m_outputBufferAlloc[PIPELINE_CACHE_NDX_COUNT];

	Move<VkDescriptorPool>			m_descriptorPool[PIPELINE_CACHE_NDX_COUNT];
	Move<VkDescriptorSetLayout>		m_descriptorSetLayout[PIPELINE_CACHE_NDX_COUNT];
	Move<VkDescriptorSet>			m_descriptorSet[PIPELINE_CACHE_NDX_COUNT];

	Move<VkPipelineLayout>			m_pipelineLayout[PIPELINE_CACHE_NDX_COUNT];
	VkPipeline						m_pipeline[PIPELINE_CACHE_NDX_COUNT];
	VkPipelineCreationFeedbackEXT	m_pipelineCreationFeedback[PIPELINE_CACHE_NDX_COUNT];
	VkPipelineCreationFeedbackEXT	m_pipelineStageCreationFeedback[PIPELINE_CACHE_NDX_COUNT];
};

void ComputeCacheTest::initPrograms (SourceCollections& programCollection) const
{
	programCollection.glslSources.add("basic_compute_1") << glu::ComputeSource(
		"#version 310 es\n"
		"layout(local_size_x = 1) in;\n"
		"layout(std430) buffer;\n"
		"layout(binding = 0) readonly buffer Input0\n"
		"{\n"
		"  vec4 elements[];\n"
		"} input_data0;\n"
		"layout(binding = 1) writeonly buffer Output\n"
		"{\n"
		"  vec4 elements[];\n"
		"} output_data;\n"
		"void main()\n"
		"{\n"
		"  uint ident = gl_GlobalInvocationID.x;\n"
		"  output_data.elements[ident] = input_data0.elements[ident] * input_data0.elements[ident];\n"
		"}");
	programCollection.glslSources.add("basic_compute_2") << glu::ComputeSource(
		"#version 310 es\n"
		"layout(local_size_x = 1) in;\n"
		"layout(std430) buffer;\n"
		"layout(binding = 0) readonly buffer Input0\n"
		"{\n"
		"  vec4 elements[];\n"
		"} input_data0;\n"
		"layout(binding = 1) writeonly buffer Output\n"
		"{\n"
		"  vec4 elements[];\n"
		"} output_data;\n"
		"void main()\n"
		"{\n"
		"  uint ident = gl_GlobalInvocationID.x;\n"
		"  output_data.elements[ident] = input_data0.elements[ident];\n"
		"}");
}

TestInstance* ComputeCacheTest::createInstance (Context& context) const
{
	return new ComputeCacheTestInstance(context, &m_param);
}

void ComputeCacheTestInstance::buildDescriptorSets (deUint32 ndx)
{
	const DeviceInterface&	vk				= m_context.getDeviceInterface();
	const VkDevice			vkDevice		= m_context.getDevice();

	// Create descriptor set layout
	DescriptorSetLayoutBuilder descLayoutBuilder;
	for (deUint32 bindingNdx = 0u; bindingNdx < 2u; bindingNdx++)
		descLayoutBuilder.addSingleBinding(VK_DESCRIPTOR_TYPE_STORAGE_BUFFER, VK_SHADER_STAGE_COMPUTE_BIT);
	m_descriptorSetLayout[ndx] = descLayoutBuilder.build(vk, vkDevice);
}

void ComputeCacheTestInstance::buildShader (deUint32 ndx)
{
	const DeviceInterface&	vk				= m_context.getDeviceInterface();
	const VkDevice			vkDevice		= m_context.getDevice();

	std::string shader_name("basic_compute_");

	shader_name += (ndx == PIPELINE_CACHE_NDX_DERIVATIVE) ? "2" : "1";

	// Create compute shader
	VkShaderModuleCreateInfo shaderModuleCreateInfo =
	{
		VK_STRUCTURE_TYPE_SHADER_MODULE_CREATE_INFO,								// VkStructureType				sType;
		DE_NULL,																	// const void*					pNext;
		0u,																			// VkShaderModuleCreateFlags	flags;
		m_context.getBinaryCollection().get(shader_name).getSize(),					// deUintptr					codeSize;
		(deUint32*)m_context.getBinaryCollection().get(shader_name).getBinary(),	// const deUint32*				pCode;
	};
	m_computeShaderModule[ndx] = createShaderModule(vk, vkDevice, &shaderModuleCreateInfo);
}

void ComputeCacheTestInstance::buildPipeline (const CacheTestParam*	param, deUint32 ndx)
{
	const DeviceInterface&	vk				 = m_context.getDeviceInterface();
	const VkDevice			vkDevice		 = m_context.getDevice();

	deMemset(&m_pipelineCreationFeedback[ndx], 0, sizeof(VkPipelineCreationFeedbackEXT));
	deMemset(&m_pipelineStageCreationFeedback[ndx], 0, sizeof(VkPipelineCreationFeedbackEXT));

	const VkPipelineCreationFeedbackCreateInfoEXT pipelineCreationFeedbackCreateInfo =
	{
		VK_STRUCTURE_TYPE_PIPELINE_CREATION_FEEDBACK_CREATE_INFO_EXT,	// VkStructureType					sType;
		DE_NULL,														// const void *						pNext;
		&m_pipelineCreationFeedback[ndx],								// VkPipelineCreationFeedbackEXT*	pPipelineCreationFeedback;
		1u,																// deUint32							pipelineStageCreationFeedbackCount;
		&m_pipelineStageCreationFeedback[ndx]							// VkPipelineCreationFeedbackEXT*	pPipelineStageCreationFeedbacks;
	};

	// Create compute pipeline layout
	const VkPipelineLayoutCreateInfo pipelineLayoutCreateInfo =
	{
		VK_STRUCTURE_TYPE_PIPELINE_LAYOUT_CREATE_INFO,					// VkStructureType					sType;
		DE_NULL,														// const void*						pNext;
		0u,																// VkPipelineLayoutCreateFlags		flags;
		1u,																// deUint32							setLayoutCount;
		&m_descriptorSetLayout[ndx].get(),								// const VkDescriptorSetLayout*		pSetLayouts;
		0u,																// deUint32							pushConstantRangeCount;
		DE_NULL,														// const VkPushConstantRange*		pPushConstantRanges;
	};

	m_pipelineLayout[ndx] = createPipelineLayout(vk, vkDevice, &pipelineLayoutCreateInfo);

	const VkPipelineShaderStageCreateInfo stageCreateInfo =
	{
		VK_STRUCTURE_TYPE_PIPELINE_SHADER_STAGE_CREATE_INFO,			// VkStructureType					sType;
		DE_NULL,														// const void*						pNext;
		0u,																// VkPipelineShaderStageCreateFlags	flags;
		VK_SHADER_STAGE_COMPUTE_BIT,									// VkShaderStageFlagBits			stage;
		*m_computeShaderModule[ndx],									// VkShaderModule					module;
		"main",															// const char*						pName;
		DE_NULL,														// const VkSpecializationInfo*		pSpecializationInfo;
	};

	VkComputePipelineCreateInfo pipelineCreateInfo =
	{
		VK_STRUCTURE_TYPE_COMPUTE_PIPELINE_CREATE_INFO,					// VkStructureType					sType;
		&pipelineCreationFeedbackCreateInfo,							// const void*						pNext;
		0u,																// VkPipelineCreateFlags			flags;
		stageCreateInfo,												// VkPipelineShaderStageCreateInfo	stage;
		*m_pipelineLayout[ndx],											// VkPipelineLayout					layout;
		(VkPipeline)0,													// VkPipeline						basePipelineHandle;
		0u,																// deInt32							basePipelineIndex;
	};

	if (ndx != PIPELINE_CACHE_NDX_DERIVATIVE)
	{
		pipelineCreateInfo.flags = VK_PIPELINE_CREATE_ALLOW_DERIVATIVES_BIT;
	}

	if (ndx == PIPELINE_CACHE_NDX_DERIVATIVE)
	{
		pipelineCreateInfo.flags = VK_PIPELINE_CREATE_DERIVATIVE_BIT;
		pipelineCreateInfo.basePipelineHandle = m_pipeline[PIPELINE_CACHE_NDX_NO_CACHE];
		pipelineCreateInfo.basePipelineIndex = -1;
	}

	if (ndx == PIPELINE_CACHE_NDX_CACHED && !param->isDelayedDestroy())
	{
		// Destroy the NO_CACHE pipeline to check that the cached one really hits cache,
		// except for the case where we're testing cache hit of a pipeline still active.
		vk.destroyPipeline(vkDevice, m_pipeline[PIPELINE_CACHE_NDX_NO_CACHE], DE_NULL);
	}

	vk.createComputePipelines(vkDevice, *m_cache, 1u, &pipelineCreateInfo, DE_NULL, &m_pipeline[ndx]);

	if (ndx != PIPELINE_CACHE_NDX_NO_CACHE)
	{
		// Destroy the pipeline as soon as it is created, except the NO_CACHE because
		// it is needed as a base pipeline for the derivative case.
		vk.destroyPipeline(vkDevice, m_pipeline[ndx], DE_NULL);

		if (ndx == PIPELINE_CACHE_NDX_CACHED && param->isDelayedDestroy())
		{
			// Destroy the pipeline we didn't destroy earlier for the isDelayedDestroy case.
			vk.destroyPipeline(vkDevice, m_pipeline[PIPELINE_CACHE_NDX_NO_CACHE], DE_NULL);
		}
	}
}

ComputeCacheTestInstance::ComputeCacheTestInstance (Context&				context,
													const CacheTestParam*	param)
	: CacheTestInstance (context, param)
{
	for (deUint32 ndx = 0; ndx < PIPELINE_CACHE_NDX_COUNT; ndx++)
	{
		buildDescriptorSets(ndx);
		buildShader(ndx);
		buildPipeline(param, ndx);
	}
}

ComputeCacheTestInstance::~ComputeCacheTestInstance (void)
{
}

tcu::TestStatus ComputeCacheTestInstance::verifyTestResult (void)
{
	tcu::TestLog &log				= m_context.getTestContext().getLog();
	deBool durationZeroWarning		= DE_FALSE;
	deBool cachedPipelineWarning	= DE_FALSE;

	for (deUint32 ndx = 0; ndx < PIPELINE_CACHE_NDX_COUNT; ndx++)
	{
		std::ostringstream message;
		message << getCaseStr(ndx);

		// No need to check per stage status as it is compute pipeline (only one stage) and Vulkan spec mentions that:
		// "One common scenario for an implementation to skip per-stage feedback is when
		// VK_PIPELINE_CREATION_FEEDBACK_APPLICATION_PIPELINE_CACHE_HIT_BIT_EXT is set in pPipelineCreationFeedback."
		//
		// Check first that the no cached pipeline was missed in the pipeline cache
		if (!(m_pipelineCreationFeedback[ndx].flags & VK_PIPELINE_CREATION_FEEDBACK_VALID_BIT_EXT))
		{
			message << ": invalid data";
			return tcu::TestStatus::fail(message.str());
		}

		{
			if (m_param->isCacheDisabled() && m_pipelineCreationFeedback[ndx].flags & VK_PIPELINE_CREATION_FEEDBACK_APPLICATION_PIPELINE_CACHE_HIT_BIT_EXT)
			{
				message << ": feedback indicates pipeline hit cache when it shouldn't";
				return tcu::TestStatus::fail(message.str());
			}

			if (ndx == PIPELINE_CACHE_NDX_NO_CACHE && m_pipelineCreationFeedback[ndx].flags & VK_PIPELINE_CREATION_FEEDBACK_APPLICATION_PIPELINE_CACHE_HIT_BIT_EXT)
			{
				message << ": hit the cache when it shouldn't";
				return tcu::TestStatus::fail(message.str());
			}

			if (!(ndx == PIPELINE_CACHE_NDX_DERIVATIVE && !m_param->isCacheDisabled()) && m_pipelineCreationFeedback[ndx].flags & VK_PIPELINE_CREATION_FEEDBACK_BASE_PIPELINE_ACCELERATION_BIT_EXT)
			{
				message << ": feedback indicates base pipeline acceleration when it shouldn't";
				return tcu::TestStatus::fail(message.str());
			}

			if (ndx == PIPELINE_CACHE_NDX_CACHED && !m_param->isCacheDisabled() && (m_pipelineCreationFeedback[ndx].flags & VK_PIPELINE_CREATION_FEEDBACK_APPLICATION_PIPELINE_CACHE_HIT_BIT_EXT) == 0)
			{
				message << "\nWarning: Cached pipeline case did not hit the cache";
				cachedPipelineWarning = DE_TRUE;
			}

			if (m_pipelineCreationFeedback[ndx].duration == 0)
			{
				message << "\nWarning: Pipeline creation feedback reports duration spent creating a pipeline was zero nanoseconds\n";
				durationZeroWarning = DE_TRUE;
			}

			message << "\n";

			message << "\t\t Hit cache ? \t\t\t"				<< (m_pipelineCreationFeedback[ndx].flags & VK_PIPELINE_CREATION_FEEDBACK_APPLICATION_PIPELINE_CACHE_HIT_BIT_EXT ? "yes" : "no")	<< "\n";
			message << "\t\t Base Pipeline Acceleration ? \t"	<< (m_pipelineCreationFeedback[ndx].flags & VK_PIPELINE_CREATION_FEEDBACK_BASE_PIPELINE_ACCELERATION_BIT_EXT ? "yes" : "no")		<< "\n";
			message << "\t\t Duration (ns): \t\t"				<< m_pipelineCreationFeedback[ndx].duration																						<< "\n";

			message << "\t Compute Stage\n";
		}

		// According to the spec:
		//
		// "An implementation should write pipeline creation feedback to pPipelineCreationFeedback and
		//	may write pipeline stage creation feedback to pPipelineStageCreationFeedbacks."
		if (!(m_pipelineStageCreationFeedback[ndx].flags & VK_PIPELINE_CREATION_FEEDBACK_VALID_BIT_EXT))
		{
			// According to the spec:
			// "If the VK_PIPELINE_CREATION_FEEDBACK_VALID_BIT_EXT is not set in flags, an implementation
			//	must not set any other bits in flags, and all other VkPipelineCreationFeedbackEXT data members are undefined."
			if (m_pipelineStageCreationFeedback[ndx].flags)
			{
				std::ostringstream			errorMsg;
				errorMsg << getCaseStr(ndx) << ": Creation feedback is not valid for compute stage but there are other flags written";
				return tcu::TestStatus::fail(errorMsg.str());
			}
			message << "\t\t Pipeline Creation Feedback data is not valid\n";
		}
		else
		{
			if (m_param->isCacheDisabled() && m_pipelineStageCreationFeedback[ndx].flags & VK_PIPELINE_CREATION_FEEDBACK_APPLICATION_PIPELINE_CACHE_HIT_BIT_EXT)
			{
				std::ostringstream			errorMsg;
				errorMsg << getCaseStr(ndx) << ": feedback indicates pipeline compute stage hit cache when it shouldn't";
				return tcu::TestStatus::fail(errorMsg.str());
			}

			if (ndx == PIPELINE_CACHE_NDX_CACHED && !m_param->isCacheDisabled() && (m_pipelineStageCreationFeedback[ndx].flags & VK_PIPELINE_CREATION_FEEDBACK_APPLICATION_PIPELINE_CACHE_HIT_BIT_EXT) == 0)
			{
				message << "Warning: pipeline stage did not hit the cache\n";
				cachedPipelineWarning = DE_TRUE;
			}
			if (cachedPipelineWarning && m_pipelineStageCreationFeedback[ndx].flags & VK_PIPELINE_CREATION_FEEDBACK_APPLICATION_PIPELINE_CACHE_HIT_BIT_EXT)
			{
				// We only set the warning when the pipeline nor the pipeline stages hit the cache. If any of them did, them disable the warning.
				cachedPipelineWarning = DE_FALSE;
			}

			message << "\t\t Hit cache ? \t\t\t"				<< (m_pipelineStageCreationFeedback[ndx].flags & VK_PIPELINE_CREATION_FEEDBACK_APPLICATION_PIPELINE_CACHE_HIT_BIT_EXT ? "yes" : "no")	<< "\n";
			message << "\t\t Base Pipeline Acceleration ? \t"	<< (m_pipelineStageCreationFeedback[ndx].flags & VK_PIPELINE_CREATION_FEEDBACK_BASE_PIPELINE_ACCELERATION_BIT_EXT ? "yes" : "no")		<< "\n";
			message << "\t\t Duration (ns): \t\t"				<< m_pipelineStageCreationFeedback[ndx].duration																						<< "\n";
		}

		log << tcu::TestLog::Message << message.str() << tcu::TestLog::EndMessage;
	}

	if (cachedPipelineWarning)
	{
		return tcu::TestStatus(QP_TEST_RESULT_QUALITY_WARNING, "Cached pipeline or stage did not hit the cache");
	}
	if (durationZeroWarning)
	{
		return tcu::TestStatus(QP_TEST_RESULT_QUALITY_WARNING, "Pipeline creation feedback reports duration spent creating a pipeline was zero nanoseconds");
	}
	return tcu::TestStatus::pass("Pass");
}
} // anonymous

tcu::TestCaseGroup* createCreationFeedbackTests (tcu::TestContext& testCtx, PipelineConstructionType pipelineConstructionType)
{
	de::MovePtr<tcu::TestCaseGroup> cacheTests (new tcu::TestCaseGroup(testCtx, "creation_feedback", "pipeline creation feedback tests"));

	// Graphics Pipeline Tests
	{
		de::MovePtr<tcu::TestCaseGroup> graphicsTests (new tcu::TestCaseGroup(testCtx, "graphics_tests", "Test pipeline creation feedback with graphics pipeline."));

		const VkShaderStageFlags vertFragStages		= VK_SHADER_STAGE_VERTEX_BIT | VK_SHADER_STAGE_FRAGMENT_BIT;
		const VkShaderStageFlags vertGeomFragStages	= vertFragStages | VK_SHADER_STAGE_GEOMETRY_BIT;
		const VkShaderStageFlags vertTessFragStages	= vertFragStages | VK_SHADER_STAGE_TESSELLATION_CONTROL_BIT | VK_SHADER_STAGE_TESSELLATION_EVALUATION_BIT;

		const std::vector<CacheTestParam> testParams
		{
			{ pipelineConstructionType, vertFragStages,		DE_FALSE, DE_FALSE },
			{ pipelineConstructionType, vertGeomFragStages,	DE_FALSE, DE_FALSE },
			{ pipelineConstructionType, vertTessFragStages,	DE_FALSE, DE_FALSE },
			{ pipelineConstructionType, vertFragStages,		DE_TRUE,  DE_FALSE },
			{ pipelineConstructionType, vertGeomFragStages,	DE_TRUE,  DE_FALSE },
			{ pipelineConstructionType, vertTessFragStages,	DE_TRUE,  DE_FALSE },
			{ pipelineConstructionType, vertFragStages,		DE_FALSE, DE_TRUE },
			{ pipelineConstructionType, vertGeomFragStages,	DE_FALSE, DE_TRUE },
			{ pipelineConstructionType, vertTessFragStages,	DE_FALSE, DE_TRUE },
		};

		for (auto& param : testParams)
			graphicsTests->addChild(newTestCase<GraphicsCacheTest>(testCtx, &param));

		cacheTests->addChild(graphicsTests.release());
	}

	// Compute Pipeline Tests - don't repeat those tests for graphics pipeline library
	if (pipelineConstructionType == PIPELINE_CONSTRUCTION_TYPE_MONOLITHIC)
	{
		de::MovePtr<tcu::TestCaseGroup> computeTests (new tcu::TestCaseGroup(testCtx, "compute_tests", "Test pipeline creation feedback with compute pipeline."));

		const std::vector<CacheTestParam> testParams
		{
			{ pipelineConstructionType, VK_SHADER_STAGE_COMPUTE_BIT, DE_FALSE, DE_FALSE },
			{ pipelineConstructionType, VK_SHADER_STAGE_COMPUTE_BIT, DE_TRUE, DE_FALSE },
			{ pipelineConstructionType, VK_SHADER_STAGE_COMPUTE_BIT, DE_FALSE, DE_TRUE },
		};

		for (auto& param : testParams)
			computeTests->addChild(newTestCase<ComputeCacheTest>(testCtx, &param));

		cacheTests->addChild(computeTests.release());
	}

	return cacheTests.release();
}

} // pipeline

} // vkt<|MERGE_RESOLUTION|>--- conflicted
+++ resolved
@@ -678,6 +678,7 @@
 		deUint32		pipelineCacheNdx		= creationFeedbackNdx / deUint32(VK_MAX_PIPELINE_PARTS);
 		auto			creationFeedbackFlags	= m_pipelineCreationFeedback[creationFeedbackNdx].flags;
 		std::string		caseString				= getCaseStr(pipelineCacheNdx);
+		deUint32		pipelinePartIndex	= creationFeedbackNdx % deUint32(VK_MAX_PIPELINE_PARTS);
 
 		std::ostringstream message;
 		message << caseString;
@@ -689,81 +690,46 @@
 			return tcu::TestStatus::fail(message.str());
 		}
 
-<<<<<<< HEAD
-		if (m_param->isCacheDisabled() && creationFeedbackFlags & VK_PIPELINE_CREATION_FEEDBACK_APPLICATION_PIPELINE_CACHE_HIT_BIT_EXT)
-=======
->>>>>>> 9e2d35b6
-		{
-			if (m_param->isCacheDisabled() && m_pipelineCreationFeedback[ndx].flags & VK_PIPELINE_CREATION_FEEDBACK_APPLICATION_PIPELINE_CACHE_HIT_BIT_EXT)
+		{
+			if (m_param->isCacheDisabled() && creationFeedbackFlags & VK_PIPELINE_CREATION_FEEDBACK_APPLICATION_PIPELINE_CACHE_HIT_BIT_EXT)
 			{
 				message << ": feedback indicates pipeline hit cache when it shouldn't";
 				return tcu::TestStatus::fail(message.str());
 			}
 
-<<<<<<< HEAD
-		if (pipelineCacheNdx == PIPELINE_CACHE_NDX_NO_CACHE && creationFeedbackFlags & VK_PIPELINE_CREATION_FEEDBACK_APPLICATION_PIPELINE_CACHE_HIT_BIT_EXT)
-		{
-			message << ": hit the cache when it shouldn't";
-			return tcu::TestStatus::fail(message.str());
-		}
-
-		if (pipelineCacheNdx != PIPELINE_CACHE_NDX_DERIVATIVE && creationFeedbackFlags & VK_PIPELINE_CREATION_FEEDBACK_BASE_PIPELINE_ACCELERATION_BIT_EXT)
-		{
-			message << ": feedback indicates base pipeline acceleration when it shouldn't";
-			return tcu::TestStatus::fail(message.str());
-		}
-
-		deUint32 pipelinePartIndex = creationFeedbackNdx % deUint32(VK_MAX_PIPELINE_PARTS);
-		if (pipelineCacheNdx == PIPELINE_CACHE_NDX_CACHED && !m_param->isCacheDisabled() && (creationFeedbackFlags & VK_PIPELINE_CREATION_FEEDBACK_APPLICATION_PIPELINE_CACHE_HIT_BIT_EXT) == 0)
-		{
-			// For graphics pipeline library cache is only hit for the pre_rasterization and fragment_shader stages
-			if (isMonolithic || (pipelinePartIndex == 1u) || (pipelinePartIndex == 2u))
-=======
-			if (ndx == PIPELINE_CACHE_NDX_NO_CACHE && m_pipelineCreationFeedback[ndx].flags & VK_PIPELINE_CREATION_FEEDBACK_APPLICATION_PIPELINE_CACHE_HIT_BIT_EXT)
+			if (pipelineCacheNdx == PIPELINE_CACHE_NDX_NO_CACHE && creationFeedbackFlags & VK_PIPELINE_CREATION_FEEDBACK_APPLICATION_PIPELINE_CACHE_HIT_BIT_EXT)
 			{
 				message << ": hit the cache when it shouldn't";
 				return tcu::TestStatus::fail(message.str());
 			}
 
-			if (ndx != PIPELINE_CACHE_NDX_DERIVATIVE && m_pipelineCreationFeedback[ndx].flags & VK_PIPELINE_CREATION_FEEDBACK_BASE_PIPELINE_ACCELERATION_BIT_EXT)
+			if (pipelineCacheNdx != PIPELINE_CACHE_NDX_DERIVATIVE && creationFeedbackFlags & VK_PIPELINE_CREATION_FEEDBACK_BASE_PIPELINE_ACCELERATION_BIT_EXT)
 			{
 				message << ": feedback indicates base pipeline acceleration when it shouldn't";
 				return tcu::TestStatus::fail(message.str());
 			}
 
-			if (ndx == PIPELINE_CACHE_NDX_CACHED && !m_param->isCacheDisabled() && (m_pipelineCreationFeedback[ndx].flags & VK_PIPELINE_CREATION_FEEDBACK_APPLICATION_PIPELINE_CACHE_HIT_BIT_EXT) == 0)
->>>>>>> 9e2d35b6
-			{
-				message << "\nWarning: Cached pipeline case did not hit the cache";
-				cachedPipelineWarning = DE_TRUE;
-			}
-<<<<<<< HEAD
-		}
-
-		if (m_pipelineCreationFeedback[creationFeedbackNdx].duration == 0)
-		{
-			message << "\nWarning: Pipeline creation feedback reports duration spent creating a pipeline was zero nanoseconds\n";
-			durationZeroWarning = DE_TRUE;
-		}
-
-		message << "\n";
-		message << "\t\t Hit cache ? \t\t\t"				<< (creationFeedbackFlags & VK_PIPELINE_CREATION_FEEDBACK_APPLICATION_PIPELINE_CACHE_HIT_BIT_EXT ? "yes" : "no")	<< "\n";
-		message << "\t\t Base Pipeline Acceleration ? \t"	<< (creationFeedbackFlags & VK_PIPELINE_CREATION_FEEDBACK_BASE_PIPELINE_ACCELERATION_BIT_EXT ?	 "yes" : "no")		<< "\n";
-		message << "\t\t Duration (ns): \t\t"				<< m_pipelineCreationFeedback[creationFeedbackNdx].duration																							<< "\n";
-=======
-
-			if (m_pipelineCreationFeedback[ndx].duration == 0)
+			if (pipelineCacheNdx == PIPELINE_CACHE_NDX_CACHED && !m_param->isCacheDisabled() && (creationFeedbackFlags & VK_PIPELINE_CREATION_FEEDBACK_APPLICATION_PIPELINE_CACHE_HIT_BIT_EXT) == 0)
+			{
+				// For graphics pipeline library cache is only hit for the pre_rasterization and fragment_shader stages
+				if (isMonolithic || (pipelinePartIndex == 1u) || (pipelinePartIndex == 2u))
+				{
+					message << "\nWarning: Cached pipeline case did not hit the cache";
+					cachedPipelineWarning = DE_TRUE;
+				}
+			}
+
+			if (m_pipelineCreationFeedback[creationFeedbackNdx].duration == 0)
 			{
 				message << "\nWarning: Pipeline creation feedback reports duration spent creating a pipeline was zero nanoseconds\n";
 				durationZeroWarning = DE_TRUE;
 			}
 
 			message << "\n";
-			message << "\t\t Hit cache ? \t\t\t"				<< (m_pipelineCreationFeedback[ndx].flags & VK_PIPELINE_CREATION_FEEDBACK_APPLICATION_PIPELINE_CACHE_HIT_BIT_EXT ? "yes" : "no")	<< "\n";
-			message << "\t\t Base Pipeline Acceleration ? \t"	<< (m_pipelineCreationFeedback[ndx].flags & VK_PIPELINE_CREATION_FEEDBACK_BASE_PIPELINE_ACCELERATION_BIT_EXT ?	 "yes" : "no")		<< "\n";
-			message << "\t\t Duration (ns): \t\t"				<< m_pipelineCreationFeedback[ndx].duration																							<< "\n";
+			message << "\t\t Hit cache ? \t\t\t"				<< (creationFeedbackFlags & VK_PIPELINE_CREATION_FEEDBACK_APPLICATION_PIPELINE_CACHE_HIT_BIT_EXT ? "yes" : "no")	<< "\n";
+			message << "\t\t Base Pipeline Acceleration ? \t"	<< (creationFeedbackFlags & VK_PIPELINE_CREATION_FEEDBACK_BASE_PIPELINE_ACCELERATION_BIT_EXT ?	 "yes" : "no")		<< "\n";
+			message << "\t\t Duration (ns): \t\t"				<< m_pipelineCreationFeedback[creationFeedbackNdx].duration																							<< "\n";
 		}
->>>>>>> 9e2d35b6
 
 		// dont repeat checking shader feedback for pipeline parts - just check all shaders when checkin final pipelines
 		if (pipelinePartIndex == finalPipelineIndex)
