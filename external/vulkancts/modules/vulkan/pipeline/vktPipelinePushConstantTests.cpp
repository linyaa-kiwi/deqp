/*------------------------------------------------------------------------
 * Vulkan Conformance Tests
 * ------------------------
 *
 * Copyright (c) 2015 The Khronos Group Inc.
 * Copyright (c) 2015 ARM Limited.
 *
 * Licensed under the Apache License, Version 2.0 (the "License");
 * you may not use this file except in compliance with the License.
 * You may obtain a copy of the License at
 *
 *      http://www.apache.org/licenses/LICENSE-2.0
 *
 * Unless required by applicable law or agreed to in writing, software
 * distributed under the License is distributed on an "AS IS" BASIS,
 * WITHOUT WARRANTIES OR CONDITIONS OF ANY KIND, either express or implied.
 * See the License for the specific language governing permissions and
 * limitations under the License.
 *
 *//*!
 * \file
 * \brief PushConstant Tests
 *//*--------------------------------------------------------------------*/

#include "vktPipelinePushConstantTests.hpp"
#include "vktPipelineClearUtil.hpp"
#include "vktPipelineImageUtil.hpp"
#include "vktPipelineVertexUtil.hpp"
#include "vktPipelineReferenceRenderer.hpp"
#include "vktTestCase.hpp"
#include "vkImageUtil.hpp"
#include "vkMemUtil.hpp"
#include "vkPrograms.hpp"
#include "vkQueryUtil.hpp"
#include "vkRef.hpp"
#include "vkRefUtil.hpp"
#include "vkBuilderUtil.hpp"
#include "vkTypeUtil.hpp"
#include "vkCmdUtil.hpp"
#include "vkObjUtil.hpp"
#include "tcuImageCompare.hpp"
#include "deMemory.h"
#include "deRandom.hpp"
#include "deStringUtil.hpp"
#include "deUniquePtr.hpp"
#include "tcuTestLog.hpp"

#include <algorithm>
#include <sstream>
#include <vector>

namespace vkt
{
namespace pipeline
{

using namespace vk;

namespace
{

enum
{
	TRIANGLE_COUNT	= 2,
	MAX_RANGE_COUNT	= 5
};

enum RangeSizeCase
{
	SIZE_CASE_4	= 0,
	SIZE_CASE_8,
	SIZE_CASE_12,
	SIZE_CASE_16,
	SIZE_CASE_32,
	SIZE_CASE_36,
	SIZE_CASE_48,
	SIZE_CASE_128,
	SIZE_CASE_UNSUPPORTED
};

struct PushConstantData
{
	struct PushConstantRange
	{
		VkShaderStageFlags		shaderStage;
		deUint32				offset;
		deUint32				size;
	} range;
	struct PushConstantUpdate
	{
		deUint32				offset;
		deUint32				size;
	} update;
};

// These values will be loaded from push constants and used as an index
static const deUint32 DYNAMIC_VEC_INDEX = 2u;
static const deUint32 DYNAMIC_MAT_INDEX = 0u;
static const deUint32 DYNAMIC_ARR_INDEX = 3u;

// These reference values will be compared in the shader to ensure the correct index was read
static const float DYNAMIC_VEC_CONSTANT = 0.25f;
static const float DYNAMIC_MAT_CONSTANT = 0.50f;
static const float DYNAMIC_ARR_CONSTANT = 0.75f;

enum IndexType
{
	INDEX_TYPE_CONST_LITERAL = 0,
	INDEX_TYPE_DYNAMICALLY_UNIFORM_EXPR,

	INDEX_TYPE_LAST
};

std::string getShaderStageNameStr (VkShaderStageFlags stageFlags)
{
	const VkShaderStageFlags	shaderStages[]		=
	{
		VK_SHADER_STAGE_VERTEX_BIT,
		VK_SHADER_STAGE_TESSELLATION_CONTROL_BIT,
		VK_SHADER_STAGE_TESSELLATION_EVALUATION_BIT,
		VK_SHADER_STAGE_GEOMETRY_BIT,
		VK_SHADER_STAGE_FRAGMENT_BIT
	};

	const char*					shaderStageNames[]	=
	{
		"VK_SHADER_STAGE_VERTEX_BIT",
		"VK_SHADER_STAGE_TESSELLATION_CONTROL_BIT",
		"VK_SHADER_STAGE_TESSELLATION_EVALUATION_BIT",
		"VK_SHADER_STAGE_GEOMETRY_BIT",
		"VK_SHADER_STAGE_FRAGMENT_BIT",
	};

	std::stringstream			shaderStageStr;

	for (deUint32 stageNdx = 0u; stageNdx < DE_LENGTH_OF_ARRAY(shaderStages); stageNdx++)
	{
		if (stageFlags & shaderStages[stageNdx])
		{
			if (!(shaderStageStr.str().empty()))
				shaderStageStr << " | ";

			shaderStageStr << shaderStageNames[stageNdx];
		}
	}

	return shaderStageStr.str();
}

class PushConstantGraphicsTestInstance : public vkt::TestInstance
{
public:
												PushConstantGraphicsTestInstance	(Context&					context,
																					 const deUint32				rangeCount,
																					 const PushConstantData		pushConstantRange[MAX_RANGE_COUNT],
																					 const deBool				multipleUpdate,
																					 const IndexType			indexType);
	virtual										~PushConstantGraphicsTestInstance	(void);
	void										init								(void);
	virtual tcu::TestStatus						iterate								(void);
	virtual std::vector<VkPushConstantRange>	getPushConstantRanges				(void) = 0;
	virtual void								updatePushConstants					(VkCommandBuffer cmdBuffer, VkPipelineLayout pipelineLayout) = 0;
	virtual void								setReferenceColor					(tcu::Vec4 initColor) = 0;
	void										createShaderModule					(const DeviceInterface&		vk,
																					 VkDevice					device,
																					 const BinaryCollection&	programCollection,
																					 const char*				name,
																					 Move<VkShaderModule>*		module);
	std::vector<Vertex4RGBA>					createQuad							(const float size);
	tcu::TestStatus								verifyImage							(void);

protected:
	std::vector<Vertex4RGBA>						m_vertices;
	const deUint32									m_rangeCount;
	PushConstantData								m_pushConstantRange[MAX_RANGE_COUNT];
	const IndexType									m_indexType;

private:
	const tcu::UVec2								m_renderSize;
	const VkFormat									m_colorFormat;
	const deBool									m_multipleUpdate;

	VkImageCreateInfo								m_colorImageCreateInfo;
	Move<VkImage>									m_colorImage;
	de::MovePtr<Allocation>							m_colorImageAlloc;
	Move<VkImageView>								m_colorAttachmentView;
	Move<VkRenderPass>								m_renderPass;
	Move<VkFramebuffer>								m_framebuffer;

	Move<VkShaderModule>							m_vertexShaderModule;
	Move<VkShaderModule>							m_fragmentShaderModule;
	Move<VkShaderModule>							m_geometryShaderModule;
	Move<VkShaderModule>							m_tessControlShaderModule;
	Move<VkShaderModule>							m_tessEvaluationShaderModule;

	VkShaderStageFlags								m_shaderFlags;
	std::vector<VkPipelineShaderStageCreateInfo>	m_shaderStage;

	Move<VkBuffer>									m_vertexBuffer;
	de::MovePtr<Allocation>							m_vertexBufferAlloc;

	Move<VkBuffer>									m_uniformBuffer;
	de::MovePtr<Allocation>							m_uniformBufferAlloc;
	Move<VkDescriptorPool>							m_descriptorPool;
	Move<VkDescriptorSetLayout>						m_descriptorSetLayout;
	Move<VkDescriptorSet>							m_descriptorSet;

	Move<VkPipelineLayout>							m_pipelineLayout;
	Move<VkPipeline>								m_graphicsPipelines;

	Move<VkCommandPool>								m_cmdPool;
	Move<VkCommandBuffer>							m_cmdBuffer;
};

void PushConstantGraphicsTestInstance::createShaderModule (const DeviceInterface&	vk,
														   VkDevice					device,
														   const BinaryCollection&	programCollection,
														   const char*				name,
														   Move<VkShaderModule>*	module)
{
	*module = vk::createShaderModule(vk, device, programCollection.get(name), 0);
}

std::vector<Vertex4RGBA> PushConstantGraphicsTestInstance::createQuad(const float size)
{
	std::vector<Vertex4RGBA>	vertices;

	const tcu::Vec4				color				= tcu::Vec4(1.0f, 0.0f, 0.0f, 1.0f);
	const Vertex4RGBA			lowerLeftVertex		= {tcu::Vec4(-size, -size, 0.0f, 1.0f), color};
	const Vertex4RGBA			lowerRightVertex	= {tcu::Vec4(size, -size, 0.0f, 1.0f), color};
	const Vertex4RGBA			UpperLeftVertex		= {tcu::Vec4(-size, size, 0.0f, 1.0f), color};
	const Vertex4RGBA			UpperRightVertex	= {tcu::Vec4(size, size, 0.0f, 1.0f), color};

	vertices.push_back(lowerLeftVertex);
	vertices.push_back(lowerRightVertex);
	vertices.push_back(UpperLeftVertex);
	vertices.push_back(UpperLeftVertex);
	vertices.push_back(lowerRightVertex);
	vertices.push_back(UpperRightVertex);

	return vertices;
}

PushConstantGraphicsTestInstance::PushConstantGraphicsTestInstance (Context&				context,
																	const deUint32			rangeCount,
																	const PushConstantData	pushConstantRange[MAX_RANGE_COUNT],
																	deBool					multipleUpdate,
																	IndexType				indexType)
	: vkt::TestInstance	(context)
	, m_rangeCount		(rangeCount)
	, m_indexType		(indexType)
	, m_renderSize		(32, 32)
	, m_colorFormat		(VK_FORMAT_R8G8B8A8_UNORM)
	, m_multipleUpdate	(multipleUpdate)
	, m_shaderFlags		(VK_SHADER_STAGE_VERTEX_BIT | VK_SHADER_STAGE_FRAGMENT_BIT)
{
	deMemcpy(m_pushConstantRange, pushConstantRange, sizeof(PushConstantData) * MAX_RANGE_COUNT);
}

void PushConstantGraphicsTestInstance::init (void)
{
	const DeviceInterface&					vk						= m_context.getDeviceInterface();
	const VkDevice							vkDevice				= m_context.getDevice();
	const deUint32							queueFamilyIndex		= m_context.getUniversalQueueFamilyIndex();
	SimpleAllocator							memAlloc				(vk, vkDevice, getPhysicalDeviceMemoryProperties(m_context.getInstanceInterface(), m_context.getPhysicalDevice()));
	const VkComponentMapping				componentMappingRGBA	= { VK_COMPONENT_SWIZZLE_R, VK_COMPONENT_SWIZZLE_G, VK_COMPONENT_SWIZZLE_B, VK_COMPONENT_SWIZZLE_A };
	const std::vector<VkPushConstantRange>	pushConstantRanges		= getPushConstantRanges();
	bool									useTessellation			= false;
	bool									useGeometry				= false;

	// Create color image
	{
		const VkImageCreateInfo colorImageParams =
		{
			VK_STRUCTURE_TYPE_IMAGE_CREATE_INFO,									// VkStructureType			sType;
			DE_NULL,																// const void*				pNext;
			0u,																		// VkImageCreateFlags		flags;
			VK_IMAGE_TYPE_2D,														// VkImageType				imageType;
			m_colorFormat,															// VkFormat					format;
			{ m_renderSize.x(), m_renderSize.y(), 1u },								// VkExtent3D				extent;
			1u,																		// deUint32					mipLevels;
			1u,																		// deUint32					arrayLayers;
			VK_SAMPLE_COUNT_1_BIT,													// VkSampleCountFlagBits	samples;
			VK_IMAGE_TILING_OPTIMAL,												// VkImageTiling			tiling;
			VK_IMAGE_USAGE_COLOR_ATTACHMENT_BIT | VK_IMAGE_USAGE_TRANSFER_SRC_BIT,	// VkImageUsageFlags		usage;
			VK_SHARING_MODE_EXCLUSIVE,												// VkSharingMode			sharingMode;
			1u,																		// deUint32					queueFamilyIndexCount;
			&queueFamilyIndex,														// const deUint32*			pQueueFamilyIndices;
			VK_IMAGE_LAYOUT_UNDEFINED,												// VkImageLayout			initialLayout;
		};

		m_colorImageCreateInfo	= colorImageParams;
		m_colorImage			= createImage(vk, vkDevice, &m_colorImageCreateInfo);

		// Allocate and bind color image memory
		m_colorImageAlloc		= memAlloc.allocate(getImageMemoryRequirements(vk, vkDevice, *m_colorImage), MemoryRequirement::Any);
		VK_CHECK(vk.bindImageMemory(vkDevice, *m_colorImage, m_colorImageAlloc->getMemory(), m_colorImageAlloc->getOffset()));
	}

	// Create color attachment view
	{
		const VkImageViewCreateInfo colorAttachmentViewParams =
		{
			VK_STRUCTURE_TYPE_IMAGE_VIEW_CREATE_INFO,		// VkStructureType				sType;
			DE_NULL,										// const void*					pNext;
			0u,												// VkImageViewCreateFlags		flags;
			*m_colorImage,									// VkImage						image;
			VK_IMAGE_VIEW_TYPE_2D,							// VkImageViewType				viewType;
			m_colorFormat,									// VkFormat						format;
			componentMappingRGBA,							// VkChannelMapping				channels;
			{ VK_IMAGE_ASPECT_COLOR_BIT, 0u, 1u, 0u, 1u },	// VkImageSubresourceRange		subresourceRange;
		};

		m_colorAttachmentView = createImageView(vk, vkDevice, &colorAttachmentViewParams);
	}

	// Create render pass
	m_renderPass = makeRenderPass(vk, vkDevice, m_colorFormat);

	// Create framebuffer
	{
		const VkImageView attachmentBindInfos[1] =
		{
		  *m_colorAttachmentView
		};

		const VkFramebufferCreateInfo framebufferParams =
		{
			VK_STRUCTURE_TYPE_FRAMEBUFFER_CREATE_INFO,	// VkStructureType				sType;
			DE_NULL,									// const void*					pNext;
			0u,											// VkFramebufferCreateFlags		flags;
			*m_renderPass,								// VkRenderPass					renderPass;
			1u,											// deUint32						attachmentCount;
			attachmentBindInfos,						// const VkImageView*			pAttachments;
			(deUint32)m_renderSize.x(),					// deUint32						width;
			(deUint32)m_renderSize.y(),					// deUint32						height;
			1u											// deUint32						layers;
		};

		m_framebuffer = createFramebuffer(vk, vkDevice, &framebufferParams);
	}

	// Create pipeline layout
	{
		// create descriptor set layout
		m_descriptorSetLayout = DescriptorSetLayoutBuilder().addSingleBinding(VK_DESCRIPTOR_TYPE_UNIFORM_BUFFER, VK_SHADER_STAGE_VERTEX_BIT).build(vk, vkDevice);

		// create descriptor pool
		m_descriptorPool = DescriptorPoolBuilder().addType(VK_DESCRIPTOR_TYPE_UNIFORM_BUFFER, 1u).build(vk, vkDevice, VK_DESCRIPTOR_POOL_CREATE_FREE_DESCRIPTOR_SET_BIT, 1u);

		// create uniform buffer
		const VkBufferCreateInfo			uniformBufferCreateInfo	=
		{
			VK_STRUCTURE_TYPE_BUFFER_CREATE_INFO,	// VkStructureType		sType;
			DE_NULL,								// const void*			pNext;
			0u,										// VkBufferCreateFlags	flags
			16u,									// VkDeviceSize			size;
			VK_BUFFER_USAGE_UNIFORM_BUFFER_BIT,		// VkBufferUsageFlags	usage;
			VK_SHARING_MODE_EXCLUSIVE,				// VkSharingMode		sharingMode;
			1u,										// deUint32				queueFamilyCount;
			&queueFamilyIndex						// const deUint32*		pQueueFamilyIndices;
		};

		m_uniformBuffer			= createBuffer(vk, vkDevice, &uniformBufferCreateInfo);
		m_uniformBufferAlloc	= memAlloc.allocate(getBufferMemoryRequirements(vk, vkDevice, *m_uniformBuffer), MemoryRequirement::HostVisible);
		VK_CHECK(vk.bindBufferMemory(vkDevice, *m_uniformBuffer, m_uniformBufferAlloc->getMemory(), m_uniformBufferAlloc->getOffset()));

		const tcu::Vec4						value					= tcu::Vec4(1.0f, 0.0f, 0.0f, 1.0f);
		deMemcpy(m_uniformBufferAlloc->getHostPtr(), &value, 16u);
<<<<<<< HEAD
		invalidateAlloc(vk, vkDevice, *m_uniformBufferAlloc);
=======
		flushAlloc(vk, vkDevice, *m_uniformBufferAlloc);
>>>>>>> 055f40e9

		// create and update descriptor set
		const VkDescriptorSetAllocateInfo	allocInfo				=
		{
			VK_STRUCTURE_TYPE_DESCRIPTOR_SET_ALLOCATE_INFO,	// VkStructureType                             sType;
			DE_NULL,										// const void*                                 pNext;
			*m_descriptorPool,								// VkDescriptorPool                            descriptorPool;
			1u,												// deUint32                                    setLayoutCount;
			&(*m_descriptorSetLayout),						// const VkDescriptorSetLayout*                pSetLayouts;
		};
		m_descriptorSet	= allocateDescriptorSet(vk, vkDevice, &allocInfo);

		const VkDescriptorBufferInfo		descriptorInfo			= makeDescriptorBufferInfo(*m_uniformBuffer, (VkDeviceSize)0u, (VkDeviceSize)16u);

		DescriptorSetUpdateBuilder()
			.writeSingle(*m_descriptorSet, DescriptorSetUpdateBuilder::Location::binding(0u), VK_DESCRIPTOR_TYPE_UNIFORM_BUFFER, &descriptorInfo)
			.update(vk, vkDevice);

		// create pipeline layout
		const VkPipelineLayoutCreateInfo	pipelineLayoutParams	=
		{
			VK_STRUCTURE_TYPE_PIPELINE_LAYOUT_CREATE_INFO,	// VkStructureType				sType;
			DE_NULL,										// const void*					pNext;
			0u,												// VkPipelineLayoutCreateFlags	flags;
			1u,												// deUint32						descriptorSetCount;
			&(*m_descriptorSetLayout),						// const VkDescriptorSetLayout*	pSetLayouts;
			(deUint32)pushConstantRanges.size(),			// deUint32						pushConstantRangeCount;
			&pushConstantRanges.front()						// const VkPushConstantRange*	pPushConstantRanges;
		};

		m_pipelineLayout = createPipelineLayout(vk, vkDevice, &pipelineLayoutParams);
	}

	// Create shaders
	{
		for (size_t rangeNdx = 0; rangeNdx < m_rangeCount; rangeNdx++)
		{
			if (m_pushConstantRange[rangeNdx].range.shaderStage & VK_SHADER_STAGE_GEOMETRY_BIT)
			{
				m_shaderFlags |= VK_SHADER_STAGE_GEOMETRY_BIT;
			}
			if (m_pushConstantRange[rangeNdx].range.shaderStage & VK_SHADER_STAGE_TESSELLATION_CONTROL_BIT)
			{
				m_shaderFlags |= VK_SHADER_STAGE_TESSELLATION_CONTROL_BIT;
			}
			if (m_pushConstantRange[rangeNdx].range.shaderStage & VK_SHADER_STAGE_TESSELLATION_EVALUATION_BIT)
			{
				m_shaderFlags |= VK_SHADER_STAGE_TESSELLATION_EVALUATION_BIT;
			}
		}

		VkPhysicalDeviceFeatures features = m_context.getDeviceFeatures();

		createShaderModule(vk, vkDevice, m_context.getBinaryCollection(), "color_vert", &m_vertexShaderModule);
		if (m_shaderFlags & VK_SHADER_STAGE_TESSELLATION_CONTROL_BIT || m_shaderFlags & VK_SHADER_STAGE_TESSELLATION_CONTROL_BIT)
		{
			if (features.tessellationShader == VK_FALSE)
			{
				TCU_THROW(NotSupportedError, "Tessellation Not Supported");
			}
			createShaderModule(vk, vkDevice, m_context.getBinaryCollection(), "color_tesc", &m_tessControlShaderModule);
			createShaderModule(vk, vkDevice, m_context.getBinaryCollection(), "color_tese", &m_tessEvaluationShaderModule);
			useTessellation = true;
		}
		if (m_shaderFlags & VK_SHADER_STAGE_GEOMETRY_BIT)
		{
			if (features.geometryShader == VK_FALSE)
			{
				TCU_THROW(NotSupportedError, "Geometry Not Supported");
			}
			createShaderModule(vk, vkDevice, m_context.getBinaryCollection(), "color_geom", &m_geometryShaderModule);
			useGeometry = true;
		}
		createShaderModule(vk, vkDevice, m_context.getBinaryCollection(), "color_frag", &m_fragmentShaderModule);
	}

	// Create pipeline
	{
		const VkVertexInputBindingDescription			vertexInputBindingDescription		=
		{
			0u,							// deUint32					binding;
			sizeof(Vertex4RGBA),		// deUint32					strideInBytes;
			VK_VERTEX_INPUT_RATE_VERTEX	// VkVertexInputStepRate	stepRate;
		};

		const VkVertexInputAttributeDescription			vertexInputAttributeDescriptions[]	=
		{
			{
				0u,								// deUint32	location;
				0u,								// deUint32	binding;
				VK_FORMAT_R32G32B32A32_SFLOAT,	// VkFormat	format;
				0u								// deUint32	offsetInBytes;
			},
			{
				1u,									// deUint32	location;
				0u,									// deUint32	binding;
				VK_FORMAT_R32G32B32A32_SFLOAT,		// VkFormat	format;
				DE_OFFSET_OF(Vertex4RGBA, color),	// deUint32	offset;
			}
		};

		const VkPipelineVertexInputStateCreateInfo		vertexInputStateParams				=
		{
			VK_STRUCTURE_TYPE_PIPELINE_VERTEX_INPUT_STATE_CREATE_INFO,	// VkStructureType							sType;
			DE_NULL,													// const void*								pNext;
			0u,															// vkPipelineVertexInputStateCreateFlags	flags;
			1u,															// deUint32									bindingCount;
			&vertexInputBindingDescription,								// const VkVertexInputBindingDescription*	pVertexBindingDescriptions;
			2u,															// deUint32									attributeCount;
			vertexInputAttributeDescriptions							// const VkVertexInputAttributeDescription*	pVertexAttributeDescriptions;
		};

		const VkPrimitiveTopology						topology							= (m_shaderFlags & VK_SHADER_STAGE_TESSELLATION_CONTROL_BIT) ? VK_PRIMITIVE_TOPOLOGY_PATCH_LIST : VK_PRIMITIVE_TOPOLOGY_TRIANGLE_LIST;

		const std::vector<VkViewport>					viewports							(1, makeViewport(m_renderSize));
		const std::vector<VkRect2D>						scissors							(1, makeRect2D(m_renderSize));

		m_graphicsPipelines = makeGraphicsPipeline(vk,															// const DeviceInterface&                        vk
												   vkDevice,													// const VkDevice                                device
												   *m_pipelineLayout,											// const VkPipelineLayout                        pipelineLayout
												   *m_vertexShaderModule,										// const VkShaderModule                          vertexShaderModule
												   useTessellation ? *m_tessControlShaderModule : DE_NULL,		// const VkShaderModule                          tessellationControlShaderModule
												   useTessellation ? *m_tessEvaluationShaderModule : DE_NULL,	// const VkShaderModule                          tessellationEvalShaderModule
												   useGeometry ? *m_geometryShaderModule : DE_NULL,				// const VkShaderModule                          geometryShaderModule
												   *m_fragmentShaderModule,										// const VkShaderModule                          fragmentShaderModule
												   *m_renderPass,												// const VkRenderPass                            renderPass
												   viewports,													// const std::vector<VkViewport>&                viewports
												   scissors,													// const std::vector<VkRect2D>&                  scissors
												   topology,													// const VkPrimitiveTopology                     topology
												   0u,															// const deUint32                                subpass
												   3u,															// const deUint32                                patchControlPoints
												   &vertexInputStateParams);									// const VkPipelineVertexInputStateCreateInfo*   vertexInputStateCreateInfo
	}

	// Create vertex buffer
	{
		m_vertices			= createQuad(1.0f);

		const VkBufferCreateInfo vertexBufferParams =
		{
			VK_STRUCTURE_TYPE_BUFFER_CREATE_INFO,						// VkStructureType		sType;
			DE_NULL,													// const void*			pNext;
			0u,															// VkBufferCreateFlags	flags;
			(VkDeviceSize)(sizeof(Vertex4RGBA) * m_vertices.size()),	// VkDeviceSize			size;
			VK_BUFFER_USAGE_VERTEX_BUFFER_BIT,							// VkBufferUsageFlags	usage;
			VK_SHARING_MODE_EXCLUSIVE,									// VkSharingMode		sharingMode;
			1u,															// deUint32				queueFamilyCount;
			&queueFamilyIndex											// const deUint32*		pQueueFamilyIndices;
		};

		m_vertexBuffer		= createBuffer(vk, vkDevice, &vertexBufferParams);
		m_vertexBufferAlloc	= memAlloc.allocate(getBufferMemoryRequirements(vk, vkDevice, *m_vertexBuffer), MemoryRequirement::HostVisible);

		VK_CHECK(vk.bindBufferMemory(vkDevice, *m_vertexBuffer, m_vertexBufferAlloc->getMemory(), m_vertexBufferAlloc->getOffset()));

		// Load vertices into vertex buffer
		deMemcpy(m_vertexBufferAlloc->getHostPtr(), m_vertices.data(), m_vertices.size() * sizeof(Vertex4RGBA));
<<<<<<< HEAD
		invalidateAlloc(vk, vkDevice, *m_vertexBufferAlloc);
=======
		flushAlloc(vk, vkDevice, *m_vertexBufferAlloc);
>>>>>>> 055f40e9
	}

	// Create command pool
	m_cmdPool = createCommandPool(vk, vkDevice, VK_COMMAND_POOL_CREATE_TRANSIENT_BIT, queueFamilyIndex);

	// Create command buffer
	{
		const VkClearValue attachmentClearValue = defaultClearValue(m_colorFormat);

		m_cmdBuffer = allocateCommandBuffer(vk, vkDevice, *m_cmdPool, VK_COMMAND_BUFFER_LEVEL_PRIMARY);

		beginCommandBuffer(vk, *m_cmdBuffer, 0u);

		beginRenderPass(vk, *m_cmdBuffer, *m_renderPass, *m_framebuffer, makeRect2D(0, 0, m_renderSize.x(), m_renderSize.y()), attachmentClearValue);

		// Update push constant values
		updatePushConstants(*m_cmdBuffer, *m_pipelineLayout);

		// draw quad
		const VkDeviceSize				triangleOffset			= (m_vertices.size() / TRIANGLE_COUNT) * sizeof(Vertex4RGBA);

		for (int triangleNdx = 0; triangleNdx < TRIANGLE_COUNT; triangleNdx++)
		{
			VkDeviceSize vertexBufferOffset = triangleOffset * triangleNdx;

			if (m_multipleUpdate)
				vk.cmdPushConstants(*m_cmdBuffer, *m_pipelineLayout, m_pushConstantRange[0].range.shaderStage, m_pushConstantRange[0].range.offset, m_pushConstantRange[0].range.size, &triangleNdx);

			vk.cmdBindPipeline(*m_cmdBuffer, VK_PIPELINE_BIND_POINT_GRAPHICS, *m_graphicsPipelines);
			vk.cmdBindVertexBuffers(*m_cmdBuffer, 0, 1, &m_vertexBuffer.get(), &vertexBufferOffset);
			vk.cmdBindDescriptorSets(*m_cmdBuffer, VK_PIPELINE_BIND_POINT_GRAPHICS, *m_pipelineLayout, 0, 1, &(*m_descriptorSet), 0, DE_NULL);

			vk.cmdDraw(*m_cmdBuffer, (deUint32)(m_vertices.size() / TRIANGLE_COUNT), 1, 0, 0);
		}

		endRenderPass(vk, *m_cmdBuffer);
		endCommandBuffer(vk, *m_cmdBuffer);
	}
}

PushConstantGraphicsTestInstance::~PushConstantGraphicsTestInstance (void)
{
}

tcu::TestStatus PushConstantGraphicsTestInstance::iterate (void)
{
	init();

	const DeviceInterface&		vk			= m_context.getDeviceInterface();
	const VkDevice				vkDevice	= m_context.getDevice();
	const VkQueue				queue		= m_context.getUniversalQueue();

	submitCommandsAndWait(vk, vkDevice, queue, m_cmdBuffer.get());

	return verifyImage();
}

tcu::TestStatus PushConstantGraphicsTestInstance::verifyImage (void)
{
	const tcu::TextureFormat	tcuColorFormat	= mapVkFormat(m_colorFormat);
	const tcu::TextureFormat	tcuDepthFormat	= tcu::TextureFormat();
	const ColorVertexShader		vertexShader;
	const ColorFragmentShader	fragmentShader	(tcuColorFormat, tcuDepthFormat);
	const rr::Program			program			(&vertexShader, &fragmentShader);
	ReferenceRenderer			refRenderer		(m_renderSize.x(), m_renderSize.y(), 1, tcuColorFormat, tcuDepthFormat, &program);
	bool						compareOk		= false;

	// Render reference image
	{
		if (m_shaderFlags & VK_SHADER_STAGE_GEOMETRY_BIT)
		{
			m_vertices = createQuad(0.5f);
		}

		setReferenceColor(m_vertices[0].color);

		if (m_multipleUpdate)
		{
			for (size_t vertexNdx = 0; vertexNdx < 3; vertexNdx++)
			{
				m_vertices[vertexNdx].color.xyz() = tcu::Vec3(0.0f, 1.0f, 0.0f);
			}
			for (size_t vertexNdx = 3; vertexNdx < m_vertices.size(); vertexNdx++)
			{
				m_vertices[vertexNdx].color.xyz() = tcu::Vec3(0.0f, 0.0f, 1.0f);
			}
		}

		for (int triangleNdx = 0; triangleNdx < TRIANGLE_COUNT; triangleNdx++)
		{
			rr::RenderState renderState(refRenderer.getViewportState());

			refRenderer.draw(renderState,
							 rr::PRIMITIVETYPE_TRIANGLES,
							 std::vector<Vertex4RGBA>(m_vertices.begin() + triangleNdx * 3,
													  m_vertices.begin() + (triangleNdx + 1) * 3));
		}
	}

	// Compare result with reference image
	{
		const DeviceInterface&			vk					= m_context.getDeviceInterface();
		const VkDevice					vkDevice			= m_context.getDevice();
		const VkQueue					queue				= m_context.getUniversalQueue();
		const deUint32					queueFamilyIndex	= m_context.getUniversalQueueFamilyIndex();
		SimpleAllocator					allocator			(vk, vkDevice, getPhysicalDeviceMemoryProperties(m_context.getInstanceInterface(), m_context.getPhysicalDevice()));
		de::MovePtr<tcu::TextureLevel>	result				= readColorAttachment(vk, vkDevice, queue, queueFamilyIndex, allocator, *m_colorImage, m_colorFormat, m_renderSize);

		compareOk = tcu::intThresholdPositionDeviationCompare(m_context.getTestContext().getLog(),
															  "IntImageCompare",
															  "Image comparison",
															  refRenderer.getAccess(),
															  result->getAccess(),
															  tcu::UVec4(2, 2, 2, 2),
															  tcu::IVec3(1, 1, 0),
															  true,
															  tcu::COMPARE_LOG_RESULT);
	}

	if (compareOk)
		return tcu::TestStatus::pass("Result image matches reference");
	else
		return tcu::TestStatus::fail("Image mismatch");
}

class PushConstantGraphicsDisjointInstance : public PushConstantGraphicsTestInstance
{
public:
										PushConstantGraphicsDisjointInstance	(Context&					context,
																				 const deUint32				rangeCount,
																				 const PushConstantData		pushConstantRange[MAX_RANGE_COUNT],
																				 const deBool				multipleUpdate,
																				 const IndexType			indexType);
	virtual								~PushConstantGraphicsDisjointInstance	(void);
	std::vector<VkPushConstantRange>	getPushConstantRanges					(void);
	void								updatePushConstants						(VkCommandBuffer cmdBuffer, VkPipelineLayout pipelineLayout);
	void								setReferenceColor						(tcu::Vec4 initColor);
};


PushConstantGraphicsDisjointInstance::PushConstantGraphicsDisjointInstance (Context&					context,
																			const deUint32				rangeCount,
																			const PushConstantData		pushConstantRange[MAX_RANGE_COUNT],
																			deBool						multipleUpdate,
																			IndexType					indexType)
	: PushConstantGraphicsTestInstance (context, rangeCount, pushConstantRange, multipleUpdate, indexType)
{
	deMemcpy(m_pushConstantRange, pushConstantRange, sizeof(PushConstantData) * MAX_RANGE_COUNT);
}

PushConstantGraphicsDisjointInstance::~PushConstantGraphicsDisjointInstance(void)
{
}

std::vector<VkPushConstantRange> PushConstantGraphicsDisjointInstance::getPushConstantRanges (void)
{
	std::vector<VkPushConstantRange> pushConstantRanges;

	for (size_t rangeNdx = 0; rangeNdx < m_rangeCount; rangeNdx++)
	{
		const VkPushConstantRange pushConstantRange =
		{
			m_pushConstantRange[rangeNdx].range.shaderStage,
			m_pushConstantRange[rangeNdx].range.offset,
			m_pushConstantRange[rangeNdx].range.size
		};

		pushConstantRanges.push_back(pushConstantRange);
	}

	return pushConstantRanges;
}

void PushConstantGraphicsDisjointInstance::updatePushConstants (VkCommandBuffer cmdBuffer, VkPipelineLayout pipelineLayout)
{
	const DeviceInterface&	vk		= m_context.getDeviceInterface();
	std::vector<tcu::Vec4>	color	(8, tcu::Vec4(1.0f, 0.0f, 0.0f, 1.0f));
	std::vector<tcu::Vec4>	allOnes	(8, tcu::Vec4(1.0f, 1.0f, 1.0f, 1.0f));

	switch (m_indexType)
	{
		case INDEX_TYPE_CONST_LITERAL:
			// Do nothing
			break;
		case INDEX_TYPE_DYNAMICALLY_UNIFORM_EXPR:
			// Stick our dynamic index at the beginning of a vector
			color[0] = tcu::Vec4(	float(DYNAMIC_VEC_INDEX),
									float(DYNAMIC_MAT_INDEX),
									float(DYNAMIC_ARR_INDEX),
									1.0f);

			// Place our reference values at each type offset

			// vec4[i]
			DE_ASSERT(DYNAMIC_VEC_INDEX <= 3);
			color[1] = tcu::Vec4(0.0f, 0.0f, 0.0f, 1.0f);
			color[1][DYNAMIC_VEC_INDEX] = DYNAMIC_VEC_CONSTANT;

			// mat2[i][0]
			DE_ASSERT(DYNAMIC_MAT_INDEX <= 1);
			color[2] = tcu::Vec4(0.0f, 0.0f, 0.0f, 1.0f);
			color[2][DYNAMIC_MAT_INDEX * 2] = DYNAMIC_MAT_CONSTANT;

			// float[i]
			DE_ASSERT(DYNAMIC_ARR_INDEX <= 3);
			color[3] = tcu::Vec4(0.0f, 0.0f, 0.0f, 1.0f);
			color[3][DYNAMIC_ARR_INDEX] = DYNAMIC_ARR_CONSTANT;
			break;
		default:
			DE_FATAL("Unhandled IndexType");
			break;
	}

	const deUint32			kind	= 2u;
	const void*				value	= DE_NULL;

	for (size_t rangeNdx = 0; rangeNdx < m_rangeCount; rangeNdx++)
	{
		value = (m_pushConstantRange[rangeNdx].range.size == 4u) ? (void*)(&kind) : (void*)(&color[0]);

		vk.cmdPushConstants(cmdBuffer, pipelineLayout, m_pushConstantRange[rangeNdx].range.shaderStage, m_pushConstantRange[rangeNdx].range.offset, m_pushConstantRange[rangeNdx].range.size, value);

		if (m_pushConstantRange[rangeNdx].update.size < m_pushConstantRange[rangeNdx].range.size)
		{
			value = (void*)(&allOnes[0]);
			vk.cmdPushConstants(cmdBuffer, pipelineLayout, m_pushConstantRange[rangeNdx].range.shaderStage, m_pushConstantRange[rangeNdx].update.offset, m_pushConstantRange[rangeNdx].update.size, value);
		}
	}
}

void PushConstantGraphicsDisjointInstance::setReferenceColor (tcu::Vec4 initColor)
{
	DE_UNREF(initColor);

	const tcu::Vec4 color = tcu::Vec4(1.0f, 1.0f, 1.0f, 1.0f);

	for (size_t rangeNdx = 0; rangeNdx < m_rangeCount; rangeNdx++)
	{
		if (m_pushConstantRange[rangeNdx].update.size < m_pushConstantRange[rangeNdx].range.size)
		{
			for (size_t vertexNdx = 0; vertexNdx < m_vertices.size(); vertexNdx++)
			{
				m_vertices[vertexNdx].color.xyzw() = color;
			}
		}
	}
}

class PushConstantGraphicsOverlapTestInstance : public PushConstantGraphicsTestInstance
{
public:
										PushConstantGraphicsOverlapTestInstance		(Context&					context,
																				const deUint32				rangeCount,
																				const PushConstantData		pushConstantRange[MAX_RANGE_COUNT],
																				const deBool				multipleUpdate,
																				const IndexType			indexType);
	virtual								~PushConstantGraphicsOverlapTestInstance	(void);
	std::vector<VkPushConstantRange>	getPushConstantRanges					(void);
	std::vector<VkPushConstantRange>	getPushConstantUpdates					(void);
	void								updatePushConstants						(VkCommandBuffer cmdBuffer, VkPipelineLayout pipelineLayout);
	void								setReferenceColor						(tcu::Vec4 initColor);

private:
	const std::vector<float>			m_colorData;
	std::vector<float>					m_referenceData;
};

std::vector<float> generateColorData (deUint32 numBytes)
{
	DE_ASSERT(numBytes % 4u == 0u);

	std::vector<float> colorData;

	deRandom random;
	deRandom_init(&random, numBytes);

	for (deUint32 elementNdx = 0u; elementNdx < numBytes / 4u; elementNdx++)
		colorData.push_back(deRandom_getFloat(&random));

	return colorData;
}

PushConstantGraphicsOverlapTestInstance::PushConstantGraphicsOverlapTestInstance (Context&					context,
																				  const deUint32			rangeCount,
																				  const PushConstantData	pushConstantRange[MAX_RANGE_COUNT],
																				  deBool					multipleUpdate,
																				  IndexType					indexType)
	: PushConstantGraphicsTestInstance	(context, rangeCount, pushConstantRange, multipleUpdate, indexType)
	, m_colorData						(generateColorData(256u))
{
	deMemcpy(m_pushConstantRange, pushConstantRange, sizeof(PushConstantData) * MAX_RANGE_COUNT);
}

PushConstantGraphicsOverlapTestInstance::~PushConstantGraphicsOverlapTestInstance(void)
{
}

std::vector<VkPushConstantRange> PushConstantGraphicsOverlapTestInstance::getPushConstantRanges (void)
{
	// Find push constant ranges for each shader stage
	const VkShaderStageFlags			shaderStages[]		=
	{
		VK_SHADER_STAGE_VERTEX_BIT,
		VK_SHADER_STAGE_TESSELLATION_CONTROL_BIT,
		VK_SHADER_STAGE_TESSELLATION_EVALUATION_BIT,
		VK_SHADER_STAGE_GEOMETRY_BIT,
		VK_SHADER_STAGE_FRAGMENT_BIT,
	};

	std::vector<VkPushConstantRange>	pushConstantRanges;

	m_context.getTestContext().getLog() << tcu::TestLog::Section("Ranges", "Push constant ranges");

	for (deUint32 stageNdx = 0u; stageNdx < DE_LENGTH_OF_ARRAY(shaderStages); stageNdx++)
	{
		deUint32 firstByte	= ~0u;
		deUint32 lastByte	= 0u;

		for (deUint32 rangeNdx = 0u; rangeNdx < m_rangeCount; rangeNdx++)
		{
			if (m_pushConstantRange[rangeNdx].range.shaderStage & shaderStages[stageNdx])
			{
				firstByte	= deMinu32(firstByte, m_pushConstantRange[rangeNdx].range.offset);
				lastByte	= deMaxu32(lastByte, m_pushConstantRange[rangeNdx].range.offset + m_pushConstantRange[rangeNdx].range.size);
			}
		}

		if (firstByte != ~0u)
		{
			const VkPushConstantRange pushConstantRange =
			{
				shaderStages[stageNdx],	// VkShaderStageFlags    stageFlags
				firstByte,				// deUint32              offset
				lastByte - firstByte	// deUint32              size
			};

			pushConstantRanges.push_back(pushConstantRange);

			m_context.getTestContext().getLog()
				<< tcu::TestLog::Message
				<< "VkShaderStageFlags    stageFlags    " << getShaderStageNameStr(shaderStages[stageNdx]) << ",\n"
				<< "deUint32              offset        " << pushConstantRange.offset << ",\n"
				<< "deUint32              size          " << pushConstantRange.size << "\n"
				<< tcu::TestLog::EndMessage;
		}
	}

	m_context.getTestContext().getLog() << tcu::TestLog::EndSection;

	return pushConstantRanges;
}

std::vector<VkPushConstantRange> PushConstantGraphicsOverlapTestInstance::getPushConstantUpdates (void)
{
	VkShaderStageFlags					lastStageFlags		= (VkShaderStageFlags)~0u;
	std::vector<VkPushConstantRange>	pushConstantUpdates;

	// Find matching shader stages for every 4 byte chunk
	for (deUint32 offset = 0u; offset < 128u; offset += 4u)
	{
		VkShaderStageFlags	stageFlags	= (VkShaderStageFlags)0u;
		bool				updateRange	= false;

		// For each byte in the range specified by offset and size and for each push constant range that overlaps that byte,
		// stageFlags must include all stages in that push constant range's VkPushConstantRange::stageFlags
		for (size_t rangeNdx = 0; rangeNdx < m_rangeCount; rangeNdx++)
		{
			const deUint32 rangeStart	= m_pushConstantRange[rangeNdx].range.offset;
			const deUint32 rangeEnd		= rangeStart + m_pushConstantRange[rangeNdx].range.size;

			const deUint32 updateStart	= m_pushConstantRange[rangeNdx].update.offset;
			const deUint32 updateEnd	= updateStart + m_pushConstantRange[rangeNdx].update.size;

			updateRange |= (updateStart <= offset && updateEnd >= offset + 4u);

			DE_ASSERT(rangeEnd <= 128u);

			if (rangeStart <= offset && rangeEnd >= offset + 4u)
				stageFlags |= m_pushConstantRange[rangeNdx].range.shaderStage;
		}

		// Skip chunks with no updates
		if (!stageFlags || !updateRange)
			continue;

		// Add new update entry
		if (stageFlags != lastStageFlags)
		{
			const VkPushConstantRange update =
			{
				stageFlags,	// VkShaderStageFlags    stageFlags;
				offset,		// deUint32              offset;
				4u			// deUint32              size;
			};

			pushConstantUpdates.push_back(update);
			lastStageFlags = stageFlags;
		}
		// Increase current update entry size
		else
		{
			DE_ASSERT(pushConstantUpdates.size() > 0u);
			pushConstantUpdates.back().size += 4u;
		}
	}

	return pushConstantUpdates;
}

void PushConstantGraphicsOverlapTestInstance::updatePushConstants (VkCommandBuffer cmdBuffer, VkPipelineLayout pipelineLayout)
{
	const DeviceInterface&				vk = m_context.getDeviceInterface();
	const std::vector<VkPushConstantRange> pushConstantUpdates = getPushConstantUpdates();

	m_referenceData.resize(m_colorData.size(), 0.0f);

	m_context.getTestContext().getLog() << tcu::TestLog::Section("Updates", "Push constant updates");

	for (deUint32 pushNdx = 0u; pushNdx < pushConstantUpdates.size(); pushNdx++)
	{
		m_context.getTestContext().getLog()
			<< tcu::TestLog::Message
			<< "VkShaderStageFlags    stageFlags    " << getShaderStageNameStr(pushConstantUpdates[pushNdx].stageFlags) << ",\n"
			<< "deUint32              offset        " << pushConstantUpdates[pushNdx].offset << ",\n"
			<< "deUint32              size          " << pushConstantUpdates[pushNdx].size << ",\n"
			<< "const void*           pValues       " << &m_colorData[pushConstantUpdates[pushNdx].offset / 2u] << "\n"
			<< tcu::TestLog::EndMessage;

		vk.cmdPushConstants(cmdBuffer, pipelineLayout, pushConstantUpdates[pushNdx].stageFlags, pushConstantUpdates[pushNdx].offset, pushConstantUpdates[pushNdx].size, &m_colorData[pushConstantUpdates[pushNdx].offset / 2u]);

		// Copy push constant values to reference buffer
		DE_ASSERT((pushConstantUpdates[pushNdx].offset / 2u + pushConstantUpdates[pushNdx].size) < 4u * m_colorData.size());
		deMemcpy(&m_referenceData.at(pushConstantUpdates[pushNdx].offset / 4u), &m_colorData.at(pushConstantUpdates[pushNdx].offset / 2u), pushConstantUpdates[pushNdx].size);
	}

	m_context.getTestContext().getLog() << tcu::TestLog::EndSection;
}

void PushConstantGraphicsOverlapTestInstance::setReferenceColor (tcu::Vec4 initColor)
{
	tcu::Vec4 expectedColor = initColor;

	// Calculate reference color
	for (size_t rangeNdx = 0; rangeNdx < m_rangeCount; rangeNdx++)
	{
		const deUint32	offset = m_pushConstantRange[rangeNdx].range.offset / 4u;
		const deUint32	size = m_pushConstantRange[rangeNdx].range.size / 4u;
		const deUint32	numComponents = (size < 4u) ? size : 4u;
		const deUint32	colorNdx = (offset + size - numComponents);

		for (deUint32 componentNdx = 0u; componentNdx < numComponents; componentNdx++)
			expectedColor[componentNdx] += m_referenceData[colorNdx + componentNdx];
	}

	expectedColor = tcu::min(tcu::mod(expectedColor, tcu::Vec4(2.0f)), 2.0f - tcu::mod(expectedColor, tcu::Vec4(2.0f)));

	for (size_t vertexNdx = 0; vertexNdx < m_vertices.size(); vertexNdx++)
	{
		m_vertices[vertexNdx].color.xyzw() = expectedColor;
	}
}

class PushConstantGraphicsTest : public vkt::TestCase
{
public:
							PushConstantGraphicsTest	(tcu::TestContext&			testContext,
														 const std::string&			name,
														 const std::string&			description,
														 const deUint32				rangeCount,
														 const PushConstantData		pushConstantRange[MAX_RANGE_COUNT],
														 const deBool				multipleUpdate,
														 const IndexType			indexType);
	virtual					~PushConstantGraphicsTest	(void);
	virtual void			initPrograms				(SourceCollections& sourceCollections) const = 0;
	virtual TestInstance*	createInstance				(Context& context) const = 0;
	RangeSizeCase			getRangeSizeCase			(deUint32 rangeSize) const;

protected:
	const deUint32			m_rangeCount;
	PushConstantData		m_pushConstantRange[MAX_RANGE_COUNT];
	const deBool			m_multipleUpdate;
	const IndexType			m_indexType;
};

PushConstantGraphicsTest::PushConstantGraphicsTest (tcu::TestContext&			testContext,
													const std::string&			name,
													const std::string&			description,
													const deUint32				rangeCount,
													const PushConstantData		pushConstantRange[MAX_RANGE_COUNT],
													const deBool				multipleUpdate,
													const IndexType				indexType)
	: vkt::TestCase		(testContext, name, description)
	, m_rangeCount		(rangeCount)
	, m_multipleUpdate	(multipleUpdate)
	, m_indexType		(indexType)
{
	deMemcpy(m_pushConstantRange, pushConstantRange, sizeof(PushConstantData) * MAX_RANGE_COUNT);
}

PushConstantGraphicsTest::~PushConstantGraphicsTest (void)
{
}

RangeSizeCase PushConstantGraphicsTest::getRangeSizeCase (deUint32 rangeSize) const
{
	switch (rangeSize)
	{
		case 8:
			return SIZE_CASE_8;
		case 4:
			return SIZE_CASE_4;
		case 12:
			return SIZE_CASE_12;
		case 16:
			return SIZE_CASE_16;
		case 32:
			return SIZE_CASE_32;
		case 36:
			return SIZE_CASE_36;
		case 48:
			return SIZE_CASE_48;
		case 128:
			return SIZE_CASE_128;
		default:
			DE_FATAL("Range size unsupported yet");
			return SIZE_CASE_UNSUPPORTED;
	}
}

class PushConstantGraphicsDisjointTest : public PushConstantGraphicsTest
{
public:
							PushConstantGraphicsDisjointTest	(tcu::TestContext&			testContext,
																 const std::string&			name,
																 const std::string&			description,
																 const deUint32				rangeCount,
																 const PushConstantData		pushConstantRange[MAX_RANGE_COUNT],
																 const deBool				multipleUpdate,
																 const IndexType			indexType);
	virtual					~PushConstantGraphicsDisjointTest	(void);
	virtual void			initPrograms						(SourceCollections& sourceCollections) const;
	virtual TestInstance*	createInstance						(Context& context) const;
};

PushConstantGraphicsDisjointTest::PushConstantGraphicsDisjointTest (tcu::TestContext&		testContext,
																	const std::string&		name,
																	const std::string&		description,
																	const deUint32			rangeCount,
																	const PushConstantData	pushConstantRange[MAX_RANGE_COUNT],
																	const deBool			multipleUpdate,
																	const IndexType			indexType)
	: PushConstantGraphicsTest (testContext, name, description, rangeCount, pushConstantRange, multipleUpdate, indexType)
{
}

PushConstantGraphicsDisjointTest::~PushConstantGraphicsDisjointTest (void)
{
}

void PushConstantGraphicsDisjointTest::initPrograms (SourceCollections& sourceCollections) const
{
	std::ostringstream	vertexSrc;
	std::ostringstream	fragmentSrc;
	std::ostringstream	geometrySrc;
	std::ostringstream	tessControlSrc;
	std::ostringstream	tessEvaluationSrc;

	for (size_t rangeNdx = 0; rangeNdx < m_rangeCount; rangeNdx++)
	{
		if (m_pushConstantRange[rangeNdx].range.shaderStage & VK_SHADER_STAGE_VERTEX_BIT)
		{
			vertexSrc << "#version 450\n"
					  << "layout(location = 0) in highp vec4 position;\n"
					  << "layout(location = 1) in highp vec4 color;\n"
					  << "layout(location = 0) out highp vec4 vtxColor;\n"
					  << "out gl_PerVertex { vec4 gl_Position; };\n"
					  << "layout(push_constant) uniform Material {\n";

			switch (m_indexType)
			{
				case INDEX_TYPE_CONST_LITERAL:
					switch (getRangeSizeCase(m_pushConstantRange[rangeNdx].range.size))
					{
						case SIZE_CASE_4:
							vertexSrc << "int kind;\n"
									  << "} matInst;\n";
							break;
						case SIZE_CASE_16:
							vertexSrc << "vec4 color;\n"
									  << "} matInst;\n"
									  << "layout(std140, binding = 0) uniform UniformBuf {\n"
									  << "vec4 element;\n"
									  << "} uniformBuf;\n";
							break;
						case SIZE_CASE_32:
							vertexSrc << "vec4 color[2];\n"
									  << "} matInst;\n";
							break;
						case SIZE_CASE_48:
							vertexSrc << "int dummy1;\n"
									  << "vec4 dummy2;\n"
									  << "vec4 color;\n"
									  << "} matInst;\n";
							break;
						case SIZE_CASE_128:
							vertexSrc << "vec4 color[8];\n"
									  << "} matInst;\n";
							break;
						default:
							DE_FATAL("Not implemented yet");
							break;
					}
					break;
				case INDEX_TYPE_DYNAMICALLY_UNIFORM_EXPR:
					vertexSrc << "    layout(offset = 0)  vec4 index; \n"
							  << "    layout(offset = 16) vec4 vecType; \n"
							  << "    layout(offset = 32) mat2 matType; \n"
							  << "    layout(offset = 48) float[4] arrType; \n"
							  << "} matInst;\n";
					break;
				default:
					DE_FATAL("Unhandled IndexType");
					break;
			}

			vertexSrc << "void main()\n"
					  << "{\n"
					  << "	gl_Position = position;\n";

			switch (m_indexType)
			{
				case INDEX_TYPE_CONST_LITERAL:
					switch (getRangeSizeCase(m_pushConstantRange[rangeNdx].range.size))
					{
						case SIZE_CASE_4:
							vertexSrc << "switch (matInst.kind) {\n"
									  << "case 0: vtxColor = vec4(0.0, 1.0, 0, 1.0); break;\n"
									  << "case 1: vtxColor = vec4(0.0, 0.0, 1.0, 1.0); break;\n"
									  << "case 2: vtxColor = vec4(1.0, 0.0, 0, 1.0); break;\n"
									  << "default: vtxColor = color; break;}\n"
									  << "}\n";
							break;
						case SIZE_CASE_16:
							vertexSrc << "vtxColor = (matInst.color + uniformBuf.element) * 0.5;\n"
									  << "}\n";
							break;
						case SIZE_CASE_32:
							vertexSrc << "vtxColor = (matInst.color[0] + matInst.color[1]) * 0.5;\n"
									  << "}\n";
							break;
						case SIZE_CASE_48:
							vertexSrc << "vtxColor = matInst.color;\n"
									  << "}\n";
							break;
						case SIZE_CASE_128:
							vertexSrc << "vec4 color = vec4(0.0, 0, 0, 0.0);\n"
									  << "for (int i = 0; i < 8; i++)\n"
									  << "{\n"
									  << "  color = color + matInst.color[i];\n"
									  << "}\n"
									  << "vtxColor = color * 0.125;\n"
									  << "}\n";
							break;
						default:
							DE_FATAL("Not implemented yet");
							break;
					}
					break;
				case INDEX_TYPE_DYNAMICALLY_UNIFORM_EXPR:
					{
						vertexSrc << "    vtxColor = vec4(1.0, 0.0, 0.0, 1.0);\n"
								  // Mix in gl_Position to (hopefully) prevent optimizing our index away
								  << "    int vec_selector = int(abs(gl_Position.x) * 0.0000001 + 0);\n"
								  << "    int mat_selector = int(abs(gl_Position.x) * 0.0000001 + 1);\n"
								  << "    int arr_selector = int(abs(gl_Position.x) * 0.0000001 + 2);\n";

						// Use the dynamic index to pull our real index value from push constants
						// Then use that value to index into three variable types
						std::string vecValue = "matInst.vecType[int(matInst.index[vec_selector])]";
						std::string matValue = "matInst.matType[int(matInst.index[mat_selector])][0]";
						std::string arrValue = "matInst.arrType[int(matInst.index[arr_selector])]";

						// Test vector indexing
						vertexSrc << "    if (" << vecValue << " != " << DYNAMIC_VEC_CONSTANT << ")\n"
								  << "        vtxColor += vec4(0.0, 0.5, 0.0, 1.0);\n";

						// Test matrix indexing
						vertexSrc << "    if (" << matValue << " != " << DYNAMIC_MAT_CONSTANT << ")\n"
								  << "        vtxColor += vec4(0.0, 0.0, 0.5, 1.0);\n";

						// Test array indexing
						vertexSrc << "    if (" << arrValue << " != " << DYNAMIC_ARR_CONSTANT << ")\n"
								  << "        vtxColor = vec4(0.0, 0.5, 0.5, 1.0);\n";

						vertexSrc << "}\n";
					}
					break;
				default:
					DE_FATAL("Unhandled IndexType");
					break;
			}

			sourceCollections.glslSources.add("color_vert") << glu::VertexSource(vertexSrc.str());
		}

		if (m_pushConstantRange[rangeNdx].range.shaderStage & VK_SHADER_STAGE_TESSELLATION_CONTROL_BIT)
		{
			tessControlSrc << "#version 450\n"
						   << "layout (vertices = 3) out;\n"
						   << "layout(push_constant) uniform TessLevel {\n"
						   << "    layout(offset = 24) int level;\n"
						   << "} tessLevel;\n"
						   << "layout(location = 0) in highp vec4 color[];\n"
						   << "layout(location = 0) out highp vec4 vtxColor[];\n"
						   << "in gl_PerVertex { vec4 gl_Position; } gl_in[gl_MaxPatchVertices];\n"
						   << "out gl_PerVertex { vec4 gl_Position; } gl_out[];\n"
						   << "void main()\n"
						   << "{\n"
						   << "  gl_TessLevelInner[0] = tessLevel.level;\n"
						   << "  gl_TessLevelOuter[0] = tessLevel.level;\n"
						   << "  gl_TessLevelOuter[1] = tessLevel.level;\n"
						   << "  gl_TessLevelOuter[2] = tessLevel.level;\n"
						   << "  gl_out[gl_InvocationID].gl_Position = gl_in[gl_InvocationID].gl_Position;\n"
						   << "  vtxColor[gl_InvocationID] = color[gl_InvocationID];\n"
						   << "}\n";

			sourceCollections.glslSources.add("color_tesc") << glu::TessellationControlSource(tessControlSrc.str());
		}

		if (m_pushConstantRange[rangeNdx].range.shaderStage & VK_SHADER_STAGE_TESSELLATION_EVALUATION_BIT)
		{
			tessEvaluationSrc << "#version 450\n"
							  << "layout (triangles) in;\n"
							  << "layout(push_constant) uniform Material {\n"
							  << "    layout(offset = 32) vec4 color;\n"
							  << "} matInst;\n"
							  << "layout(location = 0) in highp vec4 color[];\n"
							  << "layout(location = 0) out highp vec4 vtxColor;\n"
							  << "in gl_PerVertex { vec4 gl_Position; } gl_in[gl_MaxPatchVertices];\n"
							  << "out gl_PerVertex { vec4 gl_Position; };\n"
							  << "void main()\n"
							  << "{\n"
							  << "  gl_Position = gl_TessCoord.x * gl_in[0].gl_Position + gl_TessCoord.y * gl_in[1].gl_Position + gl_TessCoord.z * gl_in[2].gl_Position;\n"
							  << "  vtxColor = matInst.color;\n"
							  << "}\n";

			sourceCollections.glslSources.add("color_tese") << glu::TessellationEvaluationSource(tessEvaluationSrc.str());
		}

		if (m_pushConstantRange[rangeNdx].range.shaderStage & VK_SHADER_STAGE_GEOMETRY_BIT)
		{
			geometrySrc << "#version 450\n"
						<< "layout(triangles) in;\n"
						<< "layout(triangle_strip, max_vertices=3) out;\n"
						<< "layout(push_constant) uniform Material {\n"
						<< "    layout(offset = 20) int kind;\n"
						<< "} matInst;\n"
						<< "layout(location = 0) in highp vec4 color[];\n"
						<< "layout(location = 0) out highp vec4 vtxColor;\n"
						<< "in gl_PerVertex { vec4 gl_Position; } gl_in[];\n"
						<< "out gl_PerVertex { vec4 gl_Position; };\n"
						<< "void main()\n"
						<< "{\n"
						<< "  for(int i=0; i<3; i++)\n"
						<< "  {\n"
						<< "    gl_Position.xyz = gl_in[i].gl_Position.xyz / matInst.kind;\n"
						<< "    gl_Position.w = gl_in[i].gl_Position.w;\n"
						<< "    vtxColor = color[i];\n"
						<< "    EmitVertex();\n"
						<< "  }\n"
						<< "  EndPrimitive();\n"
						<< "}\n";

			sourceCollections.glslSources.add("color_geom") << glu::GeometrySource(geometrySrc.str());
		}

		if (m_pushConstantRange[rangeNdx].range.shaderStage & VK_SHADER_STAGE_FRAGMENT_BIT)
		{
			fragmentSrc << "#version 450\n"
						<< "layout(location = 0) in highp vec4 vtxColor;\n"
						<< "layout(location = 0) out highp vec4 fragColor;\n"
						<< "layout(push_constant) uniform Material {\n";

			switch (m_indexType)
			{
				case INDEX_TYPE_CONST_LITERAL:
					if (m_pushConstantRange[rangeNdx].range.shaderStage & VK_SHADER_STAGE_VERTEX_BIT)
					{
						fragmentSrc << "    layout(offset = 0) int kind; \n"
									<< "} matInst;\n";
					}
					else
					{
						fragmentSrc << "    layout(offset = 16) int kind;\n"
									<< "} matInst;\n";
					}

					fragmentSrc << "void main (void)\n"
						<< "{\n"
						<< "    switch (matInst.kind) {\n"
						<< "    case 0: fragColor = vec4(0, 1.0, 0, 1.0); break;\n"
						<< "    case 1: fragColor = vec4(0, 0.0, 1.0, 1.0); break;\n"
						<< "    case 2: fragColor = vtxColor; break;\n"
						<< "    default: fragColor = vec4(1.0, 1.0, 1.0, 1.0); break;}\n"
						<< "}\n";
					break;
				case INDEX_TYPE_DYNAMICALLY_UNIFORM_EXPR:
					{
						fragmentSrc << "    layout(offset = 0)  vec4 index; \n"
									<< "    layout(offset = 16) vec4 vecType; \n"
									<< "    layout(offset = 32) mat2 matType; \n"
									<< "    layout(offset = 48) float[4] arrType; \n"
									<< "} matInst;\n";

						fragmentSrc << "void main (void)\n"
									<< "{\n"
									<< "    fragColor = vec4(1.0, 0.0, 0.0, 1.0);\n"

									// Mix in gl_FragCoord to (hopefully) prevent optimizing our index away
									<< "    int vec_selector = int(gl_FragCoord.x * 0.0000001 + 0);\n"
									<< "    int mat_selector = int(gl_FragCoord.x * 0.0000001 + 1);\n"
									<< "    int arr_selector = int(gl_FragCoord.x * 0.0000001 + 2);\n";

						// Use the dynamic index to pull our real index value from push constants
						// Then use that value to index into three variable types
						std::string vecValue = "matInst.vecType[int(matInst.index[vec_selector])]";
						std::string matValue = "matInst.matType[int(matInst.index[mat_selector])][0]";
						std::string arrValue = "matInst.arrType[int(matInst.index[arr_selector])]";

						// Test vector indexing
						fragmentSrc << "    if (" << vecValue << " != " << DYNAMIC_VEC_CONSTANT << ")\n"
									<< "        fragColor += vec4(0.0, 0.5, 0.0, 1.0);\n";

						// Test matrix indexing
						fragmentSrc << "    if (" << matValue << " != " << DYNAMIC_MAT_CONSTANT << ")\n"
									<< "        fragColor += vec4(0.0, 0.0, 0.5, 1.0);\n";

						// Test array indexing
						fragmentSrc << "    if (" << arrValue << " != " << DYNAMIC_ARR_CONSTANT << ")\n"
									<< "        fragColor = vec4(0.0, 0.5, 0.5, 1.0);\n";

						fragmentSrc << "}\n";
					}
					break;
				default:
					DE_FATAL("Unhandled IndexType");
					break;
			}

			sourceCollections.glslSources.add("color_frag") << glu::FragmentSource(fragmentSrc.str());
		}
	}

	// add a pass through fragment shader if it's not activated in push constant ranges
	if (fragmentSrc.str().empty())
	{
		fragmentSrc << "#version 450\n"
					<< "layout(location = 0) in highp vec4 vtxColor;\n"
					<< "layout(location = 0) out highp vec4 fragColor;\n"
					<< "void main (void)\n"
					<< "{\n"
					<< "	fragColor = vtxColor;\n"
					<< "}\n";

		sourceCollections.glslSources.add("color_frag") << glu::FragmentSource(fragmentSrc.str());
	}
}

TestInstance* PushConstantGraphicsDisjointTest::createInstance (Context& context) const
{
	return new PushConstantGraphicsDisjointInstance(context, m_rangeCount, m_pushConstantRange, m_multipleUpdate, m_indexType);
}

class PushConstantGraphicsOverlapTest : public PushConstantGraphicsTest
{
public:
							PushConstantGraphicsOverlapTest		(tcu::TestContext&			testContext,
																 const std::string&			name,
																 const std::string&			description,
																 const deUint32				rangeCount,
																 const PushConstantData		pushConstantRange[MAX_RANGE_COUNT]);
	virtual					~PushConstantGraphicsOverlapTest	(void);
	std::string				getPushConstantDeclarationStr		(VkShaderStageFlags shaderStage) const;
	virtual void			initPrograms						(SourceCollections& sourceCollections) const;
	virtual TestInstance*	createInstance						(Context& context) const;
};

PushConstantGraphicsOverlapTest::PushConstantGraphicsOverlapTest (tcu::TestContext&			testContext,
																  const std::string&		name,
																  const std::string&		description,
																  const deUint32			rangeCount,
																  const PushConstantData	pushConstantRange[MAX_RANGE_COUNT])
	: PushConstantGraphicsTest (testContext, name, description, rangeCount, pushConstantRange, false, INDEX_TYPE_CONST_LITERAL)
{
}

PushConstantGraphicsOverlapTest::~PushConstantGraphicsOverlapTest (void)
{
}

std::string PushConstantGraphicsOverlapTest::getPushConstantDeclarationStr (VkShaderStageFlags shaderStage) const
{
	std::stringstream src;

	src	<< "layout(push_constant) uniform Material\n"
		<< "{\n";

	for (size_t rangeNdx = 0; rangeNdx < m_rangeCount; rangeNdx++)
	{
		if (m_pushConstantRange[rangeNdx].range.shaderStage & shaderStage)
		{
			switch (getRangeSizeCase(m_pushConstantRange[rangeNdx].range.size))
			{
				case SIZE_CASE_4:
					src	<< "    layout(offset = " << m_pushConstantRange[rangeNdx].range.offset << ") float color;\n";
					break;
				case SIZE_CASE_8:
					src << "    layout(offset = " << m_pushConstantRange[rangeNdx].range.offset << ") vec2 color;\n";
					break;
				case SIZE_CASE_12:
					src << "    layout(offset = " << m_pushConstantRange[rangeNdx].range.offset << ") vec3 color;\n";
					break;
				case SIZE_CASE_16:
					src << "    layout(offset = " << m_pushConstantRange[rangeNdx].range.offset << ") vec4 color;\n";
					break;
				case SIZE_CASE_32:
					src << "    layout(offset = " << m_pushConstantRange[rangeNdx].range.offset << ") vec4 color[2];\n";
					break;
				case SIZE_CASE_36:
					src << "    layout(offset = " << m_pushConstantRange[rangeNdx].range.offset << ") int dummy1;\n"
						<< "    layout(offset = " << (m_pushConstantRange[rangeNdx].range.offset + 4) << ") vec4 dummy2;\n"
						<< "    layout(offset = " << (m_pushConstantRange[rangeNdx].range.offset + 20) << ") vec4 color;\n";
					break;
				case SIZE_CASE_128:
					src << "    layout(offset = " << m_pushConstantRange[rangeNdx].range.offset << ") vec4 color[8];\n";
					break;
				default:
					DE_FATAL("Not implemented");
					break;
			}
		}
	}

	src	<< "} matInst;\n";

	return src.str();
}

std::string getSwizzleStr (deUint32 size)
{
	switch (size)
	{
		case 4:		return ".x";
		case 8:		return ".xy";
		case 12:	return ".xyz";
		case 16:
		case 32:
		case 36:
		case 128:	return "";
		default:	DE_FATAL("Not implemented");
					return "";
	}
}

std::string getColorReadStr (deUint32 size)
{
	// Always read the last element from array types
	const std::string	arrayNdx		= (size == 128u)	? "[7]"
										: (size == 32u)		? "[1]"
										: "";
	const std::string	colorReadStr	= getSwizzleStr(size) + " += matInst.color" + arrayNdx + ";\n";;

	return colorReadStr;
}

void PushConstantGraphicsOverlapTest::initPrograms (SourceCollections& sourceCollections) const
{
	for (size_t rangeNdx = 0; rangeNdx < m_rangeCount; rangeNdx++)
	{
		if (m_pushConstantRange[rangeNdx].range.shaderStage & VK_SHADER_STAGE_VERTEX_BIT)
		{
			const std::string source =
				"#version 450\n"
				"layout(location = 0) in highp vec4 position;\n"
				"layout(location = 1) in highp vec4 inColor;\n"
				"layout(location = 0) out highp vec4 vtxColor;\n"
				"out gl_PerVertex\n"
				"{\n"
				"    vec4 gl_Position;\n"
				"};\n"
				+ getPushConstantDeclarationStr(VK_SHADER_STAGE_VERTEX_BIT) +
				"void main()\n"
				"{\n"
				"    gl_Position = position;\n"
				"    vec4 color = inColor;\n"
				"    color" + getColorReadStr(m_pushConstantRange[rangeNdx].range.size) +
				"    vtxColor = color;\n"
				"}\n";

			sourceCollections.glslSources.add("color_vert") << glu::VertexSource(source);
		}

		if (m_pushConstantRange[rangeNdx].range.shaderStage & VK_SHADER_STAGE_TESSELLATION_CONTROL_BIT)
		{
			const std::string source =
				"#version 450\n"
				"layout (vertices = 3) out;\n"
				+ getPushConstantDeclarationStr(VK_SHADER_STAGE_TESSELLATION_CONTROL_BIT) +
				"layout(location = 0) in highp vec4 color[];\n"
				"layout(location = 0) out highp vec4 vtxColor[];\n"
				"in gl_PerVertex\n"
				"{\n"
				"    vec4 gl_Position;\n"
				"} gl_in[gl_MaxPatchVertices];\n"
				"out gl_PerVertex\n"
				"{\n"
				"    vec4 gl_Position;\n"
				"} gl_out[];\n"
				"void main()\n"
				"{\n"
				"    gl_TessLevelInner[0] = 2.0;\n"
				"    gl_TessLevelOuter[0] = 2.0;\n"
				"    gl_TessLevelOuter[1] = 2.0;\n"
				"    gl_TessLevelOuter[2] = 2.0;\n"
				"    gl_out[gl_InvocationID].gl_Position = gl_in[gl_InvocationID].gl_Position;\n"
				"    vec4 outColor = color[gl_InvocationID];\n"
				"    outColor" + getColorReadStr(m_pushConstantRange[rangeNdx].range.size) +
				"    vtxColor[gl_InvocationID] = outColor;\n"
				"}\n";

			sourceCollections.glslSources.add("color_tesc") << glu::TessellationControlSource(source);
		}

		if (m_pushConstantRange[rangeNdx].range.shaderStage & VK_SHADER_STAGE_TESSELLATION_EVALUATION_BIT)
		{
			const std::string source =
				"#version 450\n"
				"layout (triangles) in;\n"
				+ getPushConstantDeclarationStr(VK_SHADER_STAGE_TESSELLATION_EVALUATION_BIT) +
				"layout(location = 0) in highp vec4 color[];\n"
				"layout(location = 0) out highp vec4 vtxColor;\n"
				"in gl_PerVertex\n"
				"{\n"
				"    vec4 gl_Position;\n"
				"} gl_in[gl_MaxPatchVertices];\n"
				"out gl_PerVertex\n"
				"{\n"
				"    vec4 gl_Position;\n"
				"};\n"
				"void main()\n"
				"{\n"
				"    gl_Position = gl_TessCoord.x * gl_in[0].gl_Position + gl_TessCoord.y * gl_in[1].gl_Position + gl_TessCoord.z * gl_in[2].gl_Position;\n"
				"    vtxColor = gl_TessCoord.x * color[0] + gl_TessCoord.y * color[1] + gl_TessCoord.z * color[2];\n"
				"    vtxColor" + getColorReadStr(m_pushConstantRange[rangeNdx].range.size) +
				"}\n";

			sourceCollections.glslSources.add("color_tese") << glu::TessellationEvaluationSource(source);
		}

		if (m_pushConstantRange[rangeNdx].range.shaderStage & VK_SHADER_STAGE_GEOMETRY_BIT)
		{
			const std::string source =
				"#version 450\n"
				"layout(triangles) in;\n"
				"layout(triangle_strip, max_vertices=3) out;\n"
				+ getPushConstantDeclarationStr(VK_SHADER_STAGE_GEOMETRY_BIT) +
				"layout(location = 0) in highp vec4 color[];\n"
				"layout(location = 0) out highp vec4 vtxColor;\n"
				"in gl_PerVertex\n"
				"{\n"
				"    vec4 gl_Position;\n"
				"} gl_in[];\n"
				"out gl_PerVertex\n"
				"{\n"
				"    vec4 gl_Position;\n"
				"};\n"
				"void main()\n"
				"{\n"
				"    for(int i = 0; i < 3; i++)\n"
				"    {\n"
				"        gl_Position.xyz = gl_in[i].gl_Position.xyz / 2.0;\n"
				"        gl_Position.w = gl_in[i].gl_Position.w;\n"
				"        vtxColor = color[i];\n"
				"        vtxColor" + getColorReadStr(m_pushConstantRange[rangeNdx].range.size) +
				"        EmitVertex();\n"
				"    }\n"
				"    EndPrimitive();\n"
				"}\n";

			sourceCollections.glslSources.add("color_geom") << glu::GeometrySource(source);
		}

		if (m_pushConstantRange[rangeNdx].range.shaderStage & VK_SHADER_STAGE_FRAGMENT_BIT)
		{
			const std::string source =
				"#version 450\n"
				"layout(location = 0) in highp vec4 vtxColor;\n"
				"layout(location = 0) out highp vec4 fragColor;\n"
				+ getPushConstantDeclarationStr(VK_SHADER_STAGE_FRAGMENT_BIT) +
				"void main (void)\n"
				"{\n"
				"    fragColor = vtxColor;\n"
				"    fragColor" + getColorReadStr(m_pushConstantRange[rangeNdx].range.size) +
				"    fragColor = min(mod(fragColor, 2.0), 2.0 - mod(fragColor, 2.0));\n"
				"}\n";

			sourceCollections.glslSources.add("color_frag") << glu::FragmentSource(source);
		}
	}
}

TestInstance* PushConstantGraphicsOverlapTest::createInstance (Context& context) const
{
	return new PushConstantGraphicsOverlapTestInstance(context, m_rangeCount, m_pushConstantRange, false, INDEX_TYPE_CONST_LITERAL);
}

class PushConstantComputeTest : public vkt::TestCase
{
public:
							PushConstantComputeTest		(tcu::TestContext&		testContext,
														 const std::string&		name,
														 const std::string&		description,
														 const PushConstantData	pushConstantRange);
	virtual					~PushConstantComputeTest	(void);
	virtual void			initPrograms				(SourceCollections& sourceCollections) const;
	virtual TestInstance*	createInstance				(Context& context) const;

private:
	const PushConstantData	m_pushConstantRange;
};

class PushConstantComputeTestInstance : public vkt::TestInstance
{
public:
							PushConstantComputeTestInstance		(Context&				context,
																 const PushConstantData	pushConstantRange);
	virtual					~PushConstantComputeTestInstance	(void);
	virtual tcu::TestStatus	iterate								(void);

private:
	const PushConstantData			m_pushConstantRange;

	Move<VkBuffer>					m_outBuffer;
	de::MovePtr<Allocation>			m_outBufferAlloc;
	Move<VkDescriptorPool>			m_descriptorPool;
	Move<VkDescriptorSetLayout>		m_descriptorSetLayout;
	Move<VkDescriptorSet>			m_descriptorSet;

	Move<VkPipelineLayout>			m_pipelineLayout;
	Move<VkPipeline>				m_computePipelines;

	Move<VkShaderModule>			m_computeShaderModule;

	Move<VkCommandPool>				m_cmdPool;
	Move<VkCommandBuffer>			m_cmdBuffer;
};

PushConstantComputeTest::PushConstantComputeTest (tcu::TestContext&			testContext,
												  const std::string&		name,
												  const std::string&		description,
												  const PushConstantData	pushConstantRange)
	: vkt::TestCase			(testContext, name, description)
	, m_pushConstantRange	(pushConstantRange)
{
}

PushConstantComputeTest::~PushConstantComputeTest (void)
{
}

TestInstance* PushConstantComputeTest::createInstance (Context& context) const
{
	return new PushConstantComputeTestInstance(context, m_pushConstantRange);
}

void PushConstantComputeTest::initPrograms (SourceCollections& sourceCollections) const
{
	std::ostringstream	computeSrc;

	computeSrc << "#version 450\n"
			   << "layout(local_size_x = 1, local_size_y = 1, local_size_z = 1) in;\n"
			   << "layout(std140, set = 0, binding = 0) writeonly buffer Output {\n"
			   << "  vec4 elements[];\n"
			   << "} outData;\n"
			   << "layout(push_constant) uniform Material{\n"
			   << "  vec4 element;\n"
			   << "} matInst;\n"
			   << "void main (void)\n"
			   << "{\n"
			   << "  outData.elements[gl_GlobalInvocationID.x] = matInst.element;\n"
			   << "}\n";

	sourceCollections.glslSources.add("compute") << glu::ComputeSource(computeSrc.str());
}

PushConstantComputeTestInstance::PushConstantComputeTestInstance (Context&					context,
																  const PushConstantData	pushConstantRange)
	: vkt::TestInstance		(context)
	, m_pushConstantRange	(pushConstantRange)
{
	const DeviceInterface&		vk					= context.getDeviceInterface();
	const VkDevice				vkDevice			= context.getDevice();
	const deUint32				queueFamilyIndex	= context.getUniversalQueueFamilyIndex();
	SimpleAllocator				memAlloc			(vk, vkDevice, getPhysicalDeviceMemoryProperties(context.getInstanceInterface(), context.getPhysicalDevice()));

	// Create pipeline layout
	{
		// create push constant range
		VkPushConstantRange	pushConstantRanges;
		pushConstantRanges.stageFlags	= m_pushConstantRange.range.shaderStage;
		pushConstantRanges.offset		= m_pushConstantRange.range.offset;
		pushConstantRanges.size			= m_pushConstantRange.range.size;

		// create descriptor set layout
		m_descriptorSetLayout = DescriptorSetLayoutBuilder().addSingleBinding(VK_DESCRIPTOR_TYPE_STORAGE_BUFFER, VK_SHADER_STAGE_COMPUTE_BIT).build(vk, vkDevice);

		// create descriptor pool
		m_descriptorPool = DescriptorPoolBuilder().addType(VK_DESCRIPTOR_TYPE_STORAGE_BUFFER, 1u).build(vk, vkDevice, VK_DESCRIPTOR_POOL_CREATE_FREE_DESCRIPTOR_SET_BIT, 1u);

		// create uniform buffer
		const VkDeviceSize			bufferSize			= sizeof(tcu::Vec4) * 8;
		const VkBufferCreateInfo	bufferCreateInfo	=
		{
			VK_STRUCTURE_TYPE_BUFFER_CREATE_INFO,						// VkStructureType		sType;
			DE_NULL,													// const void*			pNext;
			0u,															// VkBufferCreateFlags	flags
			bufferSize,													// VkDeviceSize			size;
			VK_BUFFER_USAGE_STORAGE_BUFFER_BIT,							// VkBufferUsageFlags	usage;
			VK_SHARING_MODE_EXCLUSIVE,									// VkSharingMode		sharingMode;
			1u,															// deUint32				queueFamilyCount;
			&queueFamilyIndex											// const deUint32*		pQueueFamilyIndices;
		};

		m_outBuffer			= createBuffer(vk, vkDevice, &bufferCreateInfo);
		m_outBufferAlloc	= memAlloc.allocate(getBufferMemoryRequirements(vk, vkDevice, *m_outBuffer), MemoryRequirement::HostVisible);
		VK_CHECK(vk.bindBufferMemory(vkDevice, *m_outBuffer, m_outBufferAlloc->getMemory(), m_outBufferAlloc->getOffset()));

		// create and update descriptor set
		const VkDescriptorSetAllocateInfo allocInfo =
		{
			VK_STRUCTURE_TYPE_DESCRIPTOR_SET_ALLOCATE_INFO,				// VkStructureType                             sType;
			DE_NULL,													// const void*                                 pNext;
			*m_descriptorPool,											// VkDescriptorPool                            descriptorPool;
			1u,															// uint32_t                                    setLayoutCount;
			&(*m_descriptorSetLayout),									// const VkDescriptorSetLayout*                pSetLayouts;
		};
		m_descriptorSet	= allocateDescriptorSet(vk, vkDevice, &allocInfo);

		const VkDescriptorBufferInfo descriptorInfo = makeDescriptorBufferInfo(*m_outBuffer, (VkDeviceSize)0u, bufferSize);

		DescriptorSetUpdateBuilder()
			.writeSingle(*m_descriptorSet, DescriptorSetUpdateBuilder::Location::binding(0u), VK_DESCRIPTOR_TYPE_STORAGE_BUFFER, &descriptorInfo)
			.update(vk, vkDevice);

		// create pipeline layout
		const VkPipelineLayoutCreateInfo	pipelineLayoutParams	=
		{
			VK_STRUCTURE_TYPE_PIPELINE_LAYOUT_CREATE_INFO,		// VkStructureType				sType;
			DE_NULL,											// const void*					pNext;
			0u,													// VkPipelineLayoutCreateFlags	flags;
			1u,													// deUint32						descriptorSetCount;
			&(*m_descriptorSetLayout),							// const VkDescriptorSetLayout*	pSetLayouts;
			1u,													// deUint32						pushConstantRangeCount;
			&pushConstantRanges									// const VkPushConstantRange*	pPushConstantRanges;
		};

		m_pipelineLayout = createPipelineLayout(vk, vkDevice, &pipelineLayoutParams);
	}

	// create pipeline
	{
		m_computeShaderModule = createShaderModule(vk, vkDevice, m_context.getBinaryCollection().get("compute"), 0);

		const VkPipelineShaderStageCreateInfo	stageCreateInfo	=
		{
			VK_STRUCTURE_TYPE_PIPELINE_SHADER_STAGE_CREATE_INFO,	// VkStructureType						sType;
			DE_NULL,												// const void*							pNext;
			0u,														// VkPipelineShaderStageCreateFlags		flags;
			VK_SHADER_STAGE_COMPUTE_BIT,							// VkShaderStageFlagBits				stage;
			*m_computeShaderModule,									// VkShaderModule						module;
			"main",													// const char*							pName;
			DE_NULL													// const VkSpecializationInfo*			pSpecializationInfo;
		};

		const VkComputePipelineCreateInfo		createInfo	=
		{
			VK_STRUCTURE_TYPE_COMPUTE_PIPELINE_CREATE_INFO,			// VkStructureType                             sType;
			DE_NULL,												// const void*                                 pNext;
			0u,														// VkPipelineCreateFlags                       flags;
			stageCreateInfo,										// VkPipelineShaderStageCreateInfo             stage;
			*m_pipelineLayout,										// VkPipelineLayout                            layout;
			(VkPipeline)0,											// VkPipeline                                  basePipelineHandle;
			0u,														// int32_t                                     basePipelineIndex;
		};

		m_computePipelines = createComputePipeline(vk, vkDevice, (vk::VkPipelineCache)0u, &createInfo);
	}

	// Create command pool
	m_cmdPool = createCommandPool(vk, vkDevice, VK_COMMAND_POOL_CREATE_TRANSIENT_BIT, queueFamilyIndex);

	// Create command buffer
	{
		m_cmdBuffer = allocateCommandBuffer(vk, vkDevice, *m_cmdPool, VK_COMMAND_BUFFER_LEVEL_PRIMARY);

		beginCommandBuffer(vk, *m_cmdBuffer, 0u);

		vk.cmdBindPipeline(*m_cmdBuffer, VK_PIPELINE_BIND_POINT_COMPUTE, *m_computePipelines);
		vk.cmdBindDescriptorSets(*m_cmdBuffer, VK_PIPELINE_BIND_POINT_COMPUTE, *m_pipelineLayout, 0, 1, &(*m_descriptorSet), 0, DE_NULL);

		// update push constant
		tcu::Vec4	value	= tcu::Vec4(1.0f, 0.0f, 0.0f, 1.0f);
		vk.cmdPushConstants(*m_cmdBuffer, *m_pipelineLayout, m_pushConstantRange.range.shaderStage, m_pushConstantRange.range.offset, m_pushConstantRange.range.size, &value);

		vk.cmdDispatch(*m_cmdBuffer, 8, 1, 1);

		endCommandBuffer(vk, *m_cmdBuffer);
	}
}

PushConstantComputeTestInstance::~PushConstantComputeTestInstance (void)
{
}

tcu::TestStatus PushConstantComputeTestInstance::iterate (void)
{
	const DeviceInterface&		vk			= m_context.getDeviceInterface();
	const VkDevice				vkDevice	= m_context.getDevice();
	const VkQueue				queue		= m_context.getUniversalQueue();

	submitCommandsAndWait(vk, vkDevice, queue, m_cmdBuffer.get());

	invalidateAlloc(vk, vkDevice, *m_outBufferAlloc);

	// verify result
	std::vector<tcu::Vec4>	expectValue(8, tcu::Vec4(1.0f, 0.0f, 0.0f, 1.0f));
	if (deMemCmp((void*)(&expectValue[0]), m_outBufferAlloc->getHostPtr(), (size_t)(sizeof(tcu::Vec4) * 8)))
	{
		return tcu::TestStatus::fail("Image mismatch");
	}
	return tcu::TestStatus::pass("result image matches with reference");
}

} // anonymous

tcu::TestCaseGroup* createPushConstantTests (tcu::TestContext& testCtx)
{
	static const struct
	{
		const char*			name;
		const char*			description;
		deUint32			count;
		PushConstantData	range[MAX_RANGE_COUNT];
		deBool				hasMultipleUpdates;
		IndexType			indexType;
	} graphicsParams[] =
	{
		// test range size from minimum valid size to maximum
		{
			"range_size_4",
			"test range size is 4 bytes(minimum valid size)",
			1u,
			{ { { VK_SHADER_STAGE_VERTEX_BIT, 0, 4 } , { 0, 4 } } },
			false,
			INDEX_TYPE_CONST_LITERAL
		},
		{
			"range_size_16",
			"test range size is 16 bytes, and together with a normal uniform",
			1u,
			{ { { VK_SHADER_STAGE_VERTEX_BIT, 0, 16 }, { 0, 16 } } },
			false,
			INDEX_TYPE_CONST_LITERAL
		},
		{
			"range_size_128",
			"test range size is 128 bytes(maximum valid size)",
			1u,
			{ { { VK_SHADER_STAGE_VERTEX_BIT, 0, 128 }, { 0, 128 } } },
			false,
			INDEX_TYPE_CONST_LITERAL
		},
		// test range count, including all valid shader stage in graphics pipeline, and also multiple shader stages share one single range
		{
			"count_2_shaders_vert_frag",
			"test range count is 2, use vertex and fragment shaders",
			2u,
			{
				{ { VK_SHADER_STAGE_VERTEX_BIT, 0, 16 }, { 0, 16 } },
				{ { VK_SHADER_STAGE_FRAGMENT_BIT, 16, 4 }, { 16, 4 } },
			},
			false,
			INDEX_TYPE_CONST_LITERAL
		},
		{
			"count_3_shaders_vert_geom_frag",
			"test range count is 3, use vertex, geometry and fragment shaders",
			3u,
			{
				{ { VK_SHADER_STAGE_VERTEX_BIT, 0, 16 }, { 0, 16 } },
				{ { VK_SHADER_STAGE_FRAGMENT_BIT, 16, 4 }, { 16, 4 } },
				{ { VK_SHADER_STAGE_GEOMETRY_BIT, 20, 4 }, { 20, 4 } },
			},
			false,
			INDEX_TYPE_CONST_LITERAL
		},
		{
			"count_5_shaders_vert_tess_geom_frag",
			"test range count is 5, use vertex, tessellation, geometry and fragment shaders",
			5u,
			{
				{ { VK_SHADER_STAGE_VERTEX_BIT, 0, 16 }, { 0, 16 } },
				{ { VK_SHADER_STAGE_FRAGMENT_BIT, 16, 4 }, { 16, 4 } },
				{ { VK_SHADER_STAGE_GEOMETRY_BIT, 20, 4 }, { 20, 4 } },
				{ { VK_SHADER_STAGE_TESSELLATION_CONTROL_BIT, 24, 4 }, { 24, 4 } },
				{ { VK_SHADER_STAGE_TESSELLATION_EVALUATION_BIT, 32, 16 }, { 32, 16 } },
			},
			false,
			INDEX_TYPE_CONST_LITERAL
		},
		{
			"count_1_shader_vert_frag",
			"test range count is 1, vertex and fragment shaders share one range",
			1u,
			{ { { VK_SHADER_STAGE_VERTEX_BIT | VK_SHADER_STAGE_FRAGMENT_BIT, 0, 4 }, { 0, 4 } } },
			false,
			INDEX_TYPE_CONST_LITERAL
		},
		// test data partial update and multiple times update
		{
			"data_update_partial_1",
			"test partial update of the values",
			1u,
			{ { { VK_SHADER_STAGE_VERTEX_BIT, 0, 32 }, { 4, 24 } } },
			false,
			INDEX_TYPE_CONST_LITERAL
		},
		{
			"data_update_partial_2",
			"test partial update of the values",
			1u,
			{ { { VK_SHADER_STAGE_VERTEX_BIT, 0, 48 }, { 32, 16 } } },
			false,
			INDEX_TYPE_CONST_LITERAL
		},
		{
			"data_update_multiple",
			"test multiple times update of the values",
			1u,
			{ { { VK_SHADER_STAGE_VERTEX_BIT, 0, 4 }, { 0, 4 } } },
			true,
			INDEX_TYPE_CONST_LITERAL
		},
		{
			"dynamic_index_vert",
			"dynamically uniform indexing of vertex, matrix, and array in vertex shader",
			1u,
			{ { { VK_SHADER_STAGE_VERTEX_BIT, 0, 64 }, { 0, 64 } } },
			false,
			INDEX_TYPE_DYNAMICALLY_UNIFORM_EXPR
		},
		{
			"dynamic_index_frag",
			"dynamically uniform indexing of vertex, matrix, and array in fragment shader",
			1u,
			{ { { VK_SHADER_STAGE_VERTEX_BIT | VK_SHADER_STAGE_FRAGMENT_BIT, 0, 64 }, { 0, 64 } } },
			false,
			INDEX_TYPE_DYNAMICALLY_UNIFORM_EXPR
		}
	};

	static const struct
	{
		const char*			name;
		const char*			description;
		deUint32			count;
		PushConstantData	range[MAX_RANGE_COUNT];
	} overlapGraphicsParams[] =
	{
		// test ranges with multiple overlapping stages
		{
			"overlap_2_shaders_vert_frag",
			"overlapping range count is 2, use vertex and fragment shaders",
			2u,
			{
				{ { VK_SHADER_STAGE_VERTEX_BIT, 0, 16 }, { 0, 16 } },
				{ { VK_SHADER_STAGE_FRAGMENT_BIT, 12, 36 }, { 12, 36 } },
			}
		},
		{
			"overlap_3_shaders_vert_geom_frag",
			"overlapping range count is 3, use vertex, geometry and fragment shaders",
			3u,
			{
				{ { VK_SHADER_STAGE_VERTEX_BIT, 12, 36 }, { 12, 36 } },
				{ { VK_SHADER_STAGE_GEOMETRY_BIT, 0, 32 }, { 16, 16 } },
				{ { VK_SHADER_STAGE_FRAGMENT_BIT, 20, 4 }, { 20, 4 } }
			}
		},
		{
			"overlap_4_shaders_vert_tess_frag",
			"overlapping range count is 4, use vertex, tessellation and fragment shaders",
			4u,
			{
				{ { VK_SHADER_STAGE_VERTEX_BIT, 8, 4 }, { 8, 4 } },
				{ { VK_SHADER_STAGE_TESSELLATION_CONTROL_BIT, 0, 128 }, { 52, 76 } },
				{ { VK_SHADER_STAGE_TESSELLATION_EVALUATION_BIT, 56, 8 }, { 56, 8 } },
				{ { VK_SHADER_STAGE_FRAGMENT_BIT, 60, 36 }, { 60, 36 } }
			}
		},
		{
			"overlap_5_shaders_vert_tess_geom_frag",
			"overlapping range count is 5, use vertex, tessellation, geometry and fragment shaders",
			5u,
			{
				{ { VK_SHADER_STAGE_VERTEX_BIT, 40, 8 }, { 40, 8 } },
				{ { VK_SHADER_STAGE_TESSELLATION_CONTROL_BIT, 32, 12 }, { 32, 12 } },
				{ { VK_SHADER_STAGE_TESSELLATION_EVALUATION_BIT, 48, 16 }, { 48, 16 } },
				{ { VK_SHADER_STAGE_GEOMETRY_BIT, 28, 36 }, { 28, 36 } },
				{ { VK_SHADER_STAGE_FRAGMENT_BIT, 56, 8 }, { 60, 4 } }
			}
		}
	};

	static const struct
	{
		const char*			name;
		const char*			description;
		PushConstantData	range;
	} computeParams[] =
	{
		{
			"simple_test",
			"test compute pipeline",
			{ { VK_SHADER_STAGE_COMPUTE_BIT, 0, 16 }, { 0, 16 } },
		},
	};

	de::MovePtr<tcu::TestCaseGroup>	pushConstantTests	(new tcu::TestCaseGroup(testCtx, "push_constant", "PushConstant tests"));

	de::MovePtr<tcu::TestCaseGroup>	graphicsTests	(new tcu::TestCaseGroup(testCtx, "graphics_pipeline", "graphics pipeline"));
	for (int ndx = 0; ndx < DE_LENGTH_OF_ARRAY(graphicsParams); ndx++)
	{
		graphicsTests->addChild(new PushConstantGraphicsDisjointTest(testCtx, graphicsParams[ndx].name, graphicsParams[ndx].description, graphicsParams[ndx].count, graphicsParams[ndx].range, graphicsParams[ndx].hasMultipleUpdates, graphicsParams[ndx].indexType));
	}

	for (int ndx = 0; ndx < DE_LENGTH_OF_ARRAY(overlapGraphicsParams); ndx++)
	{
		graphicsTests->addChild(new PushConstantGraphicsOverlapTest(testCtx, overlapGraphicsParams[ndx].name, overlapGraphicsParams[ndx].description, overlapGraphicsParams[ndx].count, overlapGraphicsParams[ndx].range));
	}
	pushConstantTests->addChild(graphicsTests.release());

	de::MovePtr<tcu::TestCaseGroup>	computeTests	(new tcu::TestCaseGroup(testCtx, "compute_pipeline", "compute pipeline"));
	computeTests->addChild(new PushConstantComputeTest(testCtx, computeParams[0].name, computeParams[0].description, computeParams[0].range));
	pushConstantTests->addChild(computeTests.release());

	return pushConstantTests.release();
}

} // pipeline
} // vkt<|MERGE_RESOLUTION|>--- conflicted
+++ resolved
@@ -367,11 +367,7 @@
 
 		const tcu::Vec4						value					= tcu::Vec4(1.0f, 0.0f, 0.0f, 1.0f);
 		deMemcpy(m_uniformBufferAlloc->getHostPtr(), &value, 16u);
-<<<<<<< HEAD
-		invalidateAlloc(vk, vkDevice, *m_uniformBufferAlloc);
-=======
 		flushAlloc(vk, vkDevice, *m_uniformBufferAlloc);
->>>>>>> 055f40e9
 
 		// create and update descriptor set
 		const VkDescriptorSetAllocateInfo	allocInfo				=
@@ -529,11 +525,7 @@
 
 		// Load vertices into vertex buffer
 		deMemcpy(m_vertexBufferAlloc->getHostPtr(), m_vertices.data(), m_vertices.size() * sizeof(Vertex4RGBA));
-<<<<<<< HEAD
-		invalidateAlloc(vk, vkDevice, *m_vertexBufferAlloc);
-=======
 		flushAlloc(vk, vkDevice, *m_vertexBufferAlloc);
->>>>>>> 055f40e9
 	}
 
 	// Create command pool
