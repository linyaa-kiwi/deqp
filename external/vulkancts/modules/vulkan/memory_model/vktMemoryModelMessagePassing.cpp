/*------------------------------------------------------------------------
 * Vulkan Conformance Tests
 * ------------------------
 *
 * Copyright (c) 2017-2019 The Khronos Group Inc.
 * Copyright (c) 2018-2019 NVIDIA Corporation
 *
 * Licensed under the Apache License, Version 2.0 (the "License");
 * you may not use this file except in compliance with the License.
 * You may obtain a copy of the License at
 *
 *	  http://www.apache.org/licenses/LICENSE-2.0
 *
 * Unless required by applicable law or agreed to in writing, software
 * distributed under the License is distributed on an "AS IS" BASIS,
 * WITHOUT WARRANTIES OR CONDITIONS OF ANY KIND, either express or implied.
 * See the License for the specific language governing permissions and
 * limitations under the License.
 *
 *//*!
 * \file
 * \brief Vulkan Memory Model tests
 *//*--------------------------------------------------------------------*/

#include "vktMemoryModelTests.hpp"
#include "vktMemoryModelPadding.hpp"

#include "vkBufferWithMemory.hpp"
#include "vkImageWithMemory.hpp"
#include "vkQueryUtil.hpp"
#include "vkBuilderUtil.hpp"
#include "vkCmdUtil.hpp"
#include "vkTypeUtil.hpp"
#include "vkObjUtil.hpp"

#include "vktTestGroupUtil.hpp"
#include "vktTestCase.hpp"

#include "deDefs.h"
#include "deMath.h"
#include "deSharedPtr.hpp"
#include "deString.h"

#include "tcuTestCase.hpp"
#include "tcuTestLog.hpp"

#include <string>
#include <sstream>

namespace vkt
{
namespace MemoryModel
{
namespace
{
using namespace vk;
using namespace std;

typedef enum
{
	TT_MP = 0,  // message passing
	TT_WAR, // write-after-read hazard
} TestType;

typedef enum
{
	ST_FENCE_FENCE = 0,
	ST_FENCE_ATOMIC,
	ST_ATOMIC_FENCE,
	ST_ATOMIC_ATOMIC,
	ST_CONTROL_BARRIER,
	ST_CONTROL_AND_MEMORY_BARRIER,
} SyncType;

typedef enum
{
	SC_BUFFER = 0,
	SC_IMAGE,
	SC_WORKGROUP,
	SC_PHYSBUFFER,
} StorageClass;

typedef enum
{
	SCOPE_DEVICE = 0,
	SCOPE_QUEUEFAMILY,
	SCOPE_WORKGROUP,
	SCOPE_SUBGROUP,
} Scope;

typedef enum
{
	STAGE_COMPUTE = 0,
	STAGE_VERTEX,
	STAGE_FRAGMENT,
} Stage;

typedef enum
{
	DATA_TYPE_UINT = 0,
	DATA_TYPE_UINT64,
} DataType;

const VkFlags allShaderStages = VK_SHADER_STAGE_COMPUTE_BIT | VK_SHADER_STAGE_VERTEX_BIT | VK_SHADER_STAGE_FRAGMENT_BIT;
const VkFlags allPipelineStages = VK_PIPELINE_STAGE_COMPUTE_SHADER_BIT | VK_PIPELINE_STAGE_VERTEX_SHADER_BIT | VK_PIPELINE_STAGE_FRAGMENT_SHADER_BIT;

struct CaseDef
{
	bool payloadMemLocal;
	bool guardMemLocal;
	bool coherent;
	bool core11;
	bool atomicRMW;
	TestType testType;
	StorageClass payloadSC;
	StorageClass guardSC;
	Scope scope;
	SyncType syncType;
	Stage stage;
	DataType dataType;
	bool transitive;
	bool transitiveVis;
};

class MemoryModelTestInstance : public TestInstance
{
public:
						MemoryModelTestInstance	(Context& context, const CaseDef& data);
						~MemoryModelTestInstance	(void);
	tcu::TestStatus		iterate				(void);
private:
	CaseDef			m_data;

	enum
	{
		WIDTH = 256,
		HEIGHT = 256
	};
};

MemoryModelTestInstance::MemoryModelTestInstance (Context& context, const CaseDef& data)
	: vkt::TestInstance		(context)
	, m_data				(data)
{
}

MemoryModelTestInstance::~MemoryModelTestInstance (void)
{
}

class MemoryModelTestCase : public TestCase
{
	public:
								MemoryModelTestCase		(tcu::TestContext& context, const char* name, const char* desc, const CaseDef data);
								~MemoryModelTestCase	(void);
	virtual	void				initPrograms		(SourceCollections& programCollection) const;
	virtual	void				initProgramsTransitive(SourceCollections& programCollection) const;
	virtual TestInstance*		createInstance		(Context& context) const;
	virtual void				checkSupport		(Context& context) const;

private:
	CaseDef					m_data;
};

MemoryModelTestCase::MemoryModelTestCase (tcu::TestContext& context, const char* name, const char* desc, const CaseDef data)
	: vkt::TestCase	(context, name, desc)
	, m_data		(data)
{
}

MemoryModelTestCase::~MemoryModelTestCase	(void)
{
}

void MemoryModelTestCase::checkSupport(Context& context) const
{
	if (!context.contextSupports(vk::ApiVersion(1, 1, 0)))
	{
		TCU_THROW(NotSupportedError, "Vulkan 1.1 not supported");
	}

	if (!m_data.core11)
	{
		if (!context.getVulkanMemoryModelFeatures().vulkanMemoryModel)
		{
			TCU_THROW(NotSupportedError, "vulkanMemoryModel not supported");
		}

		if (m_data.scope == SCOPE_DEVICE && !context.getVulkanMemoryModelFeatures().vulkanMemoryModelDeviceScope)
		{
			TCU_THROW(NotSupportedError, "vulkanMemoryModelDeviceScope not supported");
		}
	}

	if (m_data.scope == SCOPE_SUBGROUP)
	{
		// Check for subgroup support for scope_subgroup tests.
		VkPhysicalDeviceSubgroupProperties subgroupProperties;
		subgroupProperties.sType = VK_STRUCTURE_TYPE_PHYSICAL_DEVICE_SUBGROUP_PROPERTIES;
		subgroupProperties.pNext = DE_NULL;
		subgroupProperties.supportedOperations = 0;

		VkPhysicalDeviceProperties2 properties;
		properties.sType = VK_STRUCTURE_TYPE_PHYSICAL_DEVICE_PROPERTIES_2;
		properties.pNext = &subgroupProperties;

		context.getInstanceInterface().getPhysicalDeviceProperties2(context.getPhysicalDevice(), &properties);

		if (!(subgroupProperties.supportedOperations & VK_SUBGROUP_FEATURE_BASIC_BIT) ||
			!(subgroupProperties.supportedOperations & VK_SUBGROUP_FEATURE_BALLOT_BIT) ||
			!(subgroupProperties.supportedOperations & VK_SUBGROUP_FEATURE_SHUFFLE_BIT))
		{
			TCU_THROW(NotSupportedError, "Subgroup features not supported");
		}
	}
	if (m_data.dataType == DATA_TYPE_UINT64)
	{
		if (!context.getDeviceFeatures().shaderInt64)
		{
			TCU_THROW(NotSupportedError, "64-bit integer in shaders not supported");
		}
		if (!context.getShaderAtomicInt64Features().shaderBufferInt64Atomics &&
			(m_data.guardSC == SC_BUFFER || m_data.guardSC == SC_PHYSBUFFER))
		{
			TCU_THROW(NotSupportedError, "64-bit integer buffer atomics not supported");
		}
		if (!context.getShaderAtomicInt64Features().shaderSharedInt64Atomics &&
			m_data.guardSC == SC_WORKGROUP)
		{
			TCU_THROW(NotSupportedError, "64-bit integer shared atomics not supported");
		}
	}

	if (m_data.transitive &&
		!context.getVulkanMemoryModelFeatures().vulkanMemoryModelAvailabilityVisibilityChains)
		TCU_THROW(NotSupportedError, "vulkanMemoryModelAvailabilityVisibilityChains not supported");

	if ((m_data.payloadSC == SC_PHYSBUFFER || m_data.guardSC == SC_PHYSBUFFER) && !context.isBufferDeviceAddressSupported())
		TCU_THROW(NotSupportedError, "Physical storage buffer pointers not supported");

	if (m_data.stage == STAGE_VERTEX)
	{
		if (!context.getDeviceFeatures().vertexPipelineStoresAndAtomics)
		{
			TCU_THROW(NotSupportedError, "vertexPipelineStoresAndAtomics not supported");
		}
	}
	if (m_data.stage == STAGE_FRAGMENT)
	{
		if (!context.getDeviceFeatures().fragmentStoresAndAtomics)
		{
			TCU_THROW(NotSupportedError, "fragmentStoresAndAtomics not supported");
		}
	}
}


void MemoryModelTestCase::initPrograms (SourceCollections& programCollection) const
{
	if (m_data.transitive)
	{
		initProgramsTransitive(programCollection);
		return;
	}
	DE_ASSERT(!m_data.transitiveVis);

	Scope invocationMapping = m_data.scope;
	if ((m_data.scope == SCOPE_DEVICE || m_data.scope == SCOPE_QUEUEFAMILY) &&
		(m_data.payloadSC == SC_WORKGROUP || m_data.guardSC == SC_WORKGROUP))
	{
		invocationMapping = SCOPE_WORKGROUP;
	}

	const char *scopeStr;
	switch (m_data.scope)
	{
	default: DE_ASSERT(0); // fall through
	case SCOPE_DEVICE:		scopeStr = "gl_ScopeDevice"; break;
	case SCOPE_QUEUEFAMILY:	scopeStr = "gl_ScopeQueueFamily"; break;
	case SCOPE_WORKGROUP:	scopeStr = "gl_ScopeWorkgroup"; break;
	case SCOPE_SUBGROUP:	scopeStr = "gl_ScopeSubgroup"; break;
	}

	const char *typeStr = m_data.dataType == DATA_TYPE_UINT64 ? "uint64_t" : "uint";

	// Construct storageSemantics strings. Both release and acquire
	// always have the payload storage class. They only include the
	// guard storage class if they're using FENCE for that side of the
	// sync.
	std::stringstream storageSemanticsRelease;
	switch (m_data.payloadSC)
	{
	default: DE_ASSERT(0); // fall through
	case SC_PHYSBUFFER: // fall through
	case SC_BUFFER:		storageSemanticsRelease << "gl_StorageSemanticsBuffer"; break;
	case SC_IMAGE:		storageSemanticsRelease << "gl_StorageSemanticsImage"; break;
	case SC_WORKGROUP:	storageSemanticsRelease << "gl_StorageSemanticsShared"; break;
	}
	std::stringstream storageSemanticsAcquire;
	storageSemanticsAcquire << storageSemanticsRelease.str();
	if (m_data.syncType == ST_FENCE_ATOMIC || m_data.syncType == ST_FENCE_FENCE)
	{
		switch (m_data.guardSC)
		{
		default: DE_ASSERT(0); // fall through
		case SC_PHYSBUFFER: // fall through
		case SC_BUFFER:		storageSemanticsRelease << " | gl_StorageSemanticsBuffer"; break;
		case SC_IMAGE:		storageSemanticsRelease << " | gl_StorageSemanticsImage"; break;
		case SC_WORKGROUP:	storageSemanticsRelease << " | gl_StorageSemanticsShared"; break;
		}
	}
	if (m_data.syncType == ST_ATOMIC_FENCE || m_data.syncType == ST_FENCE_FENCE)
	{
		switch (m_data.guardSC)
		{
		default: DE_ASSERT(0); // fall through
		case SC_PHYSBUFFER: // fall through
		case SC_BUFFER:		storageSemanticsAcquire << " | gl_StorageSemanticsBuffer"; break;
		case SC_IMAGE:		storageSemanticsAcquire << " | gl_StorageSemanticsImage"; break;
		case SC_WORKGROUP:	storageSemanticsAcquire << " | gl_StorageSemanticsShared"; break;
		}
	}

	std::stringstream semanticsRelease, semanticsAcquire, semanticsAcquireRelease;

	semanticsRelease << "gl_SemanticsRelease";
	semanticsAcquire << "gl_SemanticsAcquire";
	semanticsAcquireRelease << "gl_SemanticsAcquireRelease";
	if (!m_data.coherent && m_data.testType != TT_WAR)
	{
		DE_ASSERT(!m_data.core11);
		semanticsRelease << " | gl_SemanticsMakeAvailable";
		semanticsAcquire << " | gl_SemanticsMakeVisible";
		semanticsAcquireRelease << " | gl_SemanticsMakeAvailable | gl_SemanticsMakeVisible";
	}

	std::stringstream css;
	css << "#version 450 core\n";
	if (!m_data.core11)
	{
		css << "#pragma use_vulkan_memory_model\n";
	}
	css <<
		"#extension GL_KHR_shader_subgroup_basic : enable\n"
		"#extension GL_KHR_shader_subgroup_shuffle : enable\n"
		"#extension GL_KHR_shader_subgroup_ballot : enable\n"
		"#extension GL_KHR_memory_scope_semantics : enable\n"
		"#extension GL_ARB_gpu_shader_int64 : enable\n"
		"#extension GL_EXT_buffer_reference : enable\n"
		"// DIM/NUM_WORKGROUP_EACH_DIM overriden by spec constants\n"
		"layout(constant_id = 0) const int DIM = 1;\n"
		"layout(constant_id = 1) const int NUM_WORKGROUP_EACH_DIM = 1;\n"
		"struct S { " << typeStr << " x[DIM*DIM]; };\n";

	if (m_data.stage == STAGE_COMPUTE)
	{
		css << "layout(local_size_x_id = 0, local_size_y_id = 0, local_size_z = 1) in;\n";
	}

	const char *memqual = "";
	if (m_data.coherent)
	{
		if (m_data.core11)
		{
			// Vulkan 1.1 only has "coherent", use it regardless of scope
			memqual = "coherent";
		}
		else
		{
			switch (m_data.scope)
			{
			default: DE_ASSERT(0); // fall through
			case SCOPE_DEVICE:		memqual = "devicecoherent"; break;
			case SCOPE_QUEUEFAMILY:	memqual = "queuefamilycoherent"; break;
			case SCOPE_WORKGROUP:	memqual = "workgroupcoherent"; break;
			case SCOPE_SUBGROUP:	memqual = "subgroupcoherent"; break;
			}
		}
	}
	else
	{
		DE_ASSERT(!m_data.core11);
		memqual = "nonprivate";
	}

	stringstream pushConstMembers;

	// Declare payload, guard, and fail resources
	switch (m_data.payloadSC)
	{
	default: DE_ASSERT(0); // fall through
	case SC_PHYSBUFFER: css << "layout(buffer_reference) buffer PayloadRef { " << typeStr << " x[]; };\n";
						pushConstMembers << "   layout(offset = 0) PayloadRef payloadref;\n"; break;
	case SC_BUFFER:		css << "layout(set=0, binding=0) " << memqual << " buffer Payload { " << typeStr << " x[]; } payload;\n"; break;
	case SC_IMAGE:		css << "layout(set=0, binding=0, r32ui) uniform " << memqual << " uimage2D payload;\n"; break;
	case SC_WORKGROUP:	css << "shared S payload;\n"; break;
	}
	if (m_data.syncType != ST_CONTROL_AND_MEMORY_BARRIER && m_data.syncType != ST_CONTROL_BARRIER)
	{
		// The guard variable is only accessed with atomics and need not be declared coherent.
		switch (m_data.guardSC)
		{
		default: DE_ASSERT(0); // fall through
		case SC_PHYSBUFFER: css << "layout(buffer_reference) buffer GuardRef { " << typeStr << " x[]; };\n";
							pushConstMembers << "layout(offset = 8) GuardRef guard;\n"; break;
		case SC_BUFFER:		css << "layout(set=0, binding=1) buffer Guard { " << typeStr << " x[]; } guard;\n"; break;
		case SC_IMAGE:		css << "layout(set=0, binding=1, r32ui) uniform uimage2D guard;\n"; break;
		case SC_WORKGROUP:	css << "shared S guard;\n"; break;
		}
	}

	css << "layout(set=0, binding=2) buffer Fail { uint x[]; } fail;\n";

	if (pushConstMembers.str().size() != 0) {
		css << "layout (push_constant, std430) uniform PC {\n" << pushConstMembers.str() << "};\n";
	}

	css <<
		"void main()\n"
		"{\n"
		"   bool pass = true;\n"
		"   bool skip = false;\n";

	if (m_data.payloadSC == SC_PHYSBUFFER)
		css << "   " << memqual << " PayloadRef payload = payloadref;\n";

	if (m_data.stage == STAGE_FRAGMENT)
	{
		// Kill helper invocations so they don't load outside the bounds of the SSBO.
		// Helper pixels are also initially "active" and if a thread gets one as its
		// partner in SCOPE_SUBGROUP mode, it can't run the test.
		css << "   if (gl_HelperInvocation) { return; }\n";
	}

	// Compute coordinates based on the storage class and scope.
	// For workgroup scope, we pair up LocalInvocationID and DIM-1-LocalInvocationID.
	// For device scope, we pair up GlobalInvocationID and DIM*NUMWORKGROUPS-1-GlobalInvocationID.
	// For subgroup scope, we pair up LocalInvocationID and LocalInvocationID from subgroupId^(subgroupSize-1)
	switch (invocationMapping)
	{
	default: DE_ASSERT(0); // fall through
	case SCOPE_SUBGROUP:
		// If the partner invocation isn't active, the shuffle below will be undefined. Bail.
		css << "   uvec4 ballot = subgroupBallot(true);\n"
			   "   if (!subgroupBallotBitExtract(ballot, gl_SubgroupInvocationID^(gl_SubgroupSize-1))) { return; }\n";

		switch (m_data.stage)
		{
		default: DE_ASSERT(0); // fall through
		case STAGE_COMPUTE:
			css <<
			"   ivec2 localId           = ivec2(gl_LocalInvocationID.xy);\n"
			"   ivec2 partnerLocalId    = subgroupShuffleXor(localId, gl_SubgroupSize-1);\n"
			"   uint sharedCoord        = localId.y * DIM + localId.x;\n"
			"   uint partnerSharedCoord = partnerLocalId.y * DIM + partnerLocalId.x;\n"
			"   uint bufferCoord        = (gl_WorkGroupID.y * NUM_WORKGROUP_EACH_DIM + gl_WorkGroupID.x)*DIM*DIM + sharedCoord;\n"
			"   uint partnerBufferCoord = (gl_WorkGroupID.y * NUM_WORKGROUP_EACH_DIM + gl_WorkGroupID.x)*DIM*DIM + partnerSharedCoord;\n"
			"   ivec2 imageCoord        = ivec2(gl_WorkGroupID.xy * gl_WorkGroupSize.xy + localId);\n"
			"   ivec2 partnerImageCoord = ivec2(gl_WorkGroupID.xy * gl_WorkGroupSize.xy + partnerLocalId);\n";
			break;
		case STAGE_VERTEX:
			css <<
			"   uint bufferCoord        = gl_VertexIndex;\n"
			"   uint partnerBufferCoord = subgroupShuffleXor(gl_VertexIndex, gl_SubgroupSize-1);\n"
			"   ivec2 imageCoord        = ivec2(gl_VertexIndex % (DIM*NUM_WORKGROUP_EACH_DIM), gl_VertexIndex / (DIM*NUM_WORKGROUP_EACH_DIM));\n"
			"   ivec2 partnerImageCoord = subgroupShuffleXor(imageCoord, gl_SubgroupSize-1);\n"
			"   gl_PointSize            = 1.0f;\n"
			"   gl_Position             = vec4(0.0f, 0.0f, 0.0f, 1.0f);\n\n";
			break;
		case STAGE_FRAGMENT:
			css <<
			"   ivec2 localId        = ivec2(gl_FragCoord.xy) % ivec2(DIM);\n"
			"   ivec2 groupId        = ivec2(gl_FragCoord.xy) / ivec2(DIM);\n"
			"   ivec2 partnerLocalId = subgroupShuffleXor(localId, gl_SubgroupSize-1);\n"
			"   ivec2 partnerGroupId = subgroupShuffleXor(groupId, gl_SubgroupSize-1);\n"
			"   uint sharedCoord     = localId.y * DIM + localId.x;\n"
			"   uint partnerSharedCoord = partnerLocalId.y * DIM + partnerLocalId.x;\n"
			"   uint bufferCoord     = (groupId.y * NUM_WORKGROUP_EACH_DIM + groupId.x)*DIM*DIM + sharedCoord;\n"
			"   uint partnerBufferCoord = (partnerGroupId.y * NUM_WORKGROUP_EACH_DIM + partnerGroupId.x)*DIM*DIM + partnerSharedCoord;\n"
			"   ivec2 imageCoord     = ivec2(groupId.xy * ivec2(DIM) + localId);\n"
			"   ivec2 partnerImageCoord = ivec2(partnerGroupId.xy * ivec2(DIM) + partnerLocalId);\n";
			break;
		}
		break;
	case SCOPE_WORKGROUP:
		css <<
		"   ivec2 localId           = ivec2(gl_LocalInvocationID.xy);\n"
		"   ivec2 partnerLocalId    = ivec2(DIM-1)-ivec2(gl_LocalInvocationID.xy);\n"
		"   uint sharedCoord        = localId.y * DIM + localId.x;\n"
		"   uint partnerSharedCoord = partnerLocalId.y * DIM + partnerLocalId.x;\n"
		"   uint bufferCoord        = (gl_WorkGroupID.y * NUM_WORKGROUP_EACH_DIM + gl_WorkGroupID.x)*DIM*DIM + sharedCoord;\n"
		"   uint partnerBufferCoord = (gl_WorkGroupID.y * NUM_WORKGROUP_EACH_DIM + gl_WorkGroupID.x)*DIM*DIM + partnerSharedCoord;\n"
		"   ivec2 imageCoord        = ivec2(gl_WorkGroupID.xy * gl_WorkGroupSize.xy + localId);\n"
		"   ivec2 partnerImageCoord = ivec2(gl_WorkGroupID.xy * gl_WorkGroupSize.xy + partnerLocalId);\n";
		break;
	case SCOPE_QUEUEFAMILY:
	case SCOPE_DEVICE:
		switch (m_data.stage)
		{
		default: DE_ASSERT(0); // fall through
		case STAGE_COMPUTE:
			css <<
			"   ivec2 globalId          = ivec2(gl_GlobalInvocationID.xy);\n"
			"   ivec2 partnerGlobalId   = ivec2(DIM*NUM_WORKGROUP_EACH_DIM-1) - ivec2(gl_GlobalInvocationID.xy);\n"
			"   uint bufferCoord        = globalId.y * DIM*NUM_WORKGROUP_EACH_DIM + globalId.x;\n"
			"   uint partnerBufferCoord = partnerGlobalId.y * DIM*NUM_WORKGROUP_EACH_DIM + partnerGlobalId.x;\n"
			"   ivec2 imageCoord        = globalId;\n"
			"   ivec2 partnerImageCoord = partnerGlobalId;\n";
			break;
		case STAGE_VERTEX:
			css <<
			"   ivec2 globalId          = ivec2(gl_VertexIndex % (DIM*NUM_WORKGROUP_EACH_DIM), gl_VertexIndex / (DIM*NUM_WORKGROUP_EACH_DIM));\n"
			"   ivec2 partnerGlobalId   = ivec2(DIM*NUM_WORKGROUP_EACH_DIM-1) - globalId;\n"
			"   uint bufferCoord        = globalId.y * DIM*NUM_WORKGROUP_EACH_DIM + globalId.x;\n"
			"   uint partnerBufferCoord = partnerGlobalId.y * DIM*NUM_WORKGROUP_EACH_DIM + partnerGlobalId.x;\n"
			"   ivec2 imageCoord        = globalId;\n"
			"   ivec2 partnerImageCoord = partnerGlobalId;\n"
			"   gl_PointSize            = 1.0f;\n"
			"   gl_Position             = vec4(0.0f, 0.0f, 0.0f, 1.0f);\n\n";
			break;
		case STAGE_FRAGMENT:
			css <<
			"   ivec2 localId       = ivec2(gl_FragCoord.xy) % ivec2(DIM);\n"
			"   ivec2 groupId       = ivec2(gl_FragCoord.xy) / ivec2(DIM);\n"
			"   ivec2 partnerLocalId = ivec2(DIM-1)-localId;\n"
			"   ivec2 partnerGroupId = groupId;\n"
			"   uint sharedCoord    = localId.y * DIM + localId.x;\n"
			"   uint partnerSharedCoord = partnerLocalId.y * DIM + partnerLocalId.x;\n"
			"   uint bufferCoord    = (groupId.y * NUM_WORKGROUP_EACH_DIM + groupId.x)*DIM*DIM + sharedCoord;\n"
			"   uint partnerBufferCoord = (partnerGroupId.y * NUM_WORKGROUP_EACH_DIM + partnerGroupId.x)*DIM*DIM + partnerSharedCoord;\n"
			"   ivec2 imageCoord    = ivec2(groupId.xy * ivec2(DIM) + localId);\n"
			"   ivec2 partnerImageCoord = ivec2(partnerGroupId.xy * ivec2(DIM) + partnerLocalId);\n";
			break;
		}
		break;
	}

	// Initialize shared memory, followed by a barrier
	if (m_data.payloadSC == SC_WORKGROUP)
	{
		css << "   payload.x[sharedCoord] = 0;\n";
	}
	if (m_data.guardSC == SC_WORKGROUP)
	{
		css << "   guard.x[sharedCoord] = 0;\n";
	}
	if (m_data.payloadSC == SC_WORKGROUP || m_data.guardSC == SC_WORKGROUP)
	{
		switch (invocationMapping)
		{
		default: DE_ASSERT(0); // fall through
		case SCOPE_SUBGROUP:	css << "   subgroupBarrier();\n"; break;
		case SCOPE_WORKGROUP:	css << "   barrier();\n"; break;
		}
	}

	if (m_data.testType == TT_MP)
	{
		// Store payload
		switch (m_data.payloadSC)
		{
		default: DE_ASSERT(0); // fall through
		case SC_PHYSBUFFER: // fall through
		case SC_BUFFER:		css << "   payload.x[bufferCoord] = bufferCoord + (payload.x[partnerBufferCoord]>>31);\n"; break;
		case SC_IMAGE:		css << "   imageStore(payload, imageCoord, uvec4(bufferCoord + (imageLoad(payload, partnerImageCoord).x>>31), 0, 0, 0));\n"; break;
		case SC_WORKGROUP:	css << "   payload.x[sharedCoord] = bufferCoord + (payload.x[partnerSharedCoord]>>31);\n"; break;
		}
	}
	else
	{
		DE_ASSERT(m_data.testType == TT_WAR);
		// Load payload
		switch (m_data.payloadSC)
		{
		default: DE_ASSERT(0); // fall through
		case SC_PHYSBUFFER: // fall through
		case SC_BUFFER:		css << "   " << typeStr << " r = payload.x[partnerBufferCoord];\n"; break;
		case SC_IMAGE:		css << "   " << typeStr << " r = imageLoad(payload, partnerImageCoord).x;\n"; break;
		case SC_WORKGROUP:	css << "   " << typeStr << " r = payload.x[partnerSharedCoord];\n"; break;
		}
	}
	if (m_data.syncType == ST_CONTROL_AND_MEMORY_BARRIER)
	{
		// Acquire and release separate from control barrier
		css << "   memoryBarrier(" << scopeStr << ", " << storageSemanticsRelease.str() << ", " << semanticsRelease.str() << ");\n"
			   "   controlBarrier(" << scopeStr << ", gl_ScopeInvocation, 0, 0);\n"
			   "   memoryBarrier(" << scopeStr << ", " << storageSemanticsAcquire.str() << ", " << semanticsAcquire.str() << ");\n";
	}
	else if (m_data.syncType == ST_CONTROL_BARRIER)
	{
		// Control barrier performs both acquire and release
		css << "   controlBarrier(" << scopeStr << ", " << scopeStr << ", "
									<< storageSemanticsRelease.str() << " | " << storageSemanticsAcquire.str() << ", "
									<< semanticsAcquireRelease.str() << ");\n";
	}
	else
	{
		// Release barrier
		std::stringstream atomicReleaseSemantics;
		if (m_data.syncType == ST_FENCE_ATOMIC || m_data.syncType == ST_FENCE_FENCE)
		{
			css << "   memoryBarrier(" << scopeStr << ", " << storageSemanticsRelease.str() << ", " << semanticsRelease.str() << ");\n";
			atomicReleaseSemantics << ", 0, 0";
		}
		else
		{
			atomicReleaseSemantics << ", " << storageSemanticsRelease.str() << ", " << semanticsRelease.str();
		}
		// Atomic store guard
		if (m_data.atomicRMW)
		{
			switch (m_data.guardSC)
			{
			default: DE_ASSERT(0); // fall through
			case SC_PHYSBUFFER: // fall through
			case SC_BUFFER:		css << "   atomicExchange(guard.x[bufferCoord], " << typeStr << "(1u), " << scopeStr << atomicReleaseSemantics.str() << ");\n"; break;
			case SC_IMAGE:		css << "   imageAtomicExchange(guard, imageCoord, (1u), " << scopeStr << atomicReleaseSemantics.str() << ");\n"; break;
			case SC_WORKGROUP:	css << "   atomicExchange(guard.x[sharedCoord], " << typeStr << "(1u), " << scopeStr << atomicReleaseSemantics.str() << ");\n"; break;
			}
		}
		else
		{
			switch (m_data.guardSC)
			{
			default: DE_ASSERT(0); // fall through
			case SC_PHYSBUFFER: // fall through
			case SC_BUFFER:		css << "   atomicStore(guard.x[bufferCoord], " << typeStr << "(1u), " << scopeStr << atomicReleaseSemantics.str() << ");\n"; break;
			case SC_IMAGE:		css << "   imageAtomicStore(guard, imageCoord, (1u), " << scopeStr << atomicReleaseSemantics.str() << ");\n"; break;
			case SC_WORKGROUP:	css << "   atomicStore(guard.x[sharedCoord], " << typeStr << "(1u), " << scopeStr << atomicReleaseSemantics.str() << ");\n"; break;
			}
		}

		std::stringstream atomicAcquireSemantics;
		if (m_data.syncType == ST_ATOMIC_FENCE || m_data.syncType == ST_FENCE_FENCE)
		{
			atomicAcquireSemantics << ", 0, 0";
		}
		else
		{
			atomicAcquireSemantics << ", " << storageSemanticsAcquire.str() << ", " << semanticsAcquire.str();
		}
		// Atomic load guard
		if (m_data.atomicRMW)
		{
			switch (m_data.guardSC)
			{
			default: DE_ASSERT(0); // fall through
			case SC_PHYSBUFFER: // fall through
			case SC_BUFFER:		css << "   skip = atomicExchange(guard.x[partnerBufferCoord], 2u, " << scopeStr << atomicAcquireSemantics.str() << ") == 0;\n"; break;
			case SC_IMAGE:		css << "   skip = imageAtomicExchange(guard, partnerImageCoord, 2u, " << scopeStr << atomicAcquireSemantics.str() << ") == 0;\n"; break;
			case SC_WORKGROUP:	css << "   skip = atomicExchange(guard.x[partnerSharedCoord], 2u, " << scopeStr << atomicAcquireSemantics.str() << ") == 0;\n"; break;
			}
		} else
		{
			switch (m_data.guardSC)
			{
			default: DE_ASSERT(0); // fall through
			case SC_PHYSBUFFER: // fall through
			case SC_BUFFER:		css << "   skip = atomicLoad(guard.x[partnerBufferCoord], " << scopeStr << atomicAcquireSemantics.str() << ") == 0;\n"; break;
			case SC_IMAGE:		css << "   skip = imageAtomicLoad(guard, partnerImageCoord, " << scopeStr << atomicAcquireSemantics.str() << ") == 0;\n"; break;
			case SC_WORKGROUP:	css << "   skip = atomicLoad(guard.x[partnerSharedCoord], " << scopeStr << atomicAcquireSemantics.str() << ") == 0;\n"; break;
			}
		}
		// Acquire barrier
		if (m_data.syncType == ST_ATOMIC_FENCE || m_data.syncType == ST_FENCE_FENCE)
		{
			css << "   memoryBarrier(" << scopeStr << ", " << storageSemanticsAcquire.str() << ", " << semanticsAcquire.str() << ");\n";
		}
	}
	if (m_data.testType == TT_MP)
	{
		// Load payload
		switch (m_data.payloadSC)
		{
		default: DE_ASSERT(0); // fall through
		case SC_PHYSBUFFER: // fall through
		case SC_BUFFER:		css << "   " << typeStr << " r = payload.x[partnerBufferCoord];\n"; break;
		case SC_IMAGE:		css << "   " << typeStr << " r = imageLoad(payload, partnerImageCoord).x;\n"; break;
		case SC_WORKGROUP:	css << "   " << typeStr << " r = payload.x[partnerSharedCoord];\n"; break;
		}
		css <<
			"   if (!skip && r != partnerBufferCoord) { fail.x[bufferCoord] = 1; }\n"
			"}\n";
	}
	else
	{
		DE_ASSERT(m_data.testType == TT_WAR);
		// Store payload, only if the partner invocation has already done its read
		css << "   if (!skip) {\n   ";
		switch (m_data.payloadSC)
		{
		default: DE_ASSERT(0); // fall through
		case SC_PHYSBUFFER: // fall through
		case SC_BUFFER:		css << "   payload.x[bufferCoord] = bufferCoord;\n"; break;
		case SC_IMAGE:		css << "   imageStore(payload, imageCoord, uvec4(bufferCoord, 0, 0, 0));\n"; break;
		case SC_WORKGROUP:	css << "   payload.x[sharedCoord] = bufferCoord;\n"; break;
		}
		css <<
			"   }\n"
			"   if (r != 0) { fail.x[bufferCoord] = 1; }\n"
			"}\n";
	}

	// Draw a fullscreen triangle strip based on gl_VertexIndex
	std::stringstream vss;
	vss <<
		"#version 450 core\n"
		"vec2 coords[4] = {ivec2(-1,-1), ivec2(-1, 1), ivec2(1, -1), ivec2(1, 1)};\n"
		"void main() { gl_Position = vec4(coords[gl_VertexIndex], 0, 1); }\n";

	const vk::ShaderBuildOptions	buildOptions	(programCollection.usedVulkanVersion, vk::SPIRV_VERSION_1_3, 0u);

	switch (m_data.stage)
	{
	default: DE_ASSERT(0); // fall through
	case STAGE_COMPUTE:
		programCollection.glslSources.add("test") << glu::ComputeSource(css.str()) << buildOptions;
		break;
	case STAGE_VERTEX:
		programCollection.glslSources.add("test") << glu::VertexSource(css.str()) << buildOptions;
		break;
	case STAGE_FRAGMENT:
		programCollection.glslSources.add("vert") << glu::VertexSource(vss.str());
		programCollection.glslSources.add("test") << glu::FragmentSource(css.str()) << buildOptions;
		break;
	}
}


void MemoryModelTestCase::initProgramsTransitive (SourceCollections& programCollection) const
{
	Scope invocationMapping = m_data.scope;

	const char *typeStr = m_data.dataType == DATA_TYPE_UINT64 ? "uint64_t" : "uint";

	// Construct storageSemantics strings. Both release and acquire
	// always have the payload storage class. They only include the
	// guard storage class if they're using FENCE for that side of the
	// sync.
	std::stringstream storageSemanticsPayload;
	switch (m_data.payloadSC)
	{
	default: DE_ASSERT(0); // fall through
	case SC_PHYSBUFFER: // fall through
	case SC_BUFFER:		storageSemanticsPayload << "gl_StorageSemanticsBuffer"; break;
	case SC_IMAGE:		storageSemanticsPayload << "gl_StorageSemanticsImage"; break;
	}
	std::stringstream storageSemanticsGuard;
	switch (m_data.guardSC)
	{
	default: DE_ASSERT(0); // fall through
	case SC_PHYSBUFFER: // fall through
	case SC_BUFFER:		storageSemanticsGuard << "gl_StorageSemanticsBuffer"; break;
	case SC_IMAGE:		storageSemanticsGuard << "gl_StorageSemanticsImage"; break;
	}
	std::stringstream storageSemanticsAll;
	storageSemanticsAll << storageSemanticsPayload.str() << " | " << storageSemanticsGuard.str();

	std::stringstream css;
	css << "#version 450 core\n";
	css << "#pragma use_vulkan_memory_model\n";
	css <<
		"#extension GL_KHR_shader_subgroup_basic : enable\n"
		"#extension GL_KHR_shader_subgroup_shuffle : enable\n"
		"#extension GL_KHR_shader_subgroup_ballot : enable\n"
		"#extension GL_KHR_memory_scope_semantics : enable\n"
		"#extension GL_ARB_gpu_shader_int64 : enable\n"
		"#extension GL_EXT_buffer_reference : enable\n"
		"// DIM/NUM_WORKGROUP_EACH_DIM overriden by spec constants\n"
		"layout(constant_id = 0) const int DIM = 1;\n"
		"layout(constant_id = 1) const int NUM_WORKGROUP_EACH_DIM = 1;\n"
		"shared bool sharedSkip;\n";

	css << "layout(local_size_x_id = 0, local_size_y_id = 0, local_size_z = 1) in;\n";

	const char *memqual = "";
	const char *semAvail = "";
	const char *semVis = "";
	if (m_data.coherent)
	{
		memqual = "workgroupcoherent";
	}
	else
	{
		memqual = "nonprivate";
		semAvail = " | gl_SemanticsMakeAvailable";
		semVis = " | gl_SemanticsMakeVisible";
	}

	stringstream pushConstMembers;

	// Declare payload, guard, and fail resources
	switch (m_data.payloadSC)
	{
	default: DE_ASSERT(0); // fall through
	case SC_PHYSBUFFER: css << "layout(buffer_reference) buffer PayloadRef { " << typeStr << " x[]; };\n";
						pushConstMembers << "   layout(offset = 0) PayloadRef payloadref;\n"; break;
	case SC_BUFFER:		css << "layout(set=0, binding=0) " << memqual << " buffer Payload { " << typeStr << " x[]; } payload;\n"; break;
	case SC_IMAGE:		css << "layout(set=0, binding=0, r32ui) uniform " << memqual << " uimage2D payload;\n"; break;
	}
	// The guard variable is only accessed with atomics and need not be declared coherent.
	switch (m_data.guardSC)
	{
	default: DE_ASSERT(0); // fall through
	case SC_PHYSBUFFER: css << "layout(buffer_reference) buffer GuardRef { " << typeStr << " x[]; };\n";
						pushConstMembers << "layout(offset = 8) GuardRef guard;\n"; break;
	case SC_BUFFER:		css << "layout(set=0, binding=1) buffer Guard { " << typeStr << " x[]; } guard;\n"; break;
	case SC_IMAGE:		css << "layout(set=0, binding=1, r32ui) uniform uimage2D guard;\n"; break;
	}

	css << "layout(set=0, binding=2) buffer Fail { uint x[]; } fail;\n";

	if (pushConstMembers.str().size() != 0) {
		css << "layout (push_constant, std430) uniform PC {\n" << pushConstMembers.str() << "};\n";
	}

	css <<
		"void main()\n"
		"{\n"
		"   bool pass = true;\n"
		"   bool skip = false;\n"
		"   sharedSkip = false;\n";

	if (m_data.payloadSC == SC_PHYSBUFFER)
		css << "   " << memqual << " PayloadRef payload = payloadref;\n";

	// Compute coordinates based on the storage class and scope.
	switch (invocationMapping)
	{
	default: DE_ASSERT(0); // fall through
	case SCOPE_DEVICE:
		css <<
		"   ivec2 globalId          = ivec2(gl_GlobalInvocationID.xy);\n"
		"   ivec2 partnerGlobalId   = ivec2(DIM*NUM_WORKGROUP_EACH_DIM-1) - ivec2(gl_GlobalInvocationID.xy);\n"
		"   uint bufferCoord        = globalId.y * DIM*NUM_WORKGROUP_EACH_DIM + globalId.x;\n"
		"   uint partnerBufferCoord = partnerGlobalId.y * DIM*NUM_WORKGROUP_EACH_DIM + partnerGlobalId.x;\n"
		"   ivec2 imageCoord        = globalId;\n"
		"   ivec2 partnerImageCoord = partnerGlobalId;\n"
		"   ivec2 globalId00          = ivec2(DIM) * ivec2(gl_WorkGroupID.xy);\n"
		"   ivec2 partnerGlobalId00   = ivec2(DIM) * (ivec2(NUM_WORKGROUP_EACH_DIM-1) - ivec2(gl_WorkGroupID.xy));\n"
		"   uint bufferCoord00        = globalId00.y * DIM*NUM_WORKGROUP_EACH_DIM + globalId00.x;\n"
		"   uint partnerBufferCoord00 = partnerGlobalId00.y * DIM*NUM_WORKGROUP_EACH_DIM + partnerGlobalId00.x;\n"
		"   ivec2 imageCoord00        = globalId00;\n"
		"   ivec2 partnerImageCoord00 = partnerGlobalId00;\n";
		break;
	}

	// Store payload
	switch (m_data.payloadSC)
	{
	default: DE_ASSERT(0); // fall through
	case SC_PHYSBUFFER: // fall through
	case SC_BUFFER:		css << "   payload.x[bufferCoord] = bufferCoord + (payload.x[partnerBufferCoord]>>31);\n"; break;
	case SC_IMAGE:		css << "   imageStore(payload, imageCoord, uvec4(bufferCoord + (imageLoad(payload, partnerImageCoord).x>>31), 0, 0, 0));\n"; break;
	}

	// Sync to other threads in the workgroup
	css << "   controlBarrier(gl_ScopeWorkgroup, "
							 "gl_ScopeWorkgroup, " <<
							  storageSemanticsPayload.str() << " | gl_StorageSemanticsShared, "
							 "gl_SemanticsAcquireRelease" << semAvail << ");\n";

	// Device-scope release/availability in invocation(0,0)
	css << "   if (all(equal(gl_LocalInvocationID.xy, ivec2(0,0)))) {\n";
	if (m_data.syncType == ST_ATOMIC_ATOMIC || m_data.syncType == ST_ATOMIC_FENCE) {
		switch (m_data.guardSC)
		{
		default: DE_ASSERT(0); // fall through
		case SC_PHYSBUFFER: // fall through
		case SC_BUFFER:		css << "       atomicStore(guard.x[bufferCoord], " << typeStr << "(1u), gl_ScopeDevice, " << storageSemanticsPayload.str() << ", gl_SemanticsRelease | gl_SemanticsMakeAvailable);\n"; break;
		case SC_IMAGE:		css << "       imageAtomicStore(guard, imageCoord, (1u), gl_ScopeDevice, " << storageSemanticsPayload.str() << ", gl_SemanticsRelease | gl_SemanticsMakeAvailable);\n"; break;
		}
	} else {
		css << "       memoryBarrier(gl_ScopeDevice, " << storageSemanticsAll.str() << ", gl_SemanticsRelease | gl_SemanticsMakeAvailable);\n";
		switch (m_data.guardSC)
		{
		default: DE_ASSERT(0); // fall through
		case SC_PHYSBUFFER: // fall through
		case SC_BUFFER:		css << "       atomicStore(guard.x[bufferCoord], " << typeStr << "(1u), gl_ScopeDevice, 0, 0);\n"; break;
		case SC_IMAGE:		css << "       imageAtomicStore(guard, imageCoord, (1u), gl_ScopeDevice, 0, 0);\n"; break;
		}
	}

	// Device-scope acquire/visibility either in invocation(0,0) or in every invocation
	if (!m_data.transitiveVis) {
		css << "   }\n";
	}
	if (m_data.syncType == ST_ATOMIC_ATOMIC || m_data.syncType == ST_FENCE_ATOMIC) {
		switch (m_data.guardSC)
		{
		default: DE_ASSERT(0); // fall through
		case SC_PHYSBUFFER: // fall through
		case SC_BUFFER:		css << "       skip = atomicLoad(guard.x[partnerBufferCoord00], gl_ScopeDevice, " << storageSemanticsPayload.str() << ", gl_SemanticsAcquire | gl_SemanticsMakeVisible) == 0;\n"; break;
		case SC_IMAGE:		css << "       skip = imageAtomicLoad(guard, partnerImageCoord00, gl_ScopeDevice, " << storageSemanticsPayload.str() << ", gl_SemanticsAcquire | gl_SemanticsMakeVisible) == 0;\n"; break;
		}
	} else {
		switch (m_data.guardSC)
		{
		default: DE_ASSERT(0); // fall through
		case SC_PHYSBUFFER: // fall through
		case SC_BUFFER:		css << "       skip = atomicLoad(guard.x[partnerBufferCoord00], gl_ScopeDevice, 0, 0) == 0;\n"; break;
		case SC_IMAGE:		css << "       skip = imageAtomicLoad(guard, partnerImageCoord00, gl_ScopeDevice, 0, 0) == 0;\n"; break;
		}
		css << "       memoryBarrier(gl_ScopeDevice, " << storageSemanticsAll.str() << ", gl_SemanticsAcquire | gl_SemanticsMakeVisible);\n";
	}

	// If invocation(0,0) did the acquire then store "skip" to shared memory and
	// synchronize with the workgroup
	if (m_data.transitiveVis) {
		css << "       sharedSkip = skip;\n";
		css << "   }\n";

		css << "   controlBarrier(gl_ScopeWorkgroup, "
								 "gl_ScopeWorkgroup, " <<
								  storageSemanticsPayload.str() << " | gl_StorageSemanticsShared, "
								 "gl_SemanticsAcquireRelease" << semVis << ");\n";
		css << "   skip = sharedSkip;\n";
	}

	// Load payload
	switch (m_data.payloadSC)
	{
	default: DE_ASSERT(0); // fall through
	case SC_PHYSBUFFER: // fall through
	case SC_BUFFER:		css << "   " << typeStr << " r = payload.x[partnerBufferCoord];\n"; break;
	case SC_IMAGE:		css << "   " << typeStr << " r = imageLoad(payload, partnerImageCoord).x;\n"; break;
	}
	css <<
		"   if (!skip && r != partnerBufferCoord) { fail.x[bufferCoord] = 1; }\n"
		"}\n";

	const vk::ShaderBuildOptions	buildOptions	(programCollection.usedVulkanVersion, vk::SPIRV_VERSION_1_3, 0u);

	programCollection.glslSources.add("test") << glu::ComputeSource(css.str()) << buildOptions;
}

TestInstance* MemoryModelTestCase::createInstance (Context& context) const
{
	return new MemoryModelTestInstance(context, m_data);
}

tcu::TestStatus MemoryModelTestInstance::iterate (void)
{
	const DeviceInterface&	vk						= m_context.getDeviceInterface();
	const VkDevice			device					= m_context.getDevice();
	Allocator&				allocator				= m_context.getDefaultAllocator();

	VkPhysicalDeviceProperties2 properties;
	properties.sType = VK_STRUCTURE_TYPE_PHYSICAL_DEVICE_PROPERTIES_2;
	properties.pNext = NULL;

	m_context.getInstanceInterface().getPhysicalDeviceProperties2(m_context.getPhysicalDevice(), &properties);

	deUint32 DIM = 31;
	deUint32 NUM_WORKGROUP_EACH_DIM = 8;
	// If necessary, shrink workgroup size to fit HW limits
	if (DIM*DIM > properties.properties.limits.maxComputeWorkGroupInvocations)
	{
		DIM = (deUint32)deFloatSqrt((float)properties.properties.limits.maxComputeWorkGroupInvocations);
	}
	deUint32 NUM_INVOCATIONS = (DIM * DIM * NUM_WORKGROUP_EACH_DIM * NUM_WORKGROUP_EACH_DIM);

	VkDeviceSize bufferSizes[3];
	de::MovePtr<BufferWithMemory> buffers[3];
	vk::VkDescriptorBufferInfo bufferDescriptors[3];
	de::MovePtr<BufferWithMemory> copyBuffer;

	for (deUint32 i = 0; i < 3; ++i)
	{
		size_t elementSize = m_data.dataType == DATA_TYPE_UINT64 ? sizeof(deUint64) : sizeof(deUint32);
		// buffer2 is the "fail" buffer, and is always uint
		if (i == 2)
			elementSize = sizeof(deUint32);
		bufferSizes[i] = NUM_INVOCATIONS * elementSize;

		vk::VkFlags usageFlags = vk::VK_BUFFER_USAGE_STORAGE_BUFFER_BIT | VK_BUFFER_USAGE_TRANSFER_DST_BIT | VK_BUFFER_USAGE_TRANSFER_SRC_BIT;

		bool memoryDeviceAddress = false;

		bool local;
		switch (i)
		{
		default: DE_ASSERT(0); // fall through
		case 0:
			if (m_data.payloadSC != SC_BUFFER && m_data.payloadSC != SC_PHYSBUFFER)
				continue;
			local = m_data.payloadMemLocal;
			if (m_data.payloadSC == SC_PHYSBUFFER)
			{
<<<<<<< HEAD
				usageFlags |= vk::VK_BUFFER_USAGE_SHADER_DEVICE_ADDRESS_BIT;
=======
				usageFlags |= vk::VK_BUFFER_USAGE_SHADER_DEVICE_ADDRESS_BIT_KHR;
>>>>>>> dd5da5be
				if (m_context.isDeviceFunctionalitySupported("VK_KHR_buffer_device_address"))
					memoryDeviceAddress = true;
			}
			break;
		case 1:
			if (m_data.guardSC != SC_BUFFER && m_data.guardSC != SC_PHYSBUFFER)
				continue;
			local = m_data.guardMemLocal;
			if (m_data.guardSC == SC_PHYSBUFFER)
			{
<<<<<<< HEAD
				usageFlags |= vk::VK_BUFFER_USAGE_SHADER_DEVICE_ADDRESS_BIT;
=======
				usageFlags |= vk::VK_BUFFER_USAGE_SHADER_DEVICE_ADDRESS_BIT_KHR;
>>>>>>> dd5da5be
				if (m_context.isDeviceFunctionalitySupported("VK_KHR_buffer_device_address"))
					memoryDeviceAddress = true;
			}
			break;
		case 2: local = true; break;
		}

		try
		{
			buffers[i] = de::MovePtr<BufferWithMemory>(new BufferWithMemory(
				vk, device, allocator, makeBufferCreateInfo(bufferSizes[i], usageFlags),
				(memoryDeviceAddress ? MemoryRequirement::DeviceAddress : MemoryRequirement::Any) |
				(local ? MemoryRequirement::Local : MemoryRequirement::NonLocal)));
		}
		catch (const tcu::NotSupportedError&)
		{
			if (!local)
			{
				TCU_THROW(NotSupportedError, "Test variant uses non-device-local memory, which is not supported");
			}
			throw;
		}
		bufferDescriptors[i] = makeDescriptorBufferInfo(**buffers[i], 0, bufferSizes[i]);
	}

	// Try to use cached host memory for the buffer the CPU will read from, else fallback to host visible.
	try
	{
		copyBuffer = de::MovePtr<BufferWithMemory>(new BufferWithMemory(
			vk, device, allocator, makeBufferCreateInfo(bufferSizes[2], VK_BUFFER_USAGE_TRANSFER_DST_BIT), MemoryRequirement::HostVisible | MemoryRequirement::Cached));
	}
	catch (const tcu::NotSupportedError&)
	{
		copyBuffer = de::MovePtr<BufferWithMemory>(new BufferWithMemory(
			vk, device, allocator, makeBufferCreateInfo(bufferSizes[2], VK_BUFFER_USAGE_TRANSFER_DST_BIT), MemoryRequirement::HostVisible));
	}

	const VkImageCreateInfo			imageCreateInfo			=
	{
		VK_STRUCTURE_TYPE_IMAGE_CREATE_INFO,	// VkStructureType		  sType;
		DE_NULL,								// const void*			  pNext;
		(VkImageCreateFlags)0u,					// VkImageCreateFlags	   flags;
		VK_IMAGE_TYPE_2D,						// VkImageType			  imageType;
		VK_FORMAT_R32_UINT,						// VkFormat				 format;
		{
			DIM*NUM_WORKGROUP_EACH_DIM,	// deUint32	width;
			DIM*NUM_WORKGROUP_EACH_DIM,	// deUint32	height;
			1u		// deUint32	depth;
		},										// VkExtent3D			   extent;
		1u,										// deUint32				 mipLevels;
		1u,										// deUint32				 arrayLayers;
		VK_SAMPLE_COUNT_1_BIT,					// VkSampleCountFlagBits	samples;
		VK_IMAGE_TILING_OPTIMAL,				// VkImageTiling			tiling;
		VK_IMAGE_USAGE_STORAGE_BIT
		| VK_IMAGE_USAGE_TRANSFER_SRC_BIT
		| VK_IMAGE_USAGE_TRANSFER_DST_BIT,		// VkImageUsageFlags		usage;
		VK_SHARING_MODE_EXCLUSIVE,				// VkSharingMode			sharingMode;
		0u,										// deUint32				 queueFamilyIndexCount;
		DE_NULL,								// const deUint32*		  pQueueFamilyIndices;
		VK_IMAGE_LAYOUT_UNDEFINED				// VkImageLayout			initialLayout;
	};
	VkImageViewCreateInfo		imageViewCreateInfo		=
	{
		VK_STRUCTURE_TYPE_IMAGE_VIEW_CREATE_INFO,	// VkStructureType			sType;
		DE_NULL,									// const void*				pNext;
		(VkImageViewCreateFlags)0u,					// VkImageViewCreateFlags	 flags;
		DE_NULL,									// VkImage					image;
		VK_IMAGE_VIEW_TYPE_2D,						// VkImageViewType			viewType;
		VK_FORMAT_R32_UINT,										// VkFormat				   format;
		{
			VK_COMPONENT_SWIZZLE_R,	// VkComponentSwizzle	r;
			VK_COMPONENT_SWIZZLE_G,	// VkComponentSwizzle	g;
			VK_COMPONENT_SWIZZLE_B,	// VkComponentSwizzle	b;
			VK_COMPONENT_SWIZZLE_A	// VkComponentSwizzle	a;
		},											// VkComponentMapping		 components;
		{
			VK_IMAGE_ASPECT_COLOR_BIT,	// VkImageAspectFlags	aspectMask;
			0u,							// deUint32			  baseMipLevel;
			1u,							// deUint32			  levelCount;
			0u,							// deUint32			  baseArrayLayer;
			1u							// deUint32			  layerCount;
		}											// VkImageSubresourceRange	subresourceRange;
	};


	de::MovePtr<ImageWithMemory> images[2];
	Move<VkImageView> imageViews[2];
	vk::VkDescriptorImageInfo imageDescriptors[2];

	for (deUint32 i = 0; i < 2; ++i)
	{

		bool local;
		switch (i)
		{
		default: DE_ASSERT(0); // fall through
		case 0:
			if (m_data.payloadSC != SC_IMAGE)
				continue;
			local = m_data.payloadMemLocal;
			break;
		case 1:
			if (m_data.guardSC != SC_IMAGE)
				continue;
			local = m_data.guardMemLocal;
			break;
		}

		try
		{
			images[i] = de::MovePtr<ImageWithMemory>(new ImageWithMemory(
				vk, device, allocator, imageCreateInfo, local ? MemoryRequirement::Local : MemoryRequirement::NonLocal));
		}
		catch (const tcu::NotSupportedError&)
		{
			if (!local)
			{
				TCU_THROW(NotSupportedError, "Test variant uses non-device-local memory, which is not supported");
			}
			throw;
		}
		imageViewCreateInfo.image = **images[i];
		imageViews[i] = createImageView(vk, device, &imageViewCreateInfo, NULL);

		imageDescriptors[i] = makeDescriptorImageInfo(DE_NULL, *imageViews[i], VK_IMAGE_LAYOUT_GENERAL);
	}

	vk::DescriptorSetLayoutBuilder layoutBuilder;

	switch (m_data.payloadSC)
	{
	default:
	case SC_BUFFER:	layoutBuilder.addSingleBinding(VK_DESCRIPTOR_TYPE_STORAGE_BUFFER, allShaderStages); break;
	case SC_IMAGE:	layoutBuilder.addSingleBinding(VK_DESCRIPTOR_TYPE_STORAGE_IMAGE, allShaderStages); break;
	}
	switch (m_data.guardSC)
	{
	default:
	case SC_BUFFER:	layoutBuilder.addSingleBinding(VK_DESCRIPTOR_TYPE_STORAGE_BUFFER, allShaderStages); break;
	case SC_IMAGE:	layoutBuilder.addSingleBinding(VK_DESCRIPTOR_TYPE_STORAGE_IMAGE, allShaderStages); break;
	}
	layoutBuilder.addSingleBinding(VK_DESCRIPTOR_TYPE_STORAGE_BUFFER, allShaderStages);

	vk::Unique<vk::VkDescriptorSetLayout>	descriptorSetLayout(layoutBuilder.build(vk, device));

	vk::Unique<vk::VkDescriptorPool>		descriptorPool(vk::DescriptorPoolBuilder()
		.addType(VK_DESCRIPTOR_TYPE_STORAGE_BUFFER, 3u)
		.addType(VK_DESCRIPTOR_TYPE_STORAGE_IMAGE, 3u)
		.build(vk, device, VK_DESCRIPTOR_POOL_CREATE_FREE_DESCRIPTOR_SET_BIT, 1u));
	vk::Unique<vk::VkDescriptorSet>			descriptorSet		(makeDescriptorSet(vk, device, *descriptorPool, *descriptorSetLayout));

	vk::DescriptorSetUpdateBuilder setUpdateBuilder;
	switch (m_data.payloadSC)
	{
	default: DE_ASSERT(0); // fall through
	case SC_PHYSBUFFER:
	case SC_WORKGROUP:
		break;
	case SC_BUFFER:
		setUpdateBuilder.writeSingle(*descriptorSet, vk::DescriptorSetUpdateBuilder::Location::binding(0),
			VK_DESCRIPTOR_TYPE_STORAGE_BUFFER, &bufferDescriptors[0]);
		break;
	case SC_IMAGE:
		setUpdateBuilder.writeSingle(*descriptorSet, vk::DescriptorSetUpdateBuilder::Location::binding(0),
			VK_DESCRIPTOR_TYPE_STORAGE_IMAGE, &imageDescriptors[0]);
		break;
	}
	switch (m_data.guardSC)
	{
	default: DE_ASSERT(0); // fall through
	case SC_PHYSBUFFER:
	case SC_WORKGROUP:
		break;
	case SC_BUFFER:
		setUpdateBuilder.writeSingle(*descriptorSet, vk::DescriptorSetUpdateBuilder::Location::binding(1),
			VK_DESCRIPTOR_TYPE_STORAGE_BUFFER, &bufferDescriptors[1]);
		break;
	case SC_IMAGE:
		setUpdateBuilder.writeSingle(*descriptorSet, vk::DescriptorSetUpdateBuilder::Location::binding(1),
			VK_DESCRIPTOR_TYPE_STORAGE_IMAGE, &imageDescriptors[1]);
		break;
	}
	setUpdateBuilder.writeSingle(*descriptorSet, vk::DescriptorSetUpdateBuilder::Location::binding(2),
		VK_DESCRIPTOR_TYPE_STORAGE_BUFFER, &bufferDescriptors[2]);

	setUpdateBuilder.update(vk, device);

	const VkPushConstantRange pushConstRange =
	{
		allShaderStages,		// VkShaderStageFlags	stageFlags
		0,						// deUint32				offset
		16						// deUint32				size
	};

	const VkPipelineLayoutCreateInfo pipelineLayoutCreateInfo =
	{
		VK_STRUCTURE_TYPE_PIPELINE_LAYOUT_CREATE_INFO,				// sType
		DE_NULL,													// pNext
		(VkPipelineLayoutCreateFlags)0,
		1,															// setLayoutCount
		&descriptorSetLayout.get(),									// pSetLayouts
		1u,															// pushConstantRangeCount
		&pushConstRange,											// pPushConstantRanges
	};

	Move<VkPipelineLayout> pipelineLayout = createPipelineLayout(vk, device, &pipelineLayoutCreateInfo, NULL);

	Move<VkPipeline> pipeline;
	Move<VkRenderPass> renderPass;
	Move<VkFramebuffer> framebuffer;

	VkPipelineBindPoint bindPoint = m_data.stage == STAGE_COMPUTE ? VK_PIPELINE_BIND_POINT_COMPUTE : VK_PIPELINE_BIND_POINT_GRAPHICS;

	const deUint32 specData[2] = {DIM, NUM_WORKGROUP_EACH_DIM};

	const vk::VkSpecializationMapEntry entries[3] =
	{
		{0, sizeof(deUint32) * 0, sizeof(deUint32)},
		{1, sizeof(deUint32) * 1, sizeof(deUint32)},
	};

	const vk::VkSpecializationInfo specInfo =
	{
		2,						// mapEntryCount
		entries,				// pMapEntries
		sizeof(specData),		// dataSize
		specData				// pData
	};

	if (m_data.stage == STAGE_COMPUTE)
	{
		const Unique<VkShaderModule>	shader						(createShaderModule(vk, device, m_context.getBinaryCollection().get("test"), 0));

		const VkPipelineShaderStageCreateInfo	shaderCreateInfo =
		{
			VK_STRUCTURE_TYPE_PIPELINE_SHADER_STAGE_CREATE_INFO,
			DE_NULL,
			(VkPipelineShaderStageCreateFlags)0,
			VK_SHADER_STAGE_COMPUTE_BIT,								// stage
			*shader,													// shader
			"main",
			&specInfo,													// pSpecializationInfo
		};

		const VkComputePipelineCreateInfo		pipelineCreateInfo =
		{
			VK_STRUCTURE_TYPE_COMPUTE_PIPELINE_CREATE_INFO,
			DE_NULL,
			0u,															// flags
			shaderCreateInfo,											// cs
			*pipelineLayout,											// layout
			(vk::VkPipeline)0,											// basePipelineHandle
			0u,															// basePipelineIndex
		};
		pipeline = createComputePipeline(vk, device, DE_NULL, &pipelineCreateInfo, NULL);
	}
	else
	{

		const vk::VkSubpassDescription		subpassDesc			=
		{
			(vk::VkSubpassDescriptionFlags)0,
			vk::VK_PIPELINE_BIND_POINT_GRAPHICS,					// pipelineBindPoint
			0u,														// inputCount
			DE_NULL,												// pInputAttachments
			0u,														// colorCount
			DE_NULL,												// pColorAttachments
			DE_NULL,												// pResolveAttachments
			DE_NULL,												// depthStencilAttachment
			0u,														// preserveCount
			DE_NULL,												// pPreserveAttachments

		};
		const vk::VkRenderPassCreateInfo	renderPassParams	=
		{
			vk::VK_STRUCTURE_TYPE_RENDER_PASS_CREATE_INFO,			// sType
			DE_NULL,												// pNext
			(vk::VkRenderPassCreateFlags)0,
			0u,														// attachmentCount
			DE_NULL,												// pAttachments
			1u,														// subpassCount
			&subpassDesc,											// pSubpasses
			0u,														// dependencyCount
			DE_NULL,												// pDependencies
		};

		renderPass = createRenderPass(vk, device, &renderPassParams);

		const vk::VkFramebufferCreateInfo	framebufferParams	=
		{
			vk::VK_STRUCTURE_TYPE_FRAMEBUFFER_CREATE_INFO,	// sType
			DE_NULL,										// pNext
			(vk::VkFramebufferCreateFlags)0,
			*renderPass,									// renderPass
			0u,												// attachmentCount
			DE_NULL,										// pAttachments
			DIM*NUM_WORKGROUP_EACH_DIM,						// width
			DIM*NUM_WORKGROUP_EACH_DIM,						// height
			1u,												// layers
		};

		framebuffer = createFramebuffer(vk, device, &framebufferParams);

		const VkPipelineVertexInputStateCreateInfo		vertexInputStateCreateInfo		=
		{
			VK_STRUCTURE_TYPE_PIPELINE_VERTEX_INPUT_STATE_CREATE_INFO,	// VkStructureType							sType;
			DE_NULL,													// const void*								pNext;
			(VkPipelineVertexInputStateCreateFlags)0,					// VkPipelineVertexInputStateCreateFlags	flags;
			0u,															// deUint32									vertexBindingDescriptionCount;
			DE_NULL,													// const VkVertexInputBindingDescription*	pVertexBindingDescriptions;
			0u,															// deUint32									vertexAttributeDescriptionCount;
			DE_NULL														// const VkVertexInputAttributeDescription*	pVertexAttributeDescriptions;
		};

		const VkPipelineInputAssemblyStateCreateInfo	inputAssemblyStateCreateInfo	=
		{
			VK_STRUCTURE_TYPE_PIPELINE_INPUT_ASSEMBLY_STATE_CREATE_INFO,	// VkStructureType							sType;
			DE_NULL,														// const void*								pNext;
			(VkPipelineInputAssemblyStateCreateFlags)0,						// VkPipelineInputAssemblyStateCreateFlags	flags;
			(m_data.stage == STAGE_VERTEX) ? VK_PRIMITIVE_TOPOLOGY_POINT_LIST : VK_PRIMITIVE_TOPOLOGY_TRIANGLE_STRIP, // VkPrimitiveTopology						topology;
			VK_FALSE														// VkBool32									primitiveRestartEnable;
		};

		const VkPipelineRasterizationStateCreateInfo	rasterizationStateCreateInfo	=
		{
			VK_STRUCTURE_TYPE_PIPELINE_RASTERIZATION_STATE_CREATE_INFO,		// VkStructureType							sType;
			DE_NULL,														// const void*								pNext;
			(VkPipelineRasterizationStateCreateFlags)0,						// VkPipelineRasterizationStateCreateFlags	flags;
			VK_FALSE,														// VkBool32									depthClampEnable;
			(m_data.stage == STAGE_VERTEX) ? VK_TRUE : VK_FALSE,			// VkBool32									rasterizerDiscardEnable;
			VK_POLYGON_MODE_FILL,											// VkPolygonMode							polygonMode;
			VK_CULL_MODE_NONE,												// VkCullModeFlags							cullMode;
			VK_FRONT_FACE_CLOCKWISE,										// VkFrontFace								frontFace;
			VK_FALSE,														// VkBool32									depthBiasEnable;
			0.0f,															// float									depthBiasConstantFactor;
			0.0f,															// float									depthBiasClamp;
			0.0f,															// float									depthBiasSlopeFactor;
			1.0f															// float									lineWidth;
		};

		const VkPipelineMultisampleStateCreateInfo		multisampleStateCreateInfo =
		{
			VK_STRUCTURE_TYPE_PIPELINE_MULTISAMPLE_STATE_CREATE_INFO,	// VkStructureType						  sType
			DE_NULL,													// const void*							  pNext
			0u,															// VkPipelineMultisampleStateCreateFlags	flags
			VK_SAMPLE_COUNT_1_BIT,										// VkSampleCountFlagBits					rasterizationSamples
			VK_FALSE,													// VkBool32								 sampleShadingEnable
			1.0f,														// float									minSampleShading
			DE_NULL,													// const VkSampleMask*					  pSampleMask
			VK_FALSE,													// VkBool32								 alphaToCoverageEnable
			VK_FALSE													// VkBool32								 alphaToOneEnable
		};

		VkViewport viewport = makeViewport(DIM*NUM_WORKGROUP_EACH_DIM, DIM*NUM_WORKGROUP_EACH_DIM);
		VkRect2D scissor = makeRect2D(DIM*NUM_WORKGROUP_EACH_DIM, DIM*NUM_WORKGROUP_EACH_DIM);

		const VkPipelineViewportStateCreateInfo			viewportStateCreateInfo				=
		{
			VK_STRUCTURE_TYPE_PIPELINE_VIEWPORT_STATE_CREATE_INFO,	// VkStructureType							 sType
			DE_NULL,												// const void*								 pNext
			(VkPipelineViewportStateCreateFlags)0,					// VkPipelineViewportStateCreateFlags		  flags
			1u,														// deUint32									viewportCount
			&viewport,												// const VkViewport*						   pViewports
			1u,														// deUint32									scissorCount
			&scissor												// const VkRect2D*							 pScissors
		};

		Move<VkShaderModule> fs;
		Move<VkShaderModule> vs;

		deUint32 numStages;
		if (m_data.stage == STAGE_VERTEX)
		{
			vs = createShaderModule(vk, device, m_context.getBinaryCollection().get("test"), 0);
			fs = createShaderModule(vk, device, m_context.getBinaryCollection().get("test"), 0); // bogus
			numStages = 1u;
		}
		else
		{
			vs = createShaderModule(vk, device, m_context.getBinaryCollection().get("vert"), 0);
			fs = createShaderModule(vk, device, m_context.getBinaryCollection().get("test"), 0);
			numStages = 2u;
		}

		const VkPipelineShaderStageCreateInfo	shaderCreateInfo[2] = {
			{
				VK_STRUCTURE_TYPE_PIPELINE_SHADER_STAGE_CREATE_INFO,
				DE_NULL,
				(VkPipelineShaderStageCreateFlags)0,
				VK_SHADER_STAGE_VERTEX_BIT,									// stage
				*vs,														// shader
				"main",
				&specInfo,													// pSpecializationInfo
			},
			{
				VK_STRUCTURE_TYPE_PIPELINE_SHADER_STAGE_CREATE_INFO,
				DE_NULL,
				(VkPipelineShaderStageCreateFlags)0,
				VK_SHADER_STAGE_FRAGMENT_BIT,								// stage
				*fs,														// shader
				"main",
				&specInfo,													// pSpecializationInfo
			}
		};

		const VkGraphicsPipelineCreateInfo				graphicsPipelineCreateInfo		=
		{
			VK_STRUCTURE_TYPE_GRAPHICS_PIPELINE_CREATE_INFO,	// VkStructureType									sType;
			DE_NULL,											// const void*										pNext;
			(VkPipelineCreateFlags)0,							// VkPipelineCreateFlags							flags;
			numStages,											// deUint32											stageCount;
			&shaderCreateInfo[0],								// const VkPipelineShaderStageCreateInfo*			pStages;
			&vertexInputStateCreateInfo,						// const VkPipelineVertexInputStateCreateInfo*		pVertexInputState;
			&inputAssemblyStateCreateInfo,						// const VkPipelineInputAssemblyStateCreateInfo*	pInputAssemblyState;
			DE_NULL,											// const VkPipelineTessellationStateCreateInfo*		pTessellationState;
			&viewportStateCreateInfo,							// const VkPipelineViewportStateCreateInfo*			pViewportState;
			&rasterizationStateCreateInfo,						// const VkPipelineRasterizationStateCreateInfo*	pRasterizationState;
			&multisampleStateCreateInfo,						// const VkPipelineMultisampleStateCreateInfo*		pMultisampleState;
			DE_NULL,											// const VkPipelineDepthStencilStateCreateInfo*		pDepthStencilState;
			DE_NULL,											// const VkPipelineColorBlendStateCreateInfo*		pColorBlendState;
			DE_NULL,											// const VkPipelineDynamicStateCreateInfo*			pDynamicState;
			pipelineLayout.get(),								// VkPipelineLayout									layout;
			renderPass.get(),									// VkRenderPass										renderPass;
			0u,													// deUint32											subpass;
			DE_NULL,											// VkPipeline										basePipelineHandle;
			0													// int												basePipelineIndex;
		};

		pipeline = createGraphicsPipeline(vk, device, DE_NULL, &graphicsPipelineCreateInfo);
	}

	const VkQueue					queue					= m_context.getUniversalQueue();
	Move<VkCommandPool>				cmdPool					= createCommandPool(vk, device, VK_COMMAND_POOL_CREATE_RESET_COMMAND_BUFFER_BIT, m_context.getUniversalQueueFamilyIndex());
	Move<VkCommandBuffer>			cmdBuffer				= allocateCommandBuffer(vk, device, *cmdPool, VK_COMMAND_BUFFER_LEVEL_PRIMARY);

<<<<<<< HEAD
	VkBufferDeviceAddressInfo addrInfo =
		{
			VK_STRUCTURE_TYPE_BUFFER_DEVICE_ADDRESS_INFO,	// VkStructureType	sType;
=======
	VkBufferDeviceAddressInfoKHR addrInfo =
		{
			VK_STRUCTURE_TYPE_BUFFER_DEVICE_ADDRESS_INFO_KHR,// VkStructureType	sType;
>>>>>>> dd5da5be
			DE_NULL,										// const void*		 pNext;
			0,												// VkBuffer			buffer
		};

	VkImageSubresourceRange range = makeImageSubresourceRange(VK_IMAGE_ASPECT_COLOR_BIT, 0u, 1u, 0u, 1u);
	VkClearValue clearColor = makeClearValueColorU32(0,0,0,0);

	VkMemoryBarrier					memBarrier =
		{
			VK_STRUCTURE_TYPE_MEMORY_BARRIER,	// sType
			DE_NULL,							// pNext
			0u,									// srcAccessMask
			0u,									// dstAccessMask
		};

	const VkBufferCopy	copyParams =
		{
			(VkDeviceSize)0u,						// srcOffset
			(VkDeviceSize)0u,						// dstOffset
			bufferSizes[2]							// size
		};

	deUint32 NUM_SUBMITS = 2;

	for (deUint32 x = 0; x < NUM_SUBMITS; ++x)
	{
		beginCommandBuffer(vk, *cmdBuffer, 0u);

		if (x == 0)
			vk.cmdFillBuffer(*cmdBuffer, **buffers[2], 0, bufferSizes[2], 0);

		for (deUint32 i = 0; i < 2; ++i)
		{
			if (!images[i])
				continue;

			const VkImageMemoryBarrier imageBarrier =
			{
				VK_STRUCTURE_TYPE_IMAGE_MEMORY_BARRIER,				// VkStructureType		sType
				DE_NULL,											// const void*			pNext
				0u,													// VkAccessFlags		srcAccessMask
				VK_ACCESS_TRANSFER_WRITE_BIT,						// VkAccessFlags		dstAccessMask
				VK_IMAGE_LAYOUT_UNDEFINED,							// VkImageLayout		oldLayout
				VK_IMAGE_LAYOUT_GENERAL,							// VkImageLayout		newLayout
				VK_QUEUE_FAMILY_IGNORED,							// uint32_t				srcQueueFamilyIndex
				VK_QUEUE_FAMILY_IGNORED,							// uint32_t				dstQueueFamilyIndex
				**images[i],										// VkImage				image
				{
					VK_IMAGE_ASPECT_COLOR_BIT,				// VkImageAspectFlags	aspectMask
					0u,										// uint32_t				baseMipLevel
					1u,										// uint32_t				mipLevels,
					0u,										// uint32_t				baseArray
					1u,										// uint32_t				arraySize
				}
			};

			vk.cmdPipelineBarrier(*cmdBuffer, VK_PIPELINE_STAGE_BOTTOM_OF_PIPE_BIT, VK_PIPELINE_STAGE_TRANSFER_BIT,
								 (VkDependencyFlags)0,
								  0, (const VkMemoryBarrier*)DE_NULL,
								  0, (const VkBufferMemoryBarrier*)DE_NULL,
								  1, &imageBarrier);
		}

		vk.cmdBindDescriptorSets(*cmdBuffer, bindPoint, *pipelineLayout, 0u, 1, &*descriptorSet, 0u, DE_NULL);
		vk.cmdBindPipeline(*cmdBuffer, bindPoint, *pipeline);

		if (m_data.payloadSC == SC_PHYSBUFFER)
		{
			const bool useKHR = m_context.isDeviceFunctionalitySupported("VK_KHR_buffer_device_address");
			addrInfo.buffer = **buffers[0];
			VkDeviceAddress addr;
			if (useKHR)
<<<<<<< HEAD
				addr = vk.getBufferDeviceAddress(device, &addrInfo);
=======
				addr = vk.getBufferDeviceAddressKHR(device, &addrInfo);
>>>>>>> dd5da5be
			else
				addr = vk.getBufferDeviceAddressEXT(device, &addrInfo);
			vk.cmdPushConstants(*cmdBuffer, *pipelineLayout, allShaderStages,
								0, sizeof(VkDeviceSize), &addr);
		}
		if (m_data.guardSC == SC_PHYSBUFFER)
		{
			const bool useKHR = m_context.isDeviceFunctionalitySupported("VK_KHR_buffer_device_address");
			addrInfo.buffer = **buffers[1];
			VkDeviceAddress addr;
			if (useKHR)
<<<<<<< HEAD
				addr = vk.getBufferDeviceAddress(device, &addrInfo);
=======
				addr = vk.getBufferDeviceAddressKHR(device, &addrInfo);
>>>>>>> dd5da5be
			else
				addr = vk.getBufferDeviceAddressEXT(device, &addrInfo);
			vk.cmdPushConstants(*cmdBuffer, *pipelineLayout, allShaderStages,
								8, sizeof(VkDeviceSize), &addr);
		}

		for (deUint32 iters = 0; iters < 100; ++iters)
		{
			for (deUint32 i = 0; i < 2; ++i)
			{
				if (buffers[i])
					vk.cmdFillBuffer(*cmdBuffer, **buffers[i], 0, bufferSizes[i], 0);
				if (images[i])
					vk.cmdClearColorImage(*cmdBuffer, **images[i], VK_IMAGE_LAYOUT_GENERAL, &clearColor.color, 1, &range);
			}

			memBarrier.srcAccessMask = VK_ACCESS_TRANSFER_WRITE_BIT;
			memBarrier.dstAccessMask = VK_ACCESS_SHADER_READ_BIT | VK_ACCESS_SHADER_WRITE_BIT;
			vk.cmdPipelineBarrier(*cmdBuffer, VK_PIPELINE_STAGE_TRANSFER_BIT, allPipelineStages,
				0, 1, &memBarrier, 0, DE_NULL, 0, DE_NULL);

			if (m_data.stage == STAGE_COMPUTE)
			{
				vk.cmdDispatch(*cmdBuffer, NUM_WORKGROUP_EACH_DIM, NUM_WORKGROUP_EACH_DIM, 1);
			}
			else
			{
				beginRenderPass(vk, *cmdBuffer, *renderPass, *framebuffer,
								makeRect2D(DIM*NUM_WORKGROUP_EACH_DIM, DIM*NUM_WORKGROUP_EACH_DIM),
								0, DE_NULL, VK_SUBPASS_CONTENTS_INLINE);
				// Draw a point cloud for vertex shader testing, and a single quad for fragment shader testing
				if (m_data.stage == STAGE_VERTEX)
				{
					vk.cmdDraw(*cmdBuffer, DIM*DIM*NUM_WORKGROUP_EACH_DIM*NUM_WORKGROUP_EACH_DIM, 1u, 0u, 0u);
				}
				else
				{
					vk.cmdDraw(*cmdBuffer, 4u, 1u, 0u, 0u);
				}
				endRenderPass(vk, *cmdBuffer);
			}

			memBarrier.srcAccessMask = VK_ACCESS_SHADER_READ_BIT | VK_ACCESS_SHADER_WRITE_BIT;
			memBarrier.dstAccessMask = VK_ACCESS_TRANSFER_READ_BIT | VK_ACCESS_TRANSFER_WRITE_BIT;
			vk.cmdPipelineBarrier(*cmdBuffer, allPipelineStages, VK_PIPELINE_STAGE_TRANSFER_BIT,
				0, 1, &memBarrier, 0, DE_NULL, 0, DE_NULL);
		}

		if (x == NUM_SUBMITS - 1)
			vk.cmdCopyBuffer(*cmdBuffer, **buffers[2], **copyBuffer, 1, &copyParams);

		endCommandBuffer(vk, *cmdBuffer);

		submitCommandsAndWait(vk, device, queue, cmdBuffer.get());

		vk.resetCommandBuffer(*cmdBuffer, 0x00000000);
	}

	tcu::TestLog& log = m_context.getTestContext().getLog();

	deUint32 *ptr = (deUint32 *)copyBuffer->getAllocation().getHostPtr();
	invalidateMappedMemoryRange(vk, device, copyBuffer->getAllocation().getMemory(), copyBuffer->getAllocation().getOffset(), bufferSizes[2]);
	qpTestResult res = QP_TEST_RESULT_PASS;

	deUint32 numErrors = 0;
	for (deUint32 i = 0; i < NUM_INVOCATIONS; ++i)
	{
		if (ptr[i] != 0)
		{
			if (numErrors < 256)
			{
				log << tcu::TestLog::Message << "Failed invocation: " << i << tcu::TestLog::EndMessage;
			}
			numErrors++;
			res = QP_TEST_RESULT_FAIL;
		}
	}

	if (numErrors)
	{
		log << tcu::TestLog::Message << "Total Errors: " << numErrors << tcu::TestLog::EndMessage;
	}

	return tcu::TestStatus(res, qpGetTestResultName(res));
}

}	// anonymous

tcu::TestCaseGroup*	createTests (tcu::TestContext& testCtx)
{
	de::MovePtr<tcu::TestCaseGroup> group(new tcu::TestCaseGroup(
			testCtx, "memory_model", "Memory model tests"));

	typedef struct
	{
		deUint32				value;
		const char*				name;
		const char*				description;
	} TestGroupCase;

	TestGroupCase ttCases[] =
	{
		{ TT_MP,	"message_passing",	"message passing"		},
		{ TT_WAR,	"write_after_read",	"write after read"		},
	};

	TestGroupCase core11Cases[] =
	{
		{ 1,	"core11",	"Supported by Vulkan1.1"							},
		{ 0,	"ext",		"Requires VK_KHR_vulkan_memory_model extension"		},
	};

	TestGroupCase dtCases[] =
	{
		{ DATA_TYPE_UINT,	"u32",	"uint32_t atomics"		},
		{ DATA_TYPE_UINT64,	"u64",	"uint64_t atomics"		},
	};

	TestGroupCase cohCases[] =
	{
		{ 1,	"coherent",		"coherent payload variable"			},
		{ 0,	"noncoherent",	"noncoherent payload variable"		},
	};

	TestGroupCase stCases[] =
	{
		{ ST_FENCE_FENCE,					"fence_fence",					"release fence, acquire fence"			},
		{ ST_FENCE_ATOMIC,					"fence_atomic",					"release fence, atomic acquire"			},
		{ ST_ATOMIC_FENCE,					"atomic_fence",					"atomic release, acquire fence"			},
		{ ST_ATOMIC_ATOMIC,					"atomic_atomic",				"atomic release, atomic acquire"		},
		{ ST_CONTROL_BARRIER,				"control_barrier",				"control barrier"						},
		{ ST_CONTROL_AND_MEMORY_BARRIER,	"control_and_memory_barrier",	"control barrier with release/acquire"	},
	};

	TestGroupCase rmwCases[] =
	{
		{ 0,	"atomicwrite",		"atomic write"		},
		{ 1,	"atomicrmw",		"atomic rmw"		},
	};

	TestGroupCase scopeCases[] =
	{
		{ SCOPE_DEVICE,			"device",		"device scope"			},
		{ SCOPE_QUEUEFAMILY,	"queuefamily",	"queuefamily scope"		},
		{ SCOPE_WORKGROUP,		"workgroup",	"workgroup scope"		},
		{ SCOPE_SUBGROUP,		"subgroup",		"subgroup scope"		},
	};

	TestGroupCase plCases[] =
	{
		{ 0,	"payload_nonlocal",		"payload variable in non-local memory"		},
		{ 1,	"payload_local",		"payload variable in local memory"			},
	};

	TestGroupCase pscCases[] =
	{
		{ SC_BUFFER,	"buffer",		"payload variable in buffer memory"			},
		{ SC_IMAGE,		"image",		"payload variable in image memory"			},
		{ SC_WORKGROUP,	"workgroup",	"payload variable in workgroup memory"		},
		{ SC_PHYSBUFFER,"physbuffer",	"payload variable in physical storage buffer memory"	},
	};

	TestGroupCase glCases[] =
	{
		{ 0,	"guard_nonlocal",		"guard variable in non-local memory"		},
		{ 1,	"guard_local",			"guard variable in local memory"			},
	};

	TestGroupCase gscCases[] =
	{
		{ SC_BUFFER,	"buffer",		"guard variable in buffer memory"			},
		{ SC_IMAGE,		"image",		"guard variable in image memory"			},
		{ SC_WORKGROUP,	"workgroup",	"guard variable in workgroup memory"		},
		{ SC_PHYSBUFFER,"physbuffer",	"guard variable in physical storage buffer memory"	},
	};

	TestGroupCase stageCases[] =
	{
		{ STAGE_COMPUTE,	"comp",		"compute shader"			},
		{ STAGE_VERTEX,		"vert",		"vertex shader"				},
		{ STAGE_FRAGMENT,	"frag",		"fragment shader"			},
	};


	for (int ttNdx = 0; ttNdx < DE_LENGTH_OF_ARRAY(ttCases); ttNdx++)
	{
		de::MovePtr<tcu::TestCaseGroup> ttGroup(new tcu::TestCaseGroup(testCtx, ttCases[ttNdx].name, ttCases[ttNdx].description));
		for (int core11Ndx = 0; core11Ndx < DE_LENGTH_OF_ARRAY(core11Cases); core11Ndx++)
		{
			de::MovePtr<tcu::TestCaseGroup> core11Group(new tcu::TestCaseGroup(testCtx, core11Cases[core11Ndx].name, core11Cases[core11Ndx].description));
			for (int dtNdx = 0; dtNdx < DE_LENGTH_OF_ARRAY(dtCases); dtNdx++)
			{
				de::MovePtr<tcu::TestCaseGroup> dtGroup(new tcu::TestCaseGroup(testCtx, dtCases[dtNdx].name, dtCases[dtNdx].description));
				for (int cohNdx = 0; cohNdx < DE_LENGTH_OF_ARRAY(cohCases); cohNdx++)
				{
					de::MovePtr<tcu::TestCaseGroup> cohGroup(new tcu::TestCaseGroup(testCtx, cohCases[cohNdx].name, cohCases[cohNdx].description));
					for (int stNdx = 0; stNdx < DE_LENGTH_OF_ARRAY(stCases); stNdx++)
					{
						de::MovePtr<tcu::TestCaseGroup> stGroup(new tcu::TestCaseGroup(testCtx, stCases[stNdx].name, stCases[stNdx].description));
						for (int rmwNdx = 0; rmwNdx < DE_LENGTH_OF_ARRAY(rmwCases); rmwNdx++)
						{
							de::MovePtr<tcu::TestCaseGroup> rmwGroup(new tcu::TestCaseGroup(testCtx, rmwCases[rmwNdx].name, rmwCases[rmwNdx].description));
							for (int scopeNdx = 0; scopeNdx < DE_LENGTH_OF_ARRAY(scopeCases); scopeNdx++)
							{
								de::MovePtr<tcu::TestCaseGroup> scopeGroup(new tcu::TestCaseGroup(testCtx, scopeCases[scopeNdx].name, scopeCases[scopeNdx].description));
								for (int plNdx = 0; plNdx < DE_LENGTH_OF_ARRAY(plCases); plNdx++)
								{
									de::MovePtr<tcu::TestCaseGroup> plGroup(new tcu::TestCaseGroup(testCtx, plCases[plNdx].name, plCases[plNdx].description));
									for (int pscNdx = 0; pscNdx < DE_LENGTH_OF_ARRAY(pscCases); pscNdx++)
									{
										de::MovePtr<tcu::TestCaseGroup> pscGroup(new tcu::TestCaseGroup(testCtx, pscCases[pscNdx].name, pscCases[pscNdx].description));
										for (int glNdx = 0; glNdx < DE_LENGTH_OF_ARRAY(glCases); glNdx++)
										{
											de::MovePtr<tcu::TestCaseGroup> glGroup(new tcu::TestCaseGroup(testCtx, glCases[glNdx].name, glCases[glNdx].description));
											for (int gscNdx = 0; gscNdx < DE_LENGTH_OF_ARRAY(gscCases); gscNdx++)
											{
												de::MovePtr<tcu::TestCaseGroup> gscGroup(new tcu::TestCaseGroup(testCtx, gscCases[gscNdx].name, gscCases[gscNdx].description));
												for (int stageNdx = 0; stageNdx < DE_LENGTH_OF_ARRAY(stageCases); stageNdx++)
												{
													CaseDef c =
													{
														!!plCases[plNdx].value,					// bool payloadMemLocal;
														!!glCases[glNdx].value,					// bool guardMemLocal;
														!!cohCases[cohNdx].value,				// bool coherent;
														!!core11Cases[core11Ndx].value,			// bool core11;
														!!rmwCases[rmwNdx].value,				// bool atomicRMW;
														(TestType)ttCases[ttNdx].value,			// TestType testType;
														(StorageClass)pscCases[pscNdx].value,	// StorageClass payloadSC;
														(StorageClass)gscCases[gscNdx].value,	// StorageClass guardSC;
														(Scope)scopeCases[scopeNdx].value,		// Scope scope;
														(SyncType)stCases[stNdx].value,			// SyncType syncType;
														(Stage)stageCases[stageNdx].value,		// Stage stage;
														(DataType)dtCases[dtNdx].value,			// DataType dataType;
														false,									// bool transitive;
														false,									// bool transitiveVis;
													};

													// Mustpass11 tests should only exercise things we expect to work on
													// existing implementations. Exclude noncoherent tests which require
													// new extensions, and assume atomic synchronization wouldn't work
													// (i.e. atomics may be implemented as relaxed atomics). Exclude
													// queuefamily scope which doesn't exist in Vulkan 1.1. Exclude
													// physical storage buffer which doesn't support the legacy decorations.
													if (c.core11 &&
														(c.coherent == 0 ||
														c.syncType == ST_FENCE_ATOMIC ||
														c.syncType == ST_ATOMIC_FENCE ||
														c.syncType == ST_ATOMIC_ATOMIC ||
														c.dataType == DATA_TYPE_UINT64 ||
														c.scope == SCOPE_QUEUEFAMILY ||
														c.payloadSC == SC_PHYSBUFFER ||
														c.guardSC == SC_PHYSBUFFER))
													{
														continue;
													}

													if (c.stage != STAGE_COMPUTE &&
														c.scope == SCOPE_WORKGROUP)
													{
														continue;
													}

													// Don't exercise local and non-local for workgroup memory
													// Also don't exercise workgroup memory for non-compute stages
													if (c.payloadSC == SC_WORKGROUP && (c.payloadMemLocal != 0 || c.stage != STAGE_COMPUTE))
													{
														continue;
													}
													if (c.guardSC == SC_WORKGROUP && (c.guardMemLocal != 0 || c.stage != STAGE_COMPUTE))
													{
														continue;
													}
													// Can't do control barrier with larger than workgroup scope, or non-compute stages
													if ((c.syncType == ST_CONTROL_BARRIER || c.syncType == ST_CONTROL_AND_MEMORY_BARRIER) &&
														(c.scope == SCOPE_DEVICE || c.scope == SCOPE_QUEUEFAMILY || c.stage != STAGE_COMPUTE))
													{
														continue;
													}

													// Limit RMW atomics to ST_ATOMIC_ATOMIC, just to reduce # of test cases
													if (c.atomicRMW && c.syncType != ST_ATOMIC_ATOMIC)
													{
														continue;
													}

													// uint64 testing is primarily for atomics, so only test it for ST_ATOMIC_ATOMIC
													if (c.dataType == DATA_TYPE_UINT64 && c.syncType != ST_ATOMIC_ATOMIC)
													{
														continue;
													}

													// No 64-bit image types, so skip tests with both payload and guard in image memory
													if (c.dataType == DATA_TYPE_UINT64 && c.payloadSC == SC_IMAGE && c.guardSC == SC_IMAGE)
													{
														continue;
													}

													// Control barrier tests don't use a guard variable, so only run them with gsc,gl==0
													if ((c.syncType == ST_CONTROL_BARRIER || c.syncType == ST_CONTROL_AND_MEMORY_BARRIER) &&
														(c.guardSC != 0 || c.guardMemLocal != 0))
													{
														continue;
													}

													gscGroup->addChild(new MemoryModelTestCase(testCtx, stageCases[stageNdx].name, stageCases[stageNdx].description, c));
												}
												glGroup->addChild(gscGroup.release());
											}
											pscGroup->addChild(glGroup.release());
										}
										plGroup->addChild(pscGroup.release());
									}
									scopeGroup->addChild(plGroup.release());
								}
								rmwGroup->addChild(scopeGroup.release());
							}
							stGroup->addChild(rmwGroup.release());
						}
						cohGroup->addChild(stGroup.release());
					}
					dtGroup->addChild(cohGroup.release());
				}
				core11Group->addChild(dtGroup.release());
			}
			ttGroup->addChild(core11Group.release());
		}
		group->addChild(ttGroup.release());
	}

	TestGroupCase transVisCases[] =
	{
		{ 0,	"nontransvis",		"destination invocation acquires"		},
		{ 1,	"transvis",			"invocation 0,0 acquires"				},
	};

	de::MovePtr<tcu::TestCaseGroup> transGroup(new tcu::TestCaseGroup(testCtx, "transitive", "transitive"));
	for (int cohNdx = 0; cohNdx < DE_LENGTH_OF_ARRAY(cohCases); cohNdx++)
	{
		de::MovePtr<tcu::TestCaseGroup> cohGroup(new tcu::TestCaseGroup(testCtx, cohCases[cohNdx].name, cohCases[cohNdx].description));
		for (int stNdx = 0; stNdx < DE_LENGTH_OF_ARRAY(stCases); stNdx++)
		{
			de::MovePtr<tcu::TestCaseGroup> stGroup(new tcu::TestCaseGroup(testCtx, stCases[stNdx].name, stCases[stNdx].description));
			for (int plNdx = 0; plNdx < DE_LENGTH_OF_ARRAY(plCases); plNdx++)
			{
				de::MovePtr<tcu::TestCaseGroup> plGroup(new tcu::TestCaseGroup(testCtx, plCases[plNdx].name, plCases[plNdx].description));
				for (int pscNdx = 0; pscNdx < DE_LENGTH_OF_ARRAY(pscCases); pscNdx++)
				{
					de::MovePtr<tcu::TestCaseGroup> pscGroup(new tcu::TestCaseGroup(testCtx, pscCases[pscNdx].name, pscCases[pscNdx].description));
					for (int glNdx = 0; glNdx < DE_LENGTH_OF_ARRAY(glCases); glNdx++)
					{
						de::MovePtr<tcu::TestCaseGroup> glGroup(new tcu::TestCaseGroup(testCtx, glCases[glNdx].name, glCases[glNdx].description));
						for (int gscNdx = 0; gscNdx < DE_LENGTH_OF_ARRAY(gscCases); gscNdx++)
						{
							de::MovePtr<tcu::TestCaseGroup> gscGroup(new tcu::TestCaseGroup(testCtx, gscCases[gscNdx].name, gscCases[gscNdx].description));
							for (int visNdx = 0; visNdx < DE_LENGTH_OF_ARRAY(transVisCases); visNdx++)
							{
								CaseDef c =
								{
									!!plCases[plNdx].value,					// bool payloadMemLocal;
									!!glCases[glNdx].value,					// bool guardMemLocal;
									!!cohCases[cohNdx].value,				// bool coherent;
									false,									// bool core11;
									false,									// bool atomicRMW;
									TT_MP,									// TestType testType;
									(StorageClass)pscCases[pscNdx].value,	// StorageClass payloadSC;
									(StorageClass)gscCases[gscNdx].value,	// StorageClass guardSC;
									SCOPE_DEVICE,							// Scope scope;
									(SyncType)stCases[stNdx].value,			// SyncType syncType;
									STAGE_COMPUTE,							// Stage stage;
									DATA_TYPE_UINT,							// DataType dataType;
									true,									// bool transitive;
									!!transVisCases[visNdx].value,			// bool transitiveVis;
								};
								if (c.payloadSC == SC_WORKGROUP || c.guardSC == SC_WORKGROUP)
								{
									continue;
								}
								if (c.syncType == ST_CONTROL_BARRIER || c.syncType == ST_CONTROL_AND_MEMORY_BARRIER)
								{
									continue;
								}
								gscGroup->addChild(new MemoryModelTestCase(testCtx, transVisCases[visNdx].name, transVisCases[visNdx].description, c));
							}
							glGroup->addChild(gscGroup.release());
						}
						pscGroup->addChild(glGroup.release());
					}
					plGroup->addChild(pscGroup.release());
				}
				stGroup->addChild(plGroup.release());
			}
			cohGroup->addChild(stGroup.release());
		}
		transGroup->addChild(cohGroup.release());
	}
	group->addChild(transGroup.release());

	// Padding tests.
	group->addChild(createPaddingTests(testCtx));

	return group.release();
}

}	// MemoryModel
}	// vkt<|MERGE_RESOLUTION|>--- conflicted
+++ resolved
@@ -987,11 +987,7 @@
 			local = m_data.payloadMemLocal;
 			if (m_data.payloadSC == SC_PHYSBUFFER)
 			{
-<<<<<<< HEAD
 				usageFlags |= vk::VK_BUFFER_USAGE_SHADER_DEVICE_ADDRESS_BIT;
-=======
-				usageFlags |= vk::VK_BUFFER_USAGE_SHADER_DEVICE_ADDRESS_BIT_KHR;
->>>>>>> dd5da5be
 				if (m_context.isDeviceFunctionalitySupported("VK_KHR_buffer_device_address"))
 					memoryDeviceAddress = true;
 			}
@@ -1002,11 +998,7 @@
 			local = m_data.guardMemLocal;
 			if (m_data.guardSC == SC_PHYSBUFFER)
 			{
-<<<<<<< HEAD
 				usageFlags |= vk::VK_BUFFER_USAGE_SHADER_DEVICE_ADDRESS_BIT;
-=======
-				usageFlags |= vk::VK_BUFFER_USAGE_SHADER_DEVICE_ADDRESS_BIT_KHR;
->>>>>>> dd5da5be
 				if (m_context.isDeviceFunctionalitySupported("VK_KHR_buffer_device_address"))
 					memoryDeviceAddress = true;
 			}
@@ -1442,15 +1434,9 @@
 	Move<VkCommandPool>				cmdPool					= createCommandPool(vk, device, VK_COMMAND_POOL_CREATE_RESET_COMMAND_BUFFER_BIT, m_context.getUniversalQueueFamilyIndex());
 	Move<VkCommandBuffer>			cmdBuffer				= allocateCommandBuffer(vk, device, *cmdPool, VK_COMMAND_BUFFER_LEVEL_PRIMARY);
 
-<<<<<<< HEAD
 	VkBufferDeviceAddressInfo addrInfo =
 		{
 			VK_STRUCTURE_TYPE_BUFFER_DEVICE_ADDRESS_INFO,	// VkStructureType	sType;
-=======
-	VkBufferDeviceAddressInfoKHR addrInfo =
-		{
-			VK_STRUCTURE_TYPE_BUFFER_DEVICE_ADDRESS_INFO_KHR,// VkStructureType	sType;
->>>>>>> dd5da5be
 			DE_NULL,										// const void*		 pNext;
 			0,												// VkBuffer			buffer
 		};
@@ -1523,11 +1509,7 @@
 			addrInfo.buffer = **buffers[0];
 			VkDeviceAddress addr;
 			if (useKHR)
-<<<<<<< HEAD
 				addr = vk.getBufferDeviceAddress(device, &addrInfo);
-=======
-				addr = vk.getBufferDeviceAddressKHR(device, &addrInfo);
->>>>>>> dd5da5be
 			else
 				addr = vk.getBufferDeviceAddressEXT(device, &addrInfo);
 			vk.cmdPushConstants(*cmdBuffer, *pipelineLayout, allShaderStages,
@@ -1539,11 +1521,7 @@
 			addrInfo.buffer = **buffers[1];
 			VkDeviceAddress addr;
 			if (useKHR)
-<<<<<<< HEAD
 				addr = vk.getBufferDeviceAddress(device, &addrInfo);
-=======
-				addr = vk.getBufferDeviceAddressKHR(device, &addrInfo);
->>>>>>> dd5da5be
 			else
 				addr = vk.getBufferDeviceAddressEXT(device, &addrInfo);
 			vk.cmdPushConstants(*cmdBuffer, *pipelineLayout, allShaderStages,
