--- conflicted
+++ resolved
@@ -79,11 +79,8 @@
 #include "vktTextureTests.hpp"
 #include "vktGeometryTests.hpp"
 #include "vktRobustnessTests.hpp"
-<<<<<<< HEAD
 #include "vktMultiViewTests.hpp"
 #include "vktSubgroupsTests.hpp"
-=======
->>>>>>> d9a3b7b1
 #include "vktYCbCrTests.hpp"
 #include "vktProtectedMemTests.hpp"
 #include "vktDeviceGroupTests.hpp"
@@ -226,7 +223,6 @@
 
 void TestCaseExecutor::init (tcu::TestCase* testCase, const std::string& casePath)
 {
-<<<<<<< HEAD
 	const TestCase*				vktCase						= dynamic_cast<TestCase*>(testCase);
 	tcu::TestLog&				log							= m_context.getTestContext().getLog();
 	const deUint32				usedVulkanVersion			= m_context.getUsedApiVersion();
@@ -236,12 +232,7 @@
 	vk::ShaderBuildOptions		defaultHlslBuildOptions		(spirvVersionForGlsl, 0u);
 	vk::SpirVAsmBuildOptions	defaultSpirvAsmBuildOptions	(spirvVersionForAsm);
 	vk::SourceCollections		sourceProgs					(usedVulkanVersion, defaultGlslBuildOptions, defaultHlslBuildOptions, defaultSpirvAsmBuildOptions);
-=======
-	const TestCase*			vktCase		= dynamic_cast<TestCase*>(testCase);
-	tcu::TestLog&			log			= m_context.getTestContext().getLog();
-	vk::SourceCollections	sourceProgs;
-	const bool				doShaderLog	= log.isShaderLoggingEnabled();
->>>>>>> d9a3b7b1
+	const bool					doShaderLog					= log.isShaderLoggingEnabled();
 
 	DE_UNREF(casePath); // \todo [2015-03-13 pyry] Use this to identify ProgramCollection storage path
 
@@ -253,12 +244,9 @@
 
 	for (vk::GlslSourceCollection::Iterator progIter = sourceProgs.glslSources.begin(); progIter != sourceProgs.glslSources.end(); ++progIter)
 	{
-<<<<<<< HEAD
 		if (progIter.getProgram().buildOptions.targetVersion > vk::getSpirvVersionForGlsl(m_context.getUsedApiVersion()))
 			TCU_THROW(NotSupportedError, "Shader requires SPIR-V higher than available");
 
-=======
->>>>>>> d9a3b7b1
 		const vk::ProgramBinary* const binProg = buildProgram<glu::ShaderProgramInfo, vk::GlslSourceCollection::Iterator>(casePath, progIter, m_prebuiltBinRegistry, log, &m_progCollection);
 
 		if (doShaderLog)
@@ -267,32 +255,7 @@
 			{
 				std::ostringstream disasm;
 
-<<<<<<< HEAD
-			vk::disassembleProgram(*binProg, &disasm, spirvVersionForGlsl);
-
-			log << vk::SpirVAsmSource(disasm.str());
-		}
-		catch (const tcu::NotSupportedError& err)
-		{
-			log << err;
-		}
-	}
-
-	for (vk::HlslSourceCollection::Iterator progIter = sourceProgs.hlslSources.begin(); progIter != sourceProgs.hlslSources.end(); ++progIter)
-	{
-		if (progIter.getProgram().buildOptions.targetVersion > vk::getSpirvVersionForGlsl(m_context.getUsedApiVersion()))
-			TCU_THROW(NotSupportedError, "Shader requires SPIR-V higher than available");
-
-		const vk::ProgramBinary* const binProg = buildProgram<glu::ShaderProgramInfo, vk::HlslSourceCollection::Iterator>(casePath, progIter, m_prebuiltBinRegistry, log, &m_progCollection);
-
-		try
-		{
-			std::ostringstream disasm;
-
-			vk::disassembleProgram(*binProg, &disasm, spirvVersionForGlsl);
-=======
-				vk::disassembleProgram(*binProg, &disasm);
->>>>>>> d9a3b7b1
+				vk::disassembleProgram(*binProg, &disasm, spirvVersionForGlsl);
 
 				log << vk::SpirVAsmSource(disasm.str());
 			}
@@ -305,6 +268,9 @@
 
 	for (vk::HlslSourceCollection::Iterator progIter = sourceProgs.hlslSources.begin(); progIter != sourceProgs.hlslSources.end(); ++progIter)
 	{
+		if (progIter.getProgram().buildOptions.targetVersion > vk::getSpirvVersionForGlsl(m_context.getUsedApiVersion()))
+			TCU_THROW(NotSupportedError, "Shader requires SPIR-V higher than available");
+
 		const vk::ProgramBinary* const binProg = buildProgram<glu::ShaderProgramInfo, vk::HlslSourceCollection::Iterator>(casePath, progIter, m_prebuiltBinRegistry, log, &m_progCollection);
 
 		if (doShaderLog)
@@ -313,7 +279,7 @@
 			{
 				std::ostringstream disasm;
 
-				vk::disassembleProgram(*binProg, &disasm);
+				vk::disassembleProgram(*binProg, &disasm, spirvVersionForGlsl);
 
 				log << vk::SpirVAsmSource(disasm.str());
 			}
@@ -506,11 +472,8 @@
 	addChild(texture::createTests			(m_testCtx));
 	addChild(geometry::createTests			(m_testCtx));
 	addChild(robustness::createTests		(m_testCtx));
-<<<<<<< HEAD
 	addChild(MultiView::createTests			(m_testCtx));
 	addChild(subgroups::createTests			(m_testCtx));
-=======
->>>>>>> d9a3b7b1
 	addChild(ycbcr::createTests				(m_testCtx));
 	addChild(ProtectedMem::createTests		(m_testCtx));
 	addChild(DeviceGroup::createTests		(m_testCtx));
