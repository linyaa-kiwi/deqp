/*-------------------------------------------------------------------------
 * Vulkan Conformance Tests
 * ------------------------
 *
 * Copyright (c) 2019 The Khronos Group Inc.
 * Copyright (c) 2019 Valve Corporation.
 *
 * Licensed under the Apache License, Version 2.0 (the "License");
 * you may not use this file except in compliance with the License.
 * You may obtain a copy of the License at
 *
 *      http://www.apache.org/licenses/LICENSE-2.0
 *
 * Unless required by applicable law or agreed to in writing, software
 * distributed under the License is distributed on an "AS IS" BASIS,
 * WITHOUT WARRANTIES OR CONDITIONS OF ANY KIND, either express or implied.
 * See the License for the specific language governing permissions and
 * limitations under the License.
 *
 *//*!
 * \file
 * \brief Auxiliar functions to help create custom devices and instances.
 *//*--------------------------------------------------------------------*/

#include "vkRefUtil.hpp"
#include "vkQueryUtil.hpp"
#include "vkDeviceUtil.hpp"
#include "vkDebugReportUtil.hpp"
#include "tcuCommandLine.hpp"
#include "vktCustomInstancesDevices.hpp"

#include <algorithm>
#include <memory>
#include <set>

using std::vector;
using std::string;
using vk::Move;
using vk::VkInstance;
using vk::InstanceDriver;
#ifndef CTS_USES_VULKANSC
using vk::DebugReportRecorder;
<<<<<<< HEAD
#endif // CTS_USES_VULKANSC
=======
using vk::VkDebugReportCallbackCreateInfoEXT;
using vk::VkDebugReportCallbackEXT;
>>>>>>> 1eaa75b4

namespace vkt
{

namespace
{

vector<const char*> getValidationLayers (const vector<vk::VkLayerProperties>& supportedLayers)
{
	static const char*	s_magicLayer		= "VK_LAYER_KHRONOS_validation";
	static const char*	s_defaultLayers[]	=
	{
		"VK_LAYER_LUNARG_standard_validation",		// Deprecated by at least Vulkan SDK 1.1.121.
		"VK_LAYER_GOOGLE_threading",				// Deprecated by at least Vulkan SDK 1.1.121.
		"VK_LAYER_LUNARG_parameter_validation",		// Deprecated by at least Vulkan SDK 1.1.121.
		"VK_LAYER_LUNARG_device_limits",
		"VK_LAYER_LUNARG_object_tracker",			// Deprecated by at least Vulkan SDK 1.1.121.
		"VK_LAYER_LUNARG_image",
		"VK_LAYER_LUNARG_core_validation",			// Deprecated by at least Vulkan SDK 1.1.121.
		"VK_LAYER_LUNARG_swapchain",
		"VK_LAYER_GOOGLE_unique_objects"			// Deprecated by at least Vulkan SDK 1.1.121.
	};

	vector<const char*>	enabledLayers;

	if (vk::isLayerSupported(supportedLayers, vk::RequiredLayer(s_magicLayer)))
		enabledLayers.push_back(s_magicLayer);
	else
	{
		for (int ndx = 0; ndx < DE_LENGTH_OF_ARRAY(s_defaultLayers); ++ndx)
		{
			if (isLayerSupported(supportedLayers, vk::RequiredLayer(s_defaultLayers[ndx])))
				enabledLayers.push_back(s_defaultLayers[ndx]);
		}
	}

	return enabledLayers;
}

} // anonymous


vector<const char*> getValidationLayers (const vk::PlatformInterface& vkp)
{
	return getValidationLayers(enumerateInstanceLayerProperties(vkp));
}

vector<const char*> getValidationLayers (const vk::InstanceInterface& vki, vk::VkPhysicalDevice physicalDevice)
{
	return getValidationLayers(enumerateDeviceLayerProperties(vki, physicalDevice));
}

CustomInstance::CustomInstance (Context& context, Move<VkInstance> instance, std::unique_ptr<vk::DebugReportRecorder>& recorder)
	: m_context		(&context)
	, m_recorder	(recorder.release())
	, m_instance	(instance)
	, m_driver		(new InstanceDriver(context.getPlatformInterface(), *m_instance))
<<<<<<< HEAD
#ifndef CTS_USES_VULKANSC
	, m_recorder	(enableDebugReportRecorder ? (new DebugReportRecorder(*m_driver, *m_instance, printValidationErrors)) : nullptr)
#endif // CTS_USES_VULKANSC
=======
	, m_callback	(m_recorder ? m_recorder->createCallback(*m_driver, *m_instance) : Move<VkDebugReportCallbackEXT>())
>>>>>>> 1eaa75b4
{
#ifdef CTS_USES_VULKANSC
	DE_UNREF(enableDebugReportRecorder);
	DE_UNREF(printValidationErrors);
#endif // CTS_USES_VULKANSC
}

CustomInstance::CustomInstance ()
	: m_context		(nullptr)
	, m_recorder	(nullptr)
	, m_instance	()
	, m_driver		(nullptr)
<<<<<<< HEAD
#ifndef CTS_USES_VULKANSC
	, m_recorder	(nullptr)
#endif // CTS_USES_VULKANSC
=======
	, m_callback	()
>>>>>>> 1eaa75b4
{
}

CustomInstance::CustomInstance (CustomInstance&& other)
	: CustomInstance()
{
	this->swap(other);
}

CustomInstance::~CustomInstance ()
{
	collectMessages();
}

CustomInstance&	CustomInstance::operator= (CustomInstance&& other)
{
	CustomInstance destroyer;
	destroyer.swap(other);
	this->swap(destroyer);
	return *this;
}

void CustomInstance::swap (CustomInstance& other)
{
	std::swap(m_context, other.m_context);
	m_recorder.swap(other.m_recorder);
	Move<VkInstance> aux = m_instance; m_instance = other.m_instance; other.m_instance = aux;
	m_driver.swap(other.m_driver);
<<<<<<< HEAD
#ifndef CTS_USES_VULKANSC
	m_recorder.swap(other.m_recorder);
#endif // CTS_USES_VULKANSC
=======
	Move<VkDebugReportCallbackEXT> aux2 = m_callback; m_callback = other.m_callback; other.m_callback = aux2;
>>>>>>> 1eaa75b4
}

CustomInstance::operator VkInstance () const
{
	return *m_instance;
}

const vk::InstanceDriver& CustomInstance::getDriver() const
{
	return *m_driver;
}

void CustomInstance::collectMessages ()
{
#ifndef CTS_USES_VULKANSC
	if (m_recorder)
		collectAndReportDebugMessages(*m_recorder, *m_context);
#endif // CTS_USES_VULKANSC
}

UncheckedInstance::UncheckedInstance ()
	: m_context		(nullptr)
	, m_recorder	(nullptr)
	, m_allocator	(nullptr)
	, m_instance	(DE_NULL)
	, m_driver		(nullptr)
<<<<<<< HEAD
#ifndef CTS_USES_VULKANSC
	, m_recorder	(nullptr)
#endif // CTS_USES_VULKANSC
=======
	, m_callback	()
>>>>>>> 1eaa75b4
{
}

UncheckedInstance::UncheckedInstance (Context& context, vk::VkInstance instance, const vk::VkAllocationCallbacks* pAllocator, std::unique_ptr<DebugReportRecorder>& recorder)
	: m_context		(&context)
	, m_recorder	(recorder.release())
	, m_allocator	(pAllocator)
	, m_instance	(instance)
	, m_driver		((m_instance != DE_NULL) ? new InstanceDriver(context.getPlatformInterface(), m_instance) : nullptr)
<<<<<<< HEAD
#ifndef CTS_USES_VULKANSC
	, m_recorder	((enableDebugReportRecorder && m_instance != DE_NULL) ? (new DebugReportRecorder(*m_driver, m_instance, printValidationErrors)) : nullptr)
#endif // CTS_USES_VULKANSC
=======
	, m_callback	(m_recorder ? m_recorder->createCallback(*m_driver, m_instance) : Move<VkDebugReportCallbackEXT>())
>>>>>>> 1eaa75b4
{
#ifdef CTS_USES_VULKANSC
	DE_UNREF(enableDebugReportRecorder);
	DE_UNREF(printValidationErrors);
#endif // CTS_USES_VULKANSC
}

UncheckedInstance::~UncheckedInstance ()
{
#ifndef CTS_USES_VULKANSC
	if (m_recorder)
		collectAndReportDebugMessages(*m_recorder, *m_context);
#endif // CTS_USES_VULKANSC

	if (m_instance != DE_NULL)
	{
#ifndef CTS_USES_VULKANSC
		m_recorder.reset(nullptr);
#endif // CTS_USES_VULKANSC
		m_driver->destroyInstance(m_instance, m_allocator);
	}
}

void UncheckedInstance::swap (UncheckedInstance& other)
{
	std::swap(m_context, other.m_context);
	m_recorder.swap(other.m_recorder);
	std::swap(m_allocator, other.m_allocator);
	vk::VkInstance aux = m_instance; m_instance = other.m_instance; other.m_instance = aux;
	m_driver.swap(other.m_driver);
<<<<<<< HEAD
#ifndef CTS_USES_VULKANSC
	m_recorder.swap(other.m_recorder);
#endif // CTS_USES_VULKANSC
=======
	Move<VkDebugReportCallbackEXT> aux2 = m_callback; m_callback = other.m_callback; other.m_callback = aux2;
>>>>>>> 1eaa75b4
}

UncheckedInstance::UncheckedInstance (UncheckedInstance&& other)
	: UncheckedInstance()
{
	this->swap(other);
}

UncheckedInstance& UncheckedInstance::operator= (UncheckedInstance&& other)
{
	UncheckedInstance destroyer;
	destroyer.swap(other);
	this->swap(destroyer);
	return *this;
}

UncheckedInstance::operator vk::VkInstance () const
{
	return m_instance;
}
UncheckedInstance::operator bool () const
{
	return (m_instance != DE_NULL);
}

CustomInstance createCustomInstanceWithExtensions (Context& context, const std::vector<std::string>& extensions, const vk::VkAllocationCallbacks* pAllocator, bool allowLayers)
{
	vector<const char*>	enabledLayers;
	vector<string>		enabledLayersStr;
	const auto&			cmdLine					= context.getTestContext().getCommandLine();
	const bool			validationRequested		= (cmdLine.isValidationEnabled() && allowLayers);
	const bool			printValidationErrors	= cmdLine.printValidationErrors();

	if (validationRequested)
	{
		enabledLayers = getValidationLayers(context.getPlatformInterface());
		enabledLayersStr = vector<string>(begin(enabledLayers), end(enabledLayers));
	}

	const bool validationEnabled = !enabledLayers.empty();

	// Filter extension list and throw NotSupported if a required extension is not supported.
	const deUint32									apiVersion			= context.getUsedApiVersion();
	const vk::PlatformInterface&					vkp					= context.getPlatformInterface();
	const vector<vk::VkExtensionProperties>			availableExtensions	= vk::enumerateInstanceExtensionProperties(vkp, DE_NULL);
	std::set<string>								usedExtensions;

	// Get list of available extension names.
	vector<string> availableExtensionNames;
	for (const auto& ext : availableExtensions)
		availableExtensionNames.push_back(ext.extensionName);

	// Filter duplicates and remove core extensions.
	for (const auto& ext : extensions)
	{
		if (!vk::isCoreInstanceExtension(apiVersion, ext))
			usedExtensions.insert(ext);
	}

	// Add debug extension if validation is enabled.
	if (validationEnabled)
		usedExtensions.insert("VK_EXT_debug_report");

	// Check extension support.
	for (const auto& ext : usedExtensions)
	{
		if (!vk::isInstanceExtensionSupported(apiVersion, availableExtensionNames, ext))
			TCU_THROW(NotSupportedError, ext + " is not supported");
	}

	std::unique_ptr<DebugReportRecorder> debugReportRecorder;
	if (validationEnabled)
		debugReportRecorder.reset(new DebugReportRecorder(printValidationErrors));

	// Create custom instance.
	const vector<string> usedExtensionsVec(begin(usedExtensions), end(usedExtensions));
	Move<VkInstance> instance = vk::createDefaultInstance(vkp, apiVersion, enabledLayersStr, usedExtensionsVec, debugReportRecorder.get(), pAllocator);
	return CustomInstance(context, instance, debugReportRecorder);
}

CustomInstance createCustomInstanceWithExtension (Context& context, const std::string& extension, const vk::VkAllocationCallbacks* pAllocator, bool allowLayers)
{
	return createCustomInstanceWithExtensions(context, std::vector<std::string>(1, extension), pAllocator, allowLayers);
}

CustomInstance createCustomInstanceFromContext (Context& context, const vk::VkAllocationCallbacks* pAllocator, bool allowLayers)
{
	return createCustomInstanceWithExtensions(context, std::vector<std::string>(), pAllocator, allowLayers);
}

const char kDebugReportExt[] = "VK_EXT_debug_report";

vector<const char*> addDebugReportExt(const vk::PlatformInterface& vkp, const vk::VkInstanceCreateInfo& createInfo)
{
	if (!isDebugReportSupported(vkp))
		TCU_THROW(NotSupportedError, "VK_EXT_debug_report is not supported");

	vector<const char*> actualExtensions;
	if (createInfo.enabledExtensionCount != 0u)
	{
		for (deUint32 i = 0u; i < createInfo.enabledExtensionCount; ++i)
			actualExtensions.push_back(createInfo.ppEnabledExtensionNames[i]);
	}

	if (std::find_if(begin(actualExtensions), end(actualExtensions), [](const char* name) { return (strcmp(name, kDebugReportExt) == 0); })
		== end(actualExtensions))
	{
		actualExtensions.push_back(kDebugReportExt);
	}

	return actualExtensions;
}

CustomInstance createCustomInstanceFromInfo (Context& context, const vk::VkInstanceCreateInfo* instanceCreateInfo, const vk::VkAllocationCallbacks* pAllocator, bool allowLayers)
{
	vector<const char*>						enabledLayers;
	vector<const char*>						enabledExtensions;
	vk::VkInstanceCreateInfo				createInfo				= *instanceCreateInfo;
	const auto&								cmdLine					= context.getTestContext().getCommandLine();
	const bool								validationEnabled		= cmdLine.isValidationEnabled();
	const bool								printValidationErrors	= cmdLine.printValidationErrors();
	const vk::PlatformInterface&			vkp						= context.getPlatformInterface();
	std::unique_ptr<DebugReportRecorder>	recorder;
	VkDebugReportCallbackCreateInfoEXT		callbackInfo;

	if (validationEnabled && allowLayers)
	{
		// Activate some layers if requested.
		if (createInfo.enabledLayerCount == 0u)
		{
			enabledLayers = getValidationLayers(vkp);
			createInfo.enabledLayerCount = static_cast<deUint32>(enabledLayers.size());
			createInfo.ppEnabledLayerNames = (enabledLayers.empty() ? DE_NULL : enabledLayers.data());
		}

		// Make sure the debug report extension is enabled when validation is enabled.
		enabledExtensions = addDebugReportExt(vkp, createInfo);
		createInfo.enabledExtensionCount = static_cast<deUint32>(enabledExtensions.size());
		createInfo.ppEnabledExtensionNames = enabledExtensions.data();

		recorder.reset(new DebugReportRecorder(printValidationErrors));
		callbackInfo		= recorder->makeCreateInfo();
		callbackInfo.pNext	= createInfo.pNext;
		createInfo.pNext	= &callbackInfo;
	}

	return CustomInstance(context, vk::createInstance(vkp, &createInfo, pAllocator), recorder);
}

vk::VkResult createUncheckedInstance (Context& context, const vk::VkInstanceCreateInfo* instanceCreateInfo, const vk::VkAllocationCallbacks* pAllocator, UncheckedInstance* instance, bool allowLayers)
{
	vector<const char*>						enabledLayers;
	vector<const char*>						enabledExtensions;
	vk::VkInstanceCreateInfo				createInfo				= *instanceCreateInfo;
	const auto&								cmdLine					= context.getTestContext().getCommandLine();
	const bool								validationEnabled		= cmdLine.isValidationEnabled();
	const bool								printValidationErrors	= cmdLine.printValidationErrors();
	const vk::PlatformInterface&			vkp						= context.getPlatformInterface();
	const bool								addLayers				= (validationEnabled && allowLayers);
	std::unique_ptr<DebugReportRecorder>	recorder;
	VkDebugReportCallbackCreateInfoEXT		callbackInfo;

	if (addLayers)
	{
		// Activate some layers if requested.
		if (createInfo.enabledLayerCount == 0u)
		{
			enabledLayers = getValidationLayers(vkp);
			createInfo.enabledLayerCount = static_cast<deUint32>(enabledLayers.size());
			createInfo.ppEnabledLayerNames = (enabledLayers.empty() ? DE_NULL : enabledLayers.data());
		}

		// Make sure the debug report extension is enabled when validation is enabled.
		enabledExtensions = addDebugReportExt(vkp, createInfo);
		createInfo.enabledExtensionCount = static_cast<deUint32>(enabledExtensions.size());
		createInfo.ppEnabledExtensionNames = enabledExtensions.data();

		// Prepare debug report recorder also for instance creation.
		recorder.reset(new DebugReportRecorder(printValidationErrors));
		callbackInfo		= recorder->makeCreateInfo();
		callbackInfo.pNext	= createInfo.pNext;
		createInfo.pNext	= &callbackInfo;
	}

	vk::VkInstance	raw_instance = DE_NULL;
	vk::VkResult	result = vkp.createInstance(&createInfo, pAllocator, &raw_instance);

	*instance = UncheckedInstance(context, raw_instance, pAllocator, recorder);

	return result;
}

vk::Move<vk::VkDevice> createCustomDevice (bool validationEnabled, const vk::PlatformInterface& vkp, vk::VkInstance instance, const vk::InstanceInterface& vki, vk::VkPhysicalDevice physicalDevice, const vk::VkDeviceCreateInfo* pCreateInfo, const vk::VkAllocationCallbacks* pAllocator)
{
	vector<const char*>		enabledLayers;
	vk::VkDeviceCreateInfo	createInfo		= *pCreateInfo;

	if (createInfo.enabledLayerCount == 0u && validationEnabled)
	{
		enabledLayers = getValidationLayers(vki, physicalDevice);
		createInfo.enabledLayerCount = static_cast<deUint32>(enabledLayers.size());
		createInfo.ppEnabledLayerNames = (enabledLayers.empty() ? DE_NULL : enabledLayers.data());
	}

	return createDevice(vkp, instance, vki, physicalDevice, &createInfo, pAllocator);
}

vk::VkResult createUncheckedDevice (bool validationEnabled, const vk::InstanceInterface& vki, vk::VkPhysicalDevice physicalDevice, const vk::VkDeviceCreateInfo* pCreateInfo, const vk::VkAllocationCallbacks* pAllocator, vk::VkDevice* pDevice)
{
	vector<const char*>		enabledLayers;
	vk::VkDeviceCreateInfo	createInfo		= *pCreateInfo;

	if (createInfo.enabledLayerCount == 0u && validationEnabled)
	{
		enabledLayers = getValidationLayers(vki, physicalDevice);
		createInfo.enabledLayerCount = static_cast<deUint32>(enabledLayers.size());
		createInfo.ppEnabledLayerNames = (enabledLayers.empty() ? DE_NULL : enabledLayers.data());
	}

	return vki.createDevice(physicalDevice, &createInfo, pAllocator, pDevice);
}


}<|MERGE_RESOLUTION|>--- conflicted
+++ resolved
@@ -40,12 +40,9 @@
 using vk::InstanceDriver;
 #ifndef CTS_USES_VULKANSC
 using vk::DebugReportRecorder;
-<<<<<<< HEAD
-#endif // CTS_USES_VULKANSC
-=======
 using vk::VkDebugReportCallbackCreateInfoEXT;
 using vk::VkDebugReportCallbackEXT;
->>>>>>> 1eaa75b4
+#endif // CTS_USES_VULKANSC
 
 namespace vkt
 {
@@ -98,37 +95,33 @@
 	return getValidationLayers(enumerateDeviceLayerProperties(vki, physicalDevice));
 }
 
-CustomInstance::CustomInstance (Context& context, Move<VkInstance> instance, std::unique_ptr<vk::DebugReportRecorder>& recorder)
+#ifndef CTS_USES_VULKANSC
+CustomInstance::CustomInstance(Context& context, Move<VkInstance> instance, std::unique_ptr<vk::DebugReportRecorder>& recorder)
+#else
+CustomInstance::CustomInstance(Context& context, Move<VkInstance> instance)
+#endif // CTS_USES_VULKANSC
 	: m_context		(&context)
+#ifndef CTS_USES_VULKANSC
 	, m_recorder	(recorder.release())
+#endif // CTS_USES_VULKANSC
 	, m_instance	(instance)
 	, m_driver		(new InstanceDriver(context.getPlatformInterface(), *m_instance))
-<<<<<<< HEAD
-#ifndef CTS_USES_VULKANSC
-	, m_recorder	(enableDebugReportRecorder ? (new DebugReportRecorder(*m_driver, *m_instance, printValidationErrors)) : nullptr)
-#endif // CTS_USES_VULKANSC
-=======
+#ifndef CTS_USES_VULKANSC
 	, m_callback	(m_recorder ? m_recorder->createCallback(*m_driver, *m_instance) : Move<VkDebugReportCallbackEXT>())
->>>>>>> 1eaa75b4
-{
-#ifdef CTS_USES_VULKANSC
-	DE_UNREF(enableDebugReportRecorder);
-	DE_UNREF(printValidationErrors);
-#endif // CTS_USES_VULKANSC
+#endif // CTS_USES_VULKANSC
+{
 }
 
 CustomInstance::CustomInstance ()
 	: m_context		(nullptr)
+#ifndef CTS_USES_VULKANSC
 	, m_recorder	(nullptr)
+#endif // CTS_USES_VULKANSC
 	, m_instance	()
 	, m_driver		(nullptr)
-<<<<<<< HEAD
-#ifndef CTS_USES_VULKANSC
-	, m_recorder	(nullptr)
-#endif // CTS_USES_VULKANSC
-=======
+#ifndef CTS_USES_VULKANSC
 	, m_callback	()
->>>>>>> 1eaa75b4
+#endif // CTS_USES_VULKANSC
 {
 }
 
@@ -154,16 +147,14 @@
 void CustomInstance::swap (CustomInstance& other)
 {
 	std::swap(m_context, other.m_context);
+#ifndef CTS_USES_VULKANSC
 	m_recorder.swap(other.m_recorder);
+#endif // CTS_USES_VULKANSC
 	Move<VkInstance> aux = m_instance; m_instance = other.m_instance; other.m_instance = aux;
 	m_driver.swap(other.m_driver);
-<<<<<<< HEAD
-#ifndef CTS_USES_VULKANSC
-	m_recorder.swap(other.m_recorder);
-#endif // CTS_USES_VULKANSC
-=======
+#ifndef CTS_USES_VULKANSC
 	Move<VkDebugReportCallbackEXT> aux2 = m_callback; m_callback = other.m_callback; other.m_callback = aux2;
->>>>>>> 1eaa75b4
+#endif // CTS_USES_VULKANSC
 }
 
 CustomInstance::operator VkInstance () const
@@ -186,38 +177,35 @@
 
 UncheckedInstance::UncheckedInstance ()
 	: m_context		(nullptr)
+#ifndef CTS_USES_VULKANSC
 	, m_recorder	(nullptr)
+#endif // CTS_USES_VULKANSC
 	, m_allocator	(nullptr)
 	, m_instance	(DE_NULL)
 	, m_driver		(nullptr)
-<<<<<<< HEAD
-#ifndef CTS_USES_VULKANSC
-	, m_recorder	(nullptr)
-#endif // CTS_USES_VULKANSC
-=======
+#ifndef CTS_USES_VULKANSC
 	, m_callback	()
->>>>>>> 1eaa75b4
-{
-}
-
+#endif // CTS_USES_VULKANSC
+{
+}
+
+#ifndef CTS_USES_VULKANSC
 UncheckedInstance::UncheckedInstance (Context& context, vk::VkInstance instance, const vk::VkAllocationCallbacks* pAllocator, std::unique_ptr<DebugReportRecorder>& recorder)
+#else
+UncheckedInstance::UncheckedInstance(Context& context, vk::VkInstance instance, const vk::VkAllocationCallbacks* pAllocator)
+#endif // CTS_USES_VULKANSC
+
 	: m_context		(&context)
+#ifndef CTS_USES_VULKANSC
 	, m_recorder	(recorder.release())
+#endif // CTS_USES_VULKANSC
 	, m_allocator	(pAllocator)
 	, m_instance	(instance)
 	, m_driver		((m_instance != DE_NULL) ? new InstanceDriver(context.getPlatformInterface(), m_instance) : nullptr)
-<<<<<<< HEAD
-#ifndef CTS_USES_VULKANSC
-	, m_recorder	((enableDebugReportRecorder && m_instance != DE_NULL) ? (new DebugReportRecorder(*m_driver, m_instance, printValidationErrors)) : nullptr)
-#endif // CTS_USES_VULKANSC
-=======
+#ifndef CTS_USES_VULKANSC
 	, m_callback	(m_recorder ? m_recorder->createCallback(*m_driver, m_instance) : Move<VkDebugReportCallbackEXT>())
->>>>>>> 1eaa75b4
-{
-#ifdef CTS_USES_VULKANSC
-	DE_UNREF(enableDebugReportRecorder);
-	DE_UNREF(printValidationErrors);
-#endif // CTS_USES_VULKANSC
+#endif // CTS_USES_VULKANSC
+{
 }
 
 UncheckedInstance::~UncheckedInstance ()
@@ -239,17 +227,15 @@
 void UncheckedInstance::swap (UncheckedInstance& other)
 {
 	std::swap(m_context, other.m_context);
+#ifndef CTS_USES_VULKANSC
 	m_recorder.swap(other.m_recorder);
+#endif // CTS_USES_VULKANSC
 	std::swap(m_allocator, other.m_allocator);
 	vk::VkInstance aux = m_instance; m_instance = other.m_instance; other.m_instance = aux;
 	m_driver.swap(other.m_driver);
-<<<<<<< HEAD
-#ifndef CTS_USES_VULKANSC
-	m_recorder.swap(other.m_recorder);
-#endif // CTS_USES_VULKANSC
-=======
+#ifndef CTS_USES_VULKANSC
 	Move<VkDebugReportCallbackEXT> aux2 = m_callback; m_callback = other.m_callback; other.m_callback = aux2;
->>>>>>> 1eaa75b4
+#endif // CTS_USES_VULKANSC
 }
 
 UncheckedInstance::UncheckedInstance (UncheckedInstance&& other)
@@ -281,7 +267,9 @@
 	vector<string>		enabledLayersStr;
 	const auto&			cmdLine					= context.getTestContext().getCommandLine();
 	const bool			validationRequested		= (cmdLine.isValidationEnabled() && allowLayers);
+#ifndef CTS_USES_VULKANSC
 	const bool			printValidationErrors	= cmdLine.printValidationErrors();
+#endif // CTS_USES_VULKANSC
 
 	if (validationRequested)
 	{
@@ -320,14 +308,21 @@
 			TCU_THROW(NotSupportedError, ext + " is not supported");
 	}
 
+#ifndef CTS_USES_VULKANSC
 	std::unique_ptr<DebugReportRecorder> debugReportRecorder;
 	if (validationEnabled)
 		debugReportRecorder.reset(new DebugReportRecorder(printValidationErrors));
+#endif // CTS_USES_VULKANSC
 
 	// Create custom instance.
 	const vector<string> usedExtensionsVec(begin(usedExtensions), end(usedExtensions));
+#ifndef CTS_USES_VULKANSC
 	Move<VkInstance> instance = vk::createDefaultInstance(vkp, apiVersion, enabledLayersStr, usedExtensionsVec, debugReportRecorder.get(), pAllocator);
 	return CustomInstance(context, instance, debugReportRecorder);
+#else
+	Move<VkInstance> instance = vk::createDefaultInstance(vkp, apiVersion, enabledLayersStr, usedExtensionsVec, pAllocator);
+	return CustomInstance(context, instance);
+#endif // CTS_USES_VULKANSC
 }
 
 CustomInstance createCustomInstanceWithExtension (Context& context, const std::string& extension, const vk::VkAllocationCallbacks* pAllocator, bool allowLayers)
@@ -370,10 +365,14 @@
 	vk::VkInstanceCreateInfo				createInfo				= *instanceCreateInfo;
 	const auto&								cmdLine					= context.getTestContext().getCommandLine();
 	const bool								validationEnabled		= cmdLine.isValidationEnabled();
+#ifndef CTS_USES_VULKANSC
 	const bool								printValidationErrors	= cmdLine.printValidationErrors();
+#endif // CTS_USES_VULKANSC
 	const vk::PlatformInterface&			vkp						= context.getPlatformInterface();
+#ifndef CTS_USES_VULKANSC
 	std::unique_ptr<DebugReportRecorder>	recorder;
 	VkDebugReportCallbackCreateInfoEXT		callbackInfo;
+#endif // CTS_USES_VULKANSC
 
 	if (validationEnabled && allowLayers)
 	{
@@ -390,13 +389,19 @@
 		createInfo.enabledExtensionCount = static_cast<deUint32>(enabledExtensions.size());
 		createInfo.ppEnabledExtensionNames = enabledExtensions.data();
 
+#ifndef CTS_USES_VULKANSC
 		recorder.reset(new DebugReportRecorder(printValidationErrors));
 		callbackInfo		= recorder->makeCreateInfo();
 		callbackInfo.pNext	= createInfo.pNext;
 		createInfo.pNext	= &callbackInfo;
-	}
-
+#endif // CTS_USES_VULKANSC
+	}
+
+#ifndef CTS_USES_VULKANSC
 	return CustomInstance(context, vk::createInstance(vkp, &createInfo, pAllocator), recorder);
+#else
+	return CustomInstance(context, vk::createInstance(vkp, &createInfo, pAllocator));
+#endif // CTS_USES_VULKANSC
 }
 
 vk::VkResult createUncheckedInstance (Context& context, const vk::VkInstanceCreateInfo* instanceCreateInfo, const vk::VkAllocationCallbacks* pAllocator, UncheckedInstance* instance, bool allowLayers)
@@ -406,11 +411,15 @@
 	vk::VkInstanceCreateInfo				createInfo				= *instanceCreateInfo;
 	const auto&								cmdLine					= context.getTestContext().getCommandLine();
 	const bool								validationEnabled		= cmdLine.isValidationEnabled();
+#ifndef CTS_USES_VULKANSC
 	const bool								printValidationErrors	= cmdLine.printValidationErrors();
+#endif // CTS_USES_VULKANSC
 	const vk::PlatformInterface&			vkp						= context.getPlatformInterface();
 	const bool								addLayers				= (validationEnabled && allowLayers);
+#ifndef CTS_USES_VULKANSC
 	std::unique_ptr<DebugReportRecorder>	recorder;
 	VkDebugReportCallbackCreateInfoEXT		callbackInfo;
+#endif // CTS_USES_VULKANSC
 
 	if (addLayers)
 	{
@@ -427,17 +436,23 @@
 		createInfo.enabledExtensionCount = static_cast<deUint32>(enabledExtensions.size());
 		createInfo.ppEnabledExtensionNames = enabledExtensions.data();
 
+#ifndef CTS_USES_VULKANSC
 		// Prepare debug report recorder also for instance creation.
 		recorder.reset(new DebugReportRecorder(printValidationErrors));
 		callbackInfo		= recorder->makeCreateInfo();
 		callbackInfo.pNext	= createInfo.pNext;
 		createInfo.pNext	= &callbackInfo;
+#endif // CTS_USES_VULKANSC
 	}
 
 	vk::VkInstance	raw_instance = DE_NULL;
 	vk::VkResult	result = vkp.createInstance(&createInfo, pAllocator, &raw_instance);
 
+#ifndef CTS_USES_VULKANSC
 	*instance = UncheckedInstance(context, raw_instance, pAllocator, recorder);
+#else
+	*instance = UncheckedInstance(context, raw_instance, pAllocator);
+#endif // CTS_USES_VULKANSC
 
 	return result;
 }
