--- conflicted
+++ resolved
@@ -119,15 +119,15 @@
 		// Check resource support
 		if (config.resource.type == RESOURCE_TYPE_IMAGE)
 		{
-			const vk::VkPhysicalDeviceExternalImageFormatInfoKHR	externalInfo		=
-			{
-				vk::VK_STRUCTURE_TYPE_PHYSICAL_DEVICE_EXTERNAL_IMAGE_FORMAT_INFO_KHR,
+			const vk::VkPhysicalDeviceExternalImageFormatInfo	externalInfo		=
+			{
+				vk::VK_STRUCTURE_TYPE_PHYSICAL_DEVICE_EXTERNAL_IMAGE_FORMAT_INFO,
 				DE_NULL,
 				config.memoryHandleType
 			};
-			const vk::VkPhysicalDeviceImageFormatInfo2KHR	imageFormatInfo		=
-			{
-				vk::VK_STRUCTURE_TYPE_PHYSICAL_DEVICE_IMAGE_FORMAT_INFO_2_KHR,
+			const vk::VkPhysicalDeviceImageFormatInfo2			imageFormatInfo		=
+			{
+				vk::VK_STRUCTURE_TYPE_PHYSICAL_DEVICE_IMAGE_FORMAT_INFO_2,
 				&externalInfo,
 				config.resource.imageFormat,
 				config.resource.imageType,
@@ -135,15 +135,15 @@
 				readOp.getResourceUsageFlags() | writeOp.getResourceUsageFlags(),
 				0u
 			};
-			vk::VkExternalImageFormatPropertiesKHR			externalProperties	=
+			vk::VkExternalImageFormatProperties				externalProperties	=
 			{
 				vk::VK_STRUCTURE_TYPE_EXTERNAL_IMAGE_FORMAT_PROPERTIES_KHR,
 				DE_NULL,
 				{ 0u, 0u, 0u }
 			};
-			vk::VkImageFormatProperties2KHR					formatProperties	=
-			{
-				vk::VK_STRUCTURE_TYPE_IMAGE_FORMAT_PROPERTIES_2_KHR,
+			vk::VkImageFormatProperties2					formatProperties	=
+			{
+				vk::VK_STRUCTURE_TYPE_IMAGE_FORMAT_PROPERTIES_2,
 				&externalProperties,
 				{
 					{ 0u, 0u, 0u },
@@ -155,7 +155,7 @@
 			};
 
 			{
-				const vk::VkResult res = vki.getPhysicalDeviceImageFormatProperties2KHR(physicalDevice, &imageFormatInfo, &formatProperties);
+				const vk::VkResult res = vki.getPhysicalDeviceImageFormatProperties2(physicalDevice, &imageFormatInfo, &formatProperties);
 
 				if (res == vk::VK_ERROR_FORMAT_NOT_SUPPORTED)
 					TCU_THROW(NotSupportedError, "Image format not supported");
@@ -178,22 +178,22 @@
 		}
 		else
 		{
-			const vk::VkPhysicalDeviceExternalBufferInfoKHR	info	=
-			{
-				vk::VK_STRUCTURE_TYPE_PHYSICAL_DEVICE_EXTERNAL_BUFFER_INFO_KHR,
+			const vk::VkPhysicalDeviceExternalBufferInfo	info	=
+			{
+				vk::VK_STRUCTURE_TYPE_PHYSICAL_DEVICE_EXTERNAL_BUFFER_INFO,
 				DE_NULL,
 
 				0u,
 				readOp.getResourceUsageFlags() | writeOp.getResourceUsageFlags(),
 				config.memoryHandleType
 			};
-			vk::VkExternalBufferPropertiesKHR				properties			=
-			{
-				vk::VK_STRUCTURE_TYPE_EXTERNAL_BUFFER_PROPERTIES_KHR,
+			vk::VkExternalBufferProperties					properties			=
+			{
+				vk::VK_STRUCTURE_TYPE_EXTERNAL_BUFFER_PROPERTIES,
 				DE_NULL,
 				{ 0u, 0u, 0u}
 			};
-			vki.getPhysicalDeviceExternalBufferPropertiesKHR(physicalDevice, &info, &properties);
+			vki.getPhysicalDeviceExternalBufferProperties(physicalDevice, &info, &properties);
 
 			log << TestLog::Message << "External buffer properties: " << info << "\n" << properties << TestLog::EndMessage;
 
@@ -209,15 +209,15 @@
 
 		// Check semaphore support
 		{
-			const vk::VkPhysicalDeviceExternalSemaphoreInfoKHR	info		=
-			{
-				vk::VK_STRUCTURE_TYPE_PHYSICAL_DEVICE_EXTERNAL_SEMAPHORE_INFO_KHR,
+			const vk::VkPhysicalDeviceExternalSemaphoreInfo	info		=
+			{
+				vk::VK_STRUCTURE_TYPE_PHYSICAL_DEVICE_EXTERNAL_SEMAPHORE_INFO,
 				DE_NULL,
 				config.semaphoreHandleType
 			};
-			vk::VkExternalSemaphorePropertiesKHR				properties;
-
-			vki.getPhysicalDeviceExternalSemaphorePropertiesKHR(physicalDevice, &info, &properties);
+			vk::VkExternalSemaphoreProperties				properties;
+
+			vki.getPhysicalDeviceExternalSemaphoreProperties(physicalDevice, &info, &properties);
 
 			log << TestLog::Message << info << "\n" << properties << TestLog::EndMessage;
 
@@ -1056,118 +1056,6 @@
 	, m_queueANdx				(0)
 	, m_queueBNdx				(0)
 {
-<<<<<<< HEAD
-	TestLog& log = m_context.getTestContext().getLog();
-
-	// Check resource support
-	if (m_config.resource.type == RESOURCE_TYPE_IMAGE)
-	{
-		const vk::VkPhysicalDeviceExternalImageFormatInfo	externalInfo		=
-		{
-			vk::VK_STRUCTURE_TYPE_PHYSICAL_DEVICE_EXTERNAL_IMAGE_FORMAT_INFO,
-			DE_NULL,
-			m_memoryHandleType
-		};
-		const vk::VkPhysicalDeviceImageFormatInfo2		imageFormatInfo		=
-		{
-			vk::VK_STRUCTURE_TYPE_PHYSICAL_DEVICE_IMAGE_FORMAT_INFO_2,
-			&externalInfo,
-			m_config.resource.imageFormat,
-			m_config.resource.imageType,
-			vk::VK_IMAGE_TILING_OPTIMAL,
-			m_supportReadOp->getResourceUsageFlags() | m_supportWriteOp->getResourceUsageFlags(),
-			0u
-		};
-		vk::VkExternalImageFormatProperties			externalProperties	=
-		{
-			vk::VK_STRUCTURE_TYPE_EXTERNAL_IMAGE_FORMAT_PROPERTIES,
-			DE_NULL,
-			{ 0u, 0u, 0u }
-		};
-		vk::VkImageFormatProperties2					formatProperties	=
-		{
-			vk::VK_STRUCTURE_TYPE_IMAGE_FORMAT_PROPERTIES_2,
-			&externalProperties,
-			{
-				{ 0u, 0u, 0u },
-				0u,
-				0u,
-				0u,
-				0u,
-			}
-		};
-
-		vk::VkResult result = m_vkiA.getPhysicalDeviceImageFormatProperties2(m_physicalDeviceA, &imageFormatInfo, &formatProperties);
-		if (result == vk::VK_ERROR_FORMAT_NOT_SUPPORTED)
-			TCU_THROW(NotSupportedError, "Unsupported image format");
-
-		VK_CHECK(result);
-
-		// \todo How to log this nicely?
-		log << TestLog::Message << "External image format properties: " << imageFormatInfo << "\n"<< externalProperties << TestLog::EndMessage;
-
-		if ((externalProperties.externalMemoryProperties.externalMemoryFeatures & vk::VK_EXTERNAL_MEMORY_FEATURE_EXPORTABLE_BIT) == 0)
-			TCU_THROW(NotSupportedError, "Exporting image resource not supported");
-
-		if ((externalProperties.externalMemoryProperties.externalMemoryFeatures & vk::VK_EXTERNAL_MEMORY_FEATURE_IMPORTABLE_BIT) == 0)
-			TCU_THROW(NotSupportedError, "Importing image resource not supported");
-
-		if (!m_config.dedicated && (externalProperties.externalMemoryProperties.externalMemoryFeatures & vk::VK_EXTERNAL_MEMORY_FEATURE_DEDICATED_ONLY_BIT) != 0)
-		{
-			TCU_THROW(NotSupportedError, "Handle requires dedicated allocation, but test uses suballocated memory");
-		}
-	}
-	else
-	{
-		const vk::VkPhysicalDeviceExternalBufferInfo	info	=
-		{
-			vk::VK_STRUCTURE_TYPE_PHYSICAL_DEVICE_EXTERNAL_BUFFER_INFO,
-			DE_NULL,
-
-			0u,
-			m_supportReadOp->getResourceUsageFlags() | m_supportWriteOp->getResourceUsageFlags(),
-			m_memoryHandleType
-		};
-		vk::VkExternalBufferProperties				properties			=
-		{
-			vk::VK_STRUCTURE_TYPE_EXTERNAL_BUFFER_PROPERTIES,
-			DE_NULL,
-			{ 0u, 0u, 0u}
-		};
-		m_vkiA.getPhysicalDeviceExternalBufferProperties(m_physicalDeviceA, &info, &properties);
-
-		log << TestLog::Message << "External buffer properties: " << info << "\n" << properties << TestLog::EndMessage;
-
-		if ((properties.externalMemoryProperties.externalMemoryFeatures & vk::VK_EXTERNAL_MEMORY_FEATURE_EXPORTABLE_BIT) == 0
-				|| (properties.externalMemoryProperties.externalMemoryFeatures & vk::VK_EXTERNAL_MEMORY_FEATURE_IMPORTABLE_BIT) == 0)
-			TCU_THROW(NotSupportedError, "Exporting and importing memory type not supported");
-
-		if (!m_config.dedicated && (properties.externalMemoryProperties.externalMemoryFeatures & vk::VK_EXTERNAL_MEMORY_FEATURE_DEDICATED_ONLY_BIT) != 0)
-		{
-			TCU_THROW(NotSupportedError, "Handle requires dedicated allocation, but test uses suballocated memory");
-		}
-	}
-
-	// Check semaphore support
-	{
-		const vk::VkPhysicalDeviceExternalSemaphoreInfo	info		=
-		{
-			vk::VK_STRUCTURE_TYPE_PHYSICAL_DEVICE_EXTERNAL_SEMAPHORE_INFO,
-			DE_NULL,
-			m_semaphoreHandleType
-		};
-		vk::VkExternalSemaphoreProperties				properties;
-
-		m_vkiA.getPhysicalDeviceExternalSemaphoreProperties(m_physicalDeviceA, &info, &properties);
-
-		log << TestLog::Message << info << "\n" << properties << TestLog::EndMessage;
-
-		if ((properties.externalSemaphoreFeatures & vk::VK_EXTERNAL_SEMAPHORE_FEATURE_EXPORTABLE_BIT) == 0
-				|| (properties.externalSemaphoreFeatures & vk::VK_EXTERNAL_SEMAPHORE_FEATURE_IMPORTABLE_BIT) == 0)
-			TCU_THROW(NotSupportedError, "Exporting and importing semaphore type not supported");
-	}
-=======
->>>>>>> 0b1a45ee
 }
 
 tcu::TestStatus SharingTestInstance::iterate (void)
