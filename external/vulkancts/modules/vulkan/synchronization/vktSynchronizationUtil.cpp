--- conflicted
+++ resolved
@@ -1057,27 +1057,12 @@
 	};
 }
 
-<<<<<<< HEAD
-VkDependencyInfo makeCommonDependencyInfo(const VkMemoryBarrier2* pMemoryBarrier, const VkBufferMemoryBarrier2* pBufferMemoryBarrier, const VkImageMemoryBarrier2* pImageMemoryBarrier)
+VkDependencyInfo makeCommonDependencyInfo(const VkMemoryBarrier2* pMemoryBarrier, const VkBufferMemoryBarrier2* pBufferMemoryBarrier, const VkImageMemoryBarrier2* pImageMemoryBarrier,
+                                                                                   bool eventDependency)
 {
 	return
 	{
-		VK_STRUCTURE_TYPE_DEPENDENCY_INFO,			// VkStructureType					sType
-		DE_NULL,									// const void*						pNext
-		VK_DEPENDENCY_BY_REGION_BIT,				// VkDependencyFlags				dependencyFlags
-		!!pMemoryBarrier,							// deUint32							memoryBarrierCount
-		pMemoryBarrier,								// const VkMemoryBarrier2*		pMemoryBarriers
-		!!pBufferMemoryBarrier,						// deUint32							bufferMemoryBarrierCount
-		pBufferMemoryBarrier,						// const VkBufferMemoryBarrier2* pBufferMemoryBarriers
-		!!pImageMemoryBarrier,						// deUint32							imageMemoryBarrierCount
-		pImageMemoryBarrier							// const VkImageMemoryBarrier2*	pImageMemoryBarriers
-=======
-VkDependencyInfoKHR makeCommonDependencyInfo(const VkMemoryBarrier2KHR* pMemoryBarrier, const VkBufferMemoryBarrier2KHR* pBufferMemoryBarrier, const VkImageMemoryBarrier2KHR* pImageMemoryBarrier,
-											 bool eventDependency)
-{
-	return
-	{
-		VK_STRUCTURE_TYPE_DEPENDENCY_INFO_KHR,				// VkStructureType					sType
+		VK_STRUCTURE_TYPE_DEPENDENCY_INFO,				// VkStructureType					sType
 		DE_NULL,											// const void*						pNext
 		eventDependency ? (VkDependencyFlags)0u : (VkDependencyFlags)VK_DEPENDENCY_BY_REGION_BIT,	// VkDependencyFlags				dependencyFlags
 		!!pMemoryBarrier,									// deUint32							memoryBarrierCount
@@ -1086,7 +1071,6 @@
 		pBufferMemoryBarrier,								// const VkBufferMemoryBarrier2KHR* pBufferMemoryBarriers
 		!!pImageMemoryBarrier,								// deUint32							imageMemoryBarrierCount
 		pImageMemoryBarrier									// const VkImageMemoryBarrier2KHR*	pImageMemoryBarriers
->>>>>>> a85d8548
 	};
 }
 
