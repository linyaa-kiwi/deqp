// This is manually created file used by gen_framework.py.
// It contains additional data for extensions that are required to
// generate code for cts. Currently every line contains:
// * extension name
// * information wheter this is device or instance extension
// * version number in which this extension is part of core

VK_KHR_surface								INSTANCE
VK_KHR_display								INSTANCE
VK_KHR_xlib_surface							INSTANCE
VK_KHR_xcb_surface							INSTANCE
VK_KHR_wayland_surface						INSTANCE
VK_KHR_mir_surface							INSTANCE
VK_KHR_android_surface						INSTANCE
VK_KHR_win32_surface						INSTANCE
VK_KHR_get_physical_device_properties2		INSTANCE 1_1_0
VK_KHR_device_group_creation				INSTANCE 1_1_0
VK_KHR_external_memory_capabilities			INSTANCE 1_1_0
VK_KHR_external_semaphore_capabilities		INSTANCE 1_1_0
VK_KHR_external_fence_capabilities			INSTANCE 1_1_0
VK_KHR_get_surface_capabilities2			INSTANCE
VK_KHR_get_display_properties2				INSTANCE
VK_KHR_surface_protected_capabilities		INSTANCE

VK_KHR_swapchain							DEVICE
VK_KHR_swapchain_mutable_format				DEVICE
VK_KHR_display_swapchain					DEVICE
VK_KHR_sampler_mirror_clamp_to_edge			DEVICE 1_2_0
VK_KHR_multiview							DEVICE 1_1_0
VK_KHR_device_group							DEVICE 1_1_0
VK_KHR_shader_draw_parameters				DEVICE 1_1_0
VK_KHR_maintenance1							DEVICE 1_1_0
VK_KHR_external_memory						DEVICE 1_1_0
VK_KHR_external_memory_win32				DEVICE
VK_KHR_external_memory_fd					DEVICE
VK_KHR_win32_keyed_mutex					DEVICE
VK_KHR_external_semaphore					DEVICE 1_1_0
VK_KHR_external_semaphore_win32				DEVICE
VK_KHR_external_semaphore_fd				DEVICE
VK_KHR_push_descriptor						DEVICE
VK_KHR_shader_float16_int8					DEVICE 1_2_0
VK_KHR_16bit_storage						DEVICE 1_1_0
VK_KHR_incremental_present					DEVICE
VK_KHR_8bit_storage							DEVICE 1_2_0
VK_KHR_descriptor_update_template			DEVICE 1_1_0
VK_KHR_create_renderpass2					DEVICE 1_2_0
VK_KHR_shared_presentable_image				DEVICE
VK_KHR_external_fence						DEVICE 1_1_0
VK_KHR_external_fence_win32					DEVICE
VK_KHR_external_fence_fd					DEVICE
VK_KHR_maintenance2							DEVICE 1_1_0
VK_KHR_variable_pointers					DEVICE 1_1_0
VK_KHR_dedicated_allocation					DEVICE 1_1_0
VK_KHR_storage_buffer_storage_class			DEVICE 1_1_0
VK_KHR_relaxed_block_layout					DEVICE 1_1_0
VK_KHR_get_memory_requirements2				DEVICE 1_1_0
VK_KHR_image_format_list					DEVICE 1_2_0
VK_KHR_sampler_ycbcr_conversion				DEVICE 1_1_0
VK_KHR_bind_memory2							DEVICE 1_1_0
VK_KHR_maintenance3							DEVICE 1_1_0
<<<<<<< HEAD
VK_KHR_driver_properties					DEVICE 1_2_0
VK_KHR_shader_float_controls				DEVICE 1_2_0
VK_KHR_depth_stencil_resolve				DEVICE 1_2_0
VK_KHR_draw_indirect_count					DEVICE 1_2_0
VK_KHR_shader_atomic_int64					DEVICE 1_2_0
VK_KHR_vulkan_memory_model					DEVICE 1_2_0
VK_KHR_uniform_buffer_standard_layout		DEVICE 1_2_0
VK_KHR_imageless_framebuffer				DEVICE 1_2_0
VK_KHR_shader_subgroup_extended_types		DEVICE 1_2_0
VK_EXT_sampler_filter_minmax				DEVICE 1_2_0
VK_EXT_shader_viewport_index_layer			DEVICE 1_2_0
VK_EXT_descriptor_indexing					DEVICE 1_2_0
VK_EXT_scalar_block_layout					DEVICE 1_2_0
VK_KHR_buffer_device_address				DEVICE 1_2_0
VK_EXT_host_query_reset						DEVICE 1_2_0
VK_KHR_separate_depth_stencil_layouts		DEVICE 1_2_0
=======
VK_KHR_driver_properties					DEVICE
VK_KHR_shader_float_controls				DEVICE
VK_KHR_depth_stencil_resolve				DEVICE
VK_KHR_draw_indirect_count					DEVICE
VK_KHR_shader_atomic_int64					DEVICE
VK_KHR_vulkan_memory_model					DEVICE
VK_KHR_uniform_buffer_standard_layout		DEVICE
VK_KHR_imageless_framebuffer				DEVICE
VK_KHR_pipeline_executable_properties 		DEVICE
>>>>>>> 03ab49e6
<|MERGE_RESOLUTION|>--- conflicted
+++ resolved
@@ -58,7 +58,6 @@
 VK_KHR_sampler_ycbcr_conversion				DEVICE 1_1_0
 VK_KHR_bind_memory2							DEVICE 1_1_0
 VK_KHR_maintenance3							DEVICE 1_1_0
-<<<<<<< HEAD
 VK_KHR_driver_properties					DEVICE 1_2_0
 VK_KHR_shader_float_controls				DEVICE 1_2_0
 VK_KHR_depth_stencil_resolve				DEVICE 1_2_0
@@ -75,14 +74,4 @@
 VK_KHR_buffer_device_address				DEVICE 1_2_0
 VK_EXT_host_query_reset						DEVICE 1_2_0
 VK_KHR_separate_depth_stencil_layouts		DEVICE 1_2_0
-=======
-VK_KHR_driver_properties					DEVICE
-VK_KHR_shader_float_controls				DEVICE
-VK_KHR_depth_stencil_resolve				DEVICE
-VK_KHR_draw_indirect_count					DEVICE
-VK_KHR_shader_atomic_int64					DEVICE
-VK_KHR_vulkan_memory_model					DEVICE
-VK_KHR_uniform_buffer_standard_layout		DEVICE
-VK_KHR_imageless_framebuffer				DEVICE
-VK_KHR_pipeline_executable_properties 		DEVICE
->>>>>>> 03ab49e6
+VK_KHR_pipeline_executable_properties 		DEVICE