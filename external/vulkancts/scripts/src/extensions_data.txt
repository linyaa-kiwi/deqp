--- conflicted
+++ resolved
@@ -48,7 +48,6 @@
 VK_KHR_external_fence						DEVICE 0_1_1_0
 VK_KHR_external_fence_win32					DEVICE
 VK_KHR_external_fence_fd					DEVICE
-<<<<<<< HEAD
 VK_KHR_maintenance2							DEVICE 0_1_1_0
 VK_KHR_variable_pointers					DEVICE 0_1_1_0
 VK_KHR_dedicated_allocation					DEVICE 0_1_1_0
@@ -79,38 +78,6 @@
 VK_KHR_spirv_1_4 		 		 	 		DEVICE 0_1_2_0
 VK_EXT_separate_stencil_usage 		 		DEVICE 0_1_2_0
 VK_KHR_pipeline_executable_properties 		DEVICE
-=======
-VK_KHR_maintenance2							DEVICE 1_1_0
-VK_KHR_variable_pointers					DEVICE 1_1_0
-VK_KHR_dedicated_allocation					DEVICE 1_1_0
-VK_KHR_storage_buffer_storage_class			DEVICE 1_1_0
-VK_KHR_relaxed_block_layout					DEVICE 1_1_0
-VK_KHR_get_memory_requirements2				DEVICE 1_1_0
-VK_KHR_image_format_list					DEVICE 1_2_0
-VK_KHR_sampler_ycbcr_conversion				DEVICE 1_1_0
-VK_KHR_bind_memory2							DEVICE 1_1_0
-VK_KHR_maintenance3							DEVICE 1_1_0
-VK_KHR_driver_properties					DEVICE 1_2_0
-VK_KHR_shader_float_controls				DEVICE 1_2_0
-VK_KHR_depth_stencil_resolve				DEVICE 1_2_0
-VK_KHR_draw_indirect_count					DEVICE 1_2_0
-VK_KHR_shader_atomic_int64					DEVICE 1_2_0
-VK_KHR_vulkan_memory_model					DEVICE 1_2_0
-VK_KHR_uniform_buffer_standard_layout		DEVICE 1_2_0
-VK_KHR_imageless_framebuffer				DEVICE 1_2_0
-VK_KHR_shader_subgroup_extended_types		DEVICE 1_2_0
-VK_EXT_sampler_filter_minmax				DEVICE 1_2_0
-VK_EXT_shader_viewport_index_layer			DEVICE 1_2_0
-VK_EXT_descriptor_indexing					DEVICE 1_2_0
-VK_EXT_scalar_block_layout					DEVICE 1_2_0
-VK_KHR_buffer_device_address				DEVICE 1_2_0
-VK_EXT_host_query_reset						DEVICE 1_2_0
-VK_KHR_separate_depth_stencil_layouts		DEVICE 1_2_0
-VK_KHR_timeline_semaphore					DEVICE 1_2_0
-VK_KHR_spirv_1_4							DEVICE 1_2_0
-VK_EXT_separate_stencil_usage				DEVICE 1_2_0
-VK_KHR_pipeline_executable_properties		DEVICE
->>>>>>> 06492d67
 VK_KHR_shader_clock							DEVICE
 VK_KHR_performance_query					DEVICE
 VK_KHR_shader_non_semantic_info				DEVICE
