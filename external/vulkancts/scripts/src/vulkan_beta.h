#ifndef VULKAN_BETA_H_
#define VULKAN_BETA_H_ 1

/*
** Copyright (c) 2015-2020 The Khronos Group Inc.
**
** SPDX-License-Identifier: Apache-2.0
*/

/*
** This header is generated from the Khronos Vulkan XML API Registry.
**
*/


#ifdef __cplusplus
extern "C" {
#endif


<<<<<<< HEAD
=======

#define VK_KHR_portability_subset 1
#define VK_KHR_PORTABILITY_SUBSET_SPEC_VERSION 1
#define VK_KHR_PORTABILITY_SUBSET_EXTENSION_NAME "VK_KHR_portability_subset"
typedef struct VkPhysicalDevicePortabilitySubsetFeaturesKHR {
    VkStructureType    sType;
    void*              pNext;
    VkBool32           constantAlphaColorBlendFactors;
    VkBool32           events;
    VkBool32           imageViewFormatReinterpretation;
    VkBool32           imageViewFormatSwizzle;
    VkBool32           imageView2DOn3DImage;
    VkBool32           multisampleArrayImage;
    VkBool32           mutableComparisonSamplers;
    VkBool32           pointPolygons;
    VkBool32           samplerMipLodBias;
    VkBool32           separateStencilMaskRef;
    VkBool32           shaderSampleRateInterpolationFunctions;
    VkBool32           tessellationIsolines;
    VkBool32           tessellationPointMode;
    VkBool32           triangleFans;
    VkBool32           vertexAttributeAccessBeyondStride;
} VkPhysicalDevicePortabilitySubsetFeaturesKHR;

typedef struct VkPhysicalDevicePortabilitySubsetPropertiesKHR {
    VkStructureType    sType;
    void*              pNext;
    uint32_t           minVertexInputBindingStrideAlignment;
} VkPhysicalDevicePortabilitySubsetPropertiesKHR;



#define VK_KHR_deferred_host_operations 1
VK_DEFINE_NON_DISPATCHABLE_HANDLE(VkDeferredOperationKHR)
#define VK_KHR_DEFERRED_HOST_OPERATIONS_SPEC_VERSION 3
#define VK_KHR_DEFERRED_HOST_OPERATIONS_EXTENSION_NAME "VK_KHR_deferred_host_operations"
typedef struct VkDeferredOperationInfoKHR {
    VkStructureType           sType;
    const void*               pNext;
    VkDeferredOperationKHR    operationHandle;
} VkDeferredOperationInfoKHR;

typedef VkResult (VKAPI_PTR *PFN_vkCreateDeferredOperationKHR)(VkDevice device, const VkAllocationCallbacks* pAllocator, VkDeferredOperationKHR* pDeferredOperation);
typedef void (VKAPI_PTR *PFN_vkDestroyDeferredOperationKHR)(VkDevice device, VkDeferredOperationKHR operation, const VkAllocationCallbacks* pAllocator);
typedef uint32_t (VKAPI_PTR *PFN_vkGetDeferredOperationMaxConcurrencyKHR)(VkDevice device, VkDeferredOperationKHR operation);
typedef VkResult (VKAPI_PTR *PFN_vkGetDeferredOperationResultKHR)(VkDevice device, VkDeferredOperationKHR operation);
typedef VkResult (VKAPI_PTR *PFN_vkDeferredOperationJoinKHR)(VkDevice device, VkDeferredOperationKHR operation);

#ifndef VK_NO_PROTOTYPES
VKAPI_ATTR VkResult VKAPI_CALL vkCreateDeferredOperationKHR(
    VkDevice                                    device,
    const VkAllocationCallbacks*                pAllocator,
    VkDeferredOperationKHR*                     pDeferredOperation);

VKAPI_ATTR void VKAPI_CALL vkDestroyDeferredOperationKHR(
    VkDevice                                    device,
    VkDeferredOperationKHR                      operation,
    const VkAllocationCallbacks*                pAllocator);

VKAPI_ATTR uint32_t VKAPI_CALL vkGetDeferredOperationMaxConcurrencyKHR(
    VkDevice                                    device,
    VkDeferredOperationKHR                      operation);

VKAPI_ATTR VkResult VKAPI_CALL vkGetDeferredOperationResultKHR(
    VkDevice                                    device,
    VkDeferredOperationKHR                      operation);

VKAPI_ATTR VkResult VKAPI_CALL vkDeferredOperationJoinKHR(
    VkDevice                                    device,
    VkDeferredOperationKHR                      operation);
#endif


#define VK_KHR_pipeline_library 1
#define VK_KHR_PIPELINE_LIBRARY_SPEC_VERSION 1
#define VK_KHR_PIPELINE_LIBRARY_EXTENSION_NAME "VK_KHR_pipeline_library"
typedef struct VkPipelineLibraryCreateInfoKHR {
    VkStructureType      sType;
    const void*          pNext;
    uint32_t             libraryCount;
    const VkPipeline*    pLibraries;
} VkPipelineLibraryCreateInfoKHR;



#define VK_KHR_ray_tracing 1
#define VK_KHR_RAY_TRACING_SPEC_VERSION   8
#define VK_KHR_RAY_TRACING_EXTENSION_NAME "VK_KHR_ray_tracing"

typedef enum VkAccelerationStructureBuildTypeKHR {
    VK_ACCELERATION_STRUCTURE_BUILD_TYPE_HOST_KHR = 0,
    VK_ACCELERATION_STRUCTURE_BUILD_TYPE_DEVICE_KHR = 1,
    VK_ACCELERATION_STRUCTURE_BUILD_TYPE_HOST_OR_DEVICE_KHR = 2,
    VK_ACCELERATION_STRUCTURE_BUILD_TYPE_MAX_ENUM_KHR = 0x7FFFFFFF
} VkAccelerationStructureBuildTypeKHR;
typedef union VkDeviceOrHostAddressKHR {
    VkDeviceAddress    deviceAddress;
    void*              hostAddress;
} VkDeviceOrHostAddressKHR;

typedef union VkDeviceOrHostAddressConstKHR {
    VkDeviceAddress    deviceAddress;
    const void*        hostAddress;
} VkDeviceOrHostAddressConstKHR;

typedef struct VkAccelerationStructureBuildOffsetInfoKHR {
    uint32_t    primitiveCount;
    uint32_t    primitiveOffset;
    uint32_t    firstVertex;
    uint32_t    transformOffset;
} VkAccelerationStructureBuildOffsetInfoKHR;

typedef struct VkRayTracingShaderGroupCreateInfoKHR {
    VkStructureType                   sType;
    const void*                       pNext;
    VkRayTracingShaderGroupTypeKHR    type;
    uint32_t                          generalShader;
    uint32_t                          closestHitShader;
    uint32_t                          anyHitShader;
    uint32_t                          intersectionShader;
    const void*                       pShaderGroupCaptureReplayHandle;
} VkRayTracingShaderGroupCreateInfoKHR;

typedef struct VkRayTracingPipelineInterfaceCreateInfoKHR {
    VkStructureType    sType;
    const void*        pNext;
    uint32_t           maxPayloadSize;
    uint32_t           maxAttributeSize;
    uint32_t           maxCallableSize;
} VkRayTracingPipelineInterfaceCreateInfoKHR;

typedef struct VkRayTracingPipelineCreateInfoKHR {
    VkStructureType                                      sType;
    const void*                                          pNext;
    VkPipelineCreateFlags                                flags;
    uint32_t                                             stageCount;
    const VkPipelineShaderStageCreateInfo*               pStages;
    uint32_t                                             groupCount;
    const VkRayTracingShaderGroupCreateInfoKHR*          pGroups;
    uint32_t                                             maxRecursionDepth;
    VkPipelineLibraryCreateInfoKHR                       libraries;
    const VkRayTracingPipelineInterfaceCreateInfoKHR*    pLibraryInterface;
    VkPipelineLayout                                     layout;
    VkPipeline                                           basePipelineHandle;
    int32_t                                              basePipelineIndex;
} VkRayTracingPipelineCreateInfoKHR;

typedef struct VkAccelerationStructureGeometryTrianglesDataKHR {
    VkStructureType                  sType;
    const void*                      pNext;
    VkFormat                         vertexFormat;
    VkDeviceOrHostAddressConstKHR    vertexData;
    VkDeviceSize                     vertexStride;
    VkIndexType                      indexType;
    VkDeviceOrHostAddressConstKHR    indexData;
    VkDeviceOrHostAddressConstKHR    transformData;
} VkAccelerationStructureGeometryTrianglesDataKHR;

typedef struct VkAccelerationStructureGeometryAabbsDataKHR {
    VkStructureType                  sType;
    const void*                      pNext;
    VkDeviceOrHostAddressConstKHR    data;
    VkDeviceSize                     stride;
} VkAccelerationStructureGeometryAabbsDataKHR;

typedef struct VkAccelerationStructureGeometryInstancesDataKHR {
    VkStructureType                  sType;
    const void*                      pNext;
    VkBool32                         arrayOfPointers;
    VkDeviceOrHostAddressConstKHR    data;
} VkAccelerationStructureGeometryInstancesDataKHR;

typedef union VkAccelerationStructureGeometryDataKHR {
    VkAccelerationStructureGeometryTrianglesDataKHR    triangles;
    VkAccelerationStructureGeometryAabbsDataKHR        aabbs;
    VkAccelerationStructureGeometryInstancesDataKHR    instances;
} VkAccelerationStructureGeometryDataKHR;

typedef struct VkAccelerationStructureGeometryKHR {
    VkStructureType                           sType;
    const void*                               pNext;
    VkGeometryTypeKHR                         geometryType;
    VkAccelerationStructureGeometryDataKHR    geometry;
    VkGeometryFlagsKHR                        flags;
} VkAccelerationStructureGeometryKHR;

typedef struct VkAccelerationStructureBuildGeometryInfoKHR {
    VkStructureType                                     sType;
    const void*                                         pNext;
    VkAccelerationStructureTypeKHR                      type;
    VkBuildAccelerationStructureFlagsKHR                flags;
    VkBool32                                            update;
    VkAccelerationStructureKHR                          srcAccelerationStructure;
    VkAccelerationStructureKHR                          dstAccelerationStructure;
    VkBool32                                            geometryArrayOfPointers;
    uint32_t                                            geometryCount;
    const VkAccelerationStructureGeometryKHR* const*    ppGeometries;
    VkDeviceOrHostAddressKHR                            scratchData;
} VkAccelerationStructureBuildGeometryInfoKHR;

typedef struct VkAccelerationStructureCreateGeometryTypeInfoKHR {
    VkStructureType      sType;
    const void*          pNext;
    VkGeometryTypeKHR    geometryType;
    uint32_t             maxPrimitiveCount;
    VkIndexType          indexType;
    uint32_t             maxVertexCount;
    VkFormat             vertexFormat;
    VkBool32             allowsTransforms;
} VkAccelerationStructureCreateGeometryTypeInfoKHR;

typedef struct VkAccelerationStructureCreateInfoKHR {
    VkStructureType                                            sType;
    const void*                                                pNext;
    VkDeviceSize                                               compactedSize;
    VkAccelerationStructureTypeKHR                             type;
    VkBuildAccelerationStructureFlagsKHR                       flags;
    uint32_t                                                   maxGeometryCount;
    const VkAccelerationStructureCreateGeometryTypeInfoKHR*    pGeometryInfos;
    VkDeviceAddress                                            deviceAddress;
} VkAccelerationStructureCreateInfoKHR;

typedef struct VkAccelerationStructureMemoryRequirementsInfoKHR {
    VkStructureType                                     sType;
    const void*                                         pNext;
    VkAccelerationStructureMemoryRequirementsTypeKHR    type;
    VkAccelerationStructureBuildTypeKHR                 buildType;
    VkAccelerationStructureKHR                          accelerationStructure;
} VkAccelerationStructureMemoryRequirementsInfoKHR;

typedef struct VkPhysicalDeviceRayTracingFeaturesKHR {
    VkStructureType    sType;
    void*              pNext;
    VkBool32           rayTracing;
    VkBool32           rayTracingShaderGroupHandleCaptureReplay;
    VkBool32           rayTracingShaderGroupHandleCaptureReplayMixed;
    VkBool32           rayTracingAccelerationStructureCaptureReplay;
    VkBool32           rayTracingIndirectTraceRays;
    VkBool32           rayTracingIndirectAccelerationStructureBuild;
    VkBool32           rayTracingHostAccelerationStructureCommands;
    VkBool32           rayQuery;
    VkBool32           rayTracingPrimitiveCulling;
} VkPhysicalDeviceRayTracingFeaturesKHR;

typedef struct VkPhysicalDeviceRayTracingPropertiesKHR {
    VkStructureType    sType;
    void*              pNext;
    uint32_t           shaderGroupHandleSize;
    uint32_t           maxRecursionDepth;
    uint32_t           maxShaderGroupStride;
    uint32_t           shaderGroupBaseAlignment;
    uint64_t           maxGeometryCount;
    uint64_t           maxInstanceCount;
    uint64_t           maxPrimitiveCount;
    uint32_t           maxDescriptorSetAccelerationStructures;
    uint32_t           shaderGroupHandleCaptureReplaySize;
} VkPhysicalDeviceRayTracingPropertiesKHR;

typedef struct VkAccelerationStructureDeviceAddressInfoKHR {
    VkStructureType               sType;
    const void*                   pNext;
    VkAccelerationStructureKHR    accelerationStructure;
} VkAccelerationStructureDeviceAddressInfoKHR;

typedef struct VkAccelerationStructureVersionKHR {
    VkStructureType    sType;
    const void*        pNext;
    const uint8_t*     versionData;
} VkAccelerationStructureVersionKHR;

typedef struct VkStridedBufferRegionKHR {
    VkBuffer        buffer;
    VkDeviceSize    offset;
    VkDeviceSize    stride;
    VkDeviceSize    size;
} VkStridedBufferRegionKHR;

typedef struct VkTraceRaysIndirectCommandKHR {
    uint32_t    width;
    uint32_t    height;
    uint32_t    depth;
} VkTraceRaysIndirectCommandKHR;

typedef struct VkCopyAccelerationStructureToMemoryInfoKHR {
    VkStructureType                       sType;
    const void*                           pNext;
    VkAccelerationStructureKHR            src;
    VkDeviceOrHostAddressKHR              dst;
    VkCopyAccelerationStructureModeKHR    mode;
} VkCopyAccelerationStructureToMemoryInfoKHR;

typedef struct VkCopyMemoryToAccelerationStructureInfoKHR {
    VkStructureType                       sType;
    const void*                           pNext;
    VkDeviceOrHostAddressConstKHR         src;
    VkAccelerationStructureKHR            dst;
    VkCopyAccelerationStructureModeKHR    mode;
} VkCopyMemoryToAccelerationStructureInfoKHR;

typedef struct VkCopyAccelerationStructureInfoKHR {
    VkStructureType                       sType;
    const void*                           pNext;
    VkAccelerationStructureKHR            src;
    VkAccelerationStructureKHR            dst;
    VkCopyAccelerationStructureModeKHR    mode;
} VkCopyAccelerationStructureInfoKHR;

typedef VkResult (VKAPI_PTR *PFN_vkCreateAccelerationStructureKHR)(VkDevice                                           device, const VkAccelerationStructureCreateInfoKHR*        pCreateInfo, const VkAllocationCallbacks*       pAllocator, VkAccelerationStructureKHR*                        pAccelerationStructure);
typedef void (VKAPI_PTR *PFN_vkGetAccelerationStructureMemoryRequirementsKHR)(VkDevice device, const VkAccelerationStructureMemoryRequirementsInfoKHR* pInfo, VkMemoryRequirements2* pMemoryRequirements);
typedef void (VKAPI_PTR *PFN_vkCmdBuildAccelerationStructureKHR)(VkCommandBuffer                                    commandBuffer, uint32_t infoCount, const VkAccelerationStructureBuildGeometryInfoKHR* pInfos, const VkAccelerationStructureBuildOffsetInfoKHR* const* ppOffsetInfos);
typedef void (VKAPI_PTR *PFN_vkCmdBuildAccelerationStructureIndirectKHR)(VkCommandBuffer                  commandBuffer, const VkAccelerationStructureBuildGeometryInfoKHR* pInfo, VkBuffer                                           indirectBuffer, VkDeviceSize                                       indirectOffset, uint32_t                                           indirectStride);
typedef VkResult (VKAPI_PTR *PFN_vkBuildAccelerationStructureKHR)(VkDevice                                           device, uint32_t infoCount, const VkAccelerationStructureBuildGeometryInfoKHR* pInfos, const VkAccelerationStructureBuildOffsetInfoKHR* const* ppOffsetInfos);
typedef VkResult (VKAPI_PTR *PFN_vkCopyAccelerationStructureKHR)(VkDevice device, const VkCopyAccelerationStructureInfoKHR* pInfo);
typedef VkResult (VKAPI_PTR *PFN_vkCopyAccelerationStructureToMemoryKHR)(VkDevice device, const VkCopyAccelerationStructureToMemoryInfoKHR* pInfo);
typedef VkResult (VKAPI_PTR *PFN_vkCopyMemoryToAccelerationStructureKHR)(VkDevice device, const VkCopyMemoryToAccelerationStructureInfoKHR* pInfo);
typedef VkResult (VKAPI_PTR *PFN_vkWriteAccelerationStructuresPropertiesKHR)(VkDevice device, uint32_t accelerationStructureCount, const VkAccelerationStructureKHR* pAccelerationStructures, VkQueryType  queryType, size_t       dataSize, void* pData, size_t stride);
typedef void (VKAPI_PTR *PFN_vkCmdCopyAccelerationStructureKHR)(VkCommandBuffer commandBuffer, const VkCopyAccelerationStructureInfoKHR* pInfo);
typedef void (VKAPI_PTR *PFN_vkCmdCopyAccelerationStructureToMemoryKHR)(VkCommandBuffer commandBuffer, const VkCopyAccelerationStructureToMemoryInfoKHR* pInfo);
typedef void (VKAPI_PTR *PFN_vkCmdCopyMemoryToAccelerationStructureKHR)(VkCommandBuffer commandBuffer, const VkCopyMemoryToAccelerationStructureInfoKHR* pInfo);
typedef void (VKAPI_PTR *PFN_vkCmdTraceRaysKHR)(VkCommandBuffer commandBuffer, const VkStridedBufferRegionKHR* pRaygenShaderBindingTable, const VkStridedBufferRegionKHR* pMissShaderBindingTable, const VkStridedBufferRegionKHR* pHitShaderBindingTable, const VkStridedBufferRegionKHR* pCallableShaderBindingTable, uint32_t width, uint32_t height, uint32_t depth);
typedef VkResult (VKAPI_PTR *PFN_vkCreateRayTracingPipelinesKHR)(VkDevice device, VkPipelineCache pipelineCache, uint32_t createInfoCount, const VkRayTracingPipelineCreateInfoKHR* pCreateInfos, const VkAllocationCallbacks* pAllocator, VkPipeline* pPipelines);
typedef VkDeviceAddress (VKAPI_PTR *PFN_vkGetAccelerationStructureDeviceAddressKHR)(VkDevice device, const VkAccelerationStructureDeviceAddressInfoKHR* pInfo);
typedef VkResult (VKAPI_PTR *PFN_vkGetRayTracingCaptureReplayShaderGroupHandlesKHR)(VkDevice device, VkPipeline pipeline, uint32_t firstGroup, uint32_t groupCount, size_t dataSize, void* pData);
typedef void (VKAPI_PTR *PFN_vkCmdTraceRaysIndirectKHR)(VkCommandBuffer commandBuffer, const VkStridedBufferRegionKHR* pRaygenShaderBindingTable, const VkStridedBufferRegionKHR* pMissShaderBindingTable, const VkStridedBufferRegionKHR* pHitShaderBindingTable, const VkStridedBufferRegionKHR* pCallableShaderBindingTable, VkBuffer buffer, VkDeviceSize offset);
typedef VkResult (VKAPI_PTR *PFN_vkGetDeviceAccelerationStructureCompatibilityKHR)(VkDevice device, const VkAccelerationStructureVersionKHR* version);

#ifndef VK_NO_PROTOTYPES
VKAPI_ATTR VkResult VKAPI_CALL vkCreateAccelerationStructureKHR(
    VkDevice                                    device,
    const VkAccelerationStructureCreateInfoKHR* pCreateInfo,
    const VkAllocationCallbacks*                pAllocator,
    VkAccelerationStructureKHR*                 pAccelerationStructure);

VKAPI_ATTR void VKAPI_CALL vkGetAccelerationStructureMemoryRequirementsKHR(
    VkDevice                                    device,
    const VkAccelerationStructureMemoryRequirementsInfoKHR* pInfo,
    VkMemoryRequirements2*                      pMemoryRequirements);

VKAPI_ATTR void VKAPI_CALL vkCmdBuildAccelerationStructureKHR(
    VkCommandBuffer                             commandBuffer,
    uint32_t                                    infoCount,
    const VkAccelerationStructureBuildGeometryInfoKHR* pInfos,
    const VkAccelerationStructureBuildOffsetInfoKHR* const* ppOffsetInfos);

VKAPI_ATTR void VKAPI_CALL vkCmdBuildAccelerationStructureIndirectKHR(
    VkCommandBuffer                             commandBuffer,
    const VkAccelerationStructureBuildGeometryInfoKHR* pInfo,
    VkBuffer                                    indirectBuffer,
    VkDeviceSize                                indirectOffset,
    uint32_t                                    indirectStride);

VKAPI_ATTR VkResult VKAPI_CALL vkBuildAccelerationStructureKHR(
    VkDevice                                    device,
    uint32_t                                    infoCount,
    const VkAccelerationStructureBuildGeometryInfoKHR* pInfos,
    const VkAccelerationStructureBuildOffsetInfoKHR* const* ppOffsetInfos);

VKAPI_ATTR VkResult VKAPI_CALL vkCopyAccelerationStructureKHR(
    VkDevice                                    device,
    const VkCopyAccelerationStructureInfoKHR*   pInfo);

VKAPI_ATTR VkResult VKAPI_CALL vkCopyAccelerationStructureToMemoryKHR(
    VkDevice                                    device,
    const VkCopyAccelerationStructureToMemoryInfoKHR* pInfo);

VKAPI_ATTR VkResult VKAPI_CALL vkCopyMemoryToAccelerationStructureKHR(
    VkDevice                                    device,
    const VkCopyMemoryToAccelerationStructureInfoKHR* pInfo);

VKAPI_ATTR VkResult VKAPI_CALL vkWriteAccelerationStructuresPropertiesKHR(
    VkDevice                                    device,
    uint32_t                                    accelerationStructureCount,
    const VkAccelerationStructureKHR*           pAccelerationStructures,
    VkQueryType                                 queryType,
    size_t                                      dataSize,
    void*                                       pData,
    size_t                                      stride);

VKAPI_ATTR void VKAPI_CALL vkCmdCopyAccelerationStructureKHR(
    VkCommandBuffer                             commandBuffer,
    const VkCopyAccelerationStructureInfoKHR*   pInfo);

VKAPI_ATTR void VKAPI_CALL vkCmdCopyAccelerationStructureToMemoryKHR(
    VkCommandBuffer                             commandBuffer,
    const VkCopyAccelerationStructureToMemoryInfoKHR* pInfo);

VKAPI_ATTR void VKAPI_CALL vkCmdCopyMemoryToAccelerationStructureKHR(
    VkCommandBuffer                             commandBuffer,
    const VkCopyMemoryToAccelerationStructureInfoKHR* pInfo);

VKAPI_ATTR void VKAPI_CALL vkCmdTraceRaysKHR(
    VkCommandBuffer                             commandBuffer,
    const VkStridedBufferRegionKHR*             pRaygenShaderBindingTable,
    const VkStridedBufferRegionKHR*             pMissShaderBindingTable,
    const VkStridedBufferRegionKHR*             pHitShaderBindingTable,
    const VkStridedBufferRegionKHR*             pCallableShaderBindingTable,
    uint32_t                                    width,
    uint32_t                                    height,
    uint32_t                                    depth);

VKAPI_ATTR VkResult VKAPI_CALL vkCreateRayTracingPipelinesKHR(
    VkDevice                                    device,
    VkPipelineCache                             pipelineCache,
    uint32_t                                    createInfoCount,
    const VkRayTracingPipelineCreateInfoKHR*    pCreateInfos,
    const VkAllocationCallbacks*                pAllocator,
    VkPipeline*                                 pPipelines);

VKAPI_ATTR VkDeviceAddress VKAPI_CALL vkGetAccelerationStructureDeviceAddressKHR(
    VkDevice                                    device,
    const VkAccelerationStructureDeviceAddressInfoKHR* pInfo);

VKAPI_ATTR VkResult VKAPI_CALL vkGetRayTracingCaptureReplayShaderGroupHandlesKHR(
    VkDevice                                    device,
    VkPipeline                                  pipeline,
    uint32_t                                    firstGroup,
    uint32_t                                    groupCount,
    size_t                                      dataSize,
    void*                                       pData);

VKAPI_ATTR void VKAPI_CALL vkCmdTraceRaysIndirectKHR(
    VkCommandBuffer                             commandBuffer,
    const VkStridedBufferRegionKHR*             pRaygenShaderBindingTable,
    const VkStridedBufferRegionKHR*             pMissShaderBindingTable,
    const VkStridedBufferRegionKHR*             pHitShaderBindingTable,
    const VkStridedBufferRegionKHR*             pCallableShaderBindingTable,
    VkBuffer                                    buffer,
    VkDeviceSize                                offset);

VKAPI_ATTR VkResult VKAPI_CALL vkGetDeviceAccelerationStructureCompatibilityKHR(
    VkDevice                                    device,
    const VkAccelerationStructureVersionKHR*    version);
#endif

>>>>>>> 483a71c5
#ifdef __cplusplus
}
#endif

#endif<|MERGE_RESOLUTION|>--- conflicted
+++ resolved
@@ -17,9 +17,6 @@
 extern "C" {
 #endif
 
-
-<<<<<<< HEAD
-=======
 
 #define VK_KHR_portability_subset 1
 #define VK_KHR_PORTABILITY_SUBSET_SPEC_VERSION 1
@@ -50,411 +47,6 @@
     uint32_t           minVertexInputBindingStrideAlignment;
 } VkPhysicalDevicePortabilitySubsetPropertiesKHR;
 
-
-
-#define VK_KHR_deferred_host_operations 1
-VK_DEFINE_NON_DISPATCHABLE_HANDLE(VkDeferredOperationKHR)
-#define VK_KHR_DEFERRED_HOST_OPERATIONS_SPEC_VERSION 3
-#define VK_KHR_DEFERRED_HOST_OPERATIONS_EXTENSION_NAME "VK_KHR_deferred_host_operations"
-typedef struct VkDeferredOperationInfoKHR {
-    VkStructureType           sType;
-    const void*               pNext;
-    VkDeferredOperationKHR    operationHandle;
-} VkDeferredOperationInfoKHR;
-
-typedef VkResult (VKAPI_PTR *PFN_vkCreateDeferredOperationKHR)(VkDevice device, const VkAllocationCallbacks* pAllocator, VkDeferredOperationKHR* pDeferredOperation);
-typedef void (VKAPI_PTR *PFN_vkDestroyDeferredOperationKHR)(VkDevice device, VkDeferredOperationKHR operation, const VkAllocationCallbacks* pAllocator);
-typedef uint32_t (VKAPI_PTR *PFN_vkGetDeferredOperationMaxConcurrencyKHR)(VkDevice device, VkDeferredOperationKHR operation);
-typedef VkResult (VKAPI_PTR *PFN_vkGetDeferredOperationResultKHR)(VkDevice device, VkDeferredOperationKHR operation);
-typedef VkResult (VKAPI_PTR *PFN_vkDeferredOperationJoinKHR)(VkDevice device, VkDeferredOperationKHR operation);
-
-#ifndef VK_NO_PROTOTYPES
-VKAPI_ATTR VkResult VKAPI_CALL vkCreateDeferredOperationKHR(
-    VkDevice                                    device,
-    const VkAllocationCallbacks*                pAllocator,
-    VkDeferredOperationKHR*                     pDeferredOperation);
-
-VKAPI_ATTR void VKAPI_CALL vkDestroyDeferredOperationKHR(
-    VkDevice                                    device,
-    VkDeferredOperationKHR                      operation,
-    const VkAllocationCallbacks*                pAllocator);
-
-VKAPI_ATTR uint32_t VKAPI_CALL vkGetDeferredOperationMaxConcurrencyKHR(
-    VkDevice                                    device,
-    VkDeferredOperationKHR                      operation);
-
-VKAPI_ATTR VkResult VKAPI_CALL vkGetDeferredOperationResultKHR(
-    VkDevice                                    device,
-    VkDeferredOperationKHR                      operation);
-
-VKAPI_ATTR VkResult VKAPI_CALL vkDeferredOperationJoinKHR(
-    VkDevice                                    device,
-    VkDeferredOperationKHR                      operation);
-#endif
-
-
-#define VK_KHR_pipeline_library 1
-#define VK_KHR_PIPELINE_LIBRARY_SPEC_VERSION 1
-#define VK_KHR_PIPELINE_LIBRARY_EXTENSION_NAME "VK_KHR_pipeline_library"
-typedef struct VkPipelineLibraryCreateInfoKHR {
-    VkStructureType      sType;
-    const void*          pNext;
-    uint32_t             libraryCount;
-    const VkPipeline*    pLibraries;
-} VkPipelineLibraryCreateInfoKHR;
-
-
-
-#define VK_KHR_ray_tracing 1
-#define VK_KHR_RAY_TRACING_SPEC_VERSION   8
-#define VK_KHR_RAY_TRACING_EXTENSION_NAME "VK_KHR_ray_tracing"
-
-typedef enum VkAccelerationStructureBuildTypeKHR {
-    VK_ACCELERATION_STRUCTURE_BUILD_TYPE_HOST_KHR = 0,
-    VK_ACCELERATION_STRUCTURE_BUILD_TYPE_DEVICE_KHR = 1,
-    VK_ACCELERATION_STRUCTURE_BUILD_TYPE_HOST_OR_DEVICE_KHR = 2,
-    VK_ACCELERATION_STRUCTURE_BUILD_TYPE_MAX_ENUM_KHR = 0x7FFFFFFF
-} VkAccelerationStructureBuildTypeKHR;
-typedef union VkDeviceOrHostAddressKHR {
-    VkDeviceAddress    deviceAddress;
-    void*              hostAddress;
-} VkDeviceOrHostAddressKHR;
-
-typedef union VkDeviceOrHostAddressConstKHR {
-    VkDeviceAddress    deviceAddress;
-    const void*        hostAddress;
-} VkDeviceOrHostAddressConstKHR;
-
-typedef struct VkAccelerationStructureBuildOffsetInfoKHR {
-    uint32_t    primitiveCount;
-    uint32_t    primitiveOffset;
-    uint32_t    firstVertex;
-    uint32_t    transformOffset;
-} VkAccelerationStructureBuildOffsetInfoKHR;
-
-typedef struct VkRayTracingShaderGroupCreateInfoKHR {
-    VkStructureType                   sType;
-    const void*                       pNext;
-    VkRayTracingShaderGroupTypeKHR    type;
-    uint32_t                          generalShader;
-    uint32_t                          closestHitShader;
-    uint32_t                          anyHitShader;
-    uint32_t                          intersectionShader;
-    const void*                       pShaderGroupCaptureReplayHandle;
-} VkRayTracingShaderGroupCreateInfoKHR;
-
-typedef struct VkRayTracingPipelineInterfaceCreateInfoKHR {
-    VkStructureType    sType;
-    const void*        pNext;
-    uint32_t           maxPayloadSize;
-    uint32_t           maxAttributeSize;
-    uint32_t           maxCallableSize;
-} VkRayTracingPipelineInterfaceCreateInfoKHR;
-
-typedef struct VkRayTracingPipelineCreateInfoKHR {
-    VkStructureType                                      sType;
-    const void*                                          pNext;
-    VkPipelineCreateFlags                                flags;
-    uint32_t                                             stageCount;
-    const VkPipelineShaderStageCreateInfo*               pStages;
-    uint32_t                                             groupCount;
-    const VkRayTracingShaderGroupCreateInfoKHR*          pGroups;
-    uint32_t                                             maxRecursionDepth;
-    VkPipelineLibraryCreateInfoKHR                       libraries;
-    const VkRayTracingPipelineInterfaceCreateInfoKHR*    pLibraryInterface;
-    VkPipelineLayout                                     layout;
-    VkPipeline                                           basePipelineHandle;
-    int32_t                                              basePipelineIndex;
-} VkRayTracingPipelineCreateInfoKHR;
-
-typedef struct VkAccelerationStructureGeometryTrianglesDataKHR {
-    VkStructureType                  sType;
-    const void*                      pNext;
-    VkFormat                         vertexFormat;
-    VkDeviceOrHostAddressConstKHR    vertexData;
-    VkDeviceSize                     vertexStride;
-    VkIndexType                      indexType;
-    VkDeviceOrHostAddressConstKHR    indexData;
-    VkDeviceOrHostAddressConstKHR    transformData;
-} VkAccelerationStructureGeometryTrianglesDataKHR;
-
-typedef struct VkAccelerationStructureGeometryAabbsDataKHR {
-    VkStructureType                  sType;
-    const void*                      pNext;
-    VkDeviceOrHostAddressConstKHR    data;
-    VkDeviceSize                     stride;
-} VkAccelerationStructureGeometryAabbsDataKHR;
-
-typedef struct VkAccelerationStructureGeometryInstancesDataKHR {
-    VkStructureType                  sType;
-    const void*                      pNext;
-    VkBool32                         arrayOfPointers;
-    VkDeviceOrHostAddressConstKHR    data;
-} VkAccelerationStructureGeometryInstancesDataKHR;
-
-typedef union VkAccelerationStructureGeometryDataKHR {
-    VkAccelerationStructureGeometryTrianglesDataKHR    triangles;
-    VkAccelerationStructureGeometryAabbsDataKHR        aabbs;
-    VkAccelerationStructureGeometryInstancesDataKHR    instances;
-} VkAccelerationStructureGeometryDataKHR;
-
-typedef struct VkAccelerationStructureGeometryKHR {
-    VkStructureType                           sType;
-    const void*                               pNext;
-    VkGeometryTypeKHR                         geometryType;
-    VkAccelerationStructureGeometryDataKHR    geometry;
-    VkGeometryFlagsKHR                        flags;
-} VkAccelerationStructureGeometryKHR;
-
-typedef struct VkAccelerationStructureBuildGeometryInfoKHR {
-    VkStructureType                                     sType;
-    const void*                                         pNext;
-    VkAccelerationStructureTypeKHR                      type;
-    VkBuildAccelerationStructureFlagsKHR                flags;
-    VkBool32                                            update;
-    VkAccelerationStructureKHR                          srcAccelerationStructure;
-    VkAccelerationStructureKHR                          dstAccelerationStructure;
-    VkBool32                                            geometryArrayOfPointers;
-    uint32_t                                            geometryCount;
-    const VkAccelerationStructureGeometryKHR* const*    ppGeometries;
-    VkDeviceOrHostAddressKHR                            scratchData;
-} VkAccelerationStructureBuildGeometryInfoKHR;
-
-typedef struct VkAccelerationStructureCreateGeometryTypeInfoKHR {
-    VkStructureType      sType;
-    const void*          pNext;
-    VkGeometryTypeKHR    geometryType;
-    uint32_t             maxPrimitiveCount;
-    VkIndexType          indexType;
-    uint32_t             maxVertexCount;
-    VkFormat             vertexFormat;
-    VkBool32             allowsTransforms;
-} VkAccelerationStructureCreateGeometryTypeInfoKHR;
-
-typedef struct VkAccelerationStructureCreateInfoKHR {
-    VkStructureType                                            sType;
-    const void*                                                pNext;
-    VkDeviceSize                                               compactedSize;
-    VkAccelerationStructureTypeKHR                             type;
-    VkBuildAccelerationStructureFlagsKHR                       flags;
-    uint32_t                                                   maxGeometryCount;
-    const VkAccelerationStructureCreateGeometryTypeInfoKHR*    pGeometryInfos;
-    VkDeviceAddress                                            deviceAddress;
-} VkAccelerationStructureCreateInfoKHR;
-
-typedef struct VkAccelerationStructureMemoryRequirementsInfoKHR {
-    VkStructureType                                     sType;
-    const void*                                         pNext;
-    VkAccelerationStructureMemoryRequirementsTypeKHR    type;
-    VkAccelerationStructureBuildTypeKHR                 buildType;
-    VkAccelerationStructureKHR                          accelerationStructure;
-} VkAccelerationStructureMemoryRequirementsInfoKHR;
-
-typedef struct VkPhysicalDeviceRayTracingFeaturesKHR {
-    VkStructureType    sType;
-    void*              pNext;
-    VkBool32           rayTracing;
-    VkBool32           rayTracingShaderGroupHandleCaptureReplay;
-    VkBool32           rayTracingShaderGroupHandleCaptureReplayMixed;
-    VkBool32           rayTracingAccelerationStructureCaptureReplay;
-    VkBool32           rayTracingIndirectTraceRays;
-    VkBool32           rayTracingIndirectAccelerationStructureBuild;
-    VkBool32           rayTracingHostAccelerationStructureCommands;
-    VkBool32           rayQuery;
-    VkBool32           rayTracingPrimitiveCulling;
-} VkPhysicalDeviceRayTracingFeaturesKHR;
-
-typedef struct VkPhysicalDeviceRayTracingPropertiesKHR {
-    VkStructureType    sType;
-    void*              pNext;
-    uint32_t           shaderGroupHandleSize;
-    uint32_t           maxRecursionDepth;
-    uint32_t           maxShaderGroupStride;
-    uint32_t           shaderGroupBaseAlignment;
-    uint64_t           maxGeometryCount;
-    uint64_t           maxInstanceCount;
-    uint64_t           maxPrimitiveCount;
-    uint32_t           maxDescriptorSetAccelerationStructures;
-    uint32_t           shaderGroupHandleCaptureReplaySize;
-} VkPhysicalDeviceRayTracingPropertiesKHR;
-
-typedef struct VkAccelerationStructureDeviceAddressInfoKHR {
-    VkStructureType               sType;
-    const void*                   pNext;
-    VkAccelerationStructureKHR    accelerationStructure;
-} VkAccelerationStructureDeviceAddressInfoKHR;
-
-typedef struct VkAccelerationStructureVersionKHR {
-    VkStructureType    sType;
-    const void*        pNext;
-    const uint8_t*     versionData;
-} VkAccelerationStructureVersionKHR;
-
-typedef struct VkStridedBufferRegionKHR {
-    VkBuffer        buffer;
-    VkDeviceSize    offset;
-    VkDeviceSize    stride;
-    VkDeviceSize    size;
-} VkStridedBufferRegionKHR;
-
-typedef struct VkTraceRaysIndirectCommandKHR {
-    uint32_t    width;
-    uint32_t    height;
-    uint32_t    depth;
-} VkTraceRaysIndirectCommandKHR;
-
-typedef struct VkCopyAccelerationStructureToMemoryInfoKHR {
-    VkStructureType                       sType;
-    const void*                           pNext;
-    VkAccelerationStructureKHR            src;
-    VkDeviceOrHostAddressKHR              dst;
-    VkCopyAccelerationStructureModeKHR    mode;
-} VkCopyAccelerationStructureToMemoryInfoKHR;
-
-typedef struct VkCopyMemoryToAccelerationStructureInfoKHR {
-    VkStructureType                       sType;
-    const void*                           pNext;
-    VkDeviceOrHostAddressConstKHR         src;
-    VkAccelerationStructureKHR            dst;
-    VkCopyAccelerationStructureModeKHR    mode;
-} VkCopyMemoryToAccelerationStructureInfoKHR;
-
-typedef struct VkCopyAccelerationStructureInfoKHR {
-    VkStructureType                       sType;
-    const void*                           pNext;
-    VkAccelerationStructureKHR            src;
-    VkAccelerationStructureKHR            dst;
-    VkCopyAccelerationStructureModeKHR    mode;
-} VkCopyAccelerationStructureInfoKHR;
-
-typedef VkResult (VKAPI_PTR *PFN_vkCreateAccelerationStructureKHR)(VkDevice                                           device, const VkAccelerationStructureCreateInfoKHR*        pCreateInfo, const VkAllocationCallbacks*       pAllocator, VkAccelerationStructureKHR*                        pAccelerationStructure);
-typedef void (VKAPI_PTR *PFN_vkGetAccelerationStructureMemoryRequirementsKHR)(VkDevice device, const VkAccelerationStructureMemoryRequirementsInfoKHR* pInfo, VkMemoryRequirements2* pMemoryRequirements);
-typedef void (VKAPI_PTR *PFN_vkCmdBuildAccelerationStructureKHR)(VkCommandBuffer                                    commandBuffer, uint32_t infoCount, const VkAccelerationStructureBuildGeometryInfoKHR* pInfos, const VkAccelerationStructureBuildOffsetInfoKHR* const* ppOffsetInfos);
-typedef void (VKAPI_PTR *PFN_vkCmdBuildAccelerationStructureIndirectKHR)(VkCommandBuffer                  commandBuffer, const VkAccelerationStructureBuildGeometryInfoKHR* pInfo, VkBuffer                                           indirectBuffer, VkDeviceSize                                       indirectOffset, uint32_t                                           indirectStride);
-typedef VkResult (VKAPI_PTR *PFN_vkBuildAccelerationStructureKHR)(VkDevice                                           device, uint32_t infoCount, const VkAccelerationStructureBuildGeometryInfoKHR* pInfos, const VkAccelerationStructureBuildOffsetInfoKHR* const* ppOffsetInfos);
-typedef VkResult (VKAPI_PTR *PFN_vkCopyAccelerationStructureKHR)(VkDevice device, const VkCopyAccelerationStructureInfoKHR* pInfo);
-typedef VkResult (VKAPI_PTR *PFN_vkCopyAccelerationStructureToMemoryKHR)(VkDevice device, const VkCopyAccelerationStructureToMemoryInfoKHR* pInfo);
-typedef VkResult (VKAPI_PTR *PFN_vkCopyMemoryToAccelerationStructureKHR)(VkDevice device, const VkCopyMemoryToAccelerationStructureInfoKHR* pInfo);
-typedef VkResult (VKAPI_PTR *PFN_vkWriteAccelerationStructuresPropertiesKHR)(VkDevice device, uint32_t accelerationStructureCount, const VkAccelerationStructureKHR* pAccelerationStructures, VkQueryType  queryType, size_t       dataSize, void* pData, size_t stride);
-typedef void (VKAPI_PTR *PFN_vkCmdCopyAccelerationStructureKHR)(VkCommandBuffer commandBuffer, const VkCopyAccelerationStructureInfoKHR* pInfo);
-typedef void (VKAPI_PTR *PFN_vkCmdCopyAccelerationStructureToMemoryKHR)(VkCommandBuffer commandBuffer, const VkCopyAccelerationStructureToMemoryInfoKHR* pInfo);
-typedef void (VKAPI_PTR *PFN_vkCmdCopyMemoryToAccelerationStructureKHR)(VkCommandBuffer commandBuffer, const VkCopyMemoryToAccelerationStructureInfoKHR* pInfo);
-typedef void (VKAPI_PTR *PFN_vkCmdTraceRaysKHR)(VkCommandBuffer commandBuffer, const VkStridedBufferRegionKHR* pRaygenShaderBindingTable, const VkStridedBufferRegionKHR* pMissShaderBindingTable, const VkStridedBufferRegionKHR* pHitShaderBindingTable, const VkStridedBufferRegionKHR* pCallableShaderBindingTable, uint32_t width, uint32_t height, uint32_t depth);
-typedef VkResult (VKAPI_PTR *PFN_vkCreateRayTracingPipelinesKHR)(VkDevice device, VkPipelineCache pipelineCache, uint32_t createInfoCount, const VkRayTracingPipelineCreateInfoKHR* pCreateInfos, const VkAllocationCallbacks* pAllocator, VkPipeline* pPipelines);
-typedef VkDeviceAddress (VKAPI_PTR *PFN_vkGetAccelerationStructureDeviceAddressKHR)(VkDevice device, const VkAccelerationStructureDeviceAddressInfoKHR* pInfo);
-typedef VkResult (VKAPI_PTR *PFN_vkGetRayTracingCaptureReplayShaderGroupHandlesKHR)(VkDevice device, VkPipeline pipeline, uint32_t firstGroup, uint32_t groupCount, size_t dataSize, void* pData);
-typedef void (VKAPI_PTR *PFN_vkCmdTraceRaysIndirectKHR)(VkCommandBuffer commandBuffer, const VkStridedBufferRegionKHR* pRaygenShaderBindingTable, const VkStridedBufferRegionKHR* pMissShaderBindingTable, const VkStridedBufferRegionKHR* pHitShaderBindingTable, const VkStridedBufferRegionKHR* pCallableShaderBindingTable, VkBuffer buffer, VkDeviceSize offset);
-typedef VkResult (VKAPI_PTR *PFN_vkGetDeviceAccelerationStructureCompatibilityKHR)(VkDevice device, const VkAccelerationStructureVersionKHR* version);
-
-#ifndef VK_NO_PROTOTYPES
-VKAPI_ATTR VkResult VKAPI_CALL vkCreateAccelerationStructureKHR(
-    VkDevice                                    device,
-    const VkAccelerationStructureCreateInfoKHR* pCreateInfo,
-    const VkAllocationCallbacks*                pAllocator,
-    VkAccelerationStructureKHR*                 pAccelerationStructure);
-
-VKAPI_ATTR void VKAPI_CALL vkGetAccelerationStructureMemoryRequirementsKHR(
-    VkDevice                                    device,
-    const VkAccelerationStructureMemoryRequirementsInfoKHR* pInfo,
-    VkMemoryRequirements2*                      pMemoryRequirements);
-
-VKAPI_ATTR void VKAPI_CALL vkCmdBuildAccelerationStructureKHR(
-    VkCommandBuffer                             commandBuffer,
-    uint32_t                                    infoCount,
-    const VkAccelerationStructureBuildGeometryInfoKHR* pInfos,
-    const VkAccelerationStructureBuildOffsetInfoKHR* const* ppOffsetInfos);
-
-VKAPI_ATTR void VKAPI_CALL vkCmdBuildAccelerationStructureIndirectKHR(
-    VkCommandBuffer                             commandBuffer,
-    const VkAccelerationStructureBuildGeometryInfoKHR* pInfo,
-    VkBuffer                                    indirectBuffer,
-    VkDeviceSize                                indirectOffset,
-    uint32_t                                    indirectStride);
-
-VKAPI_ATTR VkResult VKAPI_CALL vkBuildAccelerationStructureKHR(
-    VkDevice                                    device,
-    uint32_t                                    infoCount,
-    const VkAccelerationStructureBuildGeometryInfoKHR* pInfos,
-    const VkAccelerationStructureBuildOffsetInfoKHR* const* ppOffsetInfos);
-
-VKAPI_ATTR VkResult VKAPI_CALL vkCopyAccelerationStructureKHR(
-    VkDevice                                    device,
-    const VkCopyAccelerationStructureInfoKHR*   pInfo);
-
-VKAPI_ATTR VkResult VKAPI_CALL vkCopyAccelerationStructureToMemoryKHR(
-    VkDevice                                    device,
-    const VkCopyAccelerationStructureToMemoryInfoKHR* pInfo);
-
-VKAPI_ATTR VkResult VKAPI_CALL vkCopyMemoryToAccelerationStructureKHR(
-    VkDevice                                    device,
-    const VkCopyMemoryToAccelerationStructureInfoKHR* pInfo);
-
-VKAPI_ATTR VkResult VKAPI_CALL vkWriteAccelerationStructuresPropertiesKHR(
-    VkDevice                                    device,
-    uint32_t                                    accelerationStructureCount,
-    const VkAccelerationStructureKHR*           pAccelerationStructures,
-    VkQueryType                                 queryType,
-    size_t                                      dataSize,
-    void*                                       pData,
-    size_t                                      stride);
-
-VKAPI_ATTR void VKAPI_CALL vkCmdCopyAccelerationStructureKHR(
-    VkCommandBuffer                             commandBuffer,
-    const VkCopyAccelerationStructureInfoKHR*   pInfo);
-
-VKAPI_ATTR void VKAPI_CALL vkCmdCopyAccelerationStructureToMemoryKHR(
-    VkCommandBuffer                             commandBuffer,
-    const VkCopyAccelerationStructureToMemoryInfoKHR* pInfo);
-
-VKAPI_ATTR void VKAPI_CALL vkCmdCopyMemoryToAccelerationStructureKHR(
-    VkCommandBuffer                             commandBuffer,
-    const VkCopyMemoryToAccelerationStructureInfoKHR* pInfo);
-
-VKAPI_ATTR void VKAPI_CALL vkCmdTraceRaysKHR(
-    VkCommandBuffer                             commandBuffer,
-    const VkStridedBufferRegionKHR*             pRaygenShaderBindingTable,
-    const VkStridedBufferRegionKHR*             pMissShaderBindingTable,
-    const VkStridedBufferRegionKHR*             pHitShaderBindingTable,
-    const VkStridedBufferRegionKHR*             pCallableShaderBindingTable,
-    uint32_t                                    width,
-    uint32_t                                    height,
-    uint32_t                                    depth);
-
-VKAPI_ATTR VkResult VKAPI_CALL vkCreateRayTracingPipelinesKHR(
-    VkDevice                                    device,
-    VkPipelineCache                             pipelineCache,
-    uint32_t                                    createInfoCount,
-    const VkRayTracingPipelineCreateInfoKHR*    pCreateInfos,
-    const VkAllocationCallbacks*                pAllocator,
-    VkPipeline*                                 pPipelines);
-
-VKAPI_ATTR VkDeviceAddress VKAPI_CALL vkGetAccelerationStructureDeviceAddressKHR(
-    VkDevice                                    device,
-    const VkAccelerationStructureDeviceAddressInfoKHR* pInfo);
-
-VKAPI_ATTR VkResult VKAPI_CALL vkGetRayTracingCaptureReplayShaderGroupHandlesKHR(
-    VkDevice                                    device,
-    VkPipeline                                  pipeline,
-    uint32_t                                    firstGroup,
-    uint32_t                                    groupCount,
-    size_t                                      dataSize,
-    void*                                       pData);
-
-VKAPI_ATTR void VKAPI_CALL vkCmdTraceRaysIndirectKHR(
-    VkCommandBuffer                             commandBuffer,
-    const VkStridedBufferRegionKHR*             pRaygenShaderBindingTable,
-    const VkStridedBufferRegionKHR*             pMissShaderBindingTable,
-    const VkStridedBufferRegionKHR*             pHitShaderBindingTable,
-    const VkStridedBufferRegionKHR*             pCallableShaderBindingTable,
-    VkBuffer                                    buffer,
-    VkDeviceSize                                offset);
-
-VKAPI_ATTR VkResult VKAPI_CALL vkGetDeviceAccelerationStructureCompatibilityKHR(
-    VkDevice                                    device,
-    const VkAccelerationStructureVersionKHR*    version);
-#endif
-
->>>>>>> 483a71c5
 #ifdef __cplusplus
 }
 #endif
