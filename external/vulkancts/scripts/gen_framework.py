--- conflicted
+++ resolved
@@ -97,15 +97,9 @@
 	# VK_EXT_acquire_xlib_display
 	(["RROutput"],							["RROutput"],					"void*"),
 
-<<<<<<< HEAD
-	(["zx_handle_t"],						["zx_handle_t"],				"int32_t"),
+	(["zx_handle_t"],						["zx_handle_t"],				"uint32_t"),
 	(["GgpFrameToken"],						["GgpFrameToken"],				"int32_t"),
 	(["GgpStreamDescriptor"],				["GgpStreamDescriptor"],		"int32_t"),
-=======
-	(["zx_handle_t"],						["zx_handle_t"],				"deUint32"),
-	(["GgpFrameToken"],						["GgpFrameToken"],				"deInt32"),
-	(["GgpStreamDescriptor"],				["GgpStreamDescriptor"],		"deInt32"),
->>>>>>> 6a4b0846
 	(["CAMetalLayer"],						["CAMetalLayer"],				"void*"),
 ]
 
