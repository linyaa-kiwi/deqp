# -*- coding: utf-8 -*-

#-------------------------------------------------------------------------
#
# Copyright 2015 The Android Open Source Project
# Copyright (C) 2016 The Khronos Group Inc
#
# Licensed under the Apache License, Version 2.0 (the "License");
# you may not use this file except in compliance with the License.
# You may obtain a copy of the License at
#
#      http://www.apache.org/licenses/LICENSE-2.0
#
# Unless required by applicable law or agreed to in writing, software
# distributed under the License is distributed on an "AS IS" BASIS,
# WITHOUT WARRANTIES OR CONDITIONS OF ANY KIND, either express or implied.
# See the License for the specific language governing permissions and
# limitations under the License.
#
#-------------------------------------------------------------------------

import os
import sys

from collections import OrderedDict

from build_caselists import Module, getModuleByName, DEFAULT_BUILD_DIR, DEFAULT_TARGET
from mustpass import Project, Package, Mustpass, Configuration, include, exclude, genMustpassLists

sys.path.append(os.path.join(os.path.dirname(__file__), "..", "..", "..", "scripts"))

from build.common import DEQP_DIR
from build.config import ANY_GENERATOR, BuildConfig


COPYRIGHT_DECLARATION = """\
/*     Copyright (C) 2016-2017 The Khronos Group Inc
 *
 *     Licensed under the Apache License, Version 2.0 (the "License");
 *     you may not use this file except in compliance with the License.
 *     You may obtain a copy of the License at
 *
 *          http://www.apache.org/licenses/LICENSE-2.0
 *
 *     Unless required by applicable law or agreed to in writing, software
 *     distributed under the License is distributed on an "AS IS" BASIS,
 *     WITHOUT WARRANTIES OR CONDITIONS OF ANY KIND, either express or implied.
 *     See the License for the specific language governing permissions and
 *     limitations under the License.
*/"""

buildPath						= DEFAULT_BUILD_DIR.format(targetName = DEFAULT_TARGET, buildType = "Release")

#-------------------------------------------------- ES MUSTPASS----------------------------------------------------------------------

CTS_AOSP_MP_DATA_DIR			= os.path.join(DEQP_DIR, "external", "openglcts", "data", "mustpass", "gles", "aosp_mustpass")

CTS_AOSP_MP_DEVICE_DIR			= "gl_cts/data/mustpass/gles/aosp_mustpass"

CTS_MP_INC_DIR					= os.path.join(DEQP_DIR, "external", "openglcts", "modules", "runner")

CTS_AOSP_MP_ES_PROJECT			= Project(name = "AOSP Mustpass ES", path = CTS_AOSP_MP_DATA_DIR, incpath = CTS_MP_INC_DIR, devicepath = CTS_AOSP_MP_DEVICE_DIR, copyright = COPYRIGHT_DECLARATION)

CTS_KHR_MP_DATA_DIR				= os.path.join(DEQP_DIR, "external", "openglcts", "data", "mustpass", "gles", "khronos_mustpass")

CTS_KHR_MP_DEVICE_DIR			= "gl_cts/data/mustpass/gles/khronos_mustpass"

CTS_KHR_MP_ES_PROJECT			= Project(name = "Khronos Mustpass ES", path = CTS_KHR_MP_DATA_DIR, incpath = CTS_MP_INC_DIR, devicepath = CTS_KHR_MP_DEVICE_DIR, copyright = COPYRIGHT_DECLARATION)

CTS_AOSP_MP_EGL_DEVICE_DIR		= "gl_cts/data/mustpass/egl/aosp_mustpass"

CTS_AOSP_MP_EGL_DATA_DIR		= os.path.join(DEQP_DIR, "external", "openglcts", "data", "mustpass", "egl", "aosp_mustpass")

CTS_AOSP_MP_EGL_PROJECT			= Project(name = "AOSP Mustpass EGL", path = CTS_AOSP_MP_EGL_DATA_DIR, incpath = CTS_MP_INC_DIR, devicepath = CTS_AOSP_MP_EGL_DEVICE_DIR, copyright = COPYRIGHT_DECLARATION)

CTS_KHR_MP_NOCTX_DATA_DIR		= os.path.join(DEQP_DIR, "external", "openglcts", "data", "mustpass", "gles", "khronos_mustpass_noctx")

CTS_KHR_MP_NOCTX_DEVICE_DIR		= "gl_cts/data/mustpass/gles/khronos_mustpass_noctx"

CTS_KHR_MP_NOCTX_ES_PROJECT		= Project(name = "Khronos Mustpass ES NoContext", path = CTS_KHR_MP_NOCTX_DATA_DIR, incpath = CTS_MP_INC_DIR, devicepath = CTS_KHR_MP_NOCTX_DEVICE_DIR, copyright = COPYRIGHT_DECLARATION)

EGL_MODULE						= getModuleByName("dEQP-EGL")
ES2CTS_MODULE					= getModuleByName("dEQP-GLES2")
ES3CTS_MODULE					= getModuleByName("dEQP-GLES3")
ES31CTS_MODULE					= getModuleByName("dEQP-GLES31")

ES2KHR_MODULE					= getModuleByName("KHR-GLES2")
ES3KHR_MODULE					= getModuleByName("KHR-GLES3")
ES31KHR_MODULE					= getModuleByName("KHR-GLES31")
ES32KHR_MODULE					= getModuleByName("KHR-GLES32")
NOCTX_ES2_KHR_MODULE			= getModuleByName("KHR-NOCTX-ES2")
NOCTX_ES32_KHR_MODULE			= getModuleByName("KHR-NOCTX-ES32")

ES2GTF_MODULE					= getModuleByName("GTF-GLES2")
ES3GTF_MODULE					= getModuleByName("GTF-GLES3")
ES31GTF_MODULE					= getModuleByName("GTF-GLES31")

GLCTS_GLES2_PKG						= Package(module = ES2CTS_MODULE, configurations = [
		# Master
		Configuration(name			= "master",
					glconfig		= "rgba8888d24s8ms0",
					rotation		= "unspecified",
					surfacewidth	= "256",
					surfaceheight	= "256",
					filters			= [include("gles2-master.txt")]),
	])
GLCTS_3_2_2_GLES3_PKG					= Package(module = ES3CTS_MODULE, configurations = [
		# Master
		Configuration(name			= "master",
					glconfig		= "rgba8888d24s8ms0",
					rotation		= "unspecified",
					surfacewidth	= "256",
					surfaceheight	= "256",
					filters			= [include("gles3-master.txt")]),

		# Rotations
		Configuration(name			= "rotate-portrait",
					glconfig		= "rgba8888d24s8ms0",
					rotation		= "0",
					surfacewidth	= "256",
					surfaceheight	= "256",
					os				= "android",
					filters			= [include("gles3-master.txt"), include("gles3-rotation.txt")]),
		Configuration(name			= "rotate-landscape",
					glconfig		= "rgba8888d24s8ms0",
					rotation		= "90",
					surfacewidth	= "256",
					surfaceheight	= "256",
					os				= "android",
					filters			= [include("gles3-master.txt"), include("gles3-rotation.txt")]),
		Configuration(name			= "rotate-reverse-portrait",
					glconfig		= "rgba8888d24s8ms0",
					rotation		= "180",
					surfacewidth	= "256",
					surfaceheight	= "256",
					os				= "android",
					filters			= [include("gles3-master.txt"), include("gles3-rotation.txt")]),
		Configuration(name			= "rotate-reverse-landscape",
					glconfig		= "rgba8888d24s8ms0",
					rotation		= "270",
					surfacewidth	= "256",
					surfaceheight	= "256",
					os				= "android",
					filters		= [include("gles3-master.txt"), include("gles3-rotation.txt")]),

		# MSAA
		Configuration(name			= "multisample",
					glconfig		= "rgba8888d24s8ms4",
					rotation		= "unspecified",
					surfacewidth	= "256",
					surfaceheight	= "256",
					filters			= [include("gles3-master.txt"),
									   include("gles3-multisample.txt"),
									   exclude("gles3-multisample-issues.txt")]),

		# Pixel format
		Configuration(name			= "565-no-depth-no-stencil",
					glconfig		= "rgb565d0s0ms0",
					rotation		= "unspecified",
					surfacewidth	= "256",
					surfaceheight	= "256",
					filters			= [include("gles3-master.txt"),
									   include("gles3-pixelformat.txt"),
									   exclude("gles3-pixelformat-issues.txt")]),
	])
GLCTS_3_2_2_GLES31_PKG					= Package(module = ES31CTS_MODULE, configurations = [
		# Master
		Configuration(name			= "master",
					glconfig		= "rgba8888d24s8ms0",
					rotation		= "unspecified",
					surfacewidth	= "256",
					surfaceheight	= "256",
					filters			= [include("gles31-master.txt")]),
		# Rotations
		Configuration(name			= "rotate-portrait",
					glconfig		= "rgba8888d24s8ms0",
					rotation		= "0",
					surfacewidth	= "256",
					surfaceheight	= "256",
					os				= "android",
					filters			= [include("gles31-master.txt"), include("gles31-rotation.txt")]),
		Configuration(name			= "rotate-landscape",
					glconfig		= "rgba8888d24s8ms0",
					rotation		= "90",
					surfacewidth	= "256",
					surfaceheight	= "256",
					os				= "android",
					filters			= [include("gles31-master.txt"), include("gles31-rotation.txt")]),
		Configuration(name			= "rotate-reverse-portrait",
					glconfig		= "rgba8888d24s8ms0",
					rotation		= "180",
					surfacewidth	= "256",
					surfaceheight	= "256",
					os				= "android",
					filters			= [include("gles31-master.txt"), include("gles31-rotation.txt")]),
		Configuration(name			= "rotate-reverse-landscape",
					glconfig		= "rgba8888d24s8ms0",
					rotation		= "270",
					surfacewidth	= "256",
					surfaceheight	= "256",
					os				= "android",
					filters			= [include("gles31-master.txt"), include("gles31-rotation.txt")]),

		# MSAA
		Configuration(name			= "multisample",
					glconfig		= "rgba8888d24s8ms4",
					rotation		= "unspecified",
					surfacewidth	= "256",
					surfaceheight	= "256",
					filters			= [include("gles31-master.txt"), include("gles31-multisample.txt")]),

		# Pixel format
		Configuration(name			= "565-no-depth-no-stencil",
					glconfig		= "rgb565d0s0ms0",
					rotation		= "unspecified",
					surfacewidth	= "256",
					surfaceheight	= "256",
					filters			= [include("gles31-master.txt"), include("gles31-pixelformat.txt")]),
	])

# 3.2.3.x
GLCTS_3_2_3_EGL_COMMON_FILTERS			= [include("egl-master.txt"),
		exclude("egl-test-issues.txt"),
		exclude("egl-internal-api-tests.txt"),
		exclude("egl-driver-issues.txt")
	]
GLCTS_3_2_3_EGL_PKG						= Package(module = EGL_MODULE, configurations = [
		# Master
		Configuration(name			= "master",
					glconfig		= "rgba8888d24s8ms0",
					rotation		= "unspecified",
					surfacewidth    = "256",
                    surfaceheight   = "256",
					filters			= GLCTS_3_2_3_EGL_COMMON_FILTERS),
	])

GLCTS_3_2_3_GLES2_COMMON_FILTERS	= [
		include("gles2-master.txt"),
		exclude("gles2-test-issues.txt"),
		exclude("gles2-spec-issues.txt"),
		exclude("gles2-driver-issues.txt"),
		exclude("gles2-hw-issues.txt")
	]
GLCTS_3_2_3_GLES2_PKG         = Package(module = ES2CTS_MODULE, configurations = [
        # Master
        Configuration(name          = "master",
                    glconfig        = "rgba8888d24s8ms0",
                    rotation        = "unspecified",
                    surfacewidth    = "256",
                    surfaceheight   = "256",
                    filters         = GLCTS_3_2_3_GLES2_COMMON_FILTERS),
    ])

GLCTS_3_2_3_GLES3_COMMON_FILTERS		= [
		include("gles3-master.txt"),
		exclude("gles3-test-issues.txt"),
		exclude("gles3-spec-issues.txt"),
		exclude("gles3-driver-issues.txt"),
	]

GLCTS_3_2_3_GLES3_PKG				= Package(module = ES3CTS_MODULE, configurations = [
		# Master
		Configuration(name			= "master",
					glconfig	= "rgba8888d24s8ms0",
					rotation	= "unspecified",
					surfacewidth    = "256",
					surfaceheight   = "256",
					filters		= GLCTS_3_2_3_GLES3_COMMON_FILTERS + [exclude("gles3-hw-issues.txt")]),
		# Rotations
		Configuration(name			= "rotate-portrait",
					glconfig	= "rgba8888d24s8ms0",
					rotation	= "0",
					surfacewidth	= "256",
					surfaceheight	= "256",
					os				= "android",
					filters		= GLCTS_3_2_3_GLES3_COMMON_FILTERS + [include("gles3-rotation.txt")]),
		Configuration(name			= "rotate-landscape",
					glconfig	= "rgba8888d24s8ms0",
					rotation	= "90",
					surfacewidth	= "256",
					surfaceheight	= "256",
					os				= "android",
					filters		= GLCTS_3_2_3_GLES3_COMMON_FILTERS + [include("gles3-rotation.txt")]),
		Configuration(name			= "rotate-reverse-portrait",
					glconfig	= "rgba8888d24s8ms0",
					rotation	= "180",
					surfacewidth	= "256",
					surfaceheight	= "256",
					os				= "android",
					filters		= GLCTS_3_2_3_GLES3_COMMON_FILTERS + [include("gles3-rotation.txt")]),
		Configuration(name			= "rotate-reverse-landscape",
					glconfig	= "rgba8888d24s8ms0",
					rotation	= "270",
					surfacewidth	= "256",
					surfaceheight	= "256",
					os				= "android",
					filters		= GLCTS_3_2_3_GLES3_COMMON_FILTERS + [include("gles3-rotation.txt")]),

		# MSAA
		Configuration(name			= "multisample",
					glconfig	= "rgba8888d24s8ms4",
					rotation	= "unspecified",
					surfacewidth	= "256",
					surfaceheight	= "256",
					filters		= GLCTS_3_2_3_GLES3_COMMON_FILTERS + [include("gles3-multisample.txt"), exclude("gles3-multisample-hw-issues.txt")]),

		# Pixel format
		Configuration(name			= "565-no-depth-no-stencil",
					glconfig	= "rgb565d0s0ms0",
					rotation	= "unspecified",
					surfacewidth	= "256",
					surfaceheight	= "256",
					filters		= GLCTS_3_2_3_GLES3_COMMON_FILTERS + [include("gles3-pixelformat.txt")]),

	])

GLCTS_3_2_3_GLES31_COMMON_FILTERS	= [
		include("gles31-master.txt"),
		exclude("gles31-test-issues.txt"),
		exclude("gles31-spec-issues.txt"),
		exclude("gles31-driver-issues.txt"),
		exclude("gles31-hw-issues.txt")
	]

GLCTS_3_2_3_GLES31_PKG				= Package(module = ES31CTS_MODULE, configurations = [
		# Master
		Configuration(name			= "master",
					glconfig	= "rgba8888d24s8ms0",
					rotation	= "unspecified",
					surfacewidth	= "256",
					surfaceheight	= "256",
					filters		= GLCTS_3_2_3_GLES31_COMMON_FILTERS),

		# Rotations
		Configuration(name			= "rotate-portrait",
					glconfig	= "rgba8888d24s8ms0",
					rotation	= "0",
					surfacewidth	= "256",
					surfaceheight	= "256",
					os				= "android",
					filters		= GLCTS_3_2_3_GLES31_COMMON_FILTERS + [include("gles31-rotation.txt")]),
		Configuration(name			= "rotate-landscape",
					glconfig	= "rgba8888d24s8ms0",
					rotation	= "90",
					surfacewidth	= "256",
					surfaceheight	= "256",
					os				= "android",
					filters		= GLCTS_3_2_3_GLES31_COMMON_FILTERS + [include("gles31-rotation.txt")]),
		Configuration(name			= "rotate-reverse-portrait",
					glconfig	= "rgba8888d24s8ms0",
					rotation	= "180",
					surfacewidth	= "256",
					surfaceheight	= "256",
					os				= "android",
					filters		= GLCTS_3_2_3_GLES31_COMMON_FILTERS + [include("gles31-rotation.txt")]),
		Configuration(name			= "rotate-reverse-landscape",
					glconfig	= "rgba8888d24s8ms0",
					rotation	= "270",
					surfacewidth	= "256",
					surfaceheight	= "256",
					os				= "android",
					filters		= GLCTS_3_2_3_GLES31_COMMON_FILTERS + [include("gles31-rotation.txt")]),

		# MSAA
		Configuration(name			= "multisample",
					glconfig	= "rgba8888d24s8ms4",
					rotation	= "unspecified",
					surfacewidth	= "256",
					surfaceheight	= "256",
					filters		= [include("gles31-master.txt"),
									include("gles31-multisample.txt"),
									exclude("gles31-multisample-test-issues.txt")]),

		# Pixel format
		Configuration(name			= "565-no-depth-no-stencil",
					glconfig	= "rgb565d0s0ms0",
					rotation	= "unspecified",
					surfacewidth	= "256",
					surfaceheight	= "256",
					filters		= GLCTS_3_2_3_GLES31_COMMON_FILTERS + [include("gles31-pixelformat.txt")]),
	])

GLCTS_3_2_3_GLES32_KHR_COMMON_FILTERS	= [
		include("gles32-khr-master.txt"),
		exclude("gles32-khr-test-issues.txt"),
		exclude("gles32-khr-spec-issues.txt")
	]

GLCTS_3_2_3_GLES32_KHR_PKG_1CFG			= Package(module = ES32KHR_MODULE, configurations = [
		# Master
		Configuration(name			= "khr-master",
					surfacewidth	= "64",
					surfaceheight	= "64",
					baseseed		= "1",
					filters			= GLCTS_3_2_3_GLES32_KHR_COMMON_FILTERS),
		Configuration(name			= "khr-master",
					surfacewidth	= "113",
					surfaceheight	= "47",
					baseseed		= "2",
					filters			= GLCTS_3_2_3_GLES32_KHR_COMMON_FILTERS),
		Configuration(name			= "khr-master",
					surfacewidth	= "64",
					surfaceheight	= "-1",
					baseseed		= "3",
					fboconfig		= "rgba8888d24s8",
					filters			= GLCTS_3_2_3_GLES32_KHR_COMMON_FILTERS),
		Configuration(name			= "khr-master",
					surfacewidth	= "-1",
					surfaceheight	= "64",
					baseseed		= "3",
					fboconfig		= "rgba8888d24s8",
					filters			= GLCTS_3_2_3_GLES32_KHR_COMMON_FILTERS),
	])

GLCTS_3_2_3_GLES32_KHR_PKG_N1CFG		= Package(module = ES32KHR_MODULE, useforfirsteglconfig = False, configurations = [
		# Master
		Configuration(name			= "khr-master",
					surfacewidth	= "64",
					surfaceheight	= "64",
					baseseed		= "1",
					filters			= GLCTS_3_2_3_GLES32_KHR_COMMON_FILTERS),
		Configuration(name			= "khr-master",
					surfacewidth	= "113",
					surfaceheight	= "47",
					baseseed		= "2",
					filters			= GLCTS_3_2_3_GLES32_KHR_COMMON_FILTERS),
	])


# master
MASTER_EGL_COMMON_FILTERS			= [include("egl-master.txt"),
										exclude("egl-test-issues.txt"),
										exclude("egl-internal-api-tests.txt")]
MASTER_EGL_PKG						= Package(module = EGL_MODULE, configurations = [
		# Master
		Configuration(name			= "master",
					glconfig		= "rgba8888d24s8ms0",
					rotation		= "unspecified",
					surfacewidth    = "256",
                    surfaceheight   = "256",
					filters			= MASTER_EGL_COMMON_FILTERS),
	])

MASTER_GLES2_COMMON_FILTERS			= [
				include("gles2-master.txt"),
				exclude("gles2-test-issues.txt")
		]
MASTER_GLES2_PKG         = Package(module = ES2CTS_MODULE, configurations = [
        # Master
        Configuration(name          = "master",
                    glconfig        = "rgba8888d24s8ms0",
                    rotation        = "unspecified",
                    surfacewidth    = "256",
                    surfaceheight   = "256",
                    filters         = MASTER_GLES2_COMMON_FILTERS),
    ])

MASTER_GLES3_COMMON_FILTERS		= [
		include("gles3-master.txt"),
		exclude("gles3-test-issues.txt"),
		exclude("gles3-spec-issues.txt")
	]
MASTER_GLES3_PKG				= Package(module = ES3CTS_MODULE, configurations = [
		# Master
		Configuration(name			= "master",
					glconfig	= "rgba8888d24s8ms0",
					rotation	= "unspecified",
					surfacewidth    = "256",
					surfaceheight   = "256",
					filters		= MASTER_GLES3_COMMON_FILTERS),
		# Rotations
		Configuration(name			= "rotate-portrait",
					glconfig	= "rgba8888d24s8ms0",
					rotation	= "0",
					surfacewidth	= "256",
					surfaceheight	= "256",
					os				= "android",
					filters		= MASTER_GLES3_COMMON_FILTERS + [include("gles3-rotation.txt")]),
		Configuration(name			= "rotate-landscape",
					glconfig	= "rgba8888d24s8ms0",
					rotation	= "90",
					surfacewidth	= "256",
					surfaceheight	= "256",
					os				= "android",
					filters		= MASTER_GLES3_COMMON_FILTERS + [include("gles3-rotation.txt")]),
		Configuration(name			= "rotate-reverse-portrait",
					glconfig	= "rgba8888d24s8ms0",
					rotation	= "180",
					surfacewidth	= "256",
					surfaceheight	= "256",
					os				= "android",
					filters		= MASTER_GLES3_COMMON_FILTERS + [include("gles3-rotation.txt")]),
		Configuration(name			= "rotate-reverse-landscape",
					glconfig	= "rgba8888d24s8ms0",
					rotation	= "270",
					surfacewidth	= "256",
					surfaceheight	= "256",
					os				= "android",
					filters		= MASTER_GLES3_COMMON_FILTERS + [include("gles3-rotation.txt")]),

		# MSAA
		Configuration(name			= "multisample",
					glconfig	= "rgba8888d24s8ms4",
					rotation	= "unspecified",
					surfacewidth	= "256",
					surfaceheight	= "256",
					filters		= MASTER_GLES3_COMMON_FILTERS + [include("gles3-multisample.txt")]),

		# Pixel format
		Configuration(name			= "565-no-depth-no-stencil",
					glconfig	= "rgb565d0s0ms0",
					rotation	= "unspecified",
					surfacewidth	= "256",
					surfaceheight	= "256",
					filters		= MASTER_GLES3_COMMON_FILTERS + [include("gles3-pixelformat.txt")]),
	])
MASTER_GLES31_COMMON_FILTERS             = [
		include("gles31-master.txt"),
		exclude("gles31-test-issues.txt"),
		exclude("gles31-spec-issues.txt")
	]

MASTER_GLES31_PKG				= Package(module = ES31CTS_MODULE, configurations = [
		# Master
		Configuration(name			= "master",
					glconfig	= "rgba8888d24s8ms0",
					rotation	= "unspecified",
					surfacewidth	= "256",
					surfaceheight	= "256",
					filters		= MASTER_GLES31_COMMON_FILTERS),

		# Rotations
		Configuration(name			= "rotate-portrait",
					glconfig	= "rgba8888d24s8ms0",
					rotation	= "0",
					surfacewidth	= "256",
					surfaceheight	= "256",
					os				= "android",
					filters		= MASTER_GLES31_COMMON_FILTERS + [include("gles31-rotation.txt")]),
		Configuration(name			= "rotate-landscape",
					glconfig	= "rgba8888d24s8ms0",
					rotation	= "90",
					surfacewidth	= "256",
					surfaceheight	= "256",
					os				= "android",
					filters		= MASTER_GLES31_COMMON_FILTERS + [include("gles31-rotation.txt")]),
		Configuration(name			= "rotate-reverse-portrait",
					glconfig	= "rgba8888d24s8ms0",
					rotation	= "180",
					surfacewidth	= "256",
					surfaceheight	= "256",
					os				= "android",
					filters		= MASTER_GLES31_COMMON_FILTERS + [include("gles31-rotation.txt")]),
		Configuration(name			= "rotate-reverse-landscape",
					glconfig	= "rgba8888d24s8ms0",
					rotation	= "270",
					surfacewidth	= "256",
					surfaceheight	= "256",
					os				= "android",
					filters		= MASTER_GLES31_COMMON_FILTERS + [include("gles31-rotation.txt")]),

		# MSAA
		Configuration(name			= "multisample",
					glconfig	= "rgba8888d24s8ms4",
					rotation	= "unspecified",
					surfacewidth	= "256",
					surfaceheight	= "256",
					filters		= MASTER_GLES31_COMMON_FILTERS + [include("gles31-multisample.txt")]),

		# Pixel format
		Configuration(name			= "565-no-depth-no-stencil",
					glconfig	= "rgb565d0s0ms0",
					rotation	= "unspecified",
					surfacewidth	= "256",
					surfaceheight	= "256",
					filters		= MASTER_GLES31_COMMON_FILTERS + [include("gles31-pixelformat.txt")]),
	])

GLCTS_GLES2_KHR_PKG_1CFG			= Package(module = ES2KHR_MODULE, configurations = [
		# Master
		Configuration(name			= "khr-master",
					surfacewidth	= "64",
					surfaceheight	= "64",
					baseseed		= "1",
					filters			= [include("gles2-khr-master.txt")]),
	])

GLCTS_GLES2_DEQP_PKG_1CFG			= Package(module = ES2CTS_MODULE, configurations = [
		# Master
		Configuration(name			= "deqp-master",
					surfacewidth	= "64",
					surfaceheight	= "64",
					baseseed		= "1",
					filters			= [include("gles2-deqp-master.txt")]),
	])

GLCTS_GLES2_GTF_PKG_1CFG			= Package(module = ES2GTF_MODULE, configurations = [
		# Master
		Configuration(name			= "gtf-master",
					surfacewidth	= "64",
					surfaceheight	= "64",
					baseseed		= "1",
					filters			= [include("gles2-gtf-master.txt")]),
		Configuration(name			= "gtf-master",
					surfacewidth	= "113",
					surfaceheight	= "47",
					baseseed		= "2",
					filters			= [include("gles2-gtf-master.txt")]),
		Configuration(name			= "gtf-master",
					surfacewidth	= "64",
					surfaceheight	= "-1",
					baseseed		= "3",
					fboconfig		= "rgba8888d24s8",
					filters			= [include("gles2-gtf-master.txt")]),
		Configuration(name			= "gtf-master",
					surfacewidth	= "-1",
					surfaceheight	= "64",
					baseseed		= "3",
					fboconfig		= "rgba8888d24s8",
					filters			= [include("gles2-gtf-master.txt")]),
		Configuration(name			= "gtf-egl",
					surfacewidth	= "64",
					surfaceheight	= "64",
					baseseed		= "1",
					filters			= [include("gles2-gtf-egl.txt")]),
		Configuration(name			= "gtf-egl",
					surfacewidth	= "113",
					surfaceheight	= "47",
					baseseed		= "2",
					filters			= [include("gles2-gtf-egl.txt")]),
	])

GLCTS_GLES2_KHR_PKG_N1CFG			= Package(module = ES2KHR_MODULE, useforfirsteglconfig = False, configurations = [
		# Master
		Configuration(name			= "khr-master",
					surfacewidth	= "64",
					surfaceheight	= "64",
					baseseed		= "1",
					filters			= [include("gles2-khr-master.txt")]),
	])

GLCTS_GLES2_DEQP_PKG_N1CFG			= Package(module = ES2CTS_MODULE, useforfirsteglconfig = False, configurations = [
		# Master
		Configuration(name			= "deqp-master",
					surfacewidth	= "64",
					surfaceheight	= "64",
					baseseed		= "1",
					filters			= [include("gles2-deqp-master.txt")]),
	])

GLCTS_GLES2_GTF_PKG_N1CFG			= Package(module = ES2GTF_MODULE, useforfirsteglconfig = False, configurations = [
		# Master
		Configuration(name			= "gtf-master",
					surfacewidth	= "64",
					surfaceheight	= "64",
					baseseed		= "1",
					filters		= [include("gles2-gtf-master.txt")]),
		Configuration(name			= "gtf-master",
					surfacewidth	= "113",
					surfaceheight	= "47",
					baseseed		= "2",
					filters			= [include("gles2-gtf-master.txt")]),
	])

GLCTS_GLES3_DEQP_PKG_1CFG			= Package(module = ES3CTS_MODULE, configurations = [
		# Master
		Configuration(name			= "deqp-master",
					surfacewidth	= "64",
					surfaceheight	= "64",
					baseseed		= "1",
					filters			= [include("gles3-deqp-master.txt")]),
	])

GLCTS_GLES3_KHR_PKG_1CFG			= Package(module = ES3KHR_MODULE, configurations = [
		# Master
		Configuration(name			= "khr-master",
					surfacewidth	= "64",
					surfaceheight	= "64",
					baseseed		= "1",
					filters			= [include("gles3-khr-master.txt")]),
	])

GLCTS_GLES3_GTF_PKG_1CFG			= Package(module = ES3GTF_MODULE, configurations = [
		# Master
		Configuration(name			= "gtf-master",
					surfacewidth	= "64",
					surfaceheight	= "64",
					baseseed		= "1",
					filters			= [include("gles3-gtf-master.txt")]),
		Configuration(name			= "gtf-master",
					surfacewidth	= "113",
					surfaceheight	= "47",
					baseseed		= "2",
					filters			= [include("gles3-gtf-master.txt")]),
		Configuration(name			= "gtf-master",
					surfacewidth	= "64",
					surfaceheight	= "-1",
					baseseed		= "3",
					fboconfig		= "rgba8888d24s8",
					filters			= [include("gles3-gtf-master.txt")]),
		Configuration(name			= "gtf-master",
					surfacewidth	= "-1",
					surfaceheight	= "64",
					baseseed		= "3",
					fboconfig		= "rgba8888d24s8",
					filters			= [include("gles3-gtf-master.txt")]),
	])

GLCTS_GLES3_DEQP_PKG_N1CFG			= Package(module = ES3CTS_MODULE, useforfirsteglconfig = False, configurations = [
		# Master
		Configuration(name			= "deqp-master",
					surfacewidth	= "64",
					surfaceheight	= "64",
					baseseed		= "1",
					filters			= [include("gles3-deqp-master.txt")]),
	])

GLCTS_GLES3_KHR_PKG_N1CFG			= Package(module = ES3KHR_MODULE, useforfirsteglconfig = False, configurations = [
		# Master
		Configuration(name			= "khr-master",
					surfacewidth	= "64",
					surfaceheight	= "64",
					baseseed		= "1",
					filters			= [include("gles3-khr-master.txt")]),
	])
GLCTS_GLES3_GTF_PKG_N1CFG			= Package(module = ES3GTF_MODULE, useforfirsteglconfig = False, configurations = [
		# Master
		Configuration(name			= "gtf-master",
					surfacewidth	= "64",
					surfaceheight	= "64",
					baseseed		= "1",
					filters			= [include("gles3-gtf-master.txt")]),
		Configuration(name			= "gtf-master",
					surfacewidth	= "113",
					surfaceheight	= "47",
					baseseed		= "2",
					filters			= [include("gles3-gtf-master.txt")]),
	])

GLCTS_GLES31_DEQP_PKG_1CFG			= Package(module = ES31CTS_MODULE, configurations = [
		# Master
		Configuration(name			= "deqp-master",
					surfacewidth	= "64",
					surfaceheight	= "64",
					baseseed		= "1",
					filters			= [include("gles31-deqp-master.txt")]),
	])

GLCTS_GLES31_KHR_PKG_1CFG			= Package(module = ES31KHR_MODULE, configurations = [
		# Master
		Configuration(name			= "khr-master",
					surfacewidth	= "64",
					surfaceheight	= "64",
					baseseed		= "1",
					filters			= [include("gles31-khr-master.txt")]),
	])

GLCTS_GLES31_GTF_PKG_1CFG			= Package(module = ES31GTF_MODULE, configurations = [
		# Master
		Configuration(name			= "gtf-master",
					surfacewidth	= "64",
					surfaceheight	= "64",
					baseseed		= "1",
					filters			= [include("gles31-gtf-master.txt")]),
		Configuration(name			= "gtf-master",
					surfacewidth	= "113",
					surfaceheight	= "47",
					baseseed		= "2",
					filters			= [include("gles31-gtf-master.txt")]),
		Configuration(name			= "gtf-master",
					surfacewidth	= "64",
					surfaceheight	= "-1",
					baseseed		= "3",
					fboconfig		= "rgba8888d24s8",
					filters			= [include("gles31-gtf-master.txt")]),
		Configuration(name			= "gtf-master",
					surfacewidth	= "-1",
					surfaceheight	= "64",
					baseseed		= "3",
					fboconfig		= "rgba8888d24s8",
					filters			= [include("gles31-gtf-master.txt")]),
	])

GLCTS_GLES31_KHR_PKG_N1CFG			= Package(module = ES31KHR_MODULE, useforfirsteglconfig = False, configurations = [
		# Master
		Configuration(name			= "khr-master",
					surfacewidth	= "64",
					surfaceheight	= "64",
					baseseed		= "1",
					filters			= [include("gles31-khr-master.txt")]),
	])

GLCTS_GLES31_DEQP_PKG_N1CFG			= Package(module = ES31CTS_MODULE, useforfirsteglconfig = False, configurations = [
		# Master
		Configuration(name			= "deqp-master",
					surfacewidth	= "64",
					surfaceheight	= "64",
					baseseed		= "1",
					filters			= [include("gles31-deqp-master.txt")]),
	])

GLCTS_GLES31_GTF_PKG_N1CFG			= Package(module = ES31GTF_MODULE, useforfirsteglconfig = False, configurations = [
		# Master
		Configuration(name			= "gtf-master",
					surfacewidth	= "64",
					surfaceheight	= "64",
					baseseed		= "1",
					filters			= [include("gles31-gtf-master.txt")]),
		Configuration(name			= "gtf-master",
					surfacewidth	= "113",
					surfaceheight	= "47",
					baseseed		= "2",
					filters			= [include("gles31-gtf-master.txt")]),
	])

GLCTS_GLES32_KHR_PKG_1CFG			= Package(module = ES32KHR_MODULE, configurations = [
		# Master
		Configuration(name			= "khr-master",
					surfacewidth	= "64",
					surfaceheight	= "64",
					baseseed		= "1",
					filters			= [include("gles32-khr-master.txt")]),
		Configuration(name			= "khr-master",
					surfacewidth	= "113",
					surfaceheight	= "47",
					baseseed		= "2",
					filters			= [include("gles32-khr-master.txt")]),
		Configuration(name			= "khr-master",
					surfacewidth	= "64",
					surfaceheight	= "-1",
					baseseed		= "3",
					fboconfig		= "rgba8888d24s8",
					filters			= [include("gles32-khr-master.txt")]),
		Configuration(name			= "khr-master",
					surfacewidth	= "-1",
					surfaceheight	= "64",
					baseseed		= "3",
					fboconfig		= "rgba8888d24s8",
					filters			= [include("gles32-khr-master.txt")]),
	])

GLCTS_GLES32_KHR_PKG_N1CFG			= Package(module = ES32KHR_MODULE, useforfirsteglconfig = False, configurations = [
		# Master
		Configuration(name			= "khr-master",
					surfacewidth	= "64",
					surfaceheight	= "64",
					baseseed		= "1",
					filters			= [include("gles32-khr-master.txt")]),
		Configuration(name			= "khr-master",
					surfacewidth	= "113",
					surfaceheight	= "47",
					baseseed		= "2",
					filters			= [include("gles32-khr-master.txt")]),
	])

GLCTS_NOCTX_ES2_KHR_PKG			= Package(module = NOCTX_ES2_KHR_MODULE, configurations = [
		# Master
		Configuration(name			= "khr-noctx-master",
					surfacewidth	= "64",
					surfaceheight	= "64",
					baseseed		= "1",
					filters			= [include("gles2-khr-master.txt")]),
	])

GLCTS_NOCTX_ES32_KHR_PKG		= Package(module = NOCTX_ES32_KHR_MODULE, configurations = [
		# Master
		Configuration(name			= "khr-noctx-master",
					surfacewidth	= "64",
					surfaceheight	= "64",
					baseseed		= "1",
					filters			= [include("gles32-khr-master.txt")]),
	])

ES_MUSTPASS_LISTS		= [
	# 3.2.2.x
	Mustpass(project = CTS_KHR_MP_ES_PROJECT,	version = "3.2.2.x", isCurrent=False,
			packages = [GLCTS_GLES2_KHR_PKG_1CFG,
						GLCTS_GLES2_DEQP_PKG_1CFG,
						GLCTS_GLES2_GTF_PKG_1CFG,
						GLCTS_GLES2_KHR_PKG_N1CFG,
						GLCTS_GLES2_DEQP_PKG_N1CFG,
						GLCTS_GLES2_GTF_PKG_N1CFG,
						GLCTS_GLES3_KHR_PKG_1CFG,
						GLCTS_GLES3_DEQP_PKG_1CFG,
						GLCTS_GLES3_GTF_PKG_1CFG,
						GLCTS_GLES3_KHR_PKG_N1CFG,
						GLCTS_GLES3_DEQP_PKG_N1CFG,
						GLCTS_GLES3_GTF_PKG_N1CFG,
						GLCTS_GLES31_KHR_PKG_1CFG,
						GLCTS_GLES31_DEQP_PKG_1CFG,
						GLCTS_GLES31_GTF_PKG_1CFG,
						GLCTS_GLES31_KHR_PKG_N1CFG,
						GLCTS_GLES31_DEQP_PKG_N1CFG,
						GLCTS_GLES31_GTF_PKG_N1CFG,
						GLCTS_GLES32_KHR_PKG_1CFG,
						GLCTS_GLES32_KHR_PKG_N1CFG,
						]),

	Mustpass(project = CTS_AOSP_MP_ES_PROJECT,	version = "3.2.2.x", isCurrent=False,
			packages = [GLCTS_GLES2_PKG, GLCTS_3_2_2_GLES3_PKG, GLCTS_3_2_2_GLES31_PKG]),

	# 3.2.3.x
	Mustpass(project = CTS_KHR_MP_ES_PROJECT,	version = "3.2.3.x", isCurrent=False,
			packages = [GLCTS_GLES2_KHR_PKG_1CFG,
						GLCTS_GLES2_GTF_PKG_1CFG,
						GLCTS_GLES2_KHR_PKG_N1CFG,
						GLCTS_GLES2_GTF_PKG_N1CFG,
						GLCTS_GLES3_KHR_PKG_1CFG,
						GLCTS_GLES3_GTF_PKG_1CFG,
						GLCTS_GLES3_KHR_PKG_N1CFG,
						GLCTS_GLES3_GTF_PKG_N1CFG,
						GLCTS_GLES31_KHR_PKG_1CFG,
						GLCTS_GLES31_GTF_PKG_1CFG,
						GLCTS_GLES31_KHR_PKG_N1CFG,
						GLCTS_GLES31_GTF_PKG_N1CFG,
						GLCTS_3_2_3_GLES32_KHR_PKG_1CFG,
						GLCTS_3_2_3_GLES32_KHR_PKG_N1CFG,
						]),

	Mustpass(project = CTS_AOSP_MP_ES_PROJECT, version = "3.2.3.x", isCurrent=False,
			packages = [GLCTS_3_2_3_GLES2_PKG, GLCTS_3_2_3_GLES3_PKG, GLCTS_3_2_3_GLES31_PKG]),

	Mustpass(project = CTS_AOSP_MP_EGL_PROJECT, version = "3.2.3.x", isCurrent=False,
			packages = [GLCTS_3_2_3_EGL_PKG]),

	# 3.2.4.x
	Mustpass(project = CTS_KHR_MP_ES_PROJECT,	version = "3.2.4.x", isCurrent=False,
			packages = [GLCTS_GLES2_KHR_PKG_1CFG,
						GLCTS_GLES2_KHR_PKG_N1CFG,
						GLCTS_GLES3_KHR_PKG_1CFG,
						GLCTS_GLES3_KHR_PKG_N1CFG,
						GLCTS_GLES31_KHR_PKG_1CFG,
						GLCTS_GLES31_KHR_PKG_N1CFG,
						GLCTS_3_2_3_GLES32_KHR_PKG_1CFG,
						GLCTS_3_2_3_GLES32_KHR_PKG_N1CFG,
						]),


	Mustpass(project = CTS_KHR_MP_NOCTX_ES_PROJECT, version = "3.2.4.x", isCurrent=False,
			packages = [GLCTS_NOCTX_ES2_KHR_PKG, GLCTS_NOCTX_ES32_KHR_PKG]),

	Mustpass(project = CTS_AOSP_MP_ES_PROJECT, version = "3.2.4.x", isCurrent=False,
			packages = [GLCTS_3_2_3_GLES2_PKG, GLCTS_3_2_3_GLES3_PKG, GLCTS_3_2_3_GLES31_PKG]),

	Mustpass(project = CTS_AOSP_MP_EGL_PROJECT, version = "3.2.4.x", isCurrent=False,
			packages = [GLCTS_3_2_3_EGL_PKG]),

	# 3.2.5.x

	Mustpass(project = CTS_KHR_MP_ES_PROJECT,   version = "3.2.5.x", isCurrent=False,
			packages = [GLCTS_GLES2_KHR_PKG_1CFG,
						GLCTS_GLES2_KHR_PKG_N1CFG,
						GLCTS_GLES3_KHR_PKG_1CFG,
						GLCTS_GLES3_KHR_PKG_N1CFG,
						GLCTS_GLES31_KHR_PKG_1CFG,
						GLCTS_GLES31_KHR_PKG_N1CFG,
						GLCTS_GLES32_KHR_PKG_1CFG,
						GLCTS_GLES32_KHR_PKG_N1CFG,
						]),

	Mustpass(project = CTS_KHR_MP_NOCTX_ES_PROJECT, version = "3.2.5.x", isCurrent=False,
			packages = [GLCTS_NOCTX_ES2_KHR_PKG, GLCTS_NOCTX_ES32_KHR_PKG]),

	Mustpass(project = CTS_AOSP_MP_ES_PROJECT, version = "3.2.5.x", isCurrent=False,
			packages = [GLCTS_3_2_3_GLES2_PKG, GLCTS_3_2_3_GLES3_PKG, GLCTS_3_2_3_GLES31_PKG]),

	Mustpass(project = CTS_AOSP_MP_EGL_PROJECT, version = "3.2.5.x", isCurrent=False,
			packages = [GLCTS_3_2_3_EGL_PKG]),

	# master

	Mustpass(project = CTS_KHR_MP_ES_PROJECT,	version = "master", isCurrent=True,
			packages = [GLCTS_GLES2_KHR_PKG_1CFG,
						GLCTS_GLES2_KHR_PKG_N1CFG,
						GLCTS_GLES3_KHR_PKG_1CFG,
						GLCTS_GLES3_KHR_PKG_N1CFG,
						GLCTS_GLES31_KHR_PKG_1CFG,
						GLCTS_GLES31_KHR_PKG_N1CFG,
						GLCTS_GLES32_KHR_PKG_1CFG,
						GLCTS_GLES32_KHR_PKG_N1CFG,
						]),

	Mustpass(project = CTS_KHR_MP_NOCTX_ES_PROJECT, version = "master", isCurrent=True,
			packages = [GLCTS_NOCTX_ES2_KHR_PKG, GLCTS_NOCTX_ES32_KHR_PKG]),

	Mustpass(project = CTS_AOSP_MP_ES_PROJECT, version = "master", isCurrent=True,
			packages = [MASTER_GLES2_PKG, MASTER_GLES3_PKG, MASTER_GLES31_PKG]),

	Mustpass(project = CTS_AOSP_MP_EGL_PROJECT, version = "master", isCurrent=True,
			packages = [MASTER_EGL_PKG])

	]

ES_BUILD_CONFIG				= BuildConfig(buildPath, "Debug", ["-DDEQP_TARGET=%s" % DEFAULT_TARGET, "-DGLCTS_GTF_TARGET=gles32"])

#-------------------------------------------------- GL MUSTPASS----------------------------------------------------------------------

GL_CTS_MP_INC_DIR					= os.path.join(DEQP_DIR, "external", "openglcts", "modules", "runner")

GL_CTS_KHR_MP_DATA_DIR				= os.path.join(DEQP_DIR, "external", "openglcts", "data", "mustpass", "gl", "khronos_mustpass")

GL_CTS_KHR_MP_DEVICE_DIR			= "gl_cts/data/mustpass/gl/khronos_mustpass"

GL_CTS_KHR_MP_PROJECT				= Project(name = "Khronos Mustpass GL", path = GL_CTS_KHR_MP_DATA_DIR, incpath = GL_CTS_MP_INC_DIR, devicepath = GL_CTS_KHR_MP_DEVICE_DIR, copyright = COPYRIGHT_DECLARATION)

GL_CTS_KHR_MP_NOCTX_DATA_DIR		= os.path.join(DEQP_DIR, "external", "openglcts", "data", "mustpass", "gl", "khronos_mustpass_noctx")

GL_CTS_KHR_MP_NOCTX_DEVICE_DIR		= "gl_cts/data/mustpass/gl/khronos_mustpass_noctx"

GL_CTS_NOCTX_PROJECT				= Project(name = "Khronos Mustpass GL NoContext", path = GL_CTS_KHR_MP_NOCTX_DATA_DIR, incpath = GL_CTS_MP_INC_DIR, devicepath = GL_CTS_KHR_MP_NOCTX_DEVICE_DIR, copyright = COPYRIGHT_DECLARATION)

GL_MODULES							= OrderedDict([
<<<<<<< HEAD
			('KHR-GL46',		['master',		[include('gl46-master.txt')]]),
			('KHR-GL45',		['master',		[include('gl45-master.txt')]]),
			('KHR-GL44',		['master',		[include('gl44-master.txt')]]),
			('KHR-GL43',		['master',		[include('gl43-master.txt')]]),
			('KHR-GL42',		['master',		[include('gl42-master.txt')]]),
			('KHR-GL41',		['master',		[include('gl41-master.txt')]]),
			('KHR-GL40',		['master',		[include('gl40-master.txt')]]),
=======
			('KHR-GL46',		['master',		[include('gl46-master.txt'), exclude('gl46-test-issues.txt'), exclude('gl46-waivers.txt')]]),
			('KHR-GL45',		['master',		[include('gl45-master.txt'), exclude('gl45-test-issues.txt'), exclude('gl45-waivers.txt')]]),
			('KHR-GL44',		['master',		[include('gl44-master.txt'), exclude('gl44-test-issues.txt'), exclude('gl44-waivers.txt')]]),
			('KHR-GL43',		['master',		[include('gl43-master.txt'), exclude('gl43-test-issues.txt'), exclude('gl43-waivers.txt')]]),
			('KHR-GL42',		['master',		[include('gl42-master.txt'), exclude('gl42-test-issues.txt'), exclude('gl42-waivers.txt')]]),
			('KHR-GL41',		['master',		[include('gl41-master.txt'), exclude('gl41-test-issues.txt'), exclude('gl41-waivers.txt')]]),
			('KHR-GL40',		['master',		[include('gl40-master.txt'), exclude('gl40-test-issues.txt'), exclude('gl40-waivers.txt')]]),
>>>>>>> bbd2ac6a
			('KHR-GL33',		['master',		[include('gl33-master.txt')]]),
			('KHR-GL32',		['master',		[include('gl32-master.txt')]]),
			('KHR-GL31',		['master',		[include('gl31-master.txt')]]),
			('KHR-GL30',		['master',		[include('gl30-master.txt')]]),
			('GTF-GL46',		['gtf-master',	[include('gl46-gtf-master.txt')]]),
			('GTF-GL45',		['gtf-master',	[include('gl45-gtf-master.txt')]]),
			('GTF-GL44',		['gtf-master',	[include('gl44-gtf-master.txt')]]),
			('GTF-GL43',		['gtf-master',	[include('gl43-gtf-master.txt')]]),
			('GTF-GL42',		['gtf-master',	[include('gl42-gtf-master.txt')]]),
			('GTF-GL41',		['gtf-master',	[include('gl41-gtf-master.txt')]]),
			('GTF-GL40',		['gtf-master',	[include('gl40-gtf-master.txt')]]),
			('GTF-GL33',		['gtf-master',	[include('gl33-gtf-master.txt')]]),
			('GTF-GL32',		['gtf-master',	[include('gl32-gtf-master.txt')]]),
			('GTF-GL31',		['gtf-master',	[include('gl31-gtf-master.txt')]]),
			('GTF-GL30',		['gtf-master',	[include('gl30-gtf-master.txt')]])
		])

NOCTX_GL30_KHR_MODULE			= getModuleByName("KHR-NOCTX-GL30")
NOCTX_GL40_KHR_MODULE			= getModuleByName("KHR-NOCTX-GL40")
NOCTX_GL43_KHR_MODULE			= getModuleByName("KHR-NOCTX-GL43")
NOCTX_GL45_KHR_MODULE			= getModuleByName("KHR-NOCTX-GL45")

GLCTS_NOCTX_GL30_KHR_PKG			= Package(module = NOCTX_GL30_KHR_MODULE, configurations = [
		# Master
		Configuration(name			= "khr-master",
					surfacewidth	= "64",
					surfaceheight	= "64",
					baseseed		= "1",
					filters			= [include("gl30-khr-master.txt")]),
	])

GLCTS_NOCTX_GL40_KHR_PKG			= Package(module = NOCTX_GL40_KHR_MODULE, configurations = [
		# Master
		Configuration(name			= "khr-master",
					surfacewidth	= "64",
					surfaceheight	= "64",
					baseseed		= "1",
					filters			= [include("gl40-khr-master.txt")]),
	])

GLCTS_NOCTX_GL43_KHR_PKG			= Package(module = NOCTX_GL43_KHR_MODULE, configurations = [
		# Master
		Configuration(name			= "khr-master",
					surfacewidth	= "64",
					surfaceheight	= "64",
					baseseed		= "1",
					filters			= [include("gl43-khr-master.txt")]),
	])

GLCTS_NOCTX_GL45_KHR_PKG			= Package(module = NOCTX_GL45_KHR_MODULE, configurations = [
		# Master
		Configuration(name			= "khr-master",
					surfacewidth	= "64",
					surfaceheight	= "64",
					baseseed		= "1",
					filters			= [include("gl45-khr-master.txt")]),
	])

def generateGLMustpass():
		gl_packages = []
		for packageName in GL_MODULES:
			cfgName			= GL_MODULES[packageName][0]
			cfgFilter		= GL_MODULES[packageName][1]
			config_w64xh64	= Configuration(name = cfgName, surfacewidth = "64", surfaceheight = "64", baseseed = "1", filters = cfgFilter)
			config_w113xh47	= Configuration(name = cfgName, surfacewidth = "113", surfaceheight = "47", baseseed = "2", filters = cfgFilter)
			config_w64		= Configuration(name = cfgName, surfacewidth = "64", surfaceheight = "-1", baseseed = "3", fboconfig = "rgba8888d24s8", filters = cfgFilter)
			config_h64		= Configuration(name = cfgName, surfacewidth = "-1", surfaceheight = "64", baseseed = "3", fboconfig = "rgba8888d24s8", filters = cfgFilter)

			pkgModule		= getModuleByName(packageName)
			pkg0			= Package(module = pkgModule,
										useforfirsteglconfig = True,
										configurations = [
											config_w64xh64, config_w113xh47, config_w64, config_h64
										]
									)
			pkg1			= Package(module = pkgModule,
										useforfirsteglconfig = False,
										configurations = [
											config_w64xh64, config_w113xh47,
										]
									)
			gl_packages.append(pkg0)
			gl_packages.append(pkg1)

		mustpass = [Mustpass(project = GL_CTS_KHR_MP_PROJECT, version = "4.6.0.x", isCurrent=False, packages = gl_packages),
					Mustpass(project = GL_CTS_NOCTX_PROJECT, version = "4.6.0.x", isCurrent=False, packages = [GLCTS_NOCTX_GL30_KHR_PKG, GLCTS_NOCTX_GL40_KHR_PKG, GLCTS_NOCTX_GL43_KHR_PKG, GLCTS_NOCTX_GL45_KHR_PKG]),
				    Mustpass(project = GL_CTS_KHR_MP_PROJECT, version = "4.6.1.x", isCurrent=True, packages = gl_packages),
                    Mustpass(project = GL_CTS_NOCTX_PROJECT, version = "4.6.1.x", isCurrent=True, packages = [GLCTS_NOCTX_GL30_KHR_PKG, GLCTS_NOCTX_GL40_KHR_PKG, GLCTS_NOCTX_GL43_KHR_PKG, GLCTS_NOCTX_GL45_KHR_PKG]),
					]
		return mustpass

GL_BUILD_CONFIG					= BuildConfig(buildPath, "Debug", ["-DDEQP_TARGET=%s" % DEFAULT_TARGET, "-DGLCTS_GTF_TARGET=gl"])

if __name__ == "__main__":
	gtfCMakeLists = os.path.join(DEQP_DIR, "external", "kc-cts", "src", "GTF_ES", "CMakeLists.txt")
	if os.path.isfile(gtfCMakeLists) == False:
		raise Exception("GTF sources not found. GTF module is required to build the mustpass files. 'cd external && python fetch_kc_cts.py'")
	genMustpassLists(ES_MUSTPASS_LISTS, ANY_GENERATOR, ES_BUILD_CONFIG)
	gl_mustpass_lists = generateGLMustpass()
	genMustpassLists(gl_mustpass_lists, ANY_GENERATOR, GL_BUILD_CONFIG)
<|MERGE_RESOLUTION|>--- conflicted
+++ resolved
@@ -1010,15 +1010,6 @@
 GL_CTS_NOCTX_PROJECT				= Project(name = "Khronos Mustpass GL NoContext", path = GL_CTS_KHR_MP_NOCTX_DATA_DIR, incpath = GL_CTS_MP_INC_DIR, devicepath = GL_CTS_KHR_MP_NOCTX_DEVICE_DIR, copyright = COPYRIGHT_DECLARATION)
 
 GL_MODULES							= OrderedDict([
-<<<<<<< HEAD
-			('KHR-GL46',		['master',		[include('gl46-master.txt')]]),
-			('KHR-GL45',		['master',		[include('gl45-master.txt')]]),
-			('KHR-GL44',		['master',		[include('gl44-master.txt')]]),
-			('KHR-GL43',		['master',		[include('gl43-master.txt')]]),
-			('KHR-GL42',		['master',		[include('gl42-master.txt')]]),
-			('KHR-GL41',		['master',		[include('gl41-master.txt')]]),
-			('KHR-GL40',		['master',		[include('gl40-master.txt')]]),
-=======
 			('KHR-GL46',		['master',		[include('gl46-master.txt'), exclude('gl46-test-issues.txt'), exclude('gl46-waivers.txt')]]),
 			('KHR-GL45',		['master',		[include('gl45-master.txt'), exclude('gl45-test-issues.txt'), exclude('gl45-waivers.txt')]]),
 			('KHR-GL44',		['master',		[include('gl44-master.txt'), exclude('gl44-test-issues.txt'), exclude('gl44-waivers.txt')]]),
@@ -1026,7 +1017,6 @@
 			('KHR-GL42',		['master',		[include('gl42-master.txt'), exclude('gl42-test-issues.txt'), exclude('gl42-waivers.txt')]]),
 			('KHR-GL41',		['master',		[include('gl41-master.txt'), exclude('gl41-test-issues.txt'), exclude('gl41-waivers.txt')]]),
 			('KHR-GL40',		['master',		[include('gl40-master.txt'), exclude('gl40-test-issues.txt'), exclude('gl40-waivers.txt')]]),
->>>>>>> bbd2ac6a
 			('KHR-GL33',		['master',		[include('gl33-master.txt')]]),
 			('KHR-GL32',		['master',		[include('gl32-master.txt')]]),
 			('KHR-GL31',		['master',		[include('gl31-master.txt')]]),
