/*-------------------------------------------------------------------------
 * OpenGL Conformance Test Suite
 * -----------------------------
 *
 * Copyright (c) 2020 Valve Coporation.
 * Copyright (c) 2020 The Khronos Group Inc.
 *
 * Licensed under the Apache License, Version 2.0 (the "License");
 * you may not use this file except in compliance with the License.
 * You may obtain a copy of the License at
 *
 *      http://www.apache.org/licenses/LICENSE-2.0
 *
 * Unless required by applicable law or agreed to in writing, software
 * distributed under the License is distributed on an "AS IS" BASIS,
 * WITHOUT WARRANTIES OR CONDITIONS OF ANY KIND, either express or implied.
 * See the License for the specific language governing permissions and
 * limitations under the License.
 *
 */ /*!
 * \file  glcNearestEdgeTests.cpp
 * \brief
 */ /*-------------------------------------------------------------------*/

#include "glcNearestEdgeTests.hpp"

#include "gluDefs.hpp"
#include "gluTextureUtil.hpp"
#include "gluDrawUtil.hpp"
#include "gluShaderProgram.hpp"

#include "glwDefs.hpp"
#include "glwFunctions.hpp"
#include "glwEnums.hpp"

#include "tcuTestLog.hpp"
#include "tcuRenderTarget.hpp"
#include "tcuStringTemplate.hpp"
#include "tcuTextureUtil.hpp"

#include <utility>
#include <map>
#include <algorithm>
#include <memory>
#include <cmath>

namespace glcts
{

namespace
{

enum class OffsetDirection
{
	LEFT	= 0,
	RIGHT	= 1,
};

// Test sampling at the edge of texels. This test is equivalent to:
//  1) Creating a texture using the same format and size as the frame buffer.
//  2) Drawing a full screen quad with GL_NEAREST using the texture.
//  3) Verifying the frame buffer image and the texture match pixel-by-pixel.
//
// However, texture coodinates are not located in the exact frame buffer corners. A small offset is applied instead so sampling
// happens near a texel border instead of in the middle of the texel.
class NearestEdgeTestCase : public deqp::TestCase
{
public:
	NearestEdgeTestCase(deqp::Context& context, OffsetDirection direction);

	void							deinit();
	void							init();
	tcu::TestNode::IterateResult	iterate();

	static std::string				getName			(OffsetDirection direction);
	static std::string				getDesc			(OffsetDirection direction);
	static tcu::TextureFormat		toTextureFormat	(deqp::Context& context, const tcu::PixelFormat& pixelFmt);

private:
	static const glw::GLenum kTextureType	= GL_TEXTURE_2D;

	void createTexture	();
	void deleteTexture	();
	void fillTexture	();
	void renderQuad		();
	bool verifyResults	();

	const float						m_offsetSign;
	const int						m_width;
	const int						m_height;
	const tcu::PixelFormat&			m_format;
	const tcu::TextureFormat		m_texFormat;
	const tcu::TextureFormatInfo	m_texFormatInfo;
	const glu::TransferFormat		m_transFormat;
	std::string						m_vertShaderText;
	std::string						m_fragShaderText;
	glw::GLuint						m_texture;
	std::vector<deUint8>			m_texData;
};

std::string NearestEdgeTestCase::getName (OffsetDirection direction)
{
	switch (direction)
	{
	case OffsetDirection::LEFT:		return "offset_left";
	case OffsetDirection::RIGHT:	return "offset_right";
	default: DE_ASSERT(false); break;
	}
	// Unreachable.
	return "";
}

std::string NearestEdgeTestCase::getDesc (OffsetDirection direction)
{
	switch (direction)
	{
	case OffsetDirection::LEFT:		return "Sampling point near the left edge";
	case OffsetDirection::RIGHT:	return "Sampling point near the right edge";
	default: DE_ASSERT(false); break;
	}
	// Unreachable.
	return "";
}

// Translate pixel format in the frame buffer to texture format.
// Copied from sglrReferenceContext.cpp.
tcu::TextureFormat NearestEdgeTestCase::toTextureFormat (deqp::Context& context, const tcu::PixelFormat& pixelFmt)
{
	static const struct
	{
		tcu::PixelFormat	pixelFmt;
		tcu::TextureFormat	texFmt;
	} pixelFormatMap[] =
	{
		{ tcu::PixelFormat(8,8,8,8),	tcu::TextureFormat(tcu::TextureFormat::RGBA,	tcu::TextureFormat::UNORM_INT8)				},
		{ tcu::PixelFormat(8,8,8,0),	tcu::TextureFormat(tcu::TextureFormat::RGB,		tcu::TextureFormat::UNORM_INT8)				},
		{ tcu::PixelFormat(4,4,4,4),	tcu::TextureFormat(tcu::TextureFormat::RGBA,	tcu::TextureFormat::UNORM_SHORT_4444)		},
		{ tcu::PixelFormat(5,5,5,1),	tcu::TextureFormat(tcu::TextureFormat::RGBA,	tcu::TextureFormat::UNORM_SHORT_5551)		},
		{ tcu::PixelFormat(5,6,5,0),	tcu::TextureFormat(tcu::TextureFormat::RGB,		tcu::TextureFormat::UNORM_SHORT_565)		},
		{ tcu::PixelFormat(10,10,10,2), tcu::TextureFormat(tcu::TextureFormat::RGBA,	tcu::TextureFormat::UNORM_INT_1010102_REV)	},
		{ tcu::PixelFormat(16,16,16,16), tcu::TextureFormat(tcu::TextureFormat::RGBA,	tcu::TextureFormat::HALF_FLOAT)				},
	};

	for (int ndx = 0; ndx < DE_LENGTH_OF_ARRAY(pixelFormatMap); ndx++)
	{
		if (pixelFormatMap[ndx].pixelFmt == pixelFmt)
		{
			// Some implementations treat GL_RGB8 as GL_RGBA8888,so the test should pass implementation format to ReadPixels.
			if (pixelFmt == tcu::PixelFormat(8, 8, 8, 0))
			{
				const auto& gl = context.getRenderContext().getFunctions();

				glw::GLint implFormat = GL_NONE;
				glw::GLint implType	  = GL_NONE;
				gl.getIntegerv(GL_IMPLEMENTATION_COLOR_READ_FORMAT, &implFormat);
				gl.getIntegerv(GL_IMPLEMENTATION_COLOR_READ_TYPE, &implType);
				if (implFormat == GL_RGBA && implType == GL_UNSIGNED_BYTE)
					return tcu::TextureFormat(tcu::TextureFormat::RGBA, tcu::TextureFormat::UNORM_INT8);
			}

			return pixelFormatMap[ndx].texFmt;
		}
	}

	TCU_FAIL("Unable to map pixel format to texture format");
}

NearestEdgeTestCase::NearestEdgeTestCase (deqp::Context& context, OffsetDirection direction)
	: TestCase(context, getName(direction).c_str(), getDesc(direction).c_str())
	, m_offsetSign		{(direction == OffsetDirection::LEFT) ? -1.0f : 1.0f}
	, m_width			{context.getRenderTarget().getWidth()}
	, m_height			{context.getRenderTarget().getHeight()}
	, m_format			{context.getRenderTarget().getPixelFormat()}
	, m_texFormat		{toTextureFormat(context, m_format)}
	, m_texFormatInfo	{tcu::getTextureFormatInfo(m_texFormat)}
	, m_transFormat		{glu::getTransferFormat(m_texFormat)}
{
}

void NearestEdgeTestCase::deinit()
{
}

void NearestEdgeTestCase::init()
{
	if (m_width < 2 || m_height < 2)
		TCU_THROW(NotSupportedError, "Render target size too small");

	m_vertShaderText =
        "#version ${VERSION}\n"
        "\n"
        "in highp vec2 position;\n"
        "\n"
        "void main()\n"
        "{\n"
        "    gl_Position = vec4(position, 0.0, 1.0);\n"
        "}\n"
        ;
    m_fragShaderText =
        "#version ${VERSION}\n"
        "\n"
        "precision highp float;\n"
        "out highp vec4 fragColor;\n"
        "\n"
        "uniform highp sampler2D texSampler;\n"
        "uniform float texOffset;\n"
        "uniform float texWidth;\n"
        "uniform float texHeight;\n"
        "\n"
        "void main()\n"
        "{\n"
        "    float texCoordX;\n"
        "    float texCoordY;\n"
        "    texCoordX = (gl_FragCoord.x + texOffset) / texWidth;\n "
        "    texCoordY = (gl_FragCoord.y + texOffset) / texHeight;\n"
        "    vec2 sampleCoord = vec2(texCoordX, texCoordY);\n"
        "    fragColor = texture(texSampler, sampleCoord);\n"
        "}\n"
        "\n";

	tcu::StringTemplate vertShaderTemplate{m_vertShaderText};
	tcu::StringTemplate fragShaderTemplate{m_fragShaderText};
	std::map<std::string, std::string> replacements;

	if (glu::isContextTypeGLCore(m_context.getRenderContext().getType()))
		replacements["VERSION"] = "130";
	else
		replacements["VERSION"] = "300 es";

	m_vertShaderText = vertShaderTemplate.specialize(replacements);
	m_fragShaderText = fragShaderTemplate.specialize(replacements);
}

void NearestEdgeTestCase::createTexture ()
{
	const auto& gl = m_context.getRenderContext().getFunctions();

	gl.genTextures(1, &m_texture);
	GLU_EXPECT_NO_ERROR(gl.getError(), "glGenTextures");
	gl.bindTexture(kTextureType, m_texture);
	GLU_EXPECT_NO_ERROR(gl.getError(), "glBindTexture");

	gl.texParameteri(kTextureType, GL_TEXTURE_MIN_FILTER, GL_NEAREST);
	GLU_EXPECT_NO_ERROR(gl.getError(), "glTexParameteri");
	gl.texParameteri(kTextureType, GL_TEXTURE_MAG_FILTER, GL_NEAREST);
	GLU_EXPECT_NO_ERROR(gl.getError(), "glTexParameteri");
	gl.texParameteri(kTextureType, GL_TEXTURE_WRAP_S, GL_REPEAT);
	GLU_EXPECT_NO_ERROR(gl.getError(), "glTexParameteri");
	gl.texParameteri(kTextureType, GL_TEXTURE_WRAP_T, GL_REPEAT);
	GLU_EXPECT_NO_ERROR(gl.getError(), "glTexParameteri");
	gl.texParameteri(kTextureType, GL_TEXTURE_MAX_LEVEL, 0);
	GLU_EXPECT_NO_ERROR(gl.getError(), "glTexParameteri");
}

void NearestEdgeTestCase::deleteTexture ()
{
	const auto& gl = m_context.getRenderContext().getFunctions();

	gl.deleteTextures(1, &m_texture);
	GLU_EXPECT_NO_ERROR(gl.getError(), "glDeleteTextures");
}

void NearestEdgeTestCase::fillTexture ()
{
	const auto& gl = m_context.getRenderContext().getFunctions();

	m_texData.resize(m_width * m_height * tcu::getPixelSize(m_texFormat));
	tcu::PixelBufferAccess texAccess{m_texFormat, m_width, m_height, 1, m_texData.data()};

	// Create gradient over the whole texture.
	DE_ASSERT(m_width > 1);
	DE_ASSERT(m_height > 1);

	const float divX = static_cast<float>(m_width - 1);
	const float divY = static_cast<float>(m_height - 1);

	for (int x = 0; x < m_width; ++x)
	for (int y = 0; y < m_height; ++y)
	{
		const float colorX = static_cast<float>(x) / divX;
		const float colorY = static_cast<float>(y) / divY;
		const float colorZ = std::min(colorX, colorY);

		tcu::Vec4 color{colorX, colorY, colorZ, 1.0f};
		tcu::Vec4 finalColor = (color - m_texFormatInfo.lookupBias) / m_texFormatInfo.lookupScale;
		texAccess.setPixel(finalColor, x, y);
	}

	const auto internalFormat = glu::getInternalFormat(m_texFormat);
	if (tcu::getPixelSize(m_texFormat) < 4)
		gl.pixelStorei(GL_UNPACK_ALIGNMENT, 1);
	gl.texImage2D(kTextureType, 0, internalFormat, m_width,  m_height, 0 /* border */, m_transFormat.format, m_transFormat.dataType, m_texData.data());
	GLU_EXPECT_NO_ERROR(gl.getError(), "glTexImage2D");
}

// Draw full screen quad with the texture and an offset of almost half a texel in one direction, so sampling happens near the texel
// border and verifies truncation is happening properly.
void NearestEdgeTestCase::renderQuad ()
{
	const auto& renderContext	= m_context.getRenderContext();
	const auto& gl				= renderContext.getFunctions();

	float minU = 0.0f;
	float maxU = 1.0f;
	float minV = 0.0f;
	float maxV = 1.0f;

	// Apply offset of almost half a texel to the texture coordinates.
	DE_ASSERT(m_offsetSign == 1.0f || m_offsetSign == -1.0f);
<<<<<<< HEAD
=======

>>>>>>> 3872e1c1
	const float offset			= 0.5f - pow(2.0f, -8.0f);
	const float offsetWidth		= offset / static_cast<float>(m_width);
	const float offsetHeight	= offset / static_cast<float>(m_height);

	minU += m_offsetSign * offsetWidth;
	maxU += m_offsetSign * offsetWidth;
	minV += m_offsetSign * offsetHeight;
	maxV += m_offsetSign * offsetHeight;

	const std::vector<float>	positions	= { -1.0f, -1.0f, -1.0f, 1.0f, 1.0f, -1.0f, 1.0f, 1.0f };
	const std::vector<float>	texCoords	= { minU, minV, minU, maxV, maxU, minV, maxU, maxV };
	const std::vector<deUint16>	quadIndices	= { 0, 1, 2, 2, 1, 3 };

	const std::vector<glu::VertexArrayBinding> vertexArrays =
	{
		glu::va::Float("position", 2, 4, 0, positions.data())
	};

	glu::ShaderProgram program(m_context.getRenderContext(), glu::makeVtxFragSources(m_vertShaderText, m_fragShaderText));
	if (!program.isOk())
		TCU_FAIL("Shader compilation failed");

	gl.useProgram(program.getProgram());
	GLU_EXPECT_NO_ERROR(gl.getError(), "glUseProgram failed");

	gl.uniform1i(gl.getUniformLocation(program.getProgram(), "texSampler"), 0);
	GLU_EXPECT_NO_ERROR(gl.getError(), "glUniform1i failed");

	gl.uniform1f(gl.getUniformLocation(program.getProgram(), "texOffset"), m_offsetSign * offset);
	gl.uniform1f(gl.getUniformLocation(program.getProgram(), "texWidth"), float(m_width));
	gl.uniform1f(gl.getUniformLocation(program.getProgram(), "texHeight"), float(m_height));
	GLU_EXPECT_NO_ERROR(gl.getError(), "glUniform1i failed");

	gl.disable(GL_DITHER);
	gl.clear(GL_COLOR_BUFFER_BIT);

	glu::draw(renderContext, program.getProgram(),
			  static_cast<int>(vertexArrays.size()), vertexArrays.data(),
			  glu::pr::TriangleStrip(static_cast<int>(quadIndices.size()), quadIndices.data()));
}

bool NearestEdgeTestCase::verifyResults ()
{
	const auto& gl = m_context.getRenderContext().getFunctions();

	std::vector<deUint8> fbData(m_width * m_height * tcu::getPixelSize(m_texFormat));
	if (tcu::getPixelSize(m_texFormat) < 4)
		gl.pixelStorei(GL_PACK_ALIGNMENT, 1);
	gl.readPixels(0, 0, m_width, m_height, m_transFormat.format, m_transFormat.dataType, fbData.data());
	GLU_EXPECT_NO_ERROR(gl.getError(), "glReadPixels");

	tcu::ConstPixelBufferAccess texAccess	{m_texFormat, m_width, m_height, 1, m_texData.data()};
	tcu::ConstPixelBufferAccess fbAccess	{m_texFormat, m_width, m_height, 1, fbData.data()};

	// Difference image to ease spotting problems.
	const tcu::TextureFormat		diffFormat	{tcu::TextureFormat::RGBA, tcu::TextureFormat::UNORM_INT8};
	const auto						diffBytes	= tcu::getPixelSize(diffFormat) * m_width * m_height;
	std::unique_ptr<deUint8[]>		diffData	{new deUint8[diffBytes]};
	const tcu::PixelBufferAccess	diffAccess	{diffFormat, m_width, m_height, 1, diffData.get()};

	const tcu::Vec4					colorRed	{1.0f, 0.0f, 0.0f, 1.0f};
	const tcu::Vec4					colorGreen	{0.0f, 1.0f, 0.0f, 1.0f};

	bool pass = true;
	for (int x = 0; x < m_width; ++x)
	for (int y = 0; y < m_height; ++y)
	{
		const auto texPixel	= texAccess.getPixel(x, y);
		const auto fbPixel	= fbAccess.getPixel(x, y);

		// Require perfect pixel match.
		if (texPixel != fbPixel)
		{
			pass = false;
			diffAccess.setPixel(colorRed, x, y);
		}
		else
		{
			diffAccess.setPixel(colorGreen, x, y);
		}
	}

	if (!pass)
	{
		auto& log = m_testCtx.getLog();
		log
			<< tcu::TestLog::Message << "\n"
			<< "Width:       " << m_width << "\n"
			<< "Height:      " << m_height << "\n"
			<< tcu::TestLog::EndMessage;

		log << tcu::TestLog::Image("texture", "Generated Texture", texAccess);
		log << tcu::TestLog::Image("fb", "Frame Buffer Contents", fbAccess);
		log << tcu::TestLog::Image("diff", "Mismatched pixels in red", diffAccess);
	}

	return pass;
}

tcu::TestNode::IterateResult NearestEdgeTestCase::iterate ()
{
	// Populate and configure m_texture.
	createTexture();

	// Fill m_texture with data.
	fillTexture();

	// Draw full screen quad using the texture and a slight offset left or right.
	renderQuad();

	// Verify results.
	bool pass = verifyResults();

	// Destroy texture.
	deleteTexture();

	const qpTestResult	result	= (pass ? QP_TEST_RESULT_PASS : QP_TEST_RESULT_FAIL);
	const char*			desc	= (pass ? "Pass" : "Pixel mismatch; check the generated images");

	m_testCtx.setTestResult(result, desc);
	return STOP;
}

} /* anonymous namespace */

NearestEdgeCases::NearestEdgeCases(deqp::Context& context)
	: TestCaseGroup(context, "nearest_edge", "GL_NEAREST edge cases")
{
}

NearestEdgeCases::~NearestEdgeCases(void)
{
}

void NearestEdgeCases::init(void)
{
	static const std::vector<OffsetDirection> kDirections = { OffsetDirection::LEFT, OffsetDirection::RIGHT };
	for (const auto direction : kDirections)
		addChild(new NearestEdgeTestCase{m_context, direction});
}

} /* glcts namespace */<|MERGE_RESOLUTION|>--- conflicted
+++ resolved
@@ -307,10 +307,6 @@
 
 	// Apply offset of almost half a texel to the texture coordinates.
 	DE_ASSERT(m_offsetSign == 1.0f || m_offsetSign == -1.0f);
-<<<<<<< HEAD
-=======
-
->>>>>>> 3872e1c1
 	const float offset			= 0.5f - pow(2.0f, -8.0f);
 	const float offsetWidth		= offset / static_cast<float>(m_width);
 	const float offsetHeight	= offset / static_cast<float>(m_height);
