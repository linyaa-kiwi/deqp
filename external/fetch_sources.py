# -*- coding: utf-8 -*-

#-------------------------------------------------------------------------
# drawElements Quality Program utilities
# --------------------------------------
#
# Copyright 2015 The Android Open Source Project
#
# Licensed under the Apache License, Version 2.0 (the "License");
# you may not use this file except in compliance with the License.
# You may obtain a copy of the License at
#
#      http://www.apache.org/licenses/LICENSE-2.0
#
# Unless required by applicable law or agreed to in writing, software
# distributed under the License is distributed on an "AS IS" BASIS,
# WITHOUT WARRANTIES OR CONDITIONS OF ANY KIND, either express or implied.
# See the License for the specific language governing permissions and
# limitations under the License.
#
#-------------------------------------------------------------------------

import os
import sys
import shutil
import tarfile
import hashlib
import argparse
import subprocess
import ssl
import stat

sys.path.append(os.path.join(os.path.dirname(__file__), "..", "scripts"))

from build.common import *

EXTERNAL_DIR	= os.path.realpath(os.path.normpath(os.path.dirname(__file__)))

def computeChecksum (data):
	return hashlib.sha256(data).hexdigest()

def onReadonlyRemoveError (func, path, exc_info):
	os.chmod(path, stat.S_IWRITE)
	os.unlink(path)

class Source:
	def __init__(self, baseDir, extractDir):
		self.baseDir		= baseDir
		self.extractDir		= extractDir

	def clean (self):
		fullDstPath = os.path.join(EXTERNAL_DIR, self.baseDir, self.extractDir)
		# Remove read-only first
		readonlydir = os.path.join(fullDstPath, ".git", "objects", "pack")
		if os.path.exists(readonlydir):
			shutil.rmtree(readonlydir, onerror = onReadonlyRemoveError )
		if os.path.exists(fullDstPath):
			shutil.rmtree(fullDstPath, ignore_errors=False)

class SourcePackage (Source):
	def __init__(self, url, filename, checksum, baseDir, extractDir = "src", postExtract=None):
		Source.__init__(self, baseDir, extractDir)
		self.url			= url
		self.filename		= filename
		self.checksum		= checksum
		self.archiveDir		= "packages"
		self.postExtract	= postExtract

	def clean (self):
		Source.clean(self)
		self.removeArchives()

	def update (self, cmdProtocol = None):
		if not self.isArchiveUpToDate():
			self.fetchAndVerifyArchive()

		if self.getExtractedChecksum() != self.checksum:
			Source.clean(self)
			self.extract()
			self.storeExtractedChecksum(self.checksum)

	def removeArchives (self):
		archiveDir = os.path.join(EXTERNAL_DIR, pkg.baseDir, pkg.archiveDir)
		if os.path.exists(archiveDir):
			shutil.rmtree(archiveDir, ignore_errors=False)

	def isArchiveUpToDate (self):
		archiveFile = os.path.join(EXTERNAL_DIR, pkg.baseDir, pkg.archiveDir, pkg.filename)
		if os.path.exists(archiveFile):
			return computeChecksum(readBinaryFile(archiveFile)) == self.checksum
		else:
			return False

	def getExtractedChecksumFilePath (self):
		return os.path.join(EXTERNAL_DIR, pkg.baseDir, pkg.archiveDir, "extracted")

	def getExtractedChecksum (self):
		extractedChecksumFile = self.getExtractedChecksumFilePath()

		if os.path.exists(extractedChecksumFile):
			return readFile(extractedChecksumFile)
		else:
			return None

	def storeExtractedChecksum (self, checksum):
		checksum_bytes = checksum.encode("utf-8")
		writeBinaryFile(self.getExtractedChecksumFilePath(), checksum_bytes)

	def connectToUrl (self, url):
		result = None

		if sys.version_info < (3, 0):
			from urllib2 import urlopen
		else:
			from urllib.request import urlopen

		if args.insecure:
			print("Ignoring certificate checks")
			ssl_context = ssl._create_unverified_context()
			result = urlopen(url, context=ssl_context)
		else:
			result = urlopen(url)

		return result

	def fetchAndVerifyArchive (self):
		print("Fetching %s" % self.url)

		req			= self.connectToUrl(self.url)
		data		= req.read()
		checksum	= computeChecksum(data)
		dstPath		= os.path.join(EXTERNAL_DIR, self.baseDir, self.archiveDir, self.filename)

		if checksum != self.checksum:
			raise Exception("Checksum mismatch for %s, expected %s, got %s" % (self.filename, self.checksum, checksum))

		if not os.path.exists(os.path.dirname(dstPath)):
			os.mkdir(os.path.dirname(dstPath))

		writeBinaryFile(dstPath, data)

	def extract (self):
		print("Extracting %s to %s/%s" % (self.filename, self.baseDir, self.extractDir))

		srcPath	= os.path.join(EXTERNAL_DIR, self.baseDir, self.archiveDir, self.filename)
		tmpPath	= os.path.join(EXTERNAL_DIR, ".extract-tmp-%s" % self.baseDir)
		dstPath	= os.path.join(EXTERNAL_DIR, self.baseDir, self.extractDir)
		archive	= tarfile.open(srcPath)

		if os.path.exists(tmpPath):
			shutil.rmtree(tmpPath, ignore_errors=False)

		os.mkdir(tmpPath)

		archive.extractall(tmpPath)
		archive.close()

		extractedEntries = os.listdir(tmpPath)
		if len(extractedEntries) != 1 or not os.path.isdir(os.path.join(tmpPath, extractedEntries[0])):
			raise Exception("%s doesn't contain single top-level directory" % self.filename)

		topLevelPath = os.path.join(tmpPath, extractedEntries[0])

		if not os.path.exists(dstPath):
			os.mkdir(dstPath)

		for entry in os.listdir(topLevelPath):
			if os.path.exists(os.path.join(dstPath, entry)):
				raise Exception("%s exists already" % entry)

			shutil.move(os.path.join(topLevelPath, entry), dstPath)

		shutil.rmtree(tmpPath, ignore_errors=True)

		if self.postExtract != None:
			self.postExtract(dstPath)

class SourceFile (Source):
	def __init__(self, url, filename, checksum, baseDir, extractDir = "src"):
		Source.__init__(self, baseDir, extractDir)
		self.url			= url
		self.filename		= filename
		self.checksum		= checksum

	def update (self, cmdProtocol = None):
		if not self.isFileUpToDate():
			Source.clean(self)
			self.fetchAndVerifyFile()

	def isFileUpToDate (self):
		file = os.path.join(EXTERNAL_DIR, pkg.baseDir, pkg.extractDir, pkg.filename)
		if os.path.exists(file):
			data = readFile(file)
			return computeChecksum(data.encode('utf-8')) == self.checksum
		else:
			return False

	def connectToUrl (self, url):
		result = None

		if sys.version_info < (3, 0):
			from urllib2 import urlopen
		else:
			from urllib.request import urlopen

		if args.insecure:
			print("Ignoring certificate checks")
			ssl_context = ssl._create_unverified_context()
			result = urlopen(url, context=ssl_context)
		else:
			result = urlopen(url)

		return result

	def fetchAndVerifyFile (self):
		print("Fetching %s" % self.url)

		req			= self.connectToUrl(self.url)
		data		= req.read()
		checksum	= computeChecksum(data)
		dstPath		= os.path.join(EXTERNAL_DIR, self.baseDir, self.extractDir, self.filename)

		if checksum != self.checksum:
			raise Exception("Checksum mismatch for %s, expected %s, got %s" % (self.filename, self.checksum, checksum))

		if not os.path.exists(os.path.dirname(dstPath)):
			os.mkdir(os.path.dirname(dstPath))

		writeBinaryFile(dstPath, data)

class GitRepo (Source):
	def __init__(self, httpsUrl, sshUrl, revision, baseDir, extractDir = "src", removeTags = []):
		Source.__init__(self, baseDir, extractDir)
		self.httpsUrl	= httpsUrl
		self.sshUrl		= sshUrl
		self.revision	= revision
		self.removeTags	= removeTags

	def detectProtocol(self, cmdProtocol = None):
		# reuse parent repo protocol
		proc = subprocess.Popen(['git', 'ls-remote', '--get-url', 'origin'], stdout=subprocess.PIPE)
		(stdout, stderr) = proc.communicate()

		if proc.returncode != 0:
			raise Exception("Failed to execute 'git ls-remote origin', got %d" % proc.returncode)
		if (stdout[:3] == 'ssh') or (stdout[:3] == 'git'):
			protocol = 'ssh'
		else:
			# remote 'origin' doesn't exist, assume 'https' as checkout protocol
			protocol = 'https'
		return protocol

	def selectUrl(self, cmdProtocol = None):
		try:
			if cmdProtocol == None:
				protocol = self.detectProtocol(cmdProtocol)
			else:
				protocol = cmdProtocol
		except:
			# fallback to https on any issues
			protocol = 'https'

		if protocol == 'ssh':
			if self.sshUrl != None:
				url = self.sshUrl
			else:
				assert self.httpsUrl != None
				url = self.httpsUrl
		else:
			assert protocol == 'https'
			url = self.httpsUrl

		assert url != None
		return url

	def update (self, cmdProtocol = None):
		fullDstPath = os.path.join(EXTERNAL_DIR, self.baseDir, self.extractDir)

		url = self.selectUrl(cmdProtocol)
		if not os.path.exists(os.path.join(fullDstPath, '.git')):
			execute(["git", "clone", "--no-checkout", url, fullDstPath])

		pushWorkingDir(fullDstPath)
		try:
			for tag in self.removeTags:
				proc = subprocess.Popen(['git', 'tag', '-l', tag], stdout=subprocess.PIPE)
				(stdout, stderr) = proc.communicate()
				if proc.returncode == 0:
					execute(["git", "tag", "-d",tag])
			execute(["git", "fetch", "--tags", url, "+refs/heads/*:refs/remotes/origin/*"])
			execute(["git", "checkout", self.revision])
		finally:
			popWorkingDir()

def postExtractLibpng (path):
	shutil.copy(os.path.join(path, "scripts", "pnglibconf.h.prebuilt"),
				os.path.join(path, "pnglibconf.h"))

PACKAGES = [
	SourcePackage(
		"http://zlib.net/zlib-1.2.11.tar.gz",
		"zlib-1.2.11.tar.gz",
		"c3e5e9fdd5004dcb542feda5ee4f0ff0744628baf8ed2dd5d66f8ca1197cb1a1",
		"zlib"),
	SourcePackage(
		"http://prdownloads.sourceforge.net/libpng/libpng-1.6.27.tar.gz",
		"libpng-1.6.27.tar.gz",
		"c9d164ec247f426a525a7b89936694aefbc91fb7a50182b198898b8fc91174b4",
		"libpng",
		postExtract = postExtractLibpng),
	SourceFile(
		"https://raw.githubusercontent.com/baldurk/renderdoc/v1.1/renderdoc/api/app/renderdoc_app.h",
		"renderdoc_app.h",
		"e7b5f0aa5b1b0eadc63a1c624c0ca7f5af133aa857d6a4271b0ef3d0bdb6868e",
		"renderdoc"),
	GitRepo(
		"https://gitlab.khronos.org/spirv/spirv-tools.git",
		"git@gitlab.khronos.org:spirv/spirv-tools.git",
		"1c2da0ac3a493934adc950654e8f83bf76ccb325",
		"spirv-tools"),
	GitRepo(
		"https://gitlab.khronos.org/GLSL/glslang.git",
		"git@gitlab.khronos.org:GLSL/glslang.git",
		"fe333589aaeb286512d4f9ce90b27fa8db783c96",
		"glslang",
		removeTags = ["master-tot"]),
	GitRepo(
		"https://gitlab.khronos.org/spirv/SPIRV-Headers.git",
		"git@gitlab.khronos.org:spirv/SPIRV-Headers.git",
		"e4a4372f5a8be1aae051353756eaf57def53655d",
		"spirv-headers"),
	GitRepo(
		"https://github.com/google/amber.git",
		None,
<<<<<<< HEAD
		"fce724478044ea4e3847ef3aa7cb8b80be6b4d81",
=======
		"62ef3e4e056d80f848baadee745cc176f6252cc3",
>>>>>>> ae0e2b01
		"amber"),
]

def parseArgs ():
	versionsForInsecure = ((2,7,9), (3,4,3))
	versionsForInsecureStr = ' or '.join(('.'.join(str(x) for x in v)) for v in versionsForInsecure)

	parser = argparse.ArgumentParser(description = "Fetch external sources")
	parser.add_argument('--clean', dest='clean', action='store_true', default=False,
						help='Remove sources instead of fetching')
	parser.add_argument('--insecure', dest='insecure', action='store_true', default=False,
						help="Disable certificate check for external sources."
						" Minimum python version required " + versionsForInsecureStr)
	parser.add_argument('--protocol', dest='protocol', default=None, choices=['ssh', 'https'],
						help="Select protocol to checkout git repositories.")

	args = parser.parse_args()

	if args.insecure:
		for versionItem in versionsForInsecure:
			if (sys.version_info.major == versionItem[0]):
				if sys.version_info < versionItem:
					parser.error("For --insecure minimum required python version is " +
								versionsForInsecureStr)
				break;

	return args

if __name__ == "__main__":
	args = parseArgs()

	for pkg in PACKAGES:
		if args.clean:
			pkg.clean()
		else:
			pkg.update(args.protocol)<|MERGE_RESOLUTION|>--- conflicted
+++ resolved
@@ -332,11 +332,7 @@
 	GitRepo(
 		"https://github.com/google/amber.git",
 		None,
-<<<<<<< HEAD
-		"fce724478044ea4e3847ef3aa7cb8b80be6b4d81",
-=======
 		"62ef3e4e056d80f848baadee745cc176f6252cc3",
->>>>>>> ae0e2b01
 		"amber"),
 ]
 
