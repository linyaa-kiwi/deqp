# -*- coding: utf-8 -*-

#-------------------------------------------------------------------------
# drawElements Quality Program utilities
# --------------------------------------
#
# Copyright 2015 The Android Open Source Project
#
# Licensed under the Apache License, Version 2.0 (the "License");
# you may not use this file except in compliance with the License.
# You may obtain a copy of the License at
#
#      http://www.apache.org/licenses/LICENSE-2.0
#
# Unless required by applicable law or agreed to in writing, software
# distributed under the License is distributed on an "AS IS" BASIS,
# WITHOUT WARRANTIES OR CONDITIONS OF ANY KIND, either express or implied.
# See the License for the specific language governing permissions and
# limitations under the License.
#
#-------------------------------------------------------------------------

import os
import sys
import shutil
import tarfile
import hashlib
import argparse
import subprocess
import ssl
import stat

sys.path.append(os.path.join(os.path.dirname(__file__), "..", "scripts"))

from build.common import *

EXTERNAL_DIR	= os.path.realpath(os.path.normpath(os.path.dirname(__file__)))

def computeChecksum (data):
	return hashlib.sha256(data).hexdigest()

def onReadonlyRemoveError (func, path, exc_info):
	os.chmod(path, stat.S_IWRITE)
	os.unlink(path)

class Source:
	def __init__(self, baseDir, extractDir):
		self.baseDir		= baseDir
		self.extractDir		= extractDir

	def clean (self):
		fullDstPath = os.path.join(EXTERNAL_DIR, self.baseDir, self.extractDir)
		# Remove read-only first
		readonlydir = os.path.join(fullDstPath, ".git", "objects", "pack")
		if os.path.exists(readonlydir):
			shutil.rmtree(readonlydir, onerror = onReadonlyRemoveError )
		if os.path.exists(fullDstPath):
			shutil.rmtree(fullDstPath, ignore_errors=False)

class SourcePackage (Source):
	def __init__(self, url, filename, checksum, baseDir, extractDir = "src", postExtract=None):
		Source.__init__(self, baseDir, extractDir)
		self.url			= url
		self.filename		= filename
		self.checksum		= checksum
		self.archiveDir		= "packages"
		self.postExtract	= postExtract

	def clean (self):
		Source.clean(self)
		self.removeArchives()

	def update (self, cmdProtocol = None):
		if not self.isArchiveUpToDate():
			self.fetchAndVerifyArchive()

		if self.getExtractedChecksum() != self.checksum:
			Source.clean(self)
			self.extract()
			self.storeExtractedChecksum(self.checksum)

	def removeArchives (self):
		archiveDir = os.path.join(EXTERNAL_DIR, pkg.baseDir, pkg.archiveDir)
		if os.path.exists(archiveDir):
			shutil.rmtree(archiveDir, ignore_errors=False)

	def isArchiveUpToDate (self):
		archiveFile = os.path.join(EXTERNAL_DIR, pkg.baseDir, pkg.archiveDir, pkg.filename)
		if os.path.exists(archiveFile):
			return computeChecksum(readBinaryFile(archiveFile)) == self.checksum
		else:
			return False

	def getExtractedChecksumFilePath (self):
		return os.path.join(EXTERNAL_DIR, pkg.baseDir, pkg.archiveDir, "extracted")

	def getExtractedChecksum (self):
		extractedChecksumFile = self.getExtractedChecksumFilePath()

		if os.path.exists(extractedChecksumFile):
			return readFile(extractedChecksumFile)
		else:
			return None

	def storeExtractedChecksum (self, checksum):
		checksum_bytes = checksum.encode("utf-8")
		writeBinaryFile(self.getExtractedChecksumFilePath(), checksum_bytes)

	def connectToUrl (self, url):
		result = None

		if sys.version_info < (3, 0):
			from urllib2 import urlopen
		else:
			from urllib.request import urlopen

		if args.insecure:
			print("Ignoring certificate checks")
			ssl_context = ssl._create_unverified_context()
			result = urlopen(url, context=ssl_context)
		else:
			result = urlopen(url)

		return result

	def fetchAndVerifyArchive (self):
		print("Fetching %s" % self.url)

		req			= self.connectToUrl(self.url)
		data		= req.read()
		checksum	= computeChecksum(data)
		dstPath		= os.path.join(EXTERNAL_DIR, self.baseDir, self.archiveDir, self.filename)

		if checksum != self.checksum:
			raise Exception("Checksum mismatch for %s, expected %s, got %s" % (self.filename, self.checksum, checksum))

		if not os.path.exists(os.path.dirname(dstPath)):
			os.mkdir(os.path.dirname(dstPath))

		writeBinaryFile(dstPath, data)

	def extract (self):
		print("Extracting %s to %s/%s" % (self.filename, self.baseDir, self.extractDir))

		srcPath	= os.path.join(EXTERNAL_DIR, self.baseDir, self.archiveDir, self.filename)
		tmpPath	= os.path.join(EXTERNAL_DIR, ".extract-tmp-%s" % self.baseDir)
		dstPath	= os.path.join(EXTERNAL_DIR, self.baseDir, self.extractDir)
		archive	= tarfile.open(srcPath)

		if os.path.exists(tmpPath):
			shutil.rmtree(tmpPath, ignore_errors=False)

		os.mkdir(tmpPath)

		archive.extractall(tmpPath)
		archive.close()

		extractedEntries = os.listdir(tmpPath)
		if len(extractedEntries) != 1 or not os.path.isdir(os.path.join(tmpPath, extractedEntries[0])):
			raise Exception("%s doesn't contain single top-level directory" % self.filename)

		topLevelPath = os.path.join(tmpPath, extractedEntries[0])

		if not os.path.exists(dstPath):
			os.mkdir(dstPath)

		for entry in os.listdir(topLevelPath):
			if os.path.exists(os.path.join(dstPath, entry)):
				raise Exception("%s exists already" % entry)

			shutil.move(os.path.join(topLevelPath, entry), dstPath)

		shutil.rmtree(tmpPath, ignore_errors=True)

		if self.postExtract != None:
			self.postExtract(dstPath)

class SourceFile (Source):
	def __init__(self, url, filename, checksum, baseDir, extractDir = "src"):
		Source.__init__(self, baseDir, extractDir)
		self.url			= url
		self.filename		= filename
		self.checksum		= checksum

	def update (self, cmdProtocol = None):
		if not self.isFileUpToDate():
			Source.clean(self)
			self.fetchAndVerifyFile()

	def isFileUpToDate (self):
		file = os.path.join(EXTERNAL_DIR, pkg.baseDir, pkg.extractDir, pkg.filename)
		if os.path.exists(file):
			data = readFile(file)
			return computeChecksum(data.encode('utf-8')) == self.checksum
		else:
			return False

	def connectToUrl (self, url):
		result = None

		if sys.version_info < (3, 0):
			from urllib2 import urlopen
		else:
			from urllib.request import urlopen

		if args.insecure:
			print("Ignoring certificate checks")
			ssl_context = ssl._create_unverified_context()
			result = urlopen(url, context=ssl_context)
		else:
			result = urlopen(url)

		return result

	def fetchAndVerifyFile (self):
		print("Fetching %s" % self.url)

		req			= self.connectToUrl(self.url)
		data		= req.read()
		checksum	= computeChecksum(data)
		dstPath		= os.path.join(EXTERNAL_DIR, self.baseDir, self.extractDir, self.filename)

		if checksum != self.checksum:
			raise Exception("Checksum mismatch for %s, expected %s, got %s" % (self.filename, self.checksum, checksum))

		if not os.path.exists(os.path.dirname(dstPath)):
			os.mkdir(os.path.dirname(dstPath))

		writeBinaryFile(dstPath, data)

class GitRepo (Source):
	def __init__(self, httpsUrl, sshUrl, revision, baseDir, extractDir = "src", removeTags = []):
		Source.__init__(self, baseDir, extractDir)
		self.httpsUrl	= httpsUrl
		self.sshUrl		= sshUrl
		self.revision	= revision
		self.removeTags	= removeTags

	def detectProtocol(self, cmdProtocol = None):
		# reuse parent repo protocol
		proc = subprocess.Popen(['git', 'ls-remote', '--get-url', 'origin'], stdout=subprocess.PIPE, universal_newlines=True)
		(stdout, stderr) = proc.communicate()

		if proc.returncode != 0:
			raise Exception("Failed to execute 'git ls-remote origin', got %d" % proc.returncode)
		if (stdout[:3] == 'ssh') or (stdout[:3] == 'git'):
			protocol = 'ssh'
		else:
			# remote 'origin' doesn't exist, assume 'https' as checkout protocol
			protocol = 'https'
		return protocol

	def selectUrl(self, cmdProtocol = None):
		try:
			if cmdProtocol == None:
				protocol = self.detectProtocol(cmdProtocol)
			else:
				protocol = cmdProtocol
		except:
			# fallback to https on any issues
			protocol = 'https'

		if protocol == 'ssh':
			if self.sshUrl != None:
				url = self.sshUrl
			else:
				assert self.httpsUrl != None
				url = self.httpsUrl
		else:
			assert protocol == 'https'
			url = self.httpsUrl

		assert url != None
		return url

	def update (self, cmdProtocol = None):
		fullDstPath = os.path.join(EXTERNAL_DIR, self.baseDir, self.extractDir)

		url = self.selectUrl(cmdProtocol)
		if not os.path.exists(os.path.join(fullDstPath, '.git')):
			execute(["git", "clone", "--no-checkout", url, fullDstPath])

		pushWorkingDir(fullDstPath)
		try:
			for tag in self.removeTags:
				proc = subprocess.Popen(['git', 'tag', '-l', tag], stdout=subprocess.PIPE)
				(stdout, stderr) = proc.communicate()
				if proc.returncode == 0:
					execute(["git", "tag", "-d",tag])
			execute(["git", "fetch", "--tags", url, "+refs/heads/*:refs/remotes/origin/*"])
			execute(["git", "checkout", self.revision])
		finally:
			popWorkingDir()

def postExtractLibpng (path):
	shutil.copy(os.path.join(path, "scripts", "pnglibconf.h.prebuilt"),
				os.path.join(path, "pnglibconf.h"))

PACKAGES = [
	SourcePackage(
		"http://zlib.net/zlib-1.2.11.tar.gz",
		"zlib-1.2.11.tar.gz",
		"c3e5e9fdd5004dcb542feda5ee4f0ff0744628baf8ed2dd5d66f8ca1197cb1a1",
		"zlib"),
	SourcePackage(
		"http://prdownloads.sourceforge.net/libpng/libpng-1.6.27.tar.gz",
		"libpng-1.6.27.tar.gz",
		"c9d164ec247f426a525a7b89936694aefbc91fb7a50182b198898b8fc91174b4",
		"libpng",
		postExtract = postExtractLibpng),
	SourceFile(
		"https://raw.githubusercontent.com/baldurk/renderdoc/v1.1/renderdoc/api/app/renderdoc_app.h",
		"renderdoc_app.h",
		"e7b5f0aa5b1b0eadc63a1c624c0ca7f5af133aa857d6a4271b0ef3d0bdb6868e",
		"renderdoc"),
	GitRepo(
		"https://github.com/KhronosGroup/SPIRV-Tools.git",
		None,
		"34be23373b9e73694c3b214ba857283bad65aedb",
		"spirv-tools"),
	GitRepo(
		"https://github.com/KhronosGroup/glslang.git",
		None,
<<<<<<< HEAD
		"02c70ad10e1f9dc88ae4ee509f26fe5f9fb31843",
=======
		"b5f003d7a3ece37db45578a8a3140b370036fc64",
>>>>>>> dda14f6e
		"glslang",
		removeTags = ["master-tot"]),
	GitRepo(
		"https://github.com/KhronosGroup/SPIRV-Headers.git",
		None,
		"f8bf11a0253a32375c32cad92c841237b96696c0",
		"spirv-headers"),
	GitRepo(
		"https://github.com/google/amber.git",
		None,
		"0556811aeaad846f4bacbbd03e05e61fbfe1e545",
		"amber"),
]

def parseArgs ():
	versionsForInsecure = ((2,7,9), (3,4,3))
	versionsForInsecureStr = ' or '.join(('.'.join(str(x) for x in v)) for v in versionsForInsecure)

	parser = argparse.ArgumentParser(description = "Fetch external sources")
	parser.add_argument('--clean', dest='clean', action='store_true', default=False,
						help='Remove sources instead of fetching')
	parser.add_argument('--insecure', dest='insecure', action='store_true', default=False,
						help="Disable certificate check for external sources."
						" Minimum python version required " + versionsForInsecureStr)
	parser.add_argument('--protocol', dest='protocol', default=None, choices=['ssh', 'https'],
						help="Select protocol to checkout git repositories.")

	args = parser.parse_args()

	if args.insecure:
		for versionItem in versionsForInsecure:
			if (sys.version_info.major == versionItem[0]):
				if sys.version_info < versionItem:
					parser.error("For --insecure minimum required python version is " +
								versionsForInsecureStr)
				break;

	return args

if __name__ == "__main__":
	args = parseArgs()

	for pkg in PACKAGES:
		if args.clean:
			pkg.clean()
		else:
			pkg.update(args.protocol)<|MERGE_RESOLUTION|>--- conflicted
+++ resolved
@@ -321,11 +321,7 @@
 	GitRepo(
 		"https://github.com/KhronosGroup/glslang.git",
 		None,
-<<<<<<< HEAD
-		"02c70ad10e1f9dc88ae4ee509f26fe5f9fb31843",
-=======
 		"b5f003d7a3ece37db45578a8a3140b370036fc64",
->>>>>>> dda14f6e
 		"glslang",
 		removeTags = ["master-tot"]),
 	GitRepo(
