--- conflicted
+++ resolved
@@ -321,11 +321,7 @@
 	GitRepo(
 		"https://github.com/KhronosGroup/glslang.git",
 		None,
-<<<<<<< HEAD
-		"7bc047326e06961c59b785f827026947d81c7f02",
-=======
 		"ee8e9c15222c2aff93dfea451b1e8a892497ec2d",
->>>>>>> 553e7585
 		"glslang",
 		removeTags = ["master-tot"]),
 	GitRepo(
