# CMakeFile for qphelper library.

# PNG support enabled by default.
add_definitions(-DQP_SUPPORT_PNG)

set(QPHELPER_SRCS
	qpCrashHandler.c
	qpCrashHandler.h
	qpDebugOut.c
	qpDebugOut.h
	qpInfo.c
	qpInfo.h
	qpTestLog.c
	qpTestLog.h
	qpWatchDog.c
	qpWatchDog.h
	qpXmlWriter.c
	qpXmlWriter.h)

set(QPHELPER_LIBS
	debase
	depool
	dethread
	deutil
	${PNG_LIBRARY}
	)

if (DE_OS_IS_UNIX)
	# For vsnprintf()
	add_definitions(-D_XOPEN_SOURCE=600)
endif ()

if (DE_OS_IS_WIN32 AND DE_COMPILER_IS_MSC)
	set(QPHELPER_LIBS ${QPHELPER_LIBS} DbgHelp)
endif ()

add_library(qphelper STATIC ${QPHELPER_SRCS})
target_link_libraries(qphelper ${QPHELPER_LIBS})

# Should qpInfo.c attempt to include qpReleaseInfo.inl
set(USE_RELEASE_INFO_FILE OFF)

if (EXISTS "${CMAKE_CURRENT_SOURCE_DIR}/qpReleaseInfo.inl")
	set(USE_RELEASE_INFO_FILE ON)

elseif (EXISTS "${CMAKE_SOURCE_DIR}/.git")
	find_package(PythonInterp 2.7)

	if (PYTHON_EXECUTABLE)
		message(STATUS "Using git revision as release identifier")

		execute_process(COMMAND git rev-parse --git-dir
						WORKING_DIRECTORY ${CMAKE_SOURCE_DIR}
						OUTPUT_VARIABLE DE_GIT_DIR
						OUTPUT_STRIP_TRAILING_WHITESPACE)
		add_custom_command(OUTPUT ${CMAKE_CURRENT_BINARY_DIR}/qpReleaseInfo.inl
<<<<<<< HEAD
						   COMMAND ${PYTHON_BIN} -B ${CMAKE_CURRENT_SOURCE_DIR}/gen_release_info.py --git --git-dir="${DE_GIT_DIR}" --out=${CMAKE_CURRENT_BINARY_DIR}/qpReleaseInfo.inl
						   DEPENDS gen_release_info.py ${DE_GIT_DIR}/HEAD ${DE_GIT_DIR}/index) # \note HEAD updated only when changing branches
=======
						   COMMAND ${PYTHON_EXECUTABLE} -B ${CMAKE_CURRENT_SOURCE_DIR}/gen_release_info.py --git --out=${CMAKE_CURRENT_BINARY_DIR}/qpReleaseInfo.inl
						   DEPENDS gen_release_info.py ${CMAKE_SOURCE_DIR}/.git/HEAD ${CMAKE_SOURCE_DIR}/.git/index) # \note HEAD updated only when changing branches
>>>>>>> 1ee59ff9
		add_custom_target(git-rel-info DEPENDS ${CMAKE_CURRENT_BINARY_DIR}/qpReleaseInfo.inl)
		add_dependencies(qphelper git-rel-info)
		include_directories(${CMAKE_CURRENT_BINARY_DIR})
		set(USE_RELEASE_INFO_FILE ON)
	endif ()
endif ()

if (USE_RELEASE_INFO_FILE)
	add_definitions(-DDEQP_USE_RELEASE_INFO_FILE)
endif ()<|MERGE_RESOLUTION|>--- conflicted
+++ resolved
@@ -54,13 +54,8 @@
 						OUTPUT_VARIABLE DE_GIT_DIR
 						OUTPUT_STRIP_TRAILING_WHITESPACE)
 		add_custom_command(OUTPUT ${CMAKE_CURRENT_BINARY_DIR}/qpReleaseInfo.inl
-<<<<<<< HEAD
-						   COMMAND ${PYTHON_BIN} -B ${CMAKE_CURRENT_SOURCE_DIR}/gen_release_info.py --git --git-dir="${DE_GIT_DIR}" --out=${CMAKE_CURRENT_BINARY_DIR}/qpReleaseInfo.inl
+							COMMAND ${PYTHON_EXECUTABLE} -B ${CMAKE_CURRENT_SOURCE_DIR}/gen_release_info.py --git --git-dir="${DE_GIT_DIR}" --out=${CMAKE_CURRENT_BINARY_DIR}/qpReleaseInfo.inl
 						   DEPENDS gen_release_info.py ${DE_GIT_DIR}/HEAD ${DE_GIT_DIR}/index) # \note HEAD updated only when changing branches
-=======
-						   COMMAND ${PYTHON_EXECUTABLE} -B ${CMAKE_CURRENT_SOURCE_DIR}/gen_release_info.py --git --out=${CMAKE_CURRENT_BINARY_DIR}/qpReleaseInfo.inl
-						   DEPENDS gen_release_info.py ${CMAKE_SOURCE_DIR}/.git/HEAD ${CMAKE_SOURCE_DIR}/.git/index) # \note HEAD updated only when changing branches
->>>>>>> 1ee59ff9
 		add_custom_target(git-rel-info DEPENDS ${CMAKE_CURRENT_BINARY_DIR}/qpReleaseInfo.inl)
 		add_dependencies(qphelper git-rel-info)
 		include_directories(${CMAKE_CURRENT_BINARY_DIR})
