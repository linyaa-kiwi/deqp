#-------------------------------------------------------------------------
# drawElements CMake utilities
# ----------------------------
#
# Copyright 2014 The Android Open Source Project
#
# Licensed under the Apache License, Version 2.0 (the "License");
# you may not use this file except in compliance with the License.
# You may obtain a copy of the License at
#
#      http://www.apache.org/licenses/LICENSE-2.0
#
# Unless required by applicable law or agreed to in writing, software
# distributed under the License is distributed on an "AS IS" BASIS,
# WITHOUT WARRANTIES OR CONDITIONS OF ANY KIND, either express or implied.
# See the License for the specific language governing permissions and
# limitations under the License.
#
#-------------------------------------------------------------------------

set(DE_COVERAGE_BUILD "OFF" CACHE STRING "Build with coverage instrumentation with GCC (ON/OFF)")

if (NOT DE_DEFS)
	message(FATAL_ERROR "Defs.cmake is not included")
endif ()

if (DE_COMPILER_IS_GCC OR DE_COMPILER_IS_CLANG)
	# Compiler flags for GCC/Clang

	set(TARGET_FLAGS "")

	if (DE_COVERAGE_BUILD)
		if (not DE_COMPILER_IS_GCC)
			message(FATAL_ERROR "Coverage build requires GCC")
		endif ()

		add_definitions("-DDE_COVERAGE_BUILD")
		set(TARGET_FLAGS	"-fprofile-arcs -ftest-coverage")
		set(LINK_FLAGS		"${LINK_FLAGS} -lgcov")
	endif ()

	# For 3rd party sw disable all warnings
	set(DE_3RD_PARTY_C_FLAGS	"${CMAKE_C_FLAGS} ${TARGET_FLAGS} -w")
	set(DE_3RD_PARTY_CXX_FLAGS	"${CMAKE_CXX_FLAGS} ${TARGET_FLAGS} -w")

	# \note Remove -Wno-sign-conversion for more warnings
	set(WARNING_FLAGS			"-Wall -Wextra -Wno-long-long -Wshadow -Wundef -Wconversion -Wno-sign-conversion")

	set(CMAKE_C_FLAGS			"${TARGET_FLAGS} ${WARNING_FLAGS} ${CMAKE_C_FLAGS} -std=c90 -pedantic ")
<<<<<<< HEAD
	set(CMAKE_CXX_FLAGS			"${TARGET_FLAGS} ${WARNING_FLAGS} ${CMAKE_CXX_FLAGS} -Wno-delete-non-virtual-dtor")
=======
	set(CMAKE_CXX_FLAGS			"${TARGET_FLAGS} ${WARNING_FLAGS} ${CMAKE_CXX_FLAGS} -std=c++03 -Wno-delete-non-virtual-dtor")
>>>>>>> dac35f61

	# Force compiler to generate code where integers have well defined overflow
	# Turn on -Wstrict-overflow=5 and check all warnings before removing
	set(CMAKE_C_FLAGS			"${CMAKE_C_FLAGS} -fwrapv")
	set(CMAKE_CXX_FLAGS			"${CMAKE_CXX_FLAGS} -fwrapv")
elseif (DE_COMPILER_IS_MSC)
	# Compiler flags for msc

	# \note Following unnecessary nagging warnings are disabled:
	# 4820: automatic padding added after data
	# 4255: no function prototype given (from system headers)
	# 4668: undefined identifier in preprocessor expression (from system headers)
	# 4738: storing 32-bit float result in memory
	# 4711: automatic inline expansion
	set(MSC_BASE_FLAGS "/DWIN32 /D_WINDOWS /D_CRT_SECURE_NO_WARNINGS")
	set(MSC_WARNING_FLAGS "/W3 /wd4820 /wd4255 /wd4668 /wd4738 /wd4711")

	# For 3rd party sw disable all warnings
	set(DE_3RD_PARTY_C_FLAGS	"${CMAKE_C_FLAGS} ${MSC_BASE_FLAGS} /W0")
	set(DE_3RD_PARTY_CXX_FLAGS	"${CMAKE_CXX_FLAGS} ${MSC_BASE_FLAGS} /EHsc /W0")

	set(CMAKE_C_FLAGS			"${CMAKE_C_FLAGS} ${MSC_BASE_FLAGS} ${MSC_WARNING_FLAGS}")
	set(CMAKE_CXX_FLAGS			"${CMAKE_CXX_FLAGS} ${MSC_BASE_FLAGS} /EHsc ${MSC_WARNING_FLAGS}")

else ()
	message(FATAL_ERROR "DE_COMPILER is not valid")
endif ()<|MERGE_RESOLUTION|>--- conflicted
+++ resolved
@@ -47,11 +47,7 @@
 	set(WARNING_FLAGS			"-Wall -Wextra -Wno-long-long -Wshadow -Wundef -Wconversion -Wno-sign-conversion")
 
 	set(CMAKE_C_FLAGS			"${TARGET_FLAGS} ${WARNING_FLAGS} ${CMAKE_C_FLAGS} -std=c90 -pedantic ")
-<<<<<<< HEAD
-	set(CMAKE_CXX_FLAGS			"${TARGET_FLAGS} ${WARNING_FLAGS} ${CMAKE_CXX_FLAGS} -Wno-delete-non-virtual-dtor")
-=======
 	set(CMAKE_CXX_FLAGS			"${TARGET_FLAGS} ${WARNING_FLAGS} ${CMAKE_CXX_FLAGS} -std=c++03 -Wno-delete-non-virtual-dtor")
->>>>>>> dac35f61
 
 	# Force compiler to generate code where integers have well defined overflow
 	# Turn on -Wstrict-overflow=5 and check all warnings before removing
