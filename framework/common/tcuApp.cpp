--- conflicted
+++ resolved
@@ -204,14 +204,11 @@
 	return platformOk && testExecOk;
 }
 
-<<<<<<< HEAD
-=======
 const TestRunStatus& App::getResult (void) const
 {
 	return m_testExecutor->getStatus();
 }
 
->>>>>>> 09e54ff9
 void App::onWatchdogTimeout (qpWatchDog* watchDog, void* userPtr, qpTimeoutReason reason)
 {
 	DE_UNREF(watchDog);
