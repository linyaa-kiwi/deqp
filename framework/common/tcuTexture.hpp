#ifndef _TCUTEXTURE_HPP
#define _TCUTEXTURE_HPP
/*-------------------------------------------------------------------------
 * drawElements Quality Program Tester Core
 * ----------------------------------------
 *
 * Copyright 2014 The Android Open Source Project
 *
 * Licensed under the Apache License, Version 2.0 (the "License");
 * you may not use this file except in compliance with the License.
 * You may obtain a copy of the License at
 *
 *      http://www.apache.org/licenses/LICENSE-2.0
 *
 * Unless required by applicable law or agreed to in writing, software
 * distributed under the License is distributed on an "AS IS" BASIS,
 * WITHOUT WARRANTIES OR CONDITIONS OF ANY KIND, either express or implied.
 * See the License for the specific language governing permissions and
 * limitations under the License.
 *
 *//*!
 * \file
 * \brief Reference Texture Implementation.
 *//*--------------------------------------------------------------------*/

#include "tcuDefs.hpp"
#include "tcuVector.hpp"
#include "rrGenericVector.hpp"
#include "deArrayBuffer.hpp"

#include <vector>
#include <ostream>

namespace tcu
{

/*--------------------------------------------------------------------*//*!
 * \brief Texture format
 *//*--------------------------------------------------------------------*/
class TextureFormat
{
public:
	enum ChannelOrder
	{
		R = 0,
		A,
		I,
		L,
		LA,
		RG,
		RA,
		RGB,
		RGBA,
		ARGB,
		ABGR,
		BGR,
		BGRA,

		sR,
		sRG,
		sRGB,
		sRGBA,
		sBGR,
		sBGRA,

		D,
		S,
		DS,

		CHANNELORDER_LAST
	};

	enum ChannelType
	{
		SNORM_INT8 = 0,
		SNORM_INT16,
		SNORM_INT32,
		UNORM_INT8,
		UNORM_INT16,
		UNORM_INT24,
		UNORM_INT32,
		UNORM_BYTE_44,
		UNORM_SHORT_565,
		UNORM_SHORT_555,
		UNORM_SHORT_4444,
		UNORM_SHORT_5551,
		UNORM_SHORT_1555,
		UNORM_INT_101010,
		SNORM_INT_1010102_REV,
		UNORM_INT_1010102_REV,
		UNSIGNED_BYTE_44,
		UNSIGNED_SHORT_565,
		UNSIGNED_SHORT_4444,
		UNSIGNED_SHORT_5551,
		SIGNED_INT_1010102_REV,
		UNSIGNED_INT_1010102_REV,
		UNSIGNED_INT_11F_11F_10F_REV,
		UNSIGNED_INT_999_E5_REV,
		UNSIGNED_INT_16_8_8,
		UNSIGNED_INT_24_8,
		UNSIGNED_INT_24_8_REV,
		SIGNED_INT8,
		SIGNED_INT16,
		SIGNED_INT32,
		SIGNED_INT64,
		UNSIGNED_INT8,
		UNSIGNED_INT16,
		UNSIGNED_INT24,
		UNSIGNED_INT32,
		UNSIGNED_INT64,
		HALF_FLOAT,
		FLOAT,
		FLOAT64,
		FLOAT_UNSIGNED_INT_24_8_REV,

		UNORM_SHORT_10,
		UNORM_SHORT_12,

		USCALED_INT8,
		USCALED_INT16,
		SSCALED_INT8,
		SSCALED_INT16,
		USCALED_INT_1010102_REV,
		SSCALED_INT_1010102_REV,

		CHANNELTYPE_LAST
	};

	ChannelOrder	order;
	ChannelType		type;

	TextureFormat (ChannelOrder order_, ChannelType type_)
		: order	(order_)
		, type	(type_)
	{
	}

	TextureFormat (void)
		: order	(CHANNELORDER_LAST)
		, type	(CHANNELTYPE_LAST)
	{
	}

	int getPixelSize (void) const; //!< Deprecated, use tcu::getPixelSize(fmt)

	bool operator== (const TextureFormat& other) const { return !(*this != other); }
	bool operator!= (const TextureFormat& other) const
	{
		return (order != other.order || type != other.type);
	}
} DE_WARN_UNUSED_TYPE;

bool	isValid				(TextureFormat format);
int		getPixelSize		(TextureFormat format);
int		getNumUsedChannels	(TextureFormat::ChannelOrder order);
int		getChannelSize		(TextureFormat::ChannelType type);

/*--------------------------------------------------------------------*//*!
 * \brief Texture swizzle
 *//*--------------------------------------------------------------------*/
struct TextureSwizzle
{
	enum Channel
	{
		// \note CHANNEL_N must equal int N
		CHANNEL_0 = 0,
		CHANNEL_1,
		CHANNEL_2,
		CHANNEL_3,

		CHANNEL_ZERO,
		CHANNEL_ONE,

		CHANNEL_LAST
	};

	Channel components[4];
};

//! get the swizzle used to expand texture data with a given channel order to RGBA form
const TextureSwizzle& getChannelReadSwizzle		(TextureFormat::ChannelOrder order);

//! get the swizzle used to narrow RGBA form data to native texture data with a given channel order
const TextureSwizzle& getChannelWriteSwizzle	(TextureFormat::ChannelOrder order);

/*--------------------------------------------------------------------*//*!
 * \brief Sampling parameters
 *//*--------------------------------------------------------------------*/
class Sampler
{
public:
	enum WrapMode
	{
		CLAMP_TO_EDGE = 0,	//! Clamp to edge
		CLAMP_TO_BORDER,	//! Use border color at edge
		REPEAT_GL,			//! Repeat with OpenGL semantics
		REPEAT_CL,			//! Repeat with OpenCL semantics
		MIRRORED_REPEAT_GL,	//! Mirrored repeat with OpenGL semantics
		MIRRORED_REPEAT_CL, //! Mirrored repeat with OpenCL semantics
		MIRRORED_ONCE,		//! Mirrored once in negative directions

		WRAPMODE_LAST
	};

	enum FilterMode
	{
		NEAREST = 0,
		LINEAR,
		CUBIC,

		NEAREST_MIPMAP_NEAREST,
		NEAREST_MIPMAP_LINEAR,
		LINEAR_MIPMAP_NEAREST,
		LINEAR_MIPMAP_LINEAR,
		CUBIC_MIPMAP_NEAREST,
		CUBIC_MIPMAP_LINEAR,

		FILTERMODE_LAST
	};

	enum ReductionMode
	{
		WEIGHTED_AVERAGE = 0,
		MIN,
		MAX,

		REDUCTIONMODE_LAST
	};

	enum CompareMode
	{
		COMPAREMODE_NONE = 0,
		COMPAREMODE_LESS,
		COMPAREMODE_LESS_OR_EQUAL,
		COMPAREMODE_GREATER,
		COMPAREMODE_GREATER_OR_EQUAL,
		COMPAREMODE_EQUAL,
		COMPAREMODE_NOT_EQUAL,
		COMPAREMODE_ALWAYS,
		COMPAREMODE_NEVER,

		COMPAREMODE_LAST
	};

	enum DepthStencilMode
	{
		MODE_DEPTH = 0,
		MODE_STENCIL,

		MODE_LAST
	};

	// Wrap control
	WrapMode			wrapS;
	WrapMode			wrapT;
	WrapMode			wrapR;

	// Minifcation & magnification
	FilterMode			minFilter;
	FilterMode			magFilter;

	// min/max filtering reduction
	ReductionMode		reductionMode;

	float				lodThreshold;		// lod <= lodThreshold ? magnified : minified

	// Coordinate normalization
	bool				normalizedCoords;

	// Shadow comparison
	CompareMode			compare;
	int					compareChannel;

	// Border color.
	// \note It is setter's responsibility to guarantee that the values are representable
	//       in sampled texture's internal format.
	// \note It is setter's responsibility to guarantee that the format is compatible with the
	//       sampled texture's internal format. Otherwise results are undefined.
	rr::GenericVec4		borderColor;

	// Seamless cube map filtering
	bool				seamlessCubeMap;

	// Depth stencil mode
	DepthStencilMode	depthStencilMode;

	Sampler (WrapMode			wrapS_,
			 WrapMode			wrapT_,
			 WrapMode			wrapR_,
			 FilterMode			minFilter_,
			 FilterMode			magFilter_,
			 float				lodThreshold_		= 0.0f,
			 bool				normalizedCoords_	= true,
			 CompareMode		compare_			= COMPAREMODE_NONE,
			 int				compareChannel_		= 0,
			 const Vec4&		borderColor_		= Vec4(0.0f, 0.0f, 0.0f, 0.0f),
			 bool				seamlessCubeMap_	= false,
			 DepthStencilMode	depthStencilMode_	= MODE_DEPTH,
			 ReductionMode		reductionMode_		= WEIGHTED_AVERAGE)
		: wrapS				(wrapS_)
		, wrapT				(wrapT_)
		, wrapR				(wrapR_)
		, minFilter			(minFilter_)
		, magFilter			(magFilter_)
		, reductionMode		(reductionMode_)
		, lodThreshold		(lodThreshold_)
		, normalizedCoords	(normalizedCoords_)
		, compare			(compare_)
		, compareChannel	(compareChannel_)
		, borderColor		(borderColor_)
		, seamlessCubeMap	(seamlessCubeMap_)
		, depthStencilMode	(depthStencilMode_)
	{
	}

	Sampler (void)
		: wrapS				(WRAPMODE_LAST)
		, wrapT				(WRAPMODE_LAST)
		, wrapR				(WRAPMODE_LAST)
		, minFilter			(FILTERMODE_LAST)
		, magFilter			(FILTERMODE_LAST)
		, reductionMode		(REDUCTIONMODE_LAST)
		, lodThreshold		(0.0f)
		, normalizedCoords	(true)
		, compare			(COMPAREMODE_NONE)
		, compareChannel	(0)
		, borderColor		(Vec4(0.0f, 0.0f, 0.0f, 0.0f))
		, seamlessCubeMap	(false)
		, depthStencilMode	(MODE_DEPTH)
	{
	}
} DE_WARN_UNUSED_TYPE;

// Calculate pitches for pixel data with no padding.
IVec3 calculatePackedPitch (const TextureFormat& format, const IVec3& size);

deBool isSamplerMipmapModeLinear (tcu::Sampler::FilterMode filterMode);

class TextureLevel;

/*--------------------------------------------------------------------*//*!
 * \brief Read-only pixel data access
 *
 * ConstPixelBufferAccess encapsulates pixel data pointer along with
 * format and layout information. It can be used for read-only access
 * to arbitrary pixel buffers.
 *
 * Access objects are like iterators or pointers. They can be passed around
 * as values and are valid as long as the storage doesn't change.
 *//*--------------------------------------------------------------------*/
class ConstPixelBufferAccess
{
public:
							ConstPixelBufferAccess		(void);
							ConstPixelBufferAccess		(const TextureLevel& level);
							ConstPixelBufferAccess		(const TextureFormat& format, int width, int height, int depth, const void* data);
							ConstPixelBufferAccess		(const TextureFormat& format, const IVec3& size, const void* data);
							ConstPixelBufferAccess		(const TextureFormat& format, int width, int height, int depth, int rowPitch, int slicePitch, const void* data);
							ConstPixelBufferAccess		(const TextureFormat& format, const IVec3& size, const IVec3& pitch, const void* data);
							ConstPixelBufferAccess		(const TextureFormat& format, const IVec3& size, const IVec3& pitch, const IVec3& divider, const void* data);

	const TextureFormat&	getFormat					(void) const	{ return m_format;					}
	const IVec3&			getSize						(void) const	{ return m_size;					}
	int						getWidth					(void) const	{ return m_size.x();				}
	int						getHeight					(void) const	{ return m_size.y();				}
	int						getDepth					(void) const	{ return m_size.z();				}
	int						getPixelPitch				(void) const	{ return m_pitch.x();				}
	int						getRowPitch					(void) const	{ return m_pitch.y();				}
	int						getSlicePitch				(void) const	{ return m_pitch.z();				}
	const IVec3&			getPitch					(void) const	{ return m_pitch;					}
	const IVec3&			getDivider					(void) const	{ return m_divider;					}

	const void*				getDataPtr					(void) const	{ return m_data;					}
	const void*				getPixelPtr					(int x, int y, int z = 0) const { return (const deUint8*)m_data + (x/m_divider.x()) * m_pitch.x() + (y/m_divider.y()) * m_pitch.y() + (z/m_divider.z()) * m_pitch.z(); }

	Vec4					getPixel					(int x, int y, int z = 0) const;
	IVec4					getPixelInt					(int x, int y, int z = 0) const;
	UVec4					getPixelUint				(int x, int y, int z = 0) const { return getPixelInt(x, y, z).cast<deUint32>(); }
	I64Vec4					getPixelInt64				(int x, int y, int z = 0) const;
	U64Vec4					getPixelUint64				(int x, int y, int z = 0) const { return getPixelInt64(x, y, z).cast<deUint64>(); }

	template<typename T>
	Vector<T, 4>			getPixelT					(int x, int y, int z = 0) const;

	float					getPixDepth					(int x, int y, int z = 0) const;
	int						getPixStencil				(int x, int y, int z = 0) const;

	Vec4					sample1D					(const Sampler& sampler, Sampler::FilterMode filter, float s, int level) const;
	Vec4					sample2D					(const Sampler& sampler, Sampler::FilterMode filter, float s, float t, int depth) const;
	Vec4					sample3D					(const Sampler& sampler, Sampler::FilterMode filter, float s, float t, float r) const;

	Vec4					sample1DOffset				(const Sampler& sampler, Sampler::FilterMode filter, float s, const IVec2& offset) const;
	Vec4					sample2DOffset				(const Sampler& sampler, Sampler::FilterMode filter, float s, float t, const IVec3& offset) const;
	Vec4					sample3DOffset				(const Sampler& sampler, Sampler::FilterMode filter, float s, float t, float r, const IVec3& offset) const;

	float					sample1DCompare				(const Sampler& sampler, Sampler::FilterMode filter, float ref, float s, const IVec2& offset) const;
	float					sample2DCompare				(const Sampler& sampler, Sampler::FilterMode filter, float ref, float s, float t, const IVec3& offset) const;

protected:
	TextureFormat			m_format;
	IVec3					m_size;
	IVec3					m_pitch;	//!< (pixelPitch, rowPitch, slicePitch)
	IVec3					m_divider;
	mutable void*			m_data;
} DE_WARN_UNUSED_TYPE;

/*--------------------------------------------------------------------*//*!
 * \brief Read-write pixel data access
 *
 * This class extends read-only access object by providing write functionality.
 *
 * \note PixelBufferAccess may not have any data members nor add any
 *		 virtual functions. It must be possible to reinterpret_cast<>
 *		 PixelBufferAccess to ConstPixelBufferAccess.
 *//*--------------------------------------------------------------------*/
class PixelBufferAccess : public ConstPixelBufferAccess
{
public:
						PixelBufferAccess	(void) {}
						PixelBufferAccess	(TextureLevel& level);
						PixelBufferAccess	(const TextureFormat& format, int width, int height, int depth, void* data);
						PixelBufferAccess	(const TextureFormat& format, const IVec3& size, void* data);
						PixelBufferAccess	(const TextureFormat& format, int width, int height, int depth, int rowPitch, int slicePitch, void* data);
						PixelBufferAccess	(const TextureFormat& format, const IVec3& size, const IVec3& pitch, void* data);
						PixelBufferAccess	(const TextureFormat& format, const IVec3& size, const IVec3& pitch, const IVec3& block, void* data);

	void*				getDataPtr			(void) const { return m_data; }
	void*				getPixelPtr			(int x, int y, int z = 0) const { return (deUint8*)m_data + (x/m_divider.x()) * m_pitch.x() + (y/m_divider.y()) * m_pitch.y() + (z/m_divider.z()) * m_pitch.z(); }

	void				setPixel			(const tcu::Vec4& color, int x, int y, int z = 0) const;
	void				setPixel			(const tcu::IVec4& color, int x, int y, int z = 0) const;
	void				setPixel			(const tcu::UVec4& color, int x, int y, int z = 0) const { setPixel(color.cast<int>(), x, y, z); }

	void				setPixDepth			(float depth, int x, int y, int z = 0) const;
	void				setPixStencil		(int stencil, int x, int y, int z = 0) const;
} DE_WARN_UNUSED_TYPE;

/*--------------------------------------------------------------------*//*!
 * \brief Generic pixel data container
 *
 * This container supports all valid TextureFormat combinations and
 * both 2D and 3D textures. To read or manipulate data access object must
 * be queried using getAccess().
 *//*--------------------------------------------------------------------*/
class TextureLevel
{
public:
								TextureLevel		(void);
								TextureLevel		(const TextureFormat& format);
								TextureLevel		(const TextureFormat& format, int width, int height, int depth = 1);
								~TextureLevel		(void);

	const IVec3&				getSize				(void) const	{ return m_size;		}
	int							getWidth			(void) const	{ return m_size.x();	}
	int							getHeight			(void) const	{ return m_size.y();	}
	int							getDepth			(void) const	{ return m_size.z();	}
	bool						isEmpty				(void) const	{ return m_size.x() * m_size.y() * m_size.z() == 0; }
	const TextureFormat			getFormat			(void) const	{ return m_format;	}

	void						setStorage			(const TextureFormat& format, int width, int heigth, int depth = 1);
	void						setSize				(int width, int height, int depth = 1);

	PixelBufferAccess			getAccess			(void)			{ return isEmpty() ? PixelBufferAccess() : PixelBufferAccess(m_format, m_size, calculatePackedPitch(m_format, m_size), getPtr());			}
	ConstPixelBufferAccess		getAccess			(void) const	{ return isEmpty() ? ConstPixelBufferAccess() : ConstPixelBufferAccess(m_format, m_size, calculatePackedPitch(m_format, m_size), getPtr());	}

private:
	void*						getPtr				(void)			{ return m_data.getPtr(); }
	const void*					getPtr				(void) const	{ return m_data.getPtr(); }

	TextureFormat				m_format;
	IVec3						m_size;
	de::ArrayBuffer<deUint8>	m_data;

	friend class ConstPixelBufferAccess;
} DE_WARN_UNUSED_TYPE;

/*--------------------------------------------------------------------*//*!
 * \brief VK_EXT_image_view_min_lod
 *//*--------------------------------------------------------------------*/
<<<<<<< HEAD
struct ImageViewMinLodParams
{
	int		baseLevel;
	float	minLod;
	bool	intTexCoord;
=======
enum ImageViewMinLodMode
{
	IMAGEVIEWMINLODMODE_PREFERRED,		//!< use image view min lod as-is
	IMAGEVIEWMINLODMODE_ALTERNATIVE,	//!< use floor of image view min lod, as in 'Image Level(s) Selection' in VK spec (v 1.3.206)
};

struct ImageViewMinLod
{
	float				value;
	ImageViewMinLodMode	mode;
};

struct ImageViewMinLodParams
{
	int				baseLevel;
	ImageViewMinLod	minLod;
	bool			intTexCoord;
>>>>>>> fbc38865
};

Vec4	sampleLevelArray1D				(const ConstPixelBufferAccess* levels, int numLevels, const Sampler& sampler, float s, int level, float lod);
Vec4	sampleLevelArray2D				(const ConstPixelBufferAccess* levels, int numLevels, const Sampler& sampler, float s, float t, int depth, float lod, bool es2 = false, ImageViewMinLodParams *minLodParams = DE_NULL);
Vec4	sampleLevelArray3D				(const ConstPixelBufferAccess* levels, int numLevels, const Sampler& sampler, float s, float t, float r, float lod, ImageViewMinLodParams *minLodParams = DE_NULL);

Vec4	sampleLevelArray1DOffset		(const ConstPixelBufferAccess* levels, int numLevels, const Sampler& sampler, float s, float lod, const IVec2& offset);
Vec4	sampleLevelArray2DOffset		(const ConstPixelBufferAccess* levels, int numLevels, const Sampler& sampler, float s, float t, float lod, const IVec3& offset, bool es2 = false, ImageViewMinLodParams *minLodParams = DE_NULL);
Vec4	sampleLevelArray3DOffset		(const ConstPixelBufferAccess* levels, int numLevels, const Sampler& sampler, float s, float t, float r, float lod, const IVec3& offset, ImageViewMinLodParams *minLodParams = DE_NULL);

float	sampleLevelArray1DCompare		(const ConstPixelBufferAccess* levels, int numLevels, const Sampler& sampler, float ref, float s, float lod, const IVec2& offset);
float	sampleLevelArray2DCompare		(const ConstPixelBufferAccess* levels, int numLevels, const Sampler& sampler, float ref, float s, float t, float lod, const IVec3& offset);

Vec4	gatherArray2DOffsets			(const ConstPixelBufferAccess& src, const Sampler& sampler, float s, float t, int depth, int componentNdx, const IVec2 (&offsets)[4]);
Vec4	gatherArray2DOffsetsCompare		(const ConstPixelBufferAccess& src, const Sampler& sampler, float ref, float s, float t, int depth, const IVec2 (&offsets)[4]);

enum CubeFace
{
	CUBEFACE_NEGATIVE_X = 0,
	CUBEFACE_POSITIVE_X,
	CUBEFACE_NEGATIVE_Y,
	CUBEFACE_POSITIVE_Y,
	CUBEFACE_NEGATIVE_Z,
	CUBEFACE_POSITIVE_Z,

	CUBEFACE_LAST
};

/*--------------------------------------------------------------------*//*!
 * \brief Coordinates projected onto cube face.
 *//*--------------------------------------------------------------------*/
template<typename T>
struct CubeFaceCoords
{
	CubeFace		face;
	T				s;
	T				t;

					CubeFaceCoords		(CubeFace face_, T s_, T t_) : face(face_), s(s_), t(t_) {}
					CubeFaceCoords		(CubeFace face_, const Vector<T, 2>& c) : face(face_), s(c.x()), t(c.y()) {}
} DE_WARN_UNUSED_TYPE;

typedef CubeFaceCoords<float>	CubeFaceFloatCoords;
typedef CubeFaceCoords<int>		CubeFaceIntCoords;

CubeFace				selectCubeFace			(const Vec3& coords);
Vec2					projectToFace			(CubeFace face, const Vec3& coords);
CubeFaceFloatCoords		getCubeFaceCoords		(const Vec3& coords);
CubeFaceIntCoords		remapCubeEdgeCoords		(const CubeFaceIntCoords& coords, int size);

/*--------------------------------------------------------------------*//*!
 * \brief 2D Texture View
 *//*--------------------------------------------------------------------*/
class Texture2DView
{
public:
									Texture2DView		(int numLevels, const ConstPixelBufferAccess* levels, bool es2 = false, ImageViewMinLodParams* minLodParams = DE_NULL);

	int								getNumLevels		(void) const	{ return m_numLevels;										}
	int								getWidth			(void) const	{ return m_numLevels > 0 ? m_levels[0].getWidth()	: 0;	}
	int								getHeight			(void) const	{ return m_numLevels > 0 ? m_levels[0].getHeight()	: 0;	}
	const ConstPixelBufferAccess&	getLevel			(int ndx) const	{ DE_ASSERT(de::inBounds(ndx, 0, m_numLevels)); return m_levels[ndx];	}
	const ConstPixelBufferAccess*	getLevels			(void) const	{ return m_levels;											}
	bool								isES2					(void) const	{ return m_es2;												}

	Vec4							sample				(const Sampler& sampler, float s, float t, float lod) const;
	Vec4							sampleOffset		(const Sampler& sampler, float s, float t, float lod, const IVec2& offset) const;
	float							sampleCompare		(const Sampler& sampler, float ref, float s, float t, float lod) const;
	float							sampleCompareOffset	(const Sampler& sampler, float ref, float s, float t, float lod, const IVec2& offset) const;

	Vec4							gatherOffsets		(const Sampler& sampler, float s, float t, int componentNdx, const IVec2 (&offsets)[4]) const;
	Vec4							gatherOffsetsCompare(const Sampler& sampler, float ref, float s, float t, const IVec2 (&offsets)[4]) const;

	ImageViewMinLodParams*	getImageViewMinLodParams (void) const			{ return m_minLodParams;				}

protected:
	int								m_numLevels;
	const ConstPixelBufferAccess*	m_levels;
	bool							m_es2;
	struct ImageViewMinLodParams*	m_minLodParams;
} DE_WARN_UNUSED_TYPE;

inline Texture2DView::Texture2DView (int numLevels, const ConstPixelBufferAccess* levels, bool es2, ImageViewMinLodParams* minLodParams)
	: m_numLevels		(numLevels)
	, m_levels			(levels)
	, m_es2				(es2)
	, m_minLodParams	(minLodParams)
{
	DE_ASSERT(m_numLevels >= 0 && ((m_numLevels == 0) == !m_levels));
}

inline Vec4 Texture2DView::sample (const Sampler& sampler, float s, float t, float lod) const
{
	return sampleLevelArray2D(m_levels, m_numLevels, sampler, s, t, 0 /* depth */, lod, m_es2, m_minLodParams);
}

inline Vec4 Texture2DView::sampleOffset (const Sampler& sampler, float s, float t, float lod, const IVec2& offset) const
{
	return sampleLevelArray2DOffset(m_levels, m_numLevels, sampler, s, t, lod, IVec3(offset.x(), offset.y(), 0));
}

inline float Texture2DView::sampleCompare (const Sampler& sampler, float ref, float s, float t, float lod) const
{
	return sampleLevelArray2DCompare(m_levels, m_numLevels, sampler, ref, s, t, lod, IVec3(0, 0, 0));
}

inline float Texture2DView::sampleCompareOffset (const Sampler& sampler, float ref, float s, float t, float lod, const IVec2& offset) const
{
	return sampleLevelArray2DCompare(m_levels, m_numLevels, sampler, ref, s, t, lod, IVec3(offset.x(), offset.y(), 0));
}

inline Vec4 Texture2DView::gatherOffsets (const Sampler& sampler, float s, float t, int componentNdx, const IVec2 (&offsets)[4]) const
{
	return gatherArray2DOffsets(m_levels[0], sampler, s, t, 0, componentNdx, offsets);
}

inline Vec4 Texture2DView::gatherOffsetsCompare (const Sampler& sampler, float ref, float s, float t, const IVec2 (&offsets)[4]) const
{
	return gatherArray2DOffsetsCompare(m_levels[0], sampler, ref, s, t, 0, offsets);
}

/*--------------------------------------------------------------------*//*!
 * \brief Base class for textures that have single mip-map pyramid
 *//*--------------------------------------------------------------------*/
class TextureLevelPyramid
{
public:
									TextureLevelPyramid	(const TextureFormat& format, int numLevels);
									TextureLevelPyramid	(const TextureLevelPyramid& other);
									~TextureLevelPyramid(void);

	const TextureFormat&			getFormat			(void) const			{ return m_format;					}
	int								getNumLevels		(void) const			{ return (int)m_access.size();		}

	bool							isLevelEmpty		(int levelNdx) const	{ DE_ASSERT(de::inBounds(levelNdx, 0, getNumLevels())); return m_data[(size_t)levelNdx].empty();	}
	const ConstPixelBufferAccess&	getLevel			(int levelNdx) const	{ DE_ASSERT(de::inBounds(levelNdx, 0, getNumLevels())); return m_access[(size_t)levelNdx];			}
	const PixelBufferAccess&		getLevel			(int levelNdx)			{ DE_ASSERT(de::inBounds(levelNdx, 0, getNumLevels())); return m_access[(size_t)levelNdx];			}

	const ConstPixelBufferAccess*	getLevels			(void) const			{ return &m_access[0];				}
	const PixelBufferAccess*		getLevels			(void)					{ return &m_access[0];				}

	void							allocLevel			(int levelNdx, int width, int height, int depth);
	void							clearLevel			(int levelNdx);

	TextureLevelPyramid&			operator=			(const TextureLevelPyramid& other);

private:
	typedef de::ArrayBuffer<deUint8> LevelData;

	TextureFormat					m_format;
	std::vector<LevelData>			m_data;
	std::vector<PixelBufferAccess>	m_access;
} DE_WARN_UNUSED_TYPE;

/*--------------------------------------------------------------------*//*!
 * \brief 2D Texture reference implementation
 *//*--------------------------------------------------------------------*/
class Texture2D : private TextureLevelPyramid
{
public:
						Texture2D		(const TextureFormat& format, int width, int height, bool es2 = false);
						Texture2D		(const TextureFormat& format, int width, int height, int mipmaps);
						Texture2D		(const Texture2D& other);
						~Texture2D		(void);

	int					getWidth		(void) const	{ return m_width;	}
	int					getHeight		(void) const	{ return m_height;	}
	const Texture2DView&			getView			(void) const	{ return m_view;	}
	bool					isYUVTextureUsed	(void) const	{ return m_yuvTextureUsed;}
	void					allocLevel		(int levelNdx);

	// Sampling
	Vec4					sample			(const Sampler& sampler, float s, float t, float lod) const;
	Vec4					sampleOffset		(const Sampler& sampler, float s, float t, float lod, const IVec2& offset) const;
	float					sampleCompare		(const Sampler& sampler, float ref, float s, float t, float lod) const;
	float					sampleCompareOffset	(const Sampler& sampler, float ref, float s, float t, float lod, const IVec2& offset) const;

	Vec4					gatherOffsets		(const Sampler& sampler, float s, float t, int componentNdx, const IVec2 (&offsets)[4]) const;
	Vec4					gatherOffsetsCompare	(const Sampler& sampler, float ref, float s, float t, const IVec2 (&offsets)[4]) const;

	using TextureLevelPyramid::getFormat;
	using TextureLevelPyramid::getNumLevels;
	using TextureLevelPyramid::getLevel;
	using TextureLevelPyramid::clearLevel;
	using TextureLevelPyramid::isLevelEmpty;

	Texture2D&						operator=			(const Texture2D& other);
	//whether this is a yuv format texture tests
	bool							m_yuvTextureUsed;
	operator Texture2DView (void) const { return m_view; }

private:
	int							m_width;
	int							m_height;
	Texture2DView						m_view;
} DE_WARN_UNUSED_TYPE;

inline Vec4 Texture2D::sample (const Sampler& sampler, float s, float t, float lod) const
{
	return m_view.sample(sampler, s, t, lod);
}

inline Vec4 Texture2D::sampleOffset (const Sampler& sampler, float s, float t, float lod, const IVec2& offset) const
{
	return m_view.sampleOffset(sampler, s, t, lod, offset);
}

inline float Texture2D::sampleCompare (const Sampler& sampler, float ref, float s, float t, float lod) const
{
	return m_view.sampleCompare(sampler, ref, s, t, lod);
}

inline float Texture2D::sampleCompareOffset	(const Sampler& sampler, float ref, float s, float t, float lod, const IVec2& offset) const
{
	return m_view.sampleCompareOffset(sampler, ref, s, t, lod, offset);
}

inline Vec4 Texture2D::gatherOffsets (const Sampler& sampler, float s, float t, int componentNdx, const IVec2 (&offsets)[4]) const
{
	return m_view.gatherOffsets(sampler, s, t, componentNdx, offsets);
}

inline Vec4 Texture2D::gatherOffsetsCompare (const Sampler& sampler, float ref, float s, float t, const IVec2 (&offsets)[4]) const
{
	return m_view.gatherOffsetsCompare(sampler, ref, s, t, offsets);
}

/*--------------------------------------------------------------------*//*!
 * \brief Cube Map Texture View
 *//*--------------------------------------------------------------------*/
class TextureCubeView
{
public:
									TextureCubeView		(void);
									TextureCubeView		(int numLevels, const ConstPixelBufferAccess* const (&levels)[CUBEFACE_LAST], bool es2 = false, ImageViewMinLodParams* minLodParams = DE_NULL);

	int								getNumLevels		(void) const	{ return m_numLevels;										}
	bool								isES2					(void) const	{ return m_es2;												}
	int								getSize				(void) const	{ return m_numLevels > 0 ? m_levels[0][0].getWidth() : 0;	}
	const ConstPixelBufferAccess&	getLevelFace		(int ndx, CubeFace face) const	{ DE_ASSERT(de::inBounds(ndx, 0, m_numLevels)); return m_levels[face][ndx];	}
	const ConstPixelBufferAccess*	getFaceLevels		(CubeFace face) const			{ return m_levels[face];					}

	Vec4							sample				(const Sampler& sampler, float s, float t, float p, float lod) const;
	float							sampleCompare		(const Sampler& sampler, float ref, float s, float t, float r, float lod) const;

	Vec4							gather				(const Sampler& sampler, float s, float t, float r, int componentNdx) const;
	Vec4							gatherCompare		(const Sampler& sampler, float ref, float s, float t, float r) const;

	ImageViewMinLodParams*			getImageViewMinLodParams (void) const			{ return m_minLodParams;				}

protected:
	int								m_numLevels;
	const ConstPixelBufferAccess*	m_levels[CUBEFACE_LAST];
	bool							m_es2;
	ImageViewMinLodParams*			m_minLodParams;
} DE_WARN_UNUSED_TYPE;

/*--------------------------------------------------------------------*//*!
 * \brief Cube Map Texture reference implementation
 *//*--------------------------------------------------------------------*/
class TextureCube
{
public:
									TextureCube			(const TextureFormat& format, int size, bool es2 = false);
									TextureCube			(const TextureCube& other);
									~TextureCube		(void);

	const TextureFormat&			getFormat			(void) const	{ return m_format;	}
	int								getSize				(void) const	{ return m_size;	}
	const TextureCubeView&		getView				(void) const	{ return m_view;	}

	int								getNumLevels		(void) const					{ return (int)m_access[0].size();	}
	const ConstPixelBufferAccess&	getLevelFace		(int ndx, CubeFace face) const	{ DE_ASSERT(de::inBounds(ndx, 0, getNumLevels())); return m_access[face][(size_t)ndx];	}
	const PixelBufferAccess&		getLevelFace		(int ndx, CubeFace face)		{ DE_ASSERT(de::inBounds(ndx, 0, getNumLevels())); return m_access[face][(size_t)ndx];	}

	void							allocLevel			(CubeFace face, int levelNdx);
	void							clearLevel			(CubeFace face, int levelNdx);
	bool							isLevelEmpty		(CubeFace face, int levelNdx) const	{ DE_ASSERT(de::inBounds(levelNdx, 0, getNumLevels())); return m_data[face][(size_t)levelNdx].empty();	}

	Vec4							sample				(const Sampler& sampler, float s, float t, float p, float lod) const;
	float							sampleCompare		(const Sampler& sampler, float ref, float s, float t, float r, float lod) const;

	Vec4							gather				(const Sampler& sampler, float s, float t, float r, int componentNdx) const;
	Vec4							gatherCompare		(const Sampler& sampler, float ref, float s, float t, float r) const;

	TextureCube&					operator=			(const TextureCube& other);

	operator TextureCubeView (void) const { return m_view; }

private:
	typedef de::ArrayBuffer<deUint8> LevelData;

	TextureFormat					m_format;
	int								m_size;
	std::vector<LevelData>			m_data[CUBEFACE_LAST];
	std::vector<PixelBufferAccess>	m_access[CUBEFACE_LAST];
	TextureCubeView					m_view;
} DE_WARN_UNUSED_TYPE;

inline Vec4 TextureCube::sample (const Sampler& sampler, float s, float t, float p, float lod) const
{
	return m_view.sample(sampler, s, t, p, lod);
}

inline float TextureCube::sampleCompare (const Sampler& sampler, float ref, float s, float t, float r, float lod) const
{
	return m_view.sampleCompare(sampler, ref, s, t, r, lod);
}

inline Vec4 TextureCube::gather (const Sampler& sampler, float s, float t, float r, int componentNdx) const
{
	return m_view.gather(sampler, s, t, r, componentNdx);
}

inline Vec4 TextureCube::gatherCompare (const Sampler& sampler, float ref, float s, float t, float r) const
{
	return m_view.gatherCompare(sampler, ref, s, t, r);
}

/*--------------------------------------------------------------------*//*!
 * \brief 1D Texture View
 *//*--------------------------------------------------------------------*/
class Texture1DView
{
public:
									Texture1DView		(int numLevels, const ConstPixelBufferAccess* levels, bool es2, ImageViewMinLodParams* minLodParams);

	int								getNumLevels		(void) const	{ return m_numLevels;										}
	int								getWidth			(void) const	{ return m_numLevels > 0 ? m_levels[0].getWidth()	: 0;	}
	const ConstPixelBufferAccess&	getLevel			(int ndx) const	{ DE_ASSERT(de::inBounds(ndx, 0, m_numLevels)); return m_levels[ndx];	}
	const ConstPixelBufferAccess*	getLevels			(void) const	{ return m_levels;											}
	bool								isES2					(void) const	{ return false;												}

	Vec4							sample				(const Sampler& sampler, float s, float lod) const;
	Vec4							sampleOffset		(const Sampler& sampler, float s, float lod, deInt32 offset) const;
	float							sampleCompare		(const Sampler& sampler, float ref, float s, float lod) const;
	float							sampleCompareOffset	(const Sampler& sampler, float ref, float s, float lod, deInt32 offset) const;

	ImageViewMinLodParams*			getImageViewMinLodParams (void) const			{ return DE_NULL;				}

protected:
	int								m_numLevels;
	const ConstPixelBufferAccess*	m_levels;
} DE_WARN_UNUSED_TYPE;

inline Texture1DView::Texture1DView (int numLevels, const ConstPixelBufferAccess* levels, bool es2 DE_UNUSED_ATTR = false, ImageViewMinLodParams* minLodParams DE_UNUSED_ATTR = DE_NULL)
	: m_numLevels	(numLevels)
	, m_levels		(levels)
{
	DE_ASSERT(m_numLevels >= 0 && ((m_numLevels == 0) == !m_levels));
}

inline Vec4 Texture1DView::sample (const Sampler& sampler, float s, float lod) const
{
	return sampleLevelArray1D(m_levels, m_numLevels, sampler, s, 0 /* depth */, lod);
}

inline Vec4 Texture1DView::sampleOffset (const Sampler& sampler, float s, float lod, deInt32 offset) const
{
	return sampleLevelArray1DOffset(m_levels, m_numLevels, sampler, s, lod, IVec2(offset, 0));
}

inline float Texture1DView::sampleCompare (const Sampler& sampler, float ref, float s, float lod) const
{
	return sampleLevelArray1DCompare(m_levels, m_numLevels, sampler, ref, s, lod, IVec2(0, 0));
}

inline float Texture1DView::sampleCompareOffset (const Sampler& sampler, float ref, float s, float lod, deInt32 offset) const
{
	return sampleLevelArray1DCompare(m_levels, m_numLevels, sampler, ref, s, lod, IVec2(offset, 0));
}

/*--------------------------------------------------------------------*//*!
 * \brief 1D Texture reference implementation
 *//*--------------------------------------------------------------------*/
class Texture1D : private TextureLevelPyramid
{
public:
									Texture1D			(const TextureFormat& format, int width);
									Texture1D			(const Texture1D& other);
									~Texture1D			(void);

	int								getWidth			(void) const	{ return m_width;	}
	const Texture1DView&			getView				(void) const	{ return m_view;	}

	void							allocLevel			(int levelNdx);

	// Sampling
	Vec4							sample				(const Sampler& sampler, float s, float lod) const;
	Vec4							sampleOffset		(const Sampler& sampler, float s, float lod, deInt32 offset) const;
	float							sampleCompare		(const Sampler& sampler, float ref, float s, float lod) const;
	float							sampleCompareOffset	(const Sampler& sampler, float ref, float s, float lod, deInt32 offset) const;

	using TextureLevelPyramid::getFormat;
	using TextureLevelPyramid::getNumLevels;
	using TextureLevelPyramid::getLevel;
	using TextureLevelPyramid::clearLevel;
	using TextureLevelPyramid::isLevelEmpty;

	Texture1D&						operator=			(const Texture1D& other);

	operator Texture1DView (void) const { return m_view; }

private:
	int								m_width;
	Texture1DView					m_view;
} DE_WARN_UNUSED_TYPE;

inline Vec4 Texture1D::sample (const Sampler& sampler, float s, float lod) const
{
	return m_view.sample(sampler, s, lod);
}

inline Vec4 Texture1D::sampleOffset (const Sampler& sampler, float s, float lod, deInt32 offset) const
{
	return m_view.sampleOffset(sampler, s, lod, offset);
}

inline float Texture1D::sampleCompare (const Sampler& sampler, float ref, float s, float lod) const
{
	return m_view.sampleCompare(sampler, ref, s, lod);
}

inline float Texture1D::sampleCompareOffset	(const Sampler& sampler, float ref, float s, float lod, deInt32 offset) const
{
	return m_view.sampleCompareOffset(sampler, ref, s, lod, offset);
}

/*--------------------------------------------------------------------*//*!
 * \brief 1D Array Texture View
 *//*--------------------------------------------------------------------*/
class Texture1DArrayView
{
public:
									Texture1DArrayView	(int numLevels, const ConstPixelBufferAccess* levels, bool es2 = false, ImageViewMinLodParams* minLodParams = DE_NULL);

	int								getWidth			(void) const	{ return m_numLevels > 0 ? m_levels[0].getWidth()	: 0;	}
	int								getNumLayers		(void) const	{ return m_numLevels > 0 ? m_levels[0].getHeight()	: 0;	}
	int								getNumLevels		(void) const	{ return m_numLevels;										}
	const ConstPixelBufferAccess&	getLevel			(int ndx) const	{ DE_ASSERT(de::inBounds(ndx, 0, m_numLevels)); return m_levels[ndx];	}
	const ConstPixelBufferAccess*	getLevels			(void) const	{ return m_levels;											}
	bool								isES2						(void) const	{ return false;												}

	Vec4							sample				(const Sampler& sampler, float s, float t, float lod) const;
	Vec4							sampleOffset		(const Sampler& sampler, float s, float t, float lod, deInt32 offset) const;
	float							sampleCompare		(const Sampler& sampler, float ref, float s, float t, float lod) const;
	float							sampleCompareOffset	(const Sampler& sampler, float ref, float s, float t, float lod, deInt32 offset) const;

	ImageViewMinLodParams*			getImageViewMinLodParams (void) const			{ return DE_NULL;				}

protected:
	int								selectLayer			(float r) const;

	int								m_numLevels;
	const ConstPixelBufferAccess*	m_levels;
} DE_WARN_UNUSED_TYPE;

/*--------------------------------------------------------------------*//*!
 * \brief 1D Array Texture reference implementation
 *//*--------------------------------------------------------------------*/
class Texture1DArray : private TextureLevelPyramid
{
public:
									Texture1DArray		(const TextureFormat& format, int width, int numLayers);
									Texture1DArray		(const Texture1DArray& other);
									~Texture1DArray		(void);

	int								getWidth			(void) const	{ return m_width;		}
	int								getNumLayers		(void) const	{ return m_numLayers;	}

	void							allocLevel			(int levelNdx);

	using TextureLevelPyramid::getFormat;
	using TextureLevelPyramid::getNumLevels;
	using TextureLevelPyramid::getLevel;
	using TextureLevelPyramid::clearLevel;
	using TextureLevelPyramid::isLevelEmpty;

	Vec4							sample				(const Sampler& sampler, float s, float t, float lod) const;
	Vec4							sampleOffset		(const Sampler& sampler, float s, float t, float lod, deInt32 offset) const;
	float							sampleCompare		(const Sampler& sampler, float ref, float s, float t, float lod) const;
	float							sampleCompareOffset	(const Sampler& sampler, float ref, float s, float t, float lod, deInt32 offset) const;

	Texture1DArray&					operator=			(const Texture1DArray& other);

	operator Texture1DArrayView (void) const { return m_view; }

private:
	int								m_width;
	int								m_numLayers;
	Texture1DArrayView				m_view;
} DE_WARN_UNUSED_TYPE;

inline Vec4 Texture1DArray::sample (const Sampler& sampler, float s, float t, float lod) const
{
	return m_view.sample(sampler, s, t, lod);
}

inline Vec4 Texture1DArray::sampleOffset (const Sampler& sampler, float s, float t, float lod, deInt32 offset) const
{
	return m_view.sampleOffset(sampler, s, t, lod, offset);
}

inline float Texture1DArray::sampleCompare (const Sampler& sampler, float ref, float s, float t, float lod) const
{
	return m_view.sampleCompare(sampler, ref, s, t, lod);
}

inline float Texture1DArray::sampleCompareOffset (const Sampler& sampler, float ref, float s, float t, float lod, deInt32 offset) const
{
	return m_view.sampleCompareOffset(sampler, ref, s, t, lod, offset);
}

/*--------------------------------------------------------------------*//*!
 * \brief 2D Array Texture View
 *//*--------------------------------------------------------------------*/
class Texture2DArrayView
{
public:
									Texture2DArrayView	(int numLevels, const ConstPixelBufferAccess* levels, bool es2 = false, ImageViewMinLodParams* minLodParams = DE_NULL);

	int								getWidth			(void) const	{ return m_numLevels > 0 ? m_levels[0].getWidth()	: 0;	}
	int								getHeight			(void) const	{ return m_numLevels > 0 ? m_levels[0].getHeight()	: 0;	}
	int								getNumLayers		(void) const	{ return m_numLevels > 0 ? m_levels[0].getDepth()	: 0;	}
	int								getNumLevels		(void) const	{ return m_numLevels;										}
	const ConstPixelBufferAccess&	getLevel			(int ndx) const	{ DE_ASSERT(de::inBounds(ndx, 0, m_numLevels)); return m_levels[ndx];	}
	const ConstPixelBufferAccess*	getLevels			(void) const	{ return m_levels;											}
	bool								isES2						(void) const	{ return false;												}

	Vec4							sample				(const Sampler& sampler, float s, float t, float r, float lod) const;
	Vec4							sampleOffset		(const Sampler& sampler, float s, float t, float r, float lod, const IVec2& offset) const;
	float							sampleCompare		(const Sampler& sampler, float ref, float s, float t, float r, float lod) const;
	float							sampleCompareOffset	(const Sampler& sampler, float ref, float s, float t, float r, float lod, const IVec2& offset) const;

	Vec4							gatherOffsets		(const Sampler& sampler, float s, float t, float r, int componentNdx, const IVec2 (&offsets)[4]) const;
	Vec4							gatherOffsetsCompare(const Sampler& sampler, float ref, float s, float t, float r, const IVec2 (&offsets)[4]) const;

	ImageViewMinLodParams*			getImageViewMinLodParams (void) const			{ return DE_NULL;				}

protected:
	int								selectLayer			(float r) const;

	int								m_numLevels;
	const ConstPixelBufferAccess*	m_levels;
} DE_WARN_UNUSED_TYPE;

/*--------------------------------------------------------------------*//*!
 * \brief 2D Array Texture reference implementation
 *//*--------------------------------------------------------------------*/
class Texture2DArray : private TextureLevelPyramid
{
public:
									Texture2DArray		(const TextureFormat& format, int width, int height, int numLayers);
									Texture2DArray		(const Texture2DArray& other);
									~Texture2DArray		(void);

	int								getWidth			(void) const	{ return m_width;		}
	int								getHeight			(void) const	{ return m_height;		}
	int								getNumLayers		(void) const	{ return m_numLayers;	}

	void							allocLevel			(int levelNdx);

	using TextureLevelPyramid::getFormat;
	using TextureLevelPyramid::getNumLevels;
	using TextureLevelPyramid::getLevel;
	using TextureLevelPyramid::clearLevel;
	using TextureLevelPyramid::isLevelEmpty;

	Vec4							sample				(const Sampler& sampler, float s, float t, float r, float lod) const;
	Vec4							sampleOffset		(const Sampler& sampler, float s, float t, float r, float lod, const IVec2& offset) const;
	float							sampleCompare		(const Sampler& sampler, float ref, float s, float t, float r, float lod) const;
	float							sampleCompareOffset	(const Sampler& sampler, float ref, float s, float t, float r, float lod, const IVec2& offset) const;

	Vec4							gatherOffsets		(const Sampler& sampler, float s, float t, float r, int componentNdx, const IVec2 (&offsets)[4]) const;
	Vec4							gatherOffsetsCompare(const Sampler& sampler, float ref, float s, float t, float r, const IVec2 (&offsets)[4]) const;

	Texture2DArray&					operator=			(const Texture2DArray& other);

	operator Texture2DArrayView (void) const { return m_view; }

private:
	int								m_width;
	int								m_height;
	int								m_numLayers;
	Texture2DArrayView				m_view;
} DE_WARN_UNUSED_TYPE;

inline Vec4 Texture2DArray::sample (const Sampler& sampler, float s, float t, float r, float lod) const
{
	return m_view.sample(sampler, s, t, r, lod);
}

inline Vec4 Texture2DArray::sampleOffset (const Sampler& sampler, float s, float t, float r, float lod, const IVec2& offset) const
{
	return m_view.sampleOffset(sampler, s, t, r, lod, offset);
}

inline float Texture2DArray::sampleCompare (const Sampler& sampler, float ref, float s, float t, float r, float lod) const
{
	return m_view.sampleCompare(sampler, ref, s, t, r, lod);
}

inline float Texture2DArray::sampleCompareOffset (const Sampler& sampler, float ref, float s, float t, float r, float lod, const IVec2& offset) const
{
	return m_view.sampleCompareOffset(sampler, ref, s, t, r, lod, offset);
}

inline Vec4 Texture2DArray::gatherOffsets (const Sampler& sampler, float s, float t, float r, int componentNdx, const IVec2 (&offsets)[4]) const
{
	return m_view.gatherOffsets(sampler, s, t, r, componentNdx, offsets);
}

inline Vec4 Texture2DArray::gatherOffsetsCompare (const Sampler& sampler, float ref, float s, float t, float r, const IVec2 (&offsets)[4]) const
{
	return m_view.gatherOffsetsCompare(sampler, ref, s, t, r, offsets);
}

/*--------------------------------------------------------------------*//*!
 * \brief 3D Texture View
 *//*--------------------------------------------------------------------*/
class Texture3DView
{
public:
									Texture3DView		(int numLevels, const ConstPixelBufferAccess* levels, bool es2 = false, ImageViewMinLodParams* minLodParams = DE_NULL);

	int								getWidth			(void) const	{ return m_numLevels > 0 ? m_levels[0].getWidth()	: 0;	}
	int								getHeight			(void) const	{ return m_numLevels > 0 ? m_levels[0].getHeight()	: 0;	}
	int								getDepth			(void) const	{ return m_numLevels > 0 ? m_levels[0].getDepth()	: 0;	}
	int								getNumLevels		(void) const	{ return m_numLevels;										}
	const ConstPixelBufferAccess&	getLevel			(int ndx) const	{ DE_ASSERT(de::inBounds(ndx, 0, m_numLevels)); return m_levels[ndx];	}
	const ConstPixelBufferAccess*	getLevels			(void) const	{ return m_levels;											}
	bool								isES2						(void) const	{ return m_es2;												}

	Vec4							sample				(const Sampler& sampler, float s, float t, float r, float lod) const;
	Vec4							sampleOffset		(const Sampler& sampler, float s, float t, float r, float lod, const IVec3& offset) const;

	ImageViewMinLodParams*			getImageViewMinLodParams (void) const			{ return m_minLodParams;				}

protected:
	int								m_numLevels;
	const ConstPixelBufferAccess*	m_levels;
	bool							m_es2;
	ImageViewMinLodParams*			m_minLodParams;

} DE_WARN_UNUSED_TYPE;

inline Vec4 Texture3DView::sample (const Sampler& sampler, float s, float t, float r, float lod) const
{
	return sampleLevelArray3D(m_levels, m_numLevels, sampler, s, t, r, lod, m_minLodParams);
}

inline Vec4 Texture3DView::sampleOffset (const Sampler& sampler, float s, float t, float r, float lod, const IVec3& offset) const
{
	return sampleLevelArray3DOffset(m_levels, m_numLevels, sampler, s, t, r, lod, offset, m_minLodParams);
}

/*--------------------------------------------------------------------*//*!
 * \brief 3D Texture reference implementation
 *//*--------------------------------------------------------------------*/
class Texture3D : private TextureLevelPyramid
{
public:
									Texture3D			(const TextureFormat& format, int width, int height, int depth);
									Texture3D			(const Texture3D& other);
									~Texture3D			(void);

	int								getWidth			(void) const	{ return m_width;	}
	int								getHeight			(void) const	{ return m_height;	}
	int								getDepth			(void) const	{ return m_depth;	}

	void							allocLevel			(int levelNdx);

	using TextureLevelPyramid::getFormat;
	using TextureLevelPyramid::getNumLevels;
	using TextureLevelPyramid::getLevel;
	using TextureLevelPyramid::clearLevel;
	using TextureLevelPyramid::isLevelEmpty;

	Vec4							sample				(const Sampler& sampler, float s, float t, float r, float lod) const;
	Vec4							sampleOffset		(const Sampler& sampler, float s, float t, float r, float lod, const IVec3& offset) const;

	Texture3D&						operator=			(const Texture3D& other);

	operator Texture3DView (void) const { return m_view; }

private:
	int								m_width;
	int								m_height;
	int								m_depth;
	Texture3DView					m_view;
} DE_WARN_UNUSED_TYPE;

inline Vec4 Texture3D::sample (const Sampler& sampler, float s, float t, float r, float lod) const
{
	return m_view.sample(sampler, s, t, r, lod);
}

inline Vec4 Texture3D::sampleOffset (const Sampler& sampler, float s, float t, float r, float lod, const IVec3& offset) const
{
	return m_view.sampleOffset(sampler, s, t, r, lod, offset);
}

/*--------------------------------------------------------------------*//*!
 * \brief Cube Map Array Texture View
 *//*--------------------------------------------------------------------*/
class TextureCubeArrayView
{
public:
									TextureCubeArrayView	(int numLevels, const ConstPixelBufferAccess* levels, bool es2 = false, ImageViewMinLodParams* minLodParams = DE_NULL);

	int								getSize					(void) const	{ return m_numLevels > 0 ? m_levels[0].getWidth()	: 0;	}
	int								getDepth				(void) const	{ return m_numLevels > 0 ? m_levels[0].getDepth()	: 0;	}
	int								getNumLayers			(void) const	{ return getDepth()	/ 6;	}
	int								getNumLevels			(void) const	{ return m_numLevels;										}
	const ConstPixelBufferAccess&	getLevel				(int ndx) const	{ DE_ASSERT(de::inBounds(ndx, 0, m_numLevels)); return m_levels[ndx];	}
	const ConstPixelBufferAccess*	getLevels				(void) const	{ return m_levels;											}
	bool									isES2						(void) const	{ return false;												}

	Vec4							sample					(const Sampler& sampler, float s, float t, float r, float q, float lod) const;
	Vec4							sampleOffset			(const Sampler& sampler, float s, float t, float r, float q, float lod, const IVec2& offset) const;
	float							sampleCompare			(const Sampler& sampler, float ref, float s, float t, float r, float q, float lod) const;
	float							sampleCompareOffset		(const Sampler& sampler, float ref, float s, float t, float r, float q, float lod, const IVec2& offset) const;

	ImageViewMinLodParams*			getImageViewMinLodParams (void) const			{ return DE_NULL;				}


protected:
	int								selectLayer				(float q) const;

	int								m_numLevels;
	const ConstPixelBufferAccess*	m_levels;
} DE_WARN_UNUSED_TYPE;

/*--------------------------------------------------------------------*//*!
 * \brief Cube Map Array Texture reference implementation
 *//*--------------------------------------------------------------------*/
class TextureCubeArray : private TextureLevelPyramid
{
public:
									TextureCubeArray	(const TextureFormat& format, int size, int depth);
									TextureCubeArray	(const TextureCubeArray& other);
									~TextureCubeArray	(void);

	int								getSize				(void) const	{ return m_size;	}
	int								getDepth			(void) const	{ return m_depth;	}

	void							allocLevel			(int levelNdx);

	using TextureLevelPyramid::getFormat;
	using TextureLevelPyramid::getNumLevels;
	using TextureLevelPyramid::getLevel;
	using TextureLevelPyramid::clearLevel;
	using TextureLevelPyramid::isLevelEmpty;

	Vec4							sample				(const Sampler& sampler, float s, float t, float r, float q, float lod) const;
	Vec4							sampleOffset		(const Sampler& sampler, float s, float t, float r, float q, float lod, const IVec2& offset) const;
	float							sampleCompare		(const Sampler& sampler, float ref, float s, float t, float r, float q, float lod) const;
	float							sampleCompareOffset	(const Sampler& sampler, float ref, float s, float t, float r, float q, float lod, const IVec2& offset) const;

	TextureCubeArray&				operator=			(const TextureCubeArray& other);

	operator TextureCubeArrayView (void) const { return m_view; }

private:
	int								m_size;
	int								m_depth;
	TextureCubeArrayView			m_view;
} DE_WARN_UNUSED_TYPE;

inline Vec4 TextureCubeArray::sample (const Sampler& sampler, float s, float t, float r, float q, float lod) const
{
	return m_view.sample(sampler, s, t, r, q, lod);
}

inline Vec4 TextureCubeArray::sampleOffset (const Sampler& sampler, float s, float t, float r, float q, float lod, const IVec2& offset) const
{
	return m_view.sampleOffset(sampler, s, t, r, q, lod, offset);
}

inline float TextureCubeArray::sampleCompare (const Sampler& sampler, float ref, float s, float t, float r, float q, float lod) const
{
	return m_view.sampleCompare(sampler, ref, s, t, r, q, lod);
}

inline float TextureCubeArray::sampleCompareOffset (const Sampler& sampler, float ref, float s, float t, float r, float q, float lod, const IVec2& offset) const
{
	return m_view.sampleCompareOffset(sampler, ref, s, t, r, q, lod, offset);
}

// Stream operators.
std::ostream&		operator<<		(std::ostream& str, TextureFormat::ChannelOrder order);
std::ostream&		operator<<		(std::ostream& str, TextureFormat::ChannelType type);
std::ostream&		operator<<		(std::ostream& str, TextureFormat format);
std::ostream&		operator<<		(std::ostream& str, CubeFace face);
std::ostream&		operator<<		(std::ostream& str, const ConstPixelBufferAccess& access);

} // tcu

#endif // _TCUTEXTURE_HPP<|MERGE_RESOLUTION|>--- conflicted
+++ resolved
@@ -477,13 +477,6 @@
 /*--------------------------------------------------------------------*//*!
  * \brief VK_EXT_image_view_min_lod
  *//*--------------------------------------------------------------------*/
-<<<<<<< HEAD
-struct ImageViewMinLodParams
-{
-	int		baseLevel;
-	float	minLod;
-	bool	intTexCoord;
-=======
 enum ImageViewMinLodMode
 {
 	IMAGEVIEWMINLODMODE_PREFERRED,		//!< use image view min lod as-is
@@ -501,7 +494,6 @@
 	int				baseLevel;
 	ImageViewMinLod	minLod;
 	bool			intTexCoord;
->>>>>>> fbc38865
 };
 
 Vec4	sampleLevelArray1D				(const ConstPixelBufferAccess* levels, int numLevels, const Sampler& sampler, float s, int level, float lod);
