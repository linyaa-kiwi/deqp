--- conflicted
+++ resolved
@@ -49,17 +49,11 @@
 				X11/tcuX11GlxPlatform.cpp
 				)
 		endif()
-<<<<<<< HEAD
-		if (NOT (DEQP_SUPPORT_EGL OR DEQP_SUPPORT_GLX))
-		  message(FATAL_ERROR "At least one of EGL and GLX must be enabled for X11")
-		endif ()
 	elseif (DE_OS_IS_UNIX AND DEQP_USE_DRM)
 		set(TCUTIL_PLATFORM_SRCS
 			drm/tcuDrmPlatform.hpp
 			drm/tcuDrmPlatform.cpp
 			)
-=======
->>>>>>> 1ee59ff9
 	elseif (DE_OS_IS_ANDROID)
 		set(TCUTIL_PLATFORM_SRCS
 			android/tcuAndroidExecService.cpp
