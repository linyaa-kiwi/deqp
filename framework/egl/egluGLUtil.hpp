--- conflicted
+++ resolved
@@ -45,10 +45,7 @@
 											 eglw::EGLDisplay				display,
 											 eglw::EGLConfig				config,
 											 const glu::ContextType&		contextType,
-<<<<<<< HEAD
-=======
 											 eglw::EGLContext				sharedContext = EGL_NO_CONTEXT,
->>>>>>> f172e07b
 											 glu::ResetNotificationStrategy	resetNotificationStrategy = glu::RESET_NOTIFICATION_STRATEGY_NOT_SPECIFIED);
 
 eglw::EGLConfig		chooseConfig			(const eglw::Library&			egl,
